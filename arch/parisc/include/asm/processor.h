--- conflicted
+++ resolved
@@ -98,11 +98,6 @@
 
 #define CPU_HVERSION ((boot_cpu_data.hversion >> 4) & 0x0FFF)
 
-<<<<<<< HEAD
-#define ARCH_MIN_TASKALIGN	8
-
-=======
->>>>>>> df0cc57e
 struct thread_struct {
 	struct pt_regs regs;
 	unsigned long  task_size;
