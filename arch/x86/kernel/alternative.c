// SPDX-License-Identifier: GPL-2.0-only
#define pr_fmt(fmt) "SMP alternatives: " fmt

#include <linux/module.h>
#include <linux/sched.h>
#include <linux/perf_event.h>
#include <linux/mutex.h>
#include <linux/list.h>
#include <linux/stringify.h>
#include <linux/highmem.h>
#include <linux/mm.h>
#include <linux/vmalloc.h>
#include <linux/memory.h>
#include <linux/stop_machine.h>
#include <linux/slab.h>
#include <linux/kdebug.h>
#include <linux/kprobes.h>
#include <linux/mmu_context.h>
#include <linux/bsearch.h>
#include <linux/sync_core.h>
#include <asm/text-patching.h>
#include <asm/alternative.h>
#include <asm/sections.h>
#include <asm/mce.h>
#include <asm/nmi.h>
#include <asm/cacheflush.h>
#include <asm/tlbflush.h>
#include <asm/insn.h>
#include <asm/io.h>
#include <asm/fixmap.h>
#include <asm/paravirt.h>
#include <asm/asm-prototypes.h>

int __read_mostly alternatives_patched;

EXPORT_SYMBOL_GPL(alternatives_patched);

#define MAX_PATCH_LEN (255-1)

#define DA_ALL		(~0)
#define DA_ALT		0x01
#define DA_RET		0x02
#define DA_RETPOLINE	0x04
#define DA_ENDBR	0x08
#define DA_SMP		0x10

static unsigned int __initdata_or_module debug_alternative;

static int __init debug_alt(char *str)
{
	if (str && *str == '=')
		str++;

	if (!str || kstrtouint(str, 0, &debug_alternative))
		debug_alternative = DA_ALL;

	return 1;
}
__setup("debug-alternative", debug_alt);

static int noreplace_smp;

static int __init setup_noreplace_smp(char *str)
{
	noreplace_smp = 1;
	return 1;
}
__setup("noreplace-smp", setup_noreplace_smp);

#define DPRINTK(type, fmt, args...)					\
do {									\
	if (debug_alternative & DA_##type)				\
		printk(KERN_DEBUG pr_fmt(fmt) "\n", ##args);		\
} while (0)

#define DUMP_BYTES(type, buf, len, fmt, args...)			\
do {									\
	if (unlikely(debug_alternative & DA_##type)) {			\
		int j;							\
									\
		if (!(len))						\
			break;						\
									\
		printk(KERN_DEBUG pr_fmt(fmt), ##args);			\
		for (j = 0; j < (len) - 1; j++)				\
			printk(KERN_CONT "%02hhx ", buf[j]);		\
		printk(KERN_CONT "%02hhx\n", buf[j]);			\
	}								\
} while (0)

static const unsigned char x86nops[] =
{
	BYTES_NOP1,
	BYTES_NOP2,
	BYTES_NOP3,
	BYTES_NOP4,
	BYTES_NOP5,
	BYTES_NOP6,
	BYTES_NOP7,
	BYTES_NOP8,
#ifdef CONFIG_64BIT
	BYTES_NOP9,
	BYTES_NOP10,
	BYTES_NOP11,
#endif
};

const unsigned char * const x86_nops[ASM_NOP_MAX+1] =
{
	NULL,
	x86nops,
	x86nops + 1,
	x86nops + 1 + 2,
	x86nops + 1 + 2 + 3,
	x86nops + 1 + 2 + 3 + 4,
	x86nops + 1 + 2 + 3 + 4 + 5,
	x86nops + 1 + 2 + 3 + 4 + 5 + 6,
	x86nops + 1 + 2 + 3 + 4 + 5 + 6 + 7,
#ifdef CONFIG_64BIT
	x86nops + 1 + 2 + 3 + 4 + 5 + 6 + 7 + 8,
	x86nops + 1 + 2 + 3 + 4 + 5 + 6 + 7 + 8 + 9,
	x86nops + 1 + 2 + 3 + 4 + 5 + 6 + 7 + 8 + 9 + 10,
#endif
};

/*
 * Fill the buffer with a single effective instruction of size @len.
 *
 * In order not to issue an ORC stack depth tracking CFI entry (Call Frame Info)
 * for every single-byte NOP, try to generate the maximally available NOP of
 * size <= ASM_NOP_MAX such that only a single CFI entry is generated (vs one for
 * each single-byte NOPs). If @len to fill out is > ASM_NOP_MAX, pad with INT3 and
 * *jump* over instead of executing long and daft NOPs.
 */
static void __init_or_module add_nop(u8 *instr, unsigned int len)
{
	u8 *target = instr + len;

	if (!len)
		return;

	if (len <= ASM_NOP_MAX) {
		memcpy(instr, x86_nops[len], len);
		return;
	}

	if (len < 128) {
		__text_gen_insn(instr, JMP8_INSN_OPCODE, instr, target, JMP8_INSN_SIZE);
		instr += JMP8_INSN_SIZE;
	} else {
		__text_gen_insn(instr, JMP32_INSN_OPCODE, instr, target, JMP32_INSN_SIZE);
		instr += JMP32_INSN_SIZE;
	}

	for (;instr < target; instr++)
		*instr = INT3_INSN_OPCODE;
}

extern s32 __retpoline_sites[], __retpoline_sites_end[];
extern s32 __return_sites[], __return_sites_end[];
extern s32 __cfi_sites[], __cfi_sites_end[];
extern s32 __ibt_endbr_seal[], __ibt_endbr_seal_end[];
extern struct alt_instr __alt_instructions[], __alt_instructions_end[];
extern s32 __smp_locks[], __smp_locks_end[];
void text_poke_early(void *addr, const void *opcode, size_t len);

/*
 * Matches NOP and NOPL, not any of the other possible NOPs.
 */
static bool insn_is_nop(struct insn *insn)
{
	/* Anything NOP, but no REP NOP */
	if (insn->opcode.bytes[0] == 0x90 &&
	    (!insn->prefixes.nbytes || insn->prefixes.bytes[0] != 0xF3))
		return true;

	/* NOPL */
	if (insn->opcode.bytes[0] == 0x0F && insn->opcode.bytes[1] == 0x1F)
		return true;

	/* TODO: more nops */

	return false;
}

/*
 * Find the offset of the first non-NOP instruction starting at @offset
 * but no further than @len.
 */
static int skip_nops(u8 *instr, int offset, int len)
{
	struct insn insn;

	for (; offset < len; offset += insn.length) {
		if (insn_decode_kernel(&insn, &instr[offset]))
			break;

		if (!insn_is_nop(&insn))
			break;
	}

	return offset;
}

/*
 * Optimize a sequence of NOPs, possibly preceded by an unconditional jump
 * to the end of the NOP sequence into a single NOP.
 */
static bool __init_or_module
__optimize_nops(u8 *instr, size_t len, struct insn *insn, int *next, int *prev, int *target)
{
	int i = *next - insn->length;

	switch (insn->opcode.bytes[0]) {
	case JMP8_INSN_OPCODE:
	case JMP32_INSN_OPCODE:
		*prev = i;
		*target = *next + insn->immediate.value;
		return false;
	}

	if (insn_is_nop(insn)) {
		int nop = i;
<<<<<<< HEAD

		*next = skip_nops(instr, *next, len);
		if (*target && *next == *target)
			nop = *prev;

		add_nop(instr + nop, *next - nop);
		DUMP_BYTES(ALT, instr, len, "%px: [%d:%d) optimized NOPs: ", instr, nop, *next);
		return true;
	}

	*target = 0;
	return false;
}

/*
 * "noinline" to cause control flow change and thus invalidate I$ and
 * cause refetch after modification.
 */
static void __init_or_module noinline optimize_nops(u8 *instr, size_t len)
{
	int prev, target = 0;

	for (int next, i = 0; i < len; i = next) {
		struct insn insn;

		if (insn_decode_kernel(&insn, &instr[i]))
			return;

=======

		*next = skip_nops(instr, *next, len);
		if (*target && *next == *target)
			nop = *prev;

		add_nop(instr + nop, *next - nop);
		DUMP_BYTES(ALT, instr, len, "%px: [%d:%d) optimized NOPs: ", instr, nop, *next);
		return true;
	}

	*target = 0;
	return false;
}

/*
 * "noinline" to cause control flow change and thus invalidate I$ and
 * cause refetch after modification.
 */
static void __init_or_module noinline optimize_nops(u8 *instr, size_t len)
{
	int prev, target = 0;

	for (int next, i = 0; i < len; i = next) {
		struct insn insn;

		if (insn_decode_kernel(&insn, &instr[i]))
			return;

>>>>>>> c02d35d8
		next = i + insn.length;

		__optimize_nops(instr, len, &insn, &next, &prev, &target);
	}
}

/*
 * In this context, "source" is where the instructions are placed in the
 * section .altinstr_replacement, for example during kernel build by the
 * toolchain.
 * "Destination" is where the instructions are being patched in by this
 * machinery.
 *
 * The source offset is:
 *
 *   src_imm = target - src_next_ip                  (1)
 *
 * and the target offset is:
 *
 *   dst_imm = target - dst_next_ip                  (2)
 *
 * so rework (1) as an expression for target like:
 *
 *   target = src_imm + src_next_ip                  (1a)
 *
 * and substitute in (2) to get:
 *
 *   dst_imm = (src_imm + src_next_ip) - dst_next_ip (3)
 *
 * Now, since the instruction stream is 'identical' at src and dst (it
 * is being copied after all) it can be stated that:
 *
 *   src_next_ip = src + ip_offset
 *   dst_next_ip = dst + ip_offset                   (4)
 *
 * Substitute (4) in (3) and observe ip_offset being cancelled out to
 * obtain:
 *
 *   dst_imm = src_imm + (src + ip_offset) - (dst + ip_offset)
 *           = src_imm + src - dst + ip_offset - ip_offset
 *           = src_imm + src - dst                   (5)
 *
 * IOW, only the relative displacement of the code block matters.
 */

#define apply_reloc_n(n_, p_, d_)				\
	do {							\
		s32 v = *(s##n_ *)(p_);				\
		v += (d_);					\
		BUG_ON((v >> 31) != (v >> (n_-1)));		\
		*(s##n_ *)(p_) = (s##n_)v;			\
	} while (0)


static __always_inline
void apply_reloc(int n, void *ptr, uintptr_t diff)
{
	switch (n) {
	case 1: apply_reloc_n(8, ptr, diff); break;
	case 2: apply_reloc_n(16, ptr, diff); break;
	case 4: apply_reloc_n(32, ptr, diff); break;
	default: BUG();
	}
}

static __always_inline
bool need_reloc(unsigned long offset, u8 *src, size_t src_len)
{
	u8 *target = src + offset;
	/*
	 * If the target is inside the patched block, it's relative to the
	 * block itself and does not need relocation.
	 */
	return (target < src || target > src + src_len);
}

static void __init_or_module noinline
apply_relocation(u8 *buf, size_t len, u8 *dest, u8 *src, size_t src_len)
{
	int prev, target = 0;

	for (int next, i = 0; i < len; i = next) {
		struct insn insn;

		if (WARN_ON_ONCE(insn_decode_kernel(&insn, &buf[i])))
			return;

		next = i + insn.length;

		if (__optimize_nops(buf, len, &insn, &next, &prev, &target))
			continue;

		switch (insn.opcode.bytes[0]) {
		case 0x0f:
			if (insn.opcode.bytes[1] < 0x80 ||
			    insn.opcode.bytes[1] > 0x8f)
				break;

			fallthrough;	/* Jcc.d32 */
		case 0x70 ... 0x7f:	/* Jcc.d8 */
		case JMP8_INSN_OPCODE:
		case JMP32_INSN_OPCODE:
		case CALL_INSN_OPCODE:
			if (need_reloc(next + insn.immediate.value, src, src_len)) {
				apply_reloc(insn.immediate.nbytes,
					    buf + i + insn_offset_immediate(&insn),
					    src - dest);
			}

			/*
			 * Where possible, convert JMP.d32 into JMP.d8.
			 */
			if (insn.opcode.bytes[0] == JMP32_INSN_OPCODE) {
				s32 imm = insn.immediate.value;
				imm += src - dest;
				imm += JMP32_INSN_SIZE - JMP8_INSN_SIZE;
				if ((imm >> 31) == (imm >> 7)) {
					buf[i+0] = JMP8_INSN_OPCODE;
					buf[i+1] = (s8)imm;

					memset(&buf[i+2], INT3_INSN_OPCODE, insn.length - 2);
				}
			}
			break;
		}

		if (insn_rip_relative(&insn)) {
			if (need_reloc(next + insn.displacement.value, src, src_len)) {
				apply_reloc(insn.displacement.nbytes,
					    buf + i + insn_offset_displacement(&insn),
					    src - dest);
			}
		}
	}
}

/*
 * Replace instructions with better alternatives for this CPU type. This runs
 * before SMP is initialized to avoid SMP problems with self modifying code.
 * This implies that asymmetric systems where APs have less capabilities than
 * the boot processor are not handled. Tough. Make sure you disable such
 * features by hand.
 *
 * Marked "noinline" to cause control flow change and thus insn cache
 * to refetch changed I$ lines.
 */
void __init_or_module noinline apply_alternatives(struct alt_instr *start,
						  struct alt_instr *end)
{
	struct alt_instr *a;
	u8 *instr, *replacement;
	u8 insn_buff[MAX_PATCH_LEN];

	DPRINTK(ALT, "alt table %px, -> %px", start, end);
	/*
	 * The scan order should be from start to end. A later scanned
	 * alternative code can overwrite previously scanned alternative code.
	 * Some kernel functions (e.g. memcpy, memset, etc) use this order to
	 * patch code.
	 *
	 * So be careful if you want to change the scan order to any other
	 * order.
	 */
	for (a = start; a < end; a++) {
		int insn_buff_sz = 0;

		instr = (u8 *)&a->instr_offset + a->instr_offset;
		replacement = (u8 *)&a->repl_offset + a->repl_offset;
		BUG_ON(a->instrlen > sizeof(insn_buff));
		BUG_ON(a->cpuid >= (NCAPINTS + NBUGINTS) * 32);

		/*
		 * Patch if either:
		 * - feature is present
		 * - feature not present but ALT_FLAG_NOT is set to mean,
		 *   patch if feature is *NOT* present.
		 */
		if (!boot_cpu_has(a->cpuid) == !(a->flags & ALT_FLAG_NOT)) {
			optimize_nops(instr, a->instrlen);
			continue;
		}

		DPRINTK(ALT, "feat: %s%d*32+%d, old: (%pS (%px) len: %d), repl: (%px, len: %d)",
			(a->flags & ALT_FLAG_NOT) ? "!" : "",
			a->cpuid >> 5,
			a->cpuid & 0x1f,
			instr, instr, a->instrlen,
			replacement, a->replacementlen);

		memcpy(insn_buff, replacement, a->replacementlen);
		insn_buff_sz = a->replacementlen;

		for (; insn_buff_sz < a->instrlen; insn_buff_sz++)
			insn_buff[insn_buff_sz] = 0x90;

		apply_relocation(insn_buff, a->instrlen, instr, replacement, a->replacementlen);

		DUMP_BYTES(ALT, instr, a->instrlen, "%px:   old_insn: ", instr);
		DUMP_BYTES(ALT, replacement, a->replacementlen, "%px:   rpl_insn: ", replacement);
		DUMP_BYTES(ALT, insn_buff, insn_buff_sz, "%px: final_insn: ", instr);

		text_poke_early(instr, insn_buff, insn_buff_sz);
	}
}

static inline bool is_jcc32(struct insn *insn)
{
	/* Jcc.d32 second opcode byte is in the range: 0x80-0x8f */
	return insn->opcode.bytes[0] == 0x0f && (insn->opcode.bytes[1] & 0xf0) == 0x80;
}

#if defined(CONFIG_RETPOLINE) && defined(CONFIG_OBJTOOL)

/*
 * CALL/JMP *%\reg
 */
static int emit_indirect(int op, int reg, u8 *bytes)
{
	int i = 0;
	u8 modrm;

	switch (op) {
	case CALL_INSN_OPCODE:
		modrm = 0x10; /* Reg = 2; CALL r/m */
		break;

	case JMP32_INSN_OPCODE:
		modrm = 0x20; /* Reg = 4; JMP r/m */
		break;

	default:
		WARN_ON_ONCE(1);
		return -1;
	}

	if (reg >= 8) {
		bytes[i++] = 0x41; /* REX.B prefix */
		reg -= 8;
	}

	modrm |= 0xc0; /* Mod = 3 */
	modrm += reg;

	bytes[i++] = 0xff; /* opcode */
	bytes[i++] = modrm;

	return i;
}

static int emit_call_track_retpoline(void *addr, struct insn *insn, int reg, u8 *bytes)
{
	u8 op = insn->opcode.bytes[0];
	int i = 0;

	/*
	 * Clang does 'weird' Jcc __x86_indirect_thunk_r11 conditional
	 * tail-calls. Deal with them.
	 */
	if (is_jcc32(insn)) {
		bytes[i++] = op;
		op = insn->opcode.bytes[1];
		goto clang_jcc;
	}

	if (insn->length == 6)
		bytes[i++] = 0x2e; /* CS-prefix */

	switch (op) {
	case CALL_INSN_OPCODE:
		__text_gen_insn(bytes+i, op, addr+i,
				__x86_indirect_call_thunk_array[reg],
				CALL_INSN_SIZE);
		i += CALL_INSN_SIZE;
		break;

	case JMP32_INSN_OPCODE:
clang_jcc:
		__text_gen_insn(bytes+i, op, addr+i,
				__x86_indirect_jump_thunk_array[reg],
				JMP32_INSN_SIZE);
		i += JMP32_INSN_SIZE;
		break;

	default:
		WARN(1, "%pS %px %*ph\n", addr, addr, 6, addr);
		return -1;
	}

	WARN_ON_ONCE(i != insn->length);

	return i;
}

/*
 * Rewrite the compiler generated retpoline thunk calls.
 *
 * For spectre_v2=off (!X86_FEATURE_RETPOLINE), rewrite them into immediate
 * indirect instructions, avoiding the extra indirection.
 *
 * For example, convert:
 *
 *   CALL __x86_indirect_thunk_\reg
 *
 * into:
 *
 *   CALL *%\reg
 *
 * It also tries to inline spectre_v2=retpoline,lfence when size permits.
 */
static int patch_retpoline(void *addr, struct insn *insn, u8 *bytes)
{
	retpoline_thunk_t *target;
	int reg, ret, i = 0;
	u8 op, cc;

	target = addr + insn->length + insn->immediate.value;
	reg = target - __x86_indirect_thunk_array;

	if (WARN_ON_ONCE(reg & ~0xf))
		return -1;

	/* If anyone ever does: CALL/JMP *%rsp, we're in deep trouble. */
	BUG_ON(reg == 4);

	if (cpu_feature_enabled(X86_FEATURE_RETPOLINE) &&
	    !cpu_feature_enabled(X86_FEATURE_RETPOLINE_LFENCE)) {
		if (cpu_feature_enabled(X86_FEATURE_CALL_DEPTH))
			return emit_call_track_retpoline(addr, insn, reg, bytes);

		return -1;
	}

	op = insn->opcode.bytes[0];

	/*
	 * Convert:
	 *
	 *   Jcc.d32 __x86_indirect_thunk_\reg
	 *
	 * into:
	 *
	 *   Jncc.d8 1f
	 *   [ LFENCE ]
	 *   JMP *%\reg
	 *   [ NOP ]
	 * 1:
	 */
	if (is_jcc32(insn)) {
		cc = insn->opcode.bytes[1] & 0xf;
		cc ^= 1; /* invert condition */

		bytes[i++] = 0x70 + cc;        /* Jcc.d8 */
		bytes[i++] = insn->length - 2; /* sizeof(Jcc.d8) == 2 */

		/* Continue as if: JMP.d32 __x86_indirect_thunk_\reg */
		op = JMP32_INSN_OPCODE;
	}

	/*
	 * For RETPOLINE_LFENCE: prepend the indirect CALL/JMP with an LFENCE.
	 */
	if (cpu_feature_enabled(X86_FEATURE_RETPOLINE_LFENCE)) {
		bytes[i++] = 0x0f;
		bytes[i++] = 0xae;
		bytes[i++] = 0xe8; /* LFENCE */
	}

	ret = emit_indirect(op, reg, bytes + i);
	if (ret < 0)
		return ret;
	i += ret;

	/*
	 * The compiler is supposed to EMIT an INT3 after every unconditional
	 * JMP instruction due to AMD BTC. However, if the compiler is too old
	 * or SLS isn't enabled, we still need an INT3 after indirect JMPs
	 * even on Intel.
	 */
	if (op == JMP32_INSN_OPCODE && i < insn->length)
		bytes[i++] = INT3_INSN_OPCODE;

	for (; i < insn->length;)
		bytes[i++] = BYTES_NOP1;

	return i;
}

/*
 * Generated by 'objtool --retpoline'.
 */
void __init_or_module noinline apply_retpolines(s32 *start, s32 *end)
{
	s32 *s;

	for (s = start; s < end; s++) {
		void *addr = (void *)s + *s;
		struct insn insn;
		int len, ret;
		u8 bytes[16];
		u8 op1, op2;

		ret = insn_decode_kernel(&insn, addr);
		if (WARN_ON_ONCE(ret < 0))
			continue;

		op1 = insn.opcode.bytes[0];
		op2 = insn.opcode.bytes[1];

		switch (op1) {
		case CALL_INSN_OPCODE:
		case JMP32_INSN_OPCODE:
			break;

		case 0x0f: /* escape */
			if (op2 >= 0x80 && op2 <= 0x8f)
				break;
			fallthrough;
		default:
			WARN_ON_ONCE(1);
			continue;
		}

		DPRINTK(RETPOLINE, "retpoline at: %pS (%px) len: %d to: %pS",
			addr, addr, insn.length,
			addr + insn.length + insn.immediate.value);

		len = patch_retpoline(addr, &insn, bytes);
		if (len == insn.length) {
			optimize_nops(bytes, len);
			DUMP_BYTES(RETPOLINE, ((u8*)addr),  len, "%px: orig: ", addr);
			DUMP_BYTES(RETPOLINE, ((u8*)bytes), len, "%px: repl: ", addr);
			text_poke_early(addr, bytes, len);
		}
	}
}

#ifdef CONFIG_RETHUNK

/*
 * Rewrite the compiler generated return thunk tail-calls.
 *
 * For example, convert:
 *
 *   JMP __x86_return_thunk
 *
 * into:
 *
 *   RET
 */
static int patch_return(void *addr, struct insn *insn, u8 *bytes)
{
	int i = 0;

	/* Patch the custom return thunks... */
	if (cpu_feature_enabled(X86_FEATURE_RETHUNK)) {
		i = JMP32_INSN_SIZE;
		__text_gen_insn(bytes, JMP32_INSN_OPCODE, addr, x86_return_thunk, i);
	} else {
		/* ... or patch them out if not needed. */
		bytes[i++] = RET_INSN_OPCODE;
	}

	for (; i < insn->length;)
		bytes[i++] = INT3_INSN_OPCODE;
	return i;
}

void __init_or_module noinline apply_returns(s32 *start, s32 *end)
{
	s32 *s;

	/*
	 * Do not patch out the default return thunks if those needed are the
	 * ones generated by the compiler.
	 */
	if (cpu_feature_enabled(X86_FEATURE_RETHUNK) &&
	    (x86_return_thunk == __x86_return_thunk))
		return;

	for (s = start; s < end; s++) {
		void *dest = NULL, *addr = (void *)s + *s;
		struct insn insn;
		int len, ret;
		u8 bytes[16];
		u8 op;

		ret = insn_decode_kernel(&insn, addr);
		if (WARN_ON_ONCE(ret < 0))
			continue;

		op = insn.opcode.bytes[0];
		if (op == JMP32_INSN_OPCODE)
			dest = addr + insn.length + insn.immediate.value;

		if (__static_call_fixup(addr, op, dest) ||
		    WARN_ONCE(dest != &__x86_return_thunk,
			      "missing return thunk: %pS-%pS: %*ph",
			      addr, dest, 5, addr))
			continue;

		DPRINTK(RET, "return thunk at: %pS (%px) len: %d to: %pS",
			addr, addr, insn.length,
			addr + insn.length + insn.immediate.value);

		len = patch_return(addr, &insn, bytes);
		if (len == insn.length) {
			DUMP_BYTES(RET, ((u8*)addr),  len, "%px: orig: ", addr);
			DUMP_BYTES(RET, ((u8*)bytes), len, "%px: repl: ", addr);
			text_poke_early(addr, bytes, len);
		}
	}
}
#else
void __init_or_module noinline apply_returns(s32 *start, s32 *end) { }
#endif /* CONFIG_RETHUNK */

#else /* !CONFIG_RETPOLINE || !CONFIG_OBJTOOL */

void __init_or_module noinline apply_retpolines(s32 *start, s32 *end) { }
void __init_or_module noinline apply_returns(s32 *start, s32 *end) { }

#endif /* CONFIG_RETPOLINE && CONFIG_OBJTOOL */

#ifdef CONFIG_X86_KERNEL_IBT

static void poison_cfi(void *addr);

static void __init_or_module poison_endbr(void *addr, bool warn)
{
	u32 endbr, poison = gen_endbr_poison();

	if (WARN_ON_ONCE(get_kernel_nofault(endbr, addr)))
		return;

	if (!is_endbr(endbr)) {
		WARN_ON_ONCE(warn);
		return;
	}

	DPRINTK(ENDBR, "ENDBR at: %pS (%px)", addr, addr);

	/*
	 * When we have IBT, the lack of ENDBR will trigger #CP
	 */
	DUMP_BYTES(ENDBR, ((u8*)addr), 4, "%px: orig: ", addr);
	DUMP_BYTES(ENDBR, ((u8*)&poison), 4, "%px: repl: ", addr);
	text_poke_early(addr, &poison, 4);
}

/*
 * Generated by: objtool --ibt
 *
 * Seal the functions for indirect calls by clobbering the ENDBR instructions
 * and the kCFI hash value.
 */
void __init_or_module noinline apply_seal_endbr(s32 *start, s32 *end)
{
	s32 *s;

	for (s = start; s < end; s++) {
		void *addr = (void *)s + *s;

		poison_endbr(addr, true);
		if (IS_ENABLED(CONFIG_FINEIBT))
			poison_cfi(addr - 16);
	}
}

#else

void __init_or_module apply_seal_endbr(s32 *start, s32 *end) { }

#endif /* CONFIG_X86_KERNEL_IBT */

#ifdef CONFIG_FINEIBT

enum cfi_mode {
	CFI_DEFAULT,
	CFI_OFF,
	CFI_KCFI,
	CFI_FINEIBT,
};

static enum cfi_mode cfi_mode __ro_after_init = CFI_DEFAULT;
static bool cfi_rand __ro_after_init = true;
static u32  cfi_seed __ro_after_init;

/*
 * Re-hash the CFI hash with a boot-time seed while making sure the result is
 * not a valid ENDBR instruction.
 */
static u32 cfi_rehash(u32 hash)
{
	hash ^= cfi_seed;
	while (unlikely(is_endbr(hash) || is_endbr(-hash))) {
		bool lsb = hash & 1;
		hash >>= 1;
		if (lsb)
			hash ^= 0x80200003;
	}
	return hash;
}

static __init int cfi_parse_cmdline(char *str)
{
	if (!str)
		return -EINVAL;

	while (str) {
		char *next = strchr(str, ',');
		if (next) {
			*next = 0;
			next++;
		}

		if (!strcmp(str, "auto")) {
			cfi_mode = CFI_DEFAULT;
		} else if (!strcmp(str, "off")) {
			cfi_mode = CFI_OFF;
			cfi_rand = false;
		} else if (!strcmp(str, "kcfi")) {
			cfi_mode = CFI_KCFI;
		} else if (!strcmp(str, "fineibt")) {
			cfi_mode = CFI_FINEIBT;
		} else if (!strcmp(str, "norand")) {
			cfi_rand = false;
		} else {
			pr_err("Ignoring unknown cfi option (%s).", str);
		}

		str = next;
	}

	return 0;
}
early_param("cfi", cfi_parse_cmdline);

/*
 * kCFI						FineIBT
 *
 * __cfi_\func:					__cfi_\func:
 *	movl   $0x12345678,%eax		// 5	     endbr64			// 4
 *	nop					     subl   $0x12345678,%r10d   // 7
 *	nop					     jz     1f			// 2
 *	nop					     ud2			// 2
 *	nop					1:   nop			// 1
 *	nop
 *	nop
 *	nop
 *	nop
 *	nop
 *	nop
 *	nop
 *
 *
 * caller:					caller:
 *	movl	$(-0x12345678),%r10d	 // 6	     movl   $0x12345678,%r10d	// 6
 *	addl	$-15(%r11),%r10d	 // 4	     sub    $16,%r11		// 4
 *	je	1f			 // 2	     nop4			// 4
 *	ud2				 // 2
 * 1:	call	__x86_indirect_thunk_r11 // 5	     call   *%r11; nop2;	// 5
 *
 */

asm(	".pushsection .rodata			\n"
	"fineibt_preamble_start:		\n"
	"	endbr64				\n"
	"	subl	$0x12345678, %r10d	\n"
	"	je	fineibt_preamble_end	\n"
	"	ud2				\n"
	"	nop				\n"
	"fineibt_preamble_end:			\n"
	".popsection\n"
);

extern u8 fineibt_preamble_start[];
extern u8 fineibt_preamble_end[];

#define fineibt_preamble_size (fineibt_preamble_end - fineibt_preamble_start)
#define fineibt_preamble_hash 7

asm(	".pushsection .rodata			\n"
	"fineibt_caller_start:			\n"
	"	movl	$0x12345678, %r10d	\n"
	"	sub	$16, %r11		\n"
	ASM_NOP4
	"fineibt_caller_end:			\n"
	".popsection				\n"
);

extern u8 fineibt_caller_start[];
extern u8 fineibt_caller_end[];

#define fineibt_caller_size (fineibt_caller_end - fineibt_caller_start)
#define fineibt_caller_hash 2

#define fineibt_caller_jmp (fineibt_caller_size - 2)

static u32 decode_preamble_hash(void *addr)
{
	u8 *p = addr;

	/* b8 78 56 34 12          mov    $0x12345678,%eax */
	if (p[0] == 0xb8)
		return *(u32 *)(addr + 1);

	return 0; /* invalid hash value */
}

static u32 decode_caller_hash(void *addr)
{
	u8 *p = addr;

	/* 41 ba 78 56 34 12       mov    $0x12345678,%r10d */
	if (p[0] == 0x41 && p[1] == 0xba)
		return -*(u32 *)(addr + 2);

	/* e8 0c 78 56 34 12	   jmp.d8  +12 */
	if (p[0] == JMP8_INSN_OPCODE && p[1] == fineibt_caller_jmp)
		return -*(u32 *)(addr + 2);

	return 0; /* invalid hash value */
}

/* .retpoline_sites */
static int cfi_disable_callers(s32 *start, s32 *end)
{
	/*
	 * Disable kCFI by patching in a JMP.d8, this leaves the hash immediate
	 * in tact for later usage. Also see decode_caller_hash() and
	 * cfi_rewrite_callers().
	 */
	const u8 jmp[] = { JMP8_INSN_OPCODE, fineibt_caller_jmp };
	s32 *s;

	for (s = start; s < end; s++) {
		void *addr = (void *)s + *s;
		u32 hash;

		addr -= fineibt_caller_size;
		hash = decode_caller_hash(addr);
		if (!hash) /* nocfi callers */
			continue;

		text_poke_early(addr, jmp, 2);
	}

	return 0;
}

static int cfi_enable_callers(s32 *start, s32 *end)
{
	/*
	 * Re-enable kCFI, undo what cfi_disable_callers() did.
	 */
	const u8 mov[] = { 0x41, 0xba };
	s32 *s;

	for (s = start; s < end; s++) {
		void *addr = (void *)s + *s;
		u32 hash;

		addr -= fineibt_caller_size;
		hash = decode_caller_hash(addr);
		if (!hash) /* nocfi callers */
			continue;

		text_poke_early(addr, mov, 2);
	}

	return 0;
}

/* .cfi_sites */
static int cfi_rand_preamble(s32 *start, s32 *end)
{
	s32 *s;

	for (s = start; s < end; s++) {
		void *addr = (void *)s + *s;
		u32 hash;

		hash = decode_preamble_hash(addr);
		if (WARN(!hash, "no CFI hash found at: %pS %px %*ph\n",
			 addr, addr, 5, addr))
			return -EINVAL;

		hash = cfi_rehash(hash);
		text_poke_early(addr + 1, &hash, 4);
	}

	return 0;
}

static int cfi_rewrite_preamble(s32 *start, s32 *end)
{
	s32 *s;

	for (s = start; s < end; s++) {
		void *addr = (void *)s + *s;
		u32 hash;

		hash = decode_preamble_hash(addr);
		if (WARN(!hash, "no CFI hash found at: %pS %px %*ph\n",
			 addr, addr, 5, addr))
			return -EINVAL;

		text_poke_early(addr, fineibt_preamble_start, fineibt_preamble_size);
		WARN_ON(*(u32 *)(addr + fineibt_preamble_hash) != 0x12345678);
		text_poke_early(addr + fineibt_preamble_hash, &hash, 4);
	}

	return 0;
}

static void cfi_rewrite_endbr(s32 *start, s32 *end)
{
	s32 *s;

	for (s = start; s < end; s++) {
		void *addr = (void *)s + *s;

		poison_endbr(addr+16, false);
	}
}

/* .retpoline_sites */
static int cfi_rand_callers(s32 *start, s32 *end)
{
	s32 *s;

	for (s = start; s < end; s++) {
		void *addr = (void *)s + *s;
		u32 hash;

		addr -= fineibt_caller_size;
		hash = decode_caller_hash(addr);
		if (hash) {
			hash = -cfi_rehash(hash);
			text_poke_early(addr + 2, &hash, 4);
		}
	}

	return 0;
}

static int cfi_rewrite_callers(s32 *start, s32 *end)
{
	s32 *s;

	for (s = start; s < end; s++) {
		void *addr = (void *)s + *s;
		u32 hash;

		addr -= fineibt_caller_size;
		hash = decode_caller_hash(addr);
		if (hash) {
			text_poke_early(addr, fineibt_caller_start, fineibt_caller_size);
			WARN_ON(*(u32 *)(addr + fineibt_caller_hash) != 0x12345678);
			text_poke_early(addr + fineibt_caller_hash, &hash, 4);
		}
		/* rely on apply_retpolines() */
	}

	return 0;
}

static void __apply_fineibt(s32 *start_retpoline, s32 *end_retpoline,
			    s32 *start_cfi, s32 *end_cfi, bool builtin)
{
	int ret;

	if (WARN_ONCE(fineibt_preamble_size != 16,
		      "FineIBT preamble wrong size: %ld", fineibt_preamble_size))
		return;

	if (cfi_mode == CFI_DEFAULT) {
		cfi_mode = CFI_KCFI;
		if (HAS_KERNEL_IBT && cpu_feature_enabled(X86_FEATURE_IBT))
			cfi_mode = CFI_FINEIBT;
	}

	/*
	 * Rewrite the callers to not use the __cfi_ stubs, such that we might
	 * rewrite them. This disables all CFI. If this succeeds but any of the
	 * later stages fails, we're without CFI.
	 */
	ret = cfi_disable_callers(start_retpoline, end_retpoline);
	if (ret)
		goto err;

	if (cfi_rand) {
		if (builtin)
			cfi_seed = get_random_u32();

		ret = cfi_rand_preamble(start_cfi, end_cfi);
		if (ret)
			goto err;

		ret = cfi_rand_callers(start_retpoline, end_retpoline);
		if (ret)
			goto err;
	}

	switch (cfi_mode) {
	case CFI_OFF:
		if (builtin)
			pr_info("Disabling CFI\n");
		return;

	case CFI_KCFI:
		ret = cfi_enable_callers(start_retpoline, end_retpoline);
		if (ret)
			goto err;

		if (builtin)
			pr_info("Using kCFI\n");
		return;

	case CFI_FINEIBT:
		/* place the FineIBT preamble at func()-16 */
		ret = cfi_rewrite_preamble(start_cfi, end_cfi);
		if (ret)
			goto err;

		/* rewrite the callers to target func()-16 */
		ret = cfi_rewrite_callers(start_retpoline, end_retpoline);
		if (ret)
			goto err;

		/* now that nobody targets func()+0, remove ENDBR there */
		cfi_rewrite_endbr(start_cfi, end_cfi);

		if (builtin)
			pr_info("Using FineIBT CFI\n");
		return;

	default:
		break;
	}

err:
	pr_err("Something went horribly wrong trying to rewrite the CFI implementation.\n");
}

static inline void poison_hash(void *addr)
{
	*(u32 *)addr = 0;
}

static void poison_cfi(void *addr)
{
	switch (cfi_mode) {
	case CFI_FINEIBT:
		/*
		 * __cfi_\func:
		 *	osp nopl (%rax)
		 *	subl	$0, %r10d
		 *	jz	1f
		 *	ud2
		 * 1:	nop
		 */
		poison_endbr(addr, false);
		poison_hash(addr + fineibt_preamble_hash);
		break;

	case CFI_KCFI:
		/*
		 * __cfi_\func:
		 *	movl	$0, %eax
		 *	.skip	11, 0x90
		 */
		poison_hash(addr + 1);
		break;

	default:
		break;
	}
}

#else

static void __apply_fineibt(s32 *start_retpoline, s32 *end_retpoline,
			    s32 *start_cfi, s32 *end_cfi, bool builtin)
{
}

#ifdef CONFIG_X86_KERNEL_IBT
static void poison_cfi(void *addr) { }
#endif

#endif

void apply_fineibt(s32 *start_retpoline, s32 *end_retpoline,
		   s32 *start_cfi, s32 *end_cfi)
{
	return __apply_fineibt(start_retpoline, end_retpoline,
			       start_cfi, end_cfi,
			       /* .builtin = */ false);
}

#ifdef CONFIG_SMP
static void alternatives_smp_lock(const s32 *start, const s32 *end,
				  u8 *text, u8 *text_end)
{
	const s32 *poff;

	for (poff = start; poff < end; poff++) {
		u8 *ptr = (u8 *)poff + *poff;

		if (!*poff || ptr < text || ptr >= text_end)
			continue;
		/* turn DS segment override prefix into lock prefix */
		if (*ptr == 0x3e)
			text_poke(ptr, ((unsigned char []){0xf0}), 1);
	}
}

static void alternatives_smp_unlock(const s32 *start, const s32 *end,
				    u8 *text, u8 *text_end)
{
	const s32 *poff;

	for (poff = start; poff < end; poff++) {
		u8 *ptr = (u8 *)poff + *poff;

		if (!*poff || ptr < text || ptr >= text_end)
			continue;
		/* turn lock prefix into DS segment override prefix */
		if (*ptr == 0xf0)
			text_poke(ptr, ((unsigned char []){0x3E}), 1);
	}
}

struct smp_alt_module {
	/* what is this ??? */
	struct module	*mod;
	char		*name;

	/* ptrs to lock prefixes */
	const s32	*locks;
	const s32	*locks_end;

	/* .text segment, needed to avoid patching init code ;) */
	u8		*text;
	u8		*text_end;

	struct list_head next;
};
static LIST_HEAD(smp_alt_modules);
static bool uniproc_patched = false;	/* protected by text_mutex */

void __init_or_module alternatives_smp_module_add(struct module *mod,
						  char *name,
						  void *locks, void *locks_end,
						  void *text,  void *text_end)
{
	struct smp_alt_module *smp;

	mutex_lock(&text_mutex);
	if (!uniproc_patched)
		goto unlock;

	if (num_possible_cpus() == 1)
		/* Don't bother remembering, we'll never have to undo it. */
		goto smp_unlock;

	smp = kzalloc(sizeof(*smp), GFP_KERNEL);
	if (NULL == smp)
		/* we'll run the (safe but slow) SMP code then ... */
		goto unlock;

	smp->mod	= mod;
	smp->name	= name;
	smp->locks	= locks;
	smp->locks_end	= locks_end;
	smp->text	= text;
	smp->text_end	= text_end;
	DPRINTK(SMP, "locks %p -> %p, text %p -> %p, name %s\n",
		smp->locks, smp->locks_end,
		smp->text, smp->text_end, smp->name);

	list_add_tail(&smp->next, &smp_alt_modules);
smp_unlock:
	alternatives_smp_unlock(locks, locks_end, text, text_end);
unlock:
	mutex_unlock(&text_mutex);
}

void __init_or_module alternatives_smp_module_del(struct module *mod)
{
	struct smp_alt_module *item;

	mutex_lock(&text_mutex);
	list_for_each_entry(item, &smp_alt_modules, next) {
		if (mod != item->mod)
			continue;
		list_del(&item->next);
		kfree(item);
		break;
	}
	mutex_unlock(&text_mutex);
}

void alternatives_enable_smp(void)
{
	struct smp_alt_module *mod;

	/* Why bother if there are no other CPUs? */
	BUG_ON(num_possible_cpus() == 1);

	mutex_lock(&text_mutex);

	if (uniproc_patched) {
		pr_info("switching to SMP code\n");
		BUG_ON(num_online_cpus() != 1);
		clear_cpu_cap(&boot_cpu_data, X86_FEATURE_UP);
		clear_cpu_cap(&cpu_data(0), X86_FEATURE_UP);
		list_for_each_entry(mod, &smp_alt_modules, next)
			alternatives_smp_lock(mod->locks, mod->locks_end,
					      mod->text, mod->text_end);
		uniproc_patched = false;
	}
	mutex_unlock(&text_mutex);
}

/*
 * Return 1 if the address range is reserved for SMP-alternatives.
 * Must hold text_mutex.
 */
int alternatives_text_reserved(void *start, void *end)
{
	struct smp_alt_module *mod;
	const s32 *poff;
	u8 *text_start = start;
	u8 *text_end = end;

	lockdep_assert_held(&text_mutex);

	list_for_each_entry(mod, &smp_alt_modules, next) {
		if (mod->text > text_end || mod->text_end < text_start)
			continue;
		for (poff = mod->locks; poff < mod->locks_end; poff++) {
			const u8 *ptr = (const u8 *)poff + *poff;

			if (text_start <= ptr && text_end > ptr)
				return 1;
		}
	}

	return 0;
}
#endif /* CONFIG_SMP */

#ifdef CONFIG_PARAVIRT

/* Use this to add nops to a buffer, then text_poke the whole buffer. */
static void __init_or_module add_nops(void *insns, unsigned int len)
{
	while (len > 0) {
		unsigned int noplen = len;
		if (noplen > ASM_NOP_MAX)
			noplen = ASM_NOP_MAX;
		memcpy(insns, x86_nops[noplen], noplen);
		insns += noplen;
		len -= noplen;
	}
}

void __init_or_module apply_paravirt(struct paravirt_patch_site *start,
				     struct paravirt_patch_site *end)
{
	struct paravirt_patch_site *p;
	char insn_buff[MAX_PATCH_LEN];

	for (p = start; p < end; p++) {
		unsigned int used;

		BUG_ON(p->len > MAX_PATCH_LEN);
		/* prep the buffer with the original instructions */
		memcpy(insn_buff, p->instr, p->len);
		used = paravirt_patch(p->type, insn_buff, (unsigned long)p->instr, p->len);

		BUG_ON(used > p->len);

		/* Pad the rest with nops */
		add_nops(insn_buff + used, p->len - used);
		text_poke_early(p->instr, insn_buff, p->len);
	}
}
extern struct paravirt_patch_site __start_parainstructions[],
	__stop_parainstructions[];
#endif	/* CONFIG_PARAVIRT */

/*
 * Self-test for the INT3 based CALL emulation code.
 *
 * This exercises int3_emulate_call() to make sure INT3 pt_regs are set up
 * properly and that there is a stack gap between the INT3 frame and the
 * previous context. Without this gap doing a virtual PUSH on the interrupted
 * stack would corrupt the INT3 IRET frame.
 *
 * See entry_{32,64}.S for more details.
 */

/*
 * We define the int3_magic() function in assembly to control the calling
 * convention such that we can 'call' it from assembly.
 */

extern void int3_magic(unsigned int *ptr); /* defined in asm */

asm (
"	.pushsection	.init.text, \"ax\", @progbits\n"
"	.type		int3_magic, @function\n"
"int3_magic:\n"
	ANNOTATE_NOENDBR
"	movl	$1, (%" _ASM_ARG1 ")\n"
	ASM_RET
"	.size		int3_magic, .-int3_magic\n"
"	.popsection\n"
);

extern void int3_selftest_ip(void); /* defined in asm below */

static int __init
int3_exception_notify(struct notifier_block *self, unsigned long val, void *data)
{
	unsigned long selftest = (unsigned long)&int3_selftest_ip;
	struct die_args *args = data;
	struct pt_regs *regs = args->regs;

	OPTIMIZER_HIDE_VAR(selftest);

	if (!regs || user_mode(regs))
		return NOTIFY_DONE;

	if (val != DIE_INT3)
		return NOTIFY_DONE;

	if (regs->ip - INT3_INSN_SIZE != selftest)
		return NOTIFY_DONE;

	int3_emulate_call(regs, (unsigned long)&int3_magic);
	return NOTIFY_STOP;
}

/* Must be noinline to ensure uniqueness of int3_selftest_ip. */
static noinline void __init int3_selftest(void)
{
	static __initdata struct notifier_block int3_exception_nb = {
		.notifier_call	= int3_exception_notify,
		.priority	= INT_MAX-1, /* last */
	};
	unsigned int val = 0;

	BUG_ON(register_die_notifier(&int3_exception_nb));

	/*
	 * Basically: int3_magic(&val); but really complicated :-)
	 *
	 * INT3 padded with NOP to CALL_INSN_SIZE. The int3_exception_nb
	 * notifier above will emulate CALL for us.
	 */
	asm volatile ("int3_selftest_ip:\n\t"
		      ANNOTATE_NOENDBR
		      "    int3; nop; nop; nop; nop\n\t"
		      : ASM_CALL_CONSTRAINT
		      : __ASM_SEL_RAW(a, D) (&val)
		      : "memory");

	BUG_ON(val != 1);

	unregister_die_notifier(&int3_exception_nb);
}

static __initdata int __alt_reloc_selftest_addr;

__visible noinline void __init __alt_reloc_selftest(void *arg)
{
	WARN_ON(arg != &__alt_reloc_selftest_addr);
}

static noinline void __init alt_reloc_selftest(void)
{
	/*
	 * Tests apply_relocation().
	 *
	 * This has a relative immediate (CALL) in a place other than the first
	 * instruction and additionally on x86_64 we get a RIP-relative LEA:
	 *
	 *   lea    0x0(%rip),%rdi  # 5d0: R_X86_64_PC32    .init.data+0x5566c
	 *   call   +0              # 5d5: R_X86_64_PLT32   __alt_reloc_selftest-0x4
	 *
	 * Getting this wrong will either crash and burn or tickle the WARN
	 * above.
	 */
	asm_inline volatile (
		ALTERNATIVE("", "lea %[mem], %%" _ASM_ARG1 "; call __alt_reloc_selftest;", X86_FEATURE_ALWAYS)
		: /* output */
		: [mem] "m" (__alt_reloc_selftest_addr)
		: _ASM_ARG1
	);
}

void __init alternative_instructions(void)
{
	int3_selftest();

	/*
	 * The patching is not fully atomic, so try to avoid local
	 * interruptions that might execute the to be patched code.
	 * Other CPUs are not running.
	 */
	stop_nmi();

	/*
	 * Don't stop machine check exceptions while patching.
	 * MCEs only happen when something got corrupted and in this
	 * case we must do something about the corruption.
	 * Ignoring it is worse than an unlikely patching race.
	 * Also machine checks tend to be broadcast and if one CPU
	 * goes into machine check the others follow quickly, so we don't
	 * expect a machine check to cause undue problems during to code
	 * patching.
	 */

	/*
	 * Paravirt patching and alternative patching can be combined to
	 * replace a function call with a short direct code sequence (e.g.
	 * by setting a constant return value instead of doing that in an
	 * external function).
	 * In order to make this work the following sequence is required:
	 * 1. set (artificial) features depending on used paravirt
	 *    functions which can later influence alternative patching
	 * 2. apply paravirt patching (generally replacing an indirect
	 *    function call with a direct one)
	 * 3. apply alternative patching (e.g. replacing a direct function
	 *    call with a custom code sequence)
	 * Doing paravirt patching after alternative patching would clobber
	 * the optimization of the custom code with a function call again.
	 */
	paravirt_set_cap();

	/*
	 * First patch paravirt functions, such that we overwrite the indirect
	 * call with the direct call.
	 */
	apply_paravirt(__parainstructions, __parainstructions_end);

	__apply_fineibt(__retpoline_sites, __retpoline_sites_end,
			__cfi_sites, __cfi_sites_end, true);

	/*
	 * Rewrite the retpolines, must be done before alternatives since
	 * those can rewrite the retpoline thunks.
	 */
	apply_retpolines(__retpoline_sites, __retpoline_sites_end);
	apply_returns(__return_sites, __return_sites_end);

	/*
	 * Then patch alternatives, such that those paravirt calls that are in
	 * alternatives can be overwritten by their immediate fragments.
	 */
	apply_alternatives(__alt_instructions, __alt_instructions_end);

	/*
	 * Now all calls are established. Apply the call thunks if
	 * required.
	 */
	callthunks_patch_builtin_calls();

	/*
	 * Seal all functions that do not have their address taken.
	 */
	apply_seal_endbr(__ibt_endbr_seal, __ibt_endbr_seal_end);

#ifdef CONFIG_SMP
	/* Patch to UP if other cpus not imminent. */
	if (!noreplace_smp && (num_present_cpus() == 1 || setup_max_cpus <= 1)) {
		uniproc_patched = true;
		alternatives_smp_module_add(NULL, "core kernel",
					    __smp_locks, __smp_locks_end,
					    _text, _etext);
	}

	if (!uniproc_patched || num_possible_cpus() == 1) {
		free_init_pages("SMP alternatives",
				(unsigned long)__smp_locks,
				(unsigned long)__smp_locks_end);
	}
#endif

	restart_nmi();
	alternatives_patched = 1;

	alt_reloc_selftest();
}

/**
 * text_poke_early - Update instructions on a live kernel at boot time
 * @addr: address to modify
 * @opcode: source of the copy
 * @len: length to copy
 *
 * When you use this code to patch more than one byte of an instruction
 * you need to make sure that other CPUs cannot execute this code in parallel.
 * Also no thread must be currently preempted in the middle of these
 * instructions. And on the local CPU you need to be protected against NMI or
 * MCE handlers seeing an inconsistent instruction while you patch.
 */
void __init_or_module text_poke_early(void *addr, const void *opcode,
				      size_t len)
{
	unsigned long flags;

	if (boot_cpu_has(X86_FEATURE_NX) &&
	    is_module_text_address((unsigned long)addr)) {
		/*
		 * Modules text is marked initially as non-executable, so the
		 * code cannot be running and speculative code-fetches are
		 * prevented. Just change the code.
		 */
		memcpy(addr, opcode, len);
	} else {
		local_irq_save(flags);
		memcpy(addr, opcode, len);
		local_irq_restore(flags);
		sync_core();

		/*
		 * Could also do a CLFLUSH here to speed up CPU recovery; but
		 * that causes hangs on some VIA CPUs.
		 */
	}
}

typedef struct {
	struct mm_struct *mm;
} temp_mm_state_t;

/*
 * Using a temporary mm allows to set temporary mappings that are not accessible
 * by other CPUs. Such mappings are needed to perform sensitive memory writes
 * that override the kernel memory protections (e.g., W^X), without exposing the
 * temporary page-table mappings that are required for these write operations to
 * other CPUs. Using a temporary mm also allows to avoid TLB shootdowns when the
 * mapping is torn down.
 *
 * Context: The temporary mm needs to be used exclusively by a single core. To
 *          harden security IRQs must be disabled while the temporary mm is
 *          loaded, thereby preventing interrupt handler bugs from overriding
 *          the kernel memory protection.
 */
static inline temp_mm_state_t use_temporary_mm(struct mm_struct *mm)
{
	temp_mm_state_t temp_state;

	lockdep_assert_irqs_disabled();

	/*
	 * Make sure not to be in TLB lazy mode, as otherwise we'll end up
	 * with a stale address space WITHOUT being in lazy mode after
	 * restoring the previous mm.
	 */
	if (this_cpu_read(cpu_tlbstate_shared.is_lazy))
		leave_mm(smp_processor_id());

	temp_state.mm = this_cpu_read(cpu_tlbstate.loaded_mm);
	switch_mm_irqs_off(NULL, mm, current);

	/*
	 * If breakpoints are enabled, disable them while the temporary mm is
	 * used. Userspace might set up watchpoints on addresses that are used
	 * in the temporary mm, which would lead to wrong signals being sent or
	 * crashes.
	 *
	 * Note that breakpoints are not disabled selectively, which also causes
	 * kernel breakpoints (e.g., perf's) to be disabled. This might be
	 * undesirable, but still seems reasonable as the code that runs in the
	 * temporary mm should be short.
	 */
	if (hw_breakpoint_active())
		hw_breakpoint_disable();

	return temp_state;
}

static inline void unuse_temporary_mm(temp_mm_state_t prev_state)
{
	lockdep_assert_irqs_disabled();
	switch_mm_irqs_off(NULL, prev_state.mm, current);

	/*
	 * Restore the breakpoints if they were disabled before the temporary mm
	 * was loaded.
	 */
	if (hw_breakpoint_active())
		hw_breakpoint_restore();
}

__ro_after_init struct mm_struct *poking_mm;
__ro_after_init unsigned long poking_addr;

static void text_poke_memcpy(void *dst, const void *src, size_t len)
{
	memcpy(dst, src, len);
}

static void text_poke_memset(void *dst, const void *src, size_t len)
{
	int c = *(const int *)src;

	memset(dst, c, len);
}

typedef void text_poke_f(void *dst, const void *src, size_t len);

static void *__text_poke(text_poke_f func, void *addr, const void *src, size_t len)
{
	bool cross_page_boundary = offset_in_page(addr) + len > PAGE_SIZE;
	struct page *pages[2] = {NULL};
	temp_mm_state_t prev;
	unsigned long flags;
	pte_t pte, *ptep;
	spinlock_t *ptl;
	pgprot_t pgprot;

	/*
	 * While boot memory allocator is running we cannot use struct pages as
	 * they are not yet initialized. There is no way to recover.
	 */
	BUG_ON(!after_bootmem);

	if (!core_kernel_text((unsigned long)addr)) {
		pages[0] = vmalloc_to_page(addr);
		if (cross_page_boundary)
			pages[1] = vmalloc_to_page(addr + PAGE_SIZE);
	} else {
		pages[0] = virt_to_page(addr);
		WARN_ON(!PageReserved(pages[0]));
		if (cross_page_boundary)
			pages[1] = virt_to_page(addr + PAGE_SIZE);
	}
	/*
	 * If something went wrong, crash and burn since recovery paths are not
	 * implemented.
	 */
	BUG_ON(!pages[0] || (cross_page_boundary && !pages[1]));

	/*
	 * Map the page without the global bit, as TLB flushing is done with
	 * flush_tlb_mm_range(), which is intended for non-global PTEs.
	 */
	pgprot = __pgprot(pgprot_val(PAGE_KERNEL) & ~_PAGE_GLOBAL);

	/*
	 * The lock is not really needed, but this allows to avoid open-coding.
	 */
	ptep = get_locked_pte(poking_mm, poking_addr, &ptl);

	/*
	 * This must not fail; preallocated in poking_init().
	 */
	VM_BUG_ON(!ptep);

	local_irq_save(flags);

	pte = mk_pte(pages[0], pgprot);
	set_pte_at(poking_mm, poking_addr, ptep, pte);

	if (cross_page_boundary) {
		pte = mk_pte(pages[1], pgprot);
		set_pte_at(poking_mm, poking_addr + PAGE_SIZE, ptep + 1, pte);
	}

	/*
	 * Loading the temporary mm behaves as a compiler barrier, which
	 * guarantees that the PTE will be set at the time memcpy() is done.
	 */
	prev = use_temporary_mm(poking_mm);

	kasan_disable_current();
	func((u8 *)poking_addr + offset_in_page(addr), src, len);
	kasan_enable_current();

	/*
	 * Ensure that the PTE is only cleared after the instructions of memcpy
	 * were issued by using a compiler barrier.
	 */
	barrier();

	pte_clear(poking_mm, poking_addr, ptep);
	if (cross_page_boundary)
		pte_clear(poking_mm, poking_addr + PAGE_SIZE, ptep + 1);

	/*
	 * Loading the previous page-table hierarchy requires a serializing
	 * instruction that already allows the core to see the updated version.
	 * Xen-PV is assumed to serialize execution in a similar manner.
	 */
	unuse_temporary_mm(prev);

	/*
	 * Flushing the TLB might involve IPIs, which would require enabled
	 * IRQs, but not if the mm is not used, as it is in this point.
	 */
	flush_tlb_mm_range(poking_mm, poking_addr, poking_addr +
			   (cross_page_boundary ? 2 : 1) * PAGE_SIZE,
			   PAGE_SHIFT, false);

	if (func == text_poke_memcpy) {
		/*
		 * If the text does not match what we just wrote then something is
		 * fundamentally screwy; there's nothing we can really do about that.
		 */
		BUG_ON(memcmp(addr, src, len));
	}

	local_irq_restore(flags);
	pte_unmap_unlock(ptep, ptl);
	return addr;
}

/**
 * text_poke - Update instructions on a live kernel
 * @addr: address to modify
 * @opcode: source of the copy
 * @len: length to copy
 *
 * Only atomic text poke/set should be allowed when not doing early patching.
 * It means the size must be writable atomically and the address must be aligned
 * in a way that permits an atomic write. It also makes sure we fit on a single
 * page.
 *
 * Note that the caller must ensure that if the modified code is part of a
 * module, the module would not be removed during poking. This can be achieved
 * by registering a module notifier, and ordering module removal and patching
 * trough a mutex.
 */
void *text_poke(void *addr, const void *opcode, size_t len)
{
	lockdep_assert_held(&text_mutex);

	return __text_poke(text_poke_memcpy, addr, opcode, len);
}

/**
 * text_poke_kgdb - Update instructions on a live kernel by kgdb
 * @addr: address to modify
 * @opcode: source of the copy
 * @len: length to copy
 *
 * Only atomic text poke/set should be allowed when not doing early patching.
 * It means the size must be writable atomically and the address must be aligned
 * in a way that permits an atomic write. It also makes sure we fit on a single
 * page.
 *
 * Context: should only be used by kgdb, which ensures no other core is running,
 *	    despite the fact it does not hold the text_mutex.
 */
void *text_poke_kgdb(void *addr, const void *opcode, size_t len)
{
	return __text_poke(text_poke_memcpy, addr, opcode, len);
}

void *text_poke_copy_locked(void *addr, const void *opcode, size_t len,
			    bool core_ok)
{
	unsigned long start = (unsigned long)addr;
	size_t patched = 0;

	if (WARN_ON_ONCE(!core_ok && core_kernel_text(start)))
		return NULL;

	while (patched < len) {
		unsigned long ptr = start + patched;
		size_t s;

		s = min_t(size_t, PAGE_SIZE * 2 - offset_in_page(ptr), len - patched);

		__text_poke(text_poke_memcpy, (void *)ptr, opcode + patched, s);
		patched += s;
	}
	return addr;
}

/**
 * text_poke_copy - Copy instructions into (an unused part of) RX memory
 * @addr: address to modify
 * @opcode: source of the copy
 * @len: length to copy, could be more than 2x PAGE_SIZE
 *
 * Not safe against concurrent execution; useful for JITs to dump
 * new code blocks into unused regions of RX memory. Can be used in
 * conjunction with synchronize_rcu_tasks() to wait for existing
 * execution to quiesce after having made sure no existing functions
 * pointers are live.
 */
void *text_poke_copy(void *addr, const void *opcode, size_t len)
{
	mutex_lock(&text_mutex);
	addr = text_poke_copy_locked(addr, opcode, len, false);
	mutex_unlock(&text_mutex);
	return addr;
}

/**
 * text_poke_set - memset into (an unused part of) RX memory
 * @addr: address to modify
 * @c: the byte to fill the area with
 * @len: length to copy, could be more than 2x PAGE_SIZE
 *
 * This is useful to overwrite unused regions of RX memory with illegal
 * instructions.
 */
void *text_poke_set(void *addr, int c, size_t len)
{
	unsigned long start = (unsigned long)addr;
	size_t patched = 0;

	if (WARN_ON_ONCE(core_kernel_text(start)))
		return NULL;

	mutex_lock(&text_mutex);
	while (patched < len) {
		unsigned long ptr = start + patched;
		size_t s;

		s = min_t(size_t, PAGE_SIZE * 2 - offset_in_page(ptr), len - patched);

		__text_poke(text_poke_memset, (void *)ptr, (void *)&c, s);
		patched += s;
	}
	mutex_unlock(&text_mutex);
	return addr;
}

static void do_sync_core(void *info)
{
	sync_core();
}

void text_poke_sync(void)
{
	on_each_cpu(do_sync_core, NULL, 1);
}

/*
 * NOTE: crazy scheme to allow patching Jcc.d32 but not increase the size of
 * this thing. When len == 6 everything is prefixed with 0x0f and we map
 * opcode to Jcc.d8, using len to distinguish.
 */
struct text_poke_loc {
	/* addr := _stext + rel_addr */
	s32 rel_addr;
	s32 disp;
	u8 len;
	u8 opcode;
	const u8 text[POKE_MAX_OPCODE_SIZE];
	/* see text_poke_bp_batch() */
	u8 old;
};

struct bp_patching_desc {
	struct text_poke_loc *vec;
	int nr_entries;
	atomic_t refs;
};

static struct bp_patching_desc bp_desc;

static __always_inline
struct bp_patching_desc *try_get_desc(void)
{
	struct bp_patching_desc *desc = &bp_desc;

	if (!raw_atomic_inc_not_zero(&desc->refs))
		return NULL;

	return desc;
}

static __always_inline void put_desc(void)
{
	struct bp_patching_desc *desc = &bp_desc;

	smp_mb__before_atomic();
	raw_atomic_dec(&desc->refs);
}

static __always_inline void *text_poke_addr(struct text_poke_loc *tp)
{
	return _stext + tp->rel_addr;
}

static __always_inline int patch_cmp(const void *key, const void *elt)
{
	struct text_poke_loc *tp = (struct text_poke_loc *) elt;

	if (key < text_poke_addr(tp))
		return -1;
	if (key > text_poke_addr(tp))
		return 1;
	return 0;
}

noinstr int poke_int3_handler(struct pt_regs *regs)
{
	struct bp_patching_desc *desc;
	struct text_poke_loc *tp;
	int ret = 0;
	void *ip;

	if (user_mode(regs))
		return 0;

	/*
	 * Having observed our INT3 instruction, we now must observe
	 * bp_desc with non-zero refcount:
	 *
	 *	bp_desc.refs = 1		INT3
	 *	WMB				RMB
	 *	write INT3			if (bp_desc.refs != 0)
	 */
	smp_rmb();

	desc = try_get_desc();
	if (!desc)
		return 0;

	/*
	 * Discount the INT3. See text_poke_bp_batch().
	 */
	ip = (void *) regs->ip - INT3_INSN_SIZE;

	/*
	 * Skip the binary search if there is a single member in the vector.
	 */
	if (unlikely(desc->nr_entries > 1)) {
		tp = __inline_bsearch(ip, desc->vec, desc->nr_entries,
				      sizeof(struct text_poke_loc),
				      patch_cmp);
		if (!tp)
			goto out_put;
	} else {
		tp = desc->vec;
		if (text_poke_addr(tp) != ip)
			goto out_put;
	}

	ip += tp->len;

	switch (tp->opcode) {
	case INT3_INSN_OPCODE:
		/*
		 * Someone poked an explicit INT3, they'll want to handle it,
		 * do not consume.
		 */
		goto out_put;

	case RET_INSN_OPCODE:
		int3_emulate_ret(regs);
		break;

	case CALL_INSN_OPCODE:
		int3_emulate_call(regs, (long)ip + tp->disp);
		break;

	case JMP32_INSN_OPCODE:
	case JMP8_INSN_OPCODE:
		int3_emulate_jmp(regs, (long)ip + tp->disp);
		break;

	case 0x70 ... 0x7f: /* Jcc */
		int3_emulate_jcc(regs, tp->opcode & 0xf, (long)ip, tp->disp);
		break;

	default:
		BUG();
	}

	ret = 1;

out_put:
	put_desc();
	return ret;
}

#define TP_VEC_MAX (PAGE_SIZE / sizeof(struct text_poke_loc))
static struct text_poke_loc tp_vec[TP_VEC_MAX];
static int tp_vec_nr;

/**
 * text_poke_bp_batch() -- update instructions on live kernel on SMP
 * @tp:			vector of instructions to patch
 * @nr_entries:		number of entries in the vector
 *
 * Modify multi-byte instruction by using int3 breakpoint on SMP.
 * We completely avoid stop_machine() here, and achieve the
 * synchronization using int3 breakpoint.
 *
 * The way it is done:
 *	- For each entry in the vector:
 *		- add a int3 trap to the address that will be patched
 *	- sync cores
 *	- For each entry in the vector:
 *		- update all but the first byte of the patched range
 *	- sync cores
 *	- For each entry in the vector:
 *		- replace the first byte (int3) by the first byte of
 *		  replacing opcode
 *	- sync cores
 */
static void text_poke_bp_batch(struct text_poke_loc *tp, unsigned int nr_entries)
{
	unsigned char int3 = INT3_INSN_OPCODE;
	unsigned int i;
	int do_sync;

	lockdep_assert_held(&text_mutex);

	bp_desc.vec = tp;
	bp_desc.nr_entries = nr_entries;

	/*
	 * Corresponds to the implicit memory barrier in try_get_desc() to
	 * ensure reading a non-zero refcount provides up to date bp_desc data.
	 */
	atomic_set_release(&bp_desc.refs, 1);

	/*
	 * Function tracing can enable thousands of places that need to be
	 * updated. This can take quite some time, and with full kernel debugging
	 * enabled, this could cause the softlockup watchdog to trigger.
	 * This function gets called every 256 entries added to be patched.
	 * Call cond_resched() here to make sure that other tasks can get scheduled
	 * while processing all the functions being patched.
	 */
	cond_resched();

	/*
	 * Corresponding read barrier in int3 notifier for making sure the
	 * nr_entries and handler are correctly ordered wrt. patching.
	 */
	smp_wmb();

	/*
	 * First step: add a int3 trap to the address that will be patched.
	 */
	for (i = 0; i < nr_entries; i++) {
		tp[i].old = *(u8 *)text_poke_addr(&tp[i]);
		text_poke(text_poke_addr(&tp[i]), &int3, INT3_INSN_SIZE);
	}

	text_poke_sync();

	/*
	 * Second step: update all but the first byte of the patched range.
	 */
	for (do_sync = 0, i = 0; i < nr_entries; i++) {
		u8 old[POKE_MAX_OPCODE_SIZE+1] = { tp[i].old, };
		u8 _new[POKE_MAX_OPCODE_SIZE+1];
		const u8 *new = tp[i].text;
		int len = tp[i].len;

		if (len - INT3_INSN_SIZE > 0) {
			memcpy(old + INT3_INSN_SIZE,
			       text_poke_addr(&tp[i]) + INT3_INSN_SIZE,
			       len - INT3_INSN_SIZE);

			if (len == 6) {
				_new[0] = 0x0f;
				memcpy(_new + 1, new, 5);
				new = _new;
			}

			text_poke(text_poke_addr(&tp[i]) + INT3_INSN_SIZE,
				  new + INT3_INSN_SIZE,
				  len - INT3_INSN_SIZE);

			do_sync++;
		}

		/*
		 * Emit a perf event to record the text poke, primarily to
		 * support Intel PT decoding which must walk the executable code
		 * to reconstruct the trace. The flow up to here is:
		 *   - write INT3 byte
		 *   - IPI-SYNC
		 *   - write instruction tail
		 * At this point the actual control flow will be through the
		 * INT3 and handler and not hit the old or new instruction.
		 * Intel PT outputs FUP/TIP packets for the INT3, so the flow
		 * can still be decoded. Subsequently:
		 *   - emit RECORD_TEXT_POKE with the new instruction
		 *   - IPI-SYNC
		 *   - write first byte
		 *   - IPI-SYNC
		 * So before the text poke event timestamp, the decoder will see
		 * either the old instruction flow or FUP/TIP of INT3. After the
		 * text poke event timestamp, the decoder will see either the
		 * new instruction flow or FUP/TIP of INT3. Thus decoders can
		 * use the timestamp as the point at which to modify the
		 * executable code.
		 * The old instruction is recorded so that the event can be
		 * processed forwards or backwards.
		 */
		perf_event_text_poke(text_poke_addr(&tp[i]), old, len, new, len);
	}

	if (do_sync) {
		/*
		 * According to Intel, this core syncing is very likely
		 * not necessary and we'd be safe even without it. But
		 * better safe than sorry (plus there's not only Intel).
		 */
		text_poke_sync();
	}

	/*
	 * Third step: replace the first byte (int3) by the first byte of
	 * replacing opcode.
	 */
	for (do_sync = 0, i = 0; i < nr_entries; i++) {
		u8 byte = tp[i].text[0];

		if (tp[i].len == 6)
			byte = 0x0f;

		if (byte == INT3_INSN_OPCODE)
			continue;

		text_poke(text_poke_addr(&tp[i]), &byte, INT3_INSN_SIZE);
		do_sync++;
	}

	if (do_sync)
		text_poke_sync();

	/*
	 * Remove and wait for refs to be zero.
	 */
	if (!atomic_dec_and_test(&bp_desc.refs))
		atomic_cond_read_acquire(&bp_desc.refs, !VAL);
}

static void text_poke_loc_init(struct text_poke_loc *tp, void *addr,
			       const void *opcode, size_t len, const void *emulate)
{
	struct insn insn;
	int ret, i = 0;

	if (len == 6)
		i = 1;
	memcpy((void *)tp->text, opcode+i, len-i);
	if (!emulate)
		emulate = opcode;

	ret = insn_decode_kernel(&insn, emulate);
	BUG_ON(ret < 0);

	tp->rel_addr = addr - (void *)_stext;
	tp->len = len;
	tp->opcode = insn.opcode.bytes[0];

	if (is_jcc32(&insn)) {
		/*
		 * Map Jcc.d32 onto Jcc.d8 and use len to distinguish.
		 */
		tp->opcode = insn.opcode.bytes[1] - 0x10;
	}

	switch (tp->opcode) {
	case RET_INSN_OPCODE:
	case JMP32_INSN_OPCODE:
	case JMP8_INSN_OPCODE:
		/*
		 * Control flow instructions without implied execution of the
		 * next instruction can be padded with INT3.
		 */
		for (i = insn.length; i < len; i++)
			BUG_ON(tp->text[i] != INT3_INSN_OPCODE);
		break;

	default:
		BUG_ON(len != insn.length);
	}

	switch (tp->opcode) {
	case INT3_INSN_OPCODE:
	case RET_INSN_OPCODE:
		break;

	case CALL_INSN_OPCODE:
	case JMP32_INSN_OPCODE:
	case JMP8_INSN_OPCODE:
	case 0x70 ... 0x7f: /* Jcc */
		tp->disp = insn.immediate.value;
		break;

	default: /* assume NOP */
		switch (len) {
		case 2: /* NOP2 -- emulate as JMP8+0 */
			BUG_ON(memcmp(emulate, x86_nops[len], len));
			tp->opcode = JMP8_INSN_OPCODE;
			tp->disp = 0;
			break;

		case 5: /* NOP5 -- emulate as JMP32+0 */
			BUG_ON(memcmp(emulate, x86_nops[len], len));
			tp->opcode = JMP32_INSN_OPCODE;
			tp->disp = 0;
			break;

		default: /* unknown instruction */
			BUG();
		}
		break;
	}
}

/*
 * We hard rely on the tp_vec being ordered; ensure this is so by flushing
 * early if needed.
 */
static bool tp_order_fail(void *addr)
{
	struct text_poke_loc *tp;

	if (!tp_vec_nr)
		return false;

	if (!addr) /* force */
		return true;

	tp = &tp_vec[tp_vec_nr - 1];
	if ((unsigned long)text_poke_addr(tp) > (unsigned long)addr)
		return true;

	return false;
}

static void text_poke_flush(void *addr)
{
	if (tp_vec_nr == TP_VEC_MAX || tp_order_fail(addr)) {
		text_poke_bp_batch(tp_vec, tp_vec_nr);
		tp_vec_nr = 0;
	}
}

void text_poke_finish(void)
{
	text_poke_flush(NULL);
}

void __ref text_poke_queue(void *addr, const void *opcode, size_t len, const void *emulate)
{
	struct text_poke_loc *tp;

	text_poke_flush(addr);

	tp = &tp_vec[tp_vec_nr++];
	text_poke_loc_init(tp, addr, opcode, len, emulate);
}

/**
 * text_poke_bp() -- update instructions on live kernel on SMP
 * @addr:	address to patch
 * @opcode:	opcode of new instruction
 * @len:	length to copy
 * @emulate:	instruction to be emulated
 *
 * Update a single instruction with the vector in the stack, avoiding
 * dynamically allocated memory. This function should be used when it is
 * not possible to allocate memory.
 */
void __ref text_poke_bp(void *addr, const void *opcode, size_t len, const void *emulate)
{
	struct text_poke_loc tp;

	text_poke_loc_init(&tp, addr, opcode, len, emulate);
	text_poke_bp_batch(&tp, 1);
}<|MERGE_RESOLUTION|>--- conflicted
+++ resolved
@@ -221,7 +221,6 @@
 
 	if (insn_is_nop(insn)) {
 		int nop = i;
-<<<<<<< HEAD
 
 		*next = skip_nops(instr, *next, len);
 		if (*target && *next == *target)
@@ -250,36 +249,6 @@
 		if (insn_decode_kernel(&insn, &instr[i]))
 			return;
 
-=======
-
-		*next = skip_nops(instr, *next, len);
-		if (*target && *next == *target)
-			nop = *prev;
-
-		add_nop(instr + nop, *next - nop);
-		DUMP_BYTES(ALT, instr, len, "%px: [%d:%d) optimized NOPs: ", instr, nop, *next);
-		return true;
-	}
-
-	*target = 0;
-	return false;
-}
-
-/*
- * "noinline" to cause control flow change and thus invalidate I$ and
- * cause refetch after modification.
- */
-static void __init_or_module noinline optimize_nops(u8 *instr, size_t len)
-{
-	int prev, target = 0;
-
-	for (int next, i = 0; i < len; i = next) {
-		struct insn insn;
-
-		if (insn_decode_kernel(&insn, &instr[i]))
-			return;
-
->>>>>>> c02d35d8
 		next = i + insn.length;
 
 		__optimize_nops(instr, len, &insn, &next, &prev, &target);
