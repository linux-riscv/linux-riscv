// SPDX-License-Identifier: GPL-2.0-only
/*
 * AMD Memory Encryption Support
 *
 * Copyright (C) 2019 SUSE
 *
 * Author: Joerg Roedel <jroedel@suse.de>
 */

#define pr_fmt(fmt)	"SEV: " fmt

#include <linux/sched/debug.h>	/* For show_regs() */
#include <linux/percpu-defs.h>
#include <linux/cc_platform.h>
#include <linux/printk.h>
#include <linux/mm_types.h>
#include <linux/set_memory.h>
#include <linux/memblock.h>
#include <linux/kernel.h>
#include <linux/mm.h>
#include <linux/cpumask.h>
#include <linux/efi.h>
#include <linux/platform_device.h>
#include <linux/io.h>
#include <linux/psp-sev.h>
#include <uapi/linux/sev-guest.h>

#include <asm/cpu_entry_area.h>
#include <asm/stacktrace.h>
#include <asm/sev.h>
#include <asm/insn-eval.h>
#include <asm/fpu/xcr.h>
#include <asm/processor.h>
#include <asm/realmode.h>
#include <asm/setup.h>
#include <asm/traps.h>
#include <asm/svm.h>
#include <asm/smp.h>
#include <asm/cpu.h>
#include <asm/apic.h>
#include <asm/cpuid.h>
#include <asm/cmdline.h>

#define DR7_RESET_VALUE        0x400

/* AP INIT values as documented in the APM2  section "Processor Initialization State" */
#define AP_INIT_CS_LIMIT		0xffff
#define AP_INIT_DS_LIMIT		0xffff
#define AP_INIT_LDTR_LIMIT		0xffff
#define AP_INIT_GDTR_LIMIT		0xffff
#define AP_INIT_IDTR_LIMIT		0xffff
#define AP_INIT_TR_LIMIT		0xffff
#define AP_INIT_RFLAGS_DEFAULT		0x2
#define AP_INIT_DR6_DEFAULT		0xffff0ff0
#define AP_INIT_GPAT_DEFAULT		0x0007040600070406ULL
#define AP_INIT_XCR0_DEFAULT		0x1
#define AP_INIT_X87_FTW_DEFAULT		0x5555
#define AP_INIT_X87_FCW_DEFAULT		0x0040
#define AP_INIT_CR0_DEFAULT		0x60000010
#define AP_INIT_MXCSR_DEFAULT		0x1f80

/* For early boot hypervisor communication in SEV-ES enabled guests */
static struct ghcb boot_ghcb_page __bss_decrypted __aligned(PAGE_SIZE);

/*
 * Needs to be in the .data section because we need it NULL before bss is
 * cleared
 */
static struct ghcb *boot_ghcb __section(".data");

/* Bitmap of SEV features supported by the hypervisor */
static u64 sev_hv_features __ro_after_init;

/* #VC handler runtime per-CPU data */
struct sev_es_runtime_data {
	struct ghcb ghcb_page;

	/*
	 * Reserve one page per CPU as backup storage for the unencrypted GHCB.
	 * It is needed when an NMI happens while the #VC handler uses the real
	 * GHCB, and the NMI handler itself is causing another #VC exception. In
	 * that case the GHCB content of the first handler needs to be backed up
	 * and restored.
	 */
	struct ghcb backup_ghcb;

	/*
	 * Mark the per-cpu GHCBs as in-use to detect nested #VC exceptions.
	 * There is no need for it to be atomic, because nothing is written to
	 * the GHCB between the read and the write of ghcb_active. So it is safe
	 * to use it when a nested #VC exception happens before the write.
	 *
	 * This is necessary for example in the #VC->NMI->#VC case when the NMI
	 * happens while the first #VC handler uses the GHCB. When the NMI code
	 * raises a second #VC handler it might overwrite the contents of the
	 * GHCB written by the first handler. To avoid this the content of the
	 * GHCB is saved and restored when the GHCB is detected to be in use
	 * already.
	 */
	bool ghcb_active;
	bool backup_ghcb_active;

	/*
	 * Cached DR7 value - write it on DR7 writes and return it on reads.
	 * That value will never make it to the real hardware DR7 as debugging
	 * is currently unsupported in SEV-ES guests.
	 */
	unsigned long dr7;
};

struct ghcb_state {
	struct ghcb *ghcb;
};

static DEFINE_PER_CPU(struct sev_es_runtime_data*, runtime_data);
static DEFINE_PER_CPU(struct sev_es_save_area *, sev_vmsa);

struct sev_config {
	__u64 debug		: 1,

	      /*
	       * A flag used by __set_pages_state() that indicates when the
	       * per-CPU GHCB has been created and registered and thus can be
	       * used by the BSP instead of the early boot GHCB.
	       *
	       * For APs, the per-CPU GHCB is created before they are started
	       * and registered upon startup, so this flag can be used globally
	       * for the BSP and APs.
	       */
	      ghcbs_initialized	: 1,

	      __reserved	: 62;
};

static struct sev_config sev_cfg __read_mostly;

static __always_inline bool on_vc_stack(struct pt_regs *regs)
{
	unsigned long sp = regs->sp;

	/* User-mode RSP is not trusted */
	if (user_mode(regs))
		return false;

	/* SYSCALL gap still has user-mode RSP */
	if (ip_within_syscall_gap(regs))
		return false;

	return ((sp >= __this_cpu_ist_bottom_va(VC)) && (sp < __this_cpu_ist_top_va(VC)));
}

/*
 * This function handles the case when an NMI is raised in the #VC
 * exception handler entry code, before the #VC handler has switched off
 * its IST stack. In this case, the IST entry for #VC must be adjusted,
 * so that any nested #VC exception will not overwrite the stack
 * contents of the interrupted #VC handler.
 *
 * The IST entry is adjusted unconditionally so that it can be also be
 * unconditionally adjusted back in __sev_es_ist_exit(). Otherwise a
 * nested sev_es_ist_exit() call may adjust back the IST entry too
 * early.
 *
 * The __sev_es_ist_enter() and __sev_es_ist_exit() functions always run
 * on the NMI IST stack, as they are only called from NMI handling code
 * right now.
 */
void noinstr __sev_es_ist_enter(struct pt_regs *regs)
{
	unsigned long old_ist, new_ist;

	/* Read old IST entry */
	new_ist = old_ist = __this_cpu_read(cpu_tss_rw.x86_tss.ist[IST_INDEX_VC]);

	/*
	 * If NMI happened while on the #VC IST stack, set the new IST
	 * value below regs->sp, so that the interrupted stack frame is
	 * not overwritten by subsequent #VC exceptions.
	 */
	if (on_vc_stack(regs))
		new_ist = regs->sp;

	/*
	 * Reserve additional 8 bytes and store old IST value so this
	 * adjustment can be unrolled in __sev_es_ist_exit().
	 */
	new_ist -= sizeof(old_ist);
	*(unsigned long *)new_ist = old_ist;

	/* Set new IST entry */
	this_cpu_write(cpu_tss_rw.x86_tss.ist[IST_INDEX_VC], new_ist);
}

void noinstr __sev_es_ist_exit(void)
{
	unsigned long ist;

	/* Read IST entry */
	ist = __this_cpu_read(cpu_tss_rw.x86_tss.ist[IST_INDEX_VC]);

	if (WARN_ON(ist == __this_cpu_ist_top_va(VC)))
		return;

	/* Read back old IST entry and write it to the TSS */
	this_cpu_write(cpu_tss_rw.x86_tss.ist[IST_INDEX_VC], *(unsigned long *)ist);
}

/*
 * Nothing shall interrupt this code path while holding the per-CPU
 * GHCB. The backup GHCB is only for NMIs interrupting this path.
 *
 * Callers must disable local interrupts around it.
 */
static noinstr struct ghcb *__sev_get_ghcb(struct ghcb_state *state)
{
	struct sev_es_runtime_data *data;
	struct ghcb *ghcb;

	WARN_ON(!irqs_disabled());

	data = this_cpu_read(runtime_data);
	ghcb = &data->ghcb_page;

	if (unlikely(data->ghcb_active)) {
		/* GHCB is already in use - save its contents */

		if (unlikely(data->backup_ghcb_active)) {
			/*
			 * Backup-GHCB is also already in use. There is no way
			 * to continue here so just kill the machine. To make
			 * panic() work, mark GHCBs inactive so that messages
			 * can be printed out.
			 */
			data->ghcb_active        = false;
			data->backup_ghcb_active = false;

			instrumentation_begin();
			panic("Unable to handle #VC exception! GHCB and Backup GHCB are already in use");
			instrumentation_end();
		}

		/* Mark backup_ghcb active before writing to it */
		data->backup_ghcb_active = true;

		state->ghcb = &data->backup_ghcb;

		/* Backup GHCB content */
		*state->ghcb = *ghcb;
	} else {
		state->ghcb = NULL;
		data->ghcb_active = true;
	}

	return ghcb;
}

static inline u64 sev_es_rd_ghcb_msr(void)
{
	return __rdmsr(MSR_AMD64_SEV_ES_GHCB);
}

static __always_inline void sev_es_wr_ghcb_msr(u64 val)
{
	u32 low, high;

	low  = (u32)(val);
	high = (u32)(val >> 32);

	native_wrmsr(MSR_AMD64_SEV_ES_GHCB, low, high);
}

static int vc_fetch_insn_kernel(struct es_em_ctxt *ctxt,
				unsigned char *buffer)
{
	return copy_from_kernel_nofault(buffer, (unsigned char *)ctxt->regs->ip, MAX_INSN_SIZE);
}

static enum es_result __vc_decode_user_insn(struct es_em_ctxt *ctxt)
{
	char buffer[MAX_INSN_SIZE];
	int insn_bytes;

	insn_bytes = insn_fetch_from_user_inatomic(ctxt->regs, buffer);
	if (insn_bytes == 0) {
		/* Nothing could be copied */
		ctxt->fi.vector     = X86_TRAP_PF;
		ctxt->fi.error_code = X86_PF_INSTR | X86_PF_USER;
		ctxt->fi.cr2        = ctxt->regs->ip;
		return ES_EXCEPTION;
	} else if (insn_bytes == -EINVAL) {
		/* Effective RIP could not be calculated */
		ctxt->fi.vector     = X86_TRAP_GP;
		ctxt->fi.error_code = 0;
		ctxt->fi.cr2        = 0;
		return ES_EXCEPTION;
	}

	if (!insn_decode_from_regs(&ctxt->insn, ctxt->regs, buffer, insn_bytes))
		return ES_DECODE_FAILED;

	if (ctxt->insn.immediate.got)
		return ES_OK;
	else
		return ES_DECODE_FAILED;
}

static enum es_result __vc_decode_kern_insn(struct es_em_ctxt *ctxt)
{
	char buffer[MAX_INSN_SIZE];
	int res, ret;

	res = vc_fetch_insn_kernel(ctxt, buffer);
	if (res) {
		ctxt->fi.vector     = X86_TRAP_PF;
		ctxt->fi.error_code = X86_PF_INSTR;
		ctxt->fi.cr2        = ctxt->regs->ip;
		return ES_EXCEPTION;
	}

	ret = insn_decode(&ctxt->insn, buffer, MAX_INSN_SIZE, INSN_MODE_64);
	if (ret < 0)
		return ES_DECODE_FAILED;
	else
		return ES_OK;
}

static enum es_result vc_decode_insn(struct es_em_ctxt *ctxt)
{
	if (user_mode(ctxt->regs))
		return __vc_decode_user_insn(ctxt);
	else
		return __vc_decode_kern_insn(ctxt);
}

static enum es_result vc_write_mem(struct es_em_ctxt *ctxt,
				   char *dst, char *buf, size_t size)
{
	unsigned long error_code = X86_PF_PROT | X86_PF_WRITE;

	/*
	 * This function uses __put_user() independent of whether kernel or user
	 * memory is accessed. This works fine because __put_user() does no
	 * sanity checks of the pointer being accessed. All that it does is
	 * to report when the access failed.
	 *
	 * Also, this function runs in atomic context, so __put_user() is not
	 * allowed to sleep. The page-fault handler detects that it is running
	 * in atomic context and will not try to take mmap_sem and handle the
	 * fault, so additional pagefault_enable()/disable() calls are not
	 * needed.
	 *
	 * The access can't be done via copy_to_user() here because
	 * vc_write_mem() must not use string instructions to access unsafe
	 * memory. The reason is that MOVS is emulated by the #VC handler by
	 * splitting the move up into a read and a write and taking a nested #VC
	 * exception on whatever of them is the MMIO access. Using string
	 * instructions here would cause infinite nesting.
	 */
	switch (size) {
	case 1: {
		u8 d1;
		u8 __user *target = (u8 __user *)dst;

		memcpy(&d1, buf, 1);
		if (__put_user(d1, target))
			goto fault;
		break;
	}
	case 2: {
		u16 d2;
		u16 __user *target = (u16 __user *)dst;

		memcpy(&d2, buf, 2);
		if (__put_user(d2, target))
			goto fault;
		break;
	}
	case 4: {
		u32 d4;
		u32 __user *target = (u32 __user *)dst;

		memcpy(&d4, buf, 4);
		if (__put_user(d4, target))
			goto fault;
		break;
	}
	case 8: {
		u64 d8;
		u64 __user *target = (u64 __user *)dst;

		memcpy(&d8, buf, 8);
		if (__put_user(d8, target))
			goto fault;
		break;
	}
	default:
		WARN_ONCE(1, "%s: Invalid size: %zu\n", __func__, size);
		return ES_UNSUPPORTED;
	}

	return ES_OK;

fault:
	if (user_mode(ctxt->regs))
		error_code |= X86_PF_USER;

	ctxt->fi.vector = X86_TRAP_PF;
	ctxt->fi.error_code = error_code;
	ctxt->fi.cr2 = (unsigned long)dst;

	return ES_EXCEPTION;
}

static enum es_result vc_read_mem(struct es_em_ctxt *ctxt,
				  char *src, char *buf, size_t size)
{
	unsigned long error_code = X86_PF_PROT;

	/*
	 * This function uses __get_user() independent of whether kernel or user
	 * memory is accessed. This works fine because __get_user() does no
	 * sanity checks of the pointer being accessed. All that it does is
	 * to report when the access failed.
	 *
	 * Also, this function runs in atomic context, so __get_user() is not
	 * allowed to sleep. The page-fault handler detects that it is running
	 * in atomic context and will not try to take mmap_sem and handle the
	 * fault, so additional pagefault_enable()/disable() calls are not
	 * needed.
	 *
	 * The access can't be done via copy_from_user() here because
	 * vc_read_mem() must not use string instructions to access unsafe
	 * memory. The reason is that MOVS is emulated by the #VC handler by
	 * splitting the move up into a read and a write and taking a nested #VC
	 * exception on whatever of them is the MMIO access. Using string
	 * instructions here would cause infinite nesting.
	 */
	switch (size) {
	case 1: {
		u8 d1;
		u8 __user *s = (u8 __user *)src;

		if (__get_user(d1, s))
			goto fault;
		memcpy(buf, &d1, 1);
		break;
	}
	case 2: {
		u16 d2;
		u16 __user *s = (u16 __user *)src;

		if (__get_user(d2, s))
			goto fault;
		memcpy(buf, &d2, 2);
		break;
	}
	case 4: {
		u32 d4;
		u32 __user *s = (u32 __user *)src;

		if (__get_user(d4, s))
			goto fault;
		memcpy(buf, &d4, 4);
		break;
	}
	case 8: {
		u64 d8;
		u64 __user *s = (u64 __user *)src;
		if (__get_user(d8, s))
			goto fault;
		memcpy(buf, &d8, 8);
		break;
	}
	default:
		WARN_ONCE(1, "%s: Invalid size: %zu\n", __func__, size);
		return ES_UNSUPPORTED;
	}

	return ES_OK;

fault:
	if (user_mode(ctxt->regs))
		error_code |= X86_PF_USER;

	ctxt->fi.vector = X86_TRAP_PF;
	ctxt->fi.error_code = error_code;
	ctxt->fi.cr2 = (unsigned long)src;

	return ES_EXCEPTION;
}

static enum es_result vc_slow_virt_to_phys(struct ghcb *ghcb, struct es_em_ctxt *ctxt,
					   unsigned long vaddr, phys_addr_t *paddr)
{
	unsigned long va = (unsigned long)vaddr;
	unsigned int level;
	phys_addr_t pa;
	pgd_t *pgd;
	pte_t *pte;

	pgd = __va(read_cr3_pa());
	pgd = &pgd[pgd_index(va)];
	pte = lookup_address_in_pgd(pgd, va, &level);
	if (!pte) {
		ctxt->fi.vector     = X86_TRAP_PF;
		ctxt->fi.cr2        = vaddr;
		ctxt->fi.error_code = 0;

		if (user_mode(ctxt->regs))
			ctxt->fi.error_code |= X86_PF_USER;

		return ES_EXCEPTION;
	}

	if (WARN_ON_ONCE(pte_val(*pte) & _PAGE_ENC))
		/* Emulated MMIO to/from encrypted memory not supported */
		return ES_UNSUPPORTED;

	pa = (phys_addr_t)pte_pfn(*pte) << PAGE_SHIFT;
	pa |= va & ~page_level_mask(level);

	*paddr = pa;

	return ES_OK;
}

/* Include code shared with pre-decompression boot stage */
#include "sev-shared.c"

static noinstr void __sev_put_ghcb(struct ghcb_state *state)
{
	struct sev_es_runtime_data *data;
	struct ghcb *ghcb;

	WARN_ON(!irqs_disabled());

	data = this_cpu_read(runtime_data);
	ghcb = &data->ghcb_page;

	if (state->ghcb) {
		/* Restore GHCB from Backup */
		*ghcb = *state->ghcb;
		data->backup_ghcb_active = false;
		state->ghcb = NULL;
	} else {
		/*
		 * Invalidate the GHCB so a VMGEXIT instruction issued
		 * from userspace won't appear to be valid.
		 */
		vc_ghcb_invalidate(ghcb);
		data->ghcb_active = false;
	}
}

void noinstr __sev_es_nmi_complete(void)
{
	struct ghcb_state state;
	struct ghcb *ghcb;

	ghcb = __sev_get_ghcb(&state);

	vc_ghcb_invalidate(ghcb);
	ghcb_set_sw_exit_code(ghcb, SVM_VMGEXIT_NMI_COMPLETE);
	ghcb_set_sw_exit_info_1(ghcb, 0);
	ghcb_set_sw_exit_info_2(ghcb, 0);

	sev_es_wr_ghcb_msr(__pa_nodebug(ghcb));
	VMGEXIT();

	__sev_put_ghcb(&state);
}

static u64 __init get_secrets_page(void)
{
	u64 pa_data = boot_params.cc_blob_address;
	struct cc_blob_sev_info info;
	void *map;

	/*
	 * The CC blob contains the address of the secrets page, check if the
	 * blob is present.
	 */
	if (!pa_data)
		return 0;

	map = early_memremap(pa_data, sizeof(info));
	if (!map) {
		pr_err("Unable to locate SNP secrets page: failed to map the Confidential Computing blob.\n");
		return 0;
	}
	memcpy(&info, map, sizeof(info));
	early_memunmap(map, sizeof(info));

	/* smoke-test the secrets page passed */
	if (!info.secrets_phys || info.secrets_len != PAGE_SIZE)
		return 0;

	return info.secrets_phys;
}

static u64 __init get_snp_jump_table_addr(void)
{
	struct snp_secrets_page_layout *layout;
	void __iomem *mem;
	u64 pa, addr;

	pa = get_secrets_page();
	if (!pa)
		return 0;

	mem = ioremap_encrypted(pa, PAGE_SIZE);
	if (!mem) {
		pr_err("Unable to locate AP jump table address: failed to map the SNP secrets page.\n");
		return 0;
	}

	layout = (__force struct snp_secrets_page_layout *)mem;

	addr = layout->os_area.ap_jump_table_pa;
	iounmap(mem);

	return addr;
}

static u64 __init get_jump_table_addr(void)
{
	struct ghcb_state state;
	unsigned long flags;
	struct ghcb *ghcb;
	u64 ret = 0;

	if (cc_platform_has(CC_ATTR_GUEST_SEV_SNP))
		return get_snp_jump_table_addr();

	local_irq_save(flags);

	ghcb = __sev_get_ghcb(&state);

	vc_ghcb_invalidate(ghcb);
	ghcb_set_sw_exit_code(ghcb, SVM_VMGEXIT_AP_JUMP_TABLE);
	ghcb_set_sw_exit_info_1(ghcb, SVM_VMGEXIT_GET_AP_JUMP_TABLE);
	ghcb_set_sw_exit_info_2(ghcb, 0);

	sev_es_wr_ghcb_msr(__pa(ghcb));
	VMGEXIT();

	if (ghcb_sw_exit_info_1_is_valid(ghcb) &&
	    ghcb_sw_exit_info_2_is_valid(ghcb))
		ret = ghcb->save.sw_exit_info_2;

	__sev_put_ghcb(&state);

	local_irq_restore(flags);

	return ret;
}

static void early_set_pages_state(unsigned long vaddr, unsigned long paddr,
				  unsigned long npages, enum psc_op op)
{
	unsigned long paddr_end;
	u64 val;
	int ret;

	vaddr = vaddr & PAGE_MASK;

	paddr = paddr & PAGE_MASK;
	paddr_end = paddr + (npages << PAGE_SHIFT);

	while (paddr < paddr_end) {
		if (op == SNP_PAGE_STATE_SHARED) {
			/* Page validation must be rescinded before changing to shared */
			ret = pvalidate(vaddr, RMP_PG_SIZE_4K, false);
			if (WARN(ret, "Failed to validate address 0x%lx ret %d", paddr, ret))
				goto e_term;
		}

		/*
		 * Use the MSR protocol because this function can be called before
		 * the GHCB is established.
		 */
		sev_es_wr_ghcb_msr(GHCB_MSR_PSC_REQ_GFN(paddr >> PAGE_SHIFT, op));
		VMGEXIT();

		val = sev_es_rd_ghcb_msr();

		if (WARN(GHCB_RESP_CODE(val) != GHCB_MSR_PSC_RESP,
			 "Wrong PSC response code: 0x%x\n",
			 (unsigned int)GHCB_RESP_CODE(val)))
			goto e_term;

		if (WARN(GHCB_MSR_PSC_RESP_VAL(val),
			 "Failed to change page state to '%s' paddr 0x%lx error 0x%llx\n",
			 op == SNP_PAGE_STATE_PRIVATE ? "private" : "shared",
			 paddr, GHCB_MSR_PSC_RESP_VAL(val)))
			goto e_term;

		if (op == SNP_PAGE_STATE_PRIVATE) {
			/* Page validation must be performed after changing to private */
			ret = pvalidate(vaddr, RMP_PG_SIZE_4K, true);
			if (WARN(ret, "Failed to validate address 0x%lx ret %d", paddr, ret))
				goto e_term;
		}

		vaddr += PAGE_SIZE;
		paddr += PAGE_SIZE;
	}

	return;

e_term:
	sev_es_terminate(SEV_TERM_SET_LINUX, GHCB_TERM_PSC);
}

void __init early_snp_set_memory_private(unsigned long vaddr, unsigned long paddr,
					 unsigned long npages)
{
	/*
	 * This can be invoked in early boot while running identity mapped, so
	 * use an open coded check for SNP instead of using cc_platform_has().
	 * This eliminates worries about jump tables or checking boot_cpu_data
	 * in the cc_platform_has() function.
	 */
	if (!(sev_status & MSR_AMD64_SEV_SNP_ENABLED))
		return;

	 /*
	  * Ask the hypervisor to mark the memory pages as private in the RMP
	  * table.
	  */
	early_set_pages_state(vaddr, paddr, npages, SNP_PAGE_STATE_PRIVATE);
}

void __init early_snp_set_memory_shared(unsigned long vaddr, unsigned long paddr,
					unsigned long npages)
{
	/*
	 * This can be invoked in early boot while running identity mapped, so
	 * use an open coded check for SNP instead of using cc_platform_has().
	 * This eliminates worries about jump tables or checking boot_cpu_data
	 * in the cc_platform_has() function.
	 */
	if (!(sev_status & MSR_AMD64_SEV_SNP_ENABLED))
		return;

	 /* Ask hypervisor to mark the memory pages shared in the RMP table. */
	early_set_pages_state(vaddr, paddr, npages, SNP_PAGE_STATE_SHARED);
}

void __init snp_prep_memory(unsigned long paddr, unsigned int sz, enum psc_op op)
{
	unsigned long vaddr, npages;

	vaddr = (unsigned long)__va(paddr);
	npages = PAGE_ALIGN(sz) >> PAGE_SHIFT;

	if (op == SNP_PAGE_STATE_PRIVATE)
		early_snp_set_memory_private(vaddr, paddr, npages);
	else if (op == SNP_PAGE_STATE_SHARED)
		early_snp_set_memory_shared(vaddr, paddr, npages);
	else
		WARN(1, "invalid memory op %d\n", op);
}

static unsigned long __set_pages_state(struct snp_psc_desc *data, unsigned long vaddr,
				       unsigned long vaddr_end, int op)
{
	struct ghcb_state state;
	bool use_large_entry;
	struct psc_hdr *hdr;
	struct psc_entry *e;
	unsigned long flags;
	unsigned long pfn;
	struct ghcb *ghcb;
	int i;

	hdr = &data->hdr;
	e = data->entries;

	memset(data, 0, sizeof(*data));
	i = 0;

	while (vaddr < vaddr_end && i < ARRAY_SIZE(data->entries)) {
		hdr->end_entry = i;

		if (is_vmalloc_addr((void *)vaddr)) {
			pfn = vmalloc_to_pfn((void *)vaddr);
			use_large_entry = false;
		} else {
			pfn = __pa(vaddr) >> PAGE_SHIFT;
			use_large_entry = true;
		}

		e->gfn = pfn;
		e->operation = op;

		if (use_large_entry && IS_ALIGNED(vaddr, PMD_SIZE) &&
		    (vaddr_end - vaddr) >= PMD_SIZE) {
			e->pagesize = RMP_PG_SIZE_2M;
			vaddr += PMD_SIZE;
		} else {
			e->pagesize = RMP_PG_SIZE_4K;
			vaddr += PAGE_SIZE;
		}

		e++;
		i++;
	}

	/* Page validation must be rescinded before changing to shared */
	if (op == SNP_PAGE_STATE_SHARED)
		pvalidate_pages(data);

	local_irq_save(flags);

	if (sev_cfg.ghcbs_initialized)
		ghcb = __sev_get_ghcb(&state);
	else
		ghcb = boot_ghcb;

	/* Invoke the hypervisor to perform the page state changes */
	if (!ghcb || vmgexit_psc(ghcb, data))
		sev_es_terminate(SEV_TERM_SET_LINUX, GHCB_TERM_PSC);

	if (sev_cfg.ghcbs_initialized)
		__sev_put_ghcb(&state);

	local_irq_restore(flags);

	/* Page validation must be performed after changing to private */
	if (op == SNP_PAGE_STATE_PRIVATE)
		pvalidate_pages(data);

	return vaddr;
}

static void set_pages_state(unsigned long vaddr, unsigned long npages, int op)
{
	struct snp_psc_desc desc;
	unsigned long vaddr_end;

	/* Use the MSR protocol when a GHCB is not available. */
	if (!boot_ghcb)
		return early_set_pages_state(vaddr, __pa(vaddr), npages, op);

	vaddr = vaddr & PAGE_MASK;
	vaddr_end = vaddr + (npages << PAGE_SHIFT);

	while (vaddr < vaddr_end)
		vaddr = __set_pages_state(&desc, vaddr, vaddr_end, op);
}

void snp_set_memory_shared(unsigned long vaddr, unsigned long npages)
{
	if (!cc_platform_has(CC_ATTR_GUEST_SEV_SNP))
		return;

	set_pages_state(vaddr, npages, SNP_PAGE_STATE_SHARED);
}

void snp_set_memory_private(unsigned long vaddr, unsigned long npages)
{
	if (!cc_platform_has(CC_ATTR_GUEST_SEV_SNP))
		return;

	set_pages_state(vaddr, npages, SNP_PAGE_STATE_PRIVATE);
}

void snp_accept_memory(phys_addr_t start, phys_addr_t end)
{
	unsigned long vaddr;
	unsigned int npages;
<<<<<<< HEAD

	if (!cc_platform_has(CC_ATTR_GUEST_SEV_SNP))
		return;

	vaddr = (unsigned long)__va(start);
	npages = (end - start) >> PAGE_SHIFT;

=======

	if (!cc_platform_has(CC_ATTR_GUEST_SEV_SNP))
		return;

	vaddr = (unsigned long)__va(start);
	npages = (end - start) >> PAGE_SHIFT;

>>>>>>> ef22fef1
	set_pages_state(vaddr, npages, SNP_PAGE_STATE_PRIVATE);
}

static int snp_set_vmsa(void *va, bool vmsa)
{
	u64 attrs;

	/*
	 * Running at VMPL0 allows the kernel to change the VMSA bit for a page
	 * using the RMPADJUST instruction. However, for the instruction to
	 * succeed it must target the permissions of a lesser privileged
	 * (higher numbered) VMPL level, so use VMPL1 (refer to the RMPADJUST
	 * instruction in the AMD64 APM Volume 3).
	 */
	attrs = 1;
	if (vmsa)
		attrs |= RMPADJUST_VMSA_PAGE_BIT;

	return rmpadjust((unsigned long)va, RMP_PG_SIZE_4K, attrs);
}

#define __ATTR_BASE		(SVM_SELECTOR_P_MASK | SVM_SELECTOR_S_MASK)
#define INIT_CS_ATTRIBS		(__ATTR_BASE | SVM_SELECTOR_READ_MASK | SVM_SELECTOR_CODE_MASK)
#define INIT_DS_ATTRIBS		(__ATTR_BASE | SVM_SELECTOR_WRITE_MASK)

#define INIT_LDTR_ATTRIBS	(SVM_SELECTOR_P_MASK | 2)
#define INIT_TR_ATTRIBS		(SVM_SELECTOR_P_MASK | 3)

static void *snp_alloc_vmsa_page(void)
{
	struct page *p;

	/*
	 * Allocate VMSA page to work around the SNP erratum where the CPU will
	 * incorrectly signal an RMP violation #PF if a large page (2MB or 1GB)
	 * collides with the RMP entry of VMSA page. The recommended workaround
	 * is to not use a large page.
	 *
	 * Allocate an 8k page which is also 8k-aligned.
	 */
	p = alloc_pages(GFP_KERNEL_ACCOUNT | __GFP_ZERO, 1);
	if (!p)
		return NULL;

	split_page(p, 1);

	/* Free the first 4k. This page may be 2M/1G aligned and cannot be used. */
	__free_page(p);

	return page_address(p + 1);
}

static void snp_cleanup_vmsa(struct sev_es_save_area *vmsa)
{
	int err;

	err = snp_set_vmsa(vmsa, false);
	if (err)
		pr_err("clear VMSA page failed (%u), leaking page\n", err);
	else
		free_page((unsigned long)vmsa);
}

static int wakeup_cpu_via_vmgexit(int apic_id, unsigned long start_ip)
{
	struct sev_es_save_area *cur_vmsa, *vmsa;
	struct ghcb_state state;
	unsigned long flags;
	struct ghcb *ghcb;
	u8 sipi_vector;
	int cpu, ret;
	u64 cr4;

	/*
	 * The hypervisor SNP feature support check has happened earlier, just check
	 * the AP_CREATION one here.
	 */
	if (!(sev_hv_features & GHCB_HV_FT_SNP_AP_CREATION))
		return -EOPNOTSUPP;

	/*
	 * Verify the desired start IP against the known trampoline start IP
	 * to catch any future new trampolines that may be introduced that
	 * would require a new protected guest entry point.
	 */
	if (WARN_ONCE(start_ip != real_mode_header->trampoline_start,
		      "Unsupported SNP start_ip: %lx\n", start_ip))
		return -EINVAL;

	/* Override start_ip with known protected guest start IP */
	start_ip = real_mode_header->sev_es_trampoline_start;

	/* Find the logical CPU for the APIC ID */
	for_each_present_cpu(cpu) {
		if (arch_match_cpu_phys_id(cpu, apic_id))
			break;
	}
	if (cpu >= nr_cpu_ids)
		return -EINVAL;

	cur_vmsa = per_cpu(sev_vmsa, cpu);

	/*
	 * A new VMSA is created each time because there is no guarantee that
	 * the current VMSA is the kernels or that the vCPU is not running. If
	 * an attempt was done to use the current VMSA with a running vCPU, a
	 * #VMEXIT of that vCPU would wipe out all of the settings being done
	 * here.
	 */
	vmsa = (struct sev_es_save_area *)snp_alloc_vmsa_page();
	if (!vmsa)
		return -ENOMEM;

	/* CR4 should maintain the MCE value */
	cr4 = native_read_cr4() & X86_CR4_MCE;

	/* Set the CS value based on the start_ip converted to a SIPI vector */
	sipi_vector		= (start_ip >> 12);
	vmsa->cs.base		= sipi_vector << 12;
	vmsa->cs.limit		= AP_INIT_CS_LIMIT;
	vmsa->cs.attrib		= INIT_CS_ATTRIBS;
	vmsa->cs.selector	= sipi_vector << 8;

	/* Set the RIP value based on start_ip */
	vmsa->rip		= start_ip & 0xfff;

	/* Set AP INIT defaults as documented in the APM */
	vmsa->ds.limit		= AP_INIT_DS_LIMIT;
	vmsa->ds.attrib		= INIT_DS_ATTRIBS;
	vmsa->es		= vmsa->ds;
	vmsa->fs		= vmsa->ds;
	vmsa->gs		= vmsa->ds;
	vmsa->ss		= vmsa->ds;

	vmsa->gdtr.limit	= AP_INIT_GDTR_LIMIT;
	vmsa->ldtr.limit	= AP_INIT_LDTR_LIMIT;
	vmsa->ldtr.attrib	= INIT_LDTR_ATTRIBS;
	vmsa->idtr.limit	= AP_INIT_IDTR_LIMIT;
	vmsa->tr.limit		= AP_INIT_TR_LIMIT;
	vmsa->tr.attrib		= INIT_TR_ATTRIBS;

	vmsa->cr4		= cr4;
	vmsa->cr0		= AP_INIT_CR0_DEFAULT;
	vmsa->dr7		= DR7_RESET_VALUE;
	vmsa->dr6		= AP_INIT_DR6_DEFAULT;
	vmsa->rflags		= AP_INIT_RFLAGS_DEFAULT;
	vmsa->g_pat		= AP_INIT_GPAT_DEFAULT;
	vmsa->xcr0		= AP_INIT_XCR0_DEFAULT;
	vmsa->mxcsr		= AP_INIT_MXCSR_DEFAULT;
	vmsa->x87_ftw		= AP_INIT_X87_FTW_DEFAULT;
	vmsa->x87_fcw		= AP_INIT_X87_FCW_DEFAULT;

	/* SVME must be set. */
	vmsa->efer		= EFER_SVME;

	/*
	 * Set the SNP-specific fields for this VMSA:
	 *   VMPL level
	 *   SEV_FEATURES (matches the SEV STATUS MSR right shifted 2 bits)
	 */
	vmsa->vmpl		= 0;
	vmsa->sev_features	= sev_status >> 2;

	/* Switch the page over to a VMSA page now that it is initialized */
	ret = snp_set_vmsa(vmsa, true);
	if (ret) {
		pr_err("set VMSA page failed (%u)\n", ret);
		free_page((unsigned long)vmsa);

		return -EINVAL;
	}

	/* Issue VMGEXIT AP Creation NAE event */
	local_irq_save(flags);

	ghcb = __sev_get_ghcb(&state);

	vc_ghcb_invalidate(ghcb);
	ghcb_set_rax(ghcb, vmsa->sev_features);
	ghcb_set_sw_exit_code(ghcb, SVM_VMGEXIT_AP_CREATION);
	ghcb_set_sw_exit_info_1(ghcb, ((u64)apic_id << 32) | SVM_VMGEXIT_AP_CREATE);
	ghcb_set_sw_exit_info_2(ghcb, __pa(vmsa));

	sev_es_wr_ghcb_msr(__pa(ghcb));
	VMGEXIT();

	if (!ghcb_sw_exit_info_1_is_valid(ghcb) ||
	    lower_32_bits(ghcb->save.sw_exit_info_1)) {
		pr_err("SNP AP Creation error\n");
		ret = -EINVAL;
	}

	__sev_put_ghcb(&state);

	local_irq_restore(flags);

	/* Perform cleanup if there was an error */
	if (ret) {
		snp_cleanup_vmsa(vmsa);
		vmsa = NULL;
	}

	/* Free up any previous VMSA page */
	if (cur_vmsa)
		snp_cleanup_vmsa(cur_vmsa);

	/* Record the current VMSA page */
	per_cpu(sev_vmsa, cpu) = vmsa;

	return ret;
}

void snp_set_wakeup_secondary_cpu(void)
{
	if (!cc_platform_has(CC_ATTR_GUEST_SEV_SNP))
		return;

	/*
	 * Always set this override if SNP is enabled. This makes it the
	 * required method to start APs under SNP. If the hypervisor does
	 * not support AP creation, then no APs will be started.
	 */
	apic->wakeup_secondary_cpu = wakeup_cpu_via_vmgexit;
}

int __init sev_es_setup_ap_jump_table(struct real_mode_header *rmh)
{
	u16 startup_cs, startup_ip;
	phys_addr_t jump_table_pa;
	u64 jump_table_addr;
	u16 __iomem *jump_table;

	jump_table_addr = get_jump_table_addr();

	/* On UP guests there is no jump table so this is not a failure */
	if (!jump_table_addr)
		return 0;

	/* Check if AP Jump Table is page-aligned */
	if (jump_table_addr & ~PAGE_MASK)
		return -EINVAL;

	jump_table_pa = jump_table_addr & PAGE_MASK;

	startup_cs = (u16)(rmh->trampoline_start >> 4);
	startup_ip = (u16)(rmh->sev_es_trampoline_start -
			   rmh->trampoline_start);

	jump_table = ioremap_encrypted(jump_table_pa, PAGE_SIZE);
	if (!jump_table)
		return -EIO;

	writew(startup_ip, &jump_table[0]);
	writew(startup_cs, &jump_table[1]);

	iounmap(jump_table);

	return 0;
}

/*
 * This is needed by the OVMF UEFI firmware which will use whatever it finds in
 * the GHCB MSR as its GHCB to talk to the hypervisor. So make sure the per-cpu
 * runtime GHCBs used by the kernel are also mapped in the EFI page-table.
 */
int __init sev_es_efi_map_ghcbs(pgd_t *pgd)
{
	struct sev_es_runtime_data *data;
	unsigned long address, pflags;
	int cpu;
	u64 pfn;

	if (!cc_platform_has(CC_ATTR_GUEST_STATE_ENCRYPT))
		return 0;

	pflags = _PAGE_NX | _PAGE_RW;

	for_each_possible_cpu(cpu) {
		data = per_cpu(runtime_data, cpu);

		address = __pa(&data->ghcb_page);
		pfn = address >> PAGE_SHIFT;

		if (kernel_map_pages_in_pgd(pgd, pfn, address, 1, pflags))
			return 1;
	}

	return 0;
}

static enum es_result vc_handle_msr(struct ghcb *ghcb, struct es_em_ctxt *ctxt)
{
	struct pt_regs *regs = ctxt->regs;
	enum es_result ret;
	u64 exit_info_1;

	/* Is it a WRMSR? */
	exit_info_1 = (ctxt->insn.opcode.bytes[1] == 0x30) ? 1 : 0;

	ghcb_set_rcx(ghcb, regs->cx);
	if (exit_info_1) {
		ghcb_set_rax(ghcb, regs->ax);
		ghcb_set_rdx(ghcb, regs->dx);
	}

	ret = sev_es_ghcb_hv_call(ghcb, ctxt, SVM_EXIT_MSR, exit_info_1, 0);

	if ((ret == ES_OK) && (!exit_info_1)) {
		regs->ax = ghcb->save.rax;
		regs->dx = ghcb->save.rdx;
	}

	return ret;
}

static void snp_register_per_cpu_ghcb(void)
{
	struct sev_es_runtime_data *data;
	struct ghcb *ghcb;

	data = this_cpu_read(runtime_data);
	ghcb = &data->ghcb_page;

	snp_register_ghcb_early(__pa(ghcb));
}

void setup_ghcb(void)
{
	if (!cc_platform_has(CC_ATTR_GUEST_STATE_ENCRYPT))
		return;

	/* First make sure the hypervisor talks a supported protocol. */
	if (!sev_es_negotiate_protocol())
		sev_es_terminate(SEV_TERM_SET_GEN, GHCB_SEV_ES_GEN_REQ);

	/*
	 * Check whether the runtime #VC exception handler is active. It uses
	 * the per-CPU GHCB page which is set up by sev_es_init_vc_handling().
	 *
	 * If SNP is active, register the per-CPU GHCB page so that the runtime
	 * exception handler can use it.
	 */
	if (initial_vc_handler == (unsigned long)kernel_exc_vmm_communication) {
		if (cc_platform_has(CC_ATTR_GUEST_SEV_SNP))
			snp_register_per_cpu_ghcb();

		sev_cfg.ghcbs_initialized = true;

		return;
	}

	/*
	 * Clear the boot_ghcb. The first exception comes in before the bss
	 * section is cleared.
	 */
	memset(&boot_ghcb_page, 0, PAGE_SIZE);

	/* Alright - Make the boot-ghcb public */
	boot_ghcb = &boot_ghcb_page;

	/* SNP guest requires that GHCB GPA must be registered. */
	if (cc_platform_has(CC_ATTR_GUEST_SEV_SNP))
		snp_register_ghcb_early(__pa(&boot_ghcb_page));
}

#ifdef CONFIG_HOTPLUG_CPU
static void sev_es_ap_hlt_loop(void)
{
	struct ghcb_state state;
	struct ghcb *ghcb;

	ghcb = __sev_get_ghcb(&state);

	while (true) {
		vc_ghcb_invalidate(ghcb);
		ghcb_set_sw_exit_code(ghcb, SVM_VMGEXIT_AP_HLT_LOOP);
		ghcb_set_sw_exit_info_1(ghcb, 0);
		ghcb_set_sw_exit_info_2(ghcb, 0);

		sev_es_wr_ghcb_msr(__pa(ghcb));
		VMGEXIT();

		/* Wakeup signal? */
		if (ghcb_sw_exit_info_2_is_valid(ghcb) &&
		    ghcb->save.sw_exit_info_2)
			break;
	}

	__sev_put_ghcb(&state);
}

/*
 * Play_dead handler when running under SEV-ES. This is needed because
 * the hypervisor can't deliver an SIPI request to restart the AP.
 * Instead the kernel has to issue a VMGEXIT to halt the VCPU until the
 * hypervisor wakes it up again.
 */
static void sev_es_play_dead(void)
{
	play_dead_common();

	/* IRQs now disabled */

	sev_es_ap_hlt_loop();

	/*
	 * If we get here, the VCPU was woken up again. Jump to CPU
	 * startup code to get it back online.
	 */
	soft_restart_cpu();
}
#else  /* CONFIG_HOTPLUG_CPU */
#define sev_es_play_dead	native_play_dead
#endif /* CONFIG_HOTPLUG_CPU */

#ifdef CONFIG_SMP
static void __init sev_es_setup_play_dead(void)
{
	smp_ops.play_dead = sev_es_play_dead;
}
#else
static inline void sev_es_setup_play_dead(void) { }
#endif

static void __init alloc_runtime_data(int cpu)
{
	struct sev_es_runtime_data *data;

	data = memblock_alloc(sizeof(*data), PAGE_SIZE);
	if (!data)
		panic("Can't allocate SEV-ES runtime data");

	per_cpu(runtime_data, cpu) = data;
}

static void __init init_ghcb(int cpu)
{
	struct sev_es_runtime_data *data;
	int err;

	data = per_cpu(runtime_data, cpu);

	err = early_set_memory_decrypted((unsigned long)&data->ghcb_page,
					 sizeof(data->ghcb_page));
	if (err)
		panic("Can't map GHCBs unencrypted");

	memset(&data->ghcb_page, 0, sizeof(data->ghcb_page));

	data->ghcb_active = false;
	data->backup_ghcb_active = false;
}

void __init sev_es_init_vc_handling(void)
{
	int cpu;

	BUILD_BUG_ON(offsetof(struct sev_es_runtime_data, ghcb_page) % PAGE_SIZE);

	if (!cc_platform_has(CC_ATTR_GUEST_STATE_ENCRYPT))
		return;

	if (!sev_es_check_cpu_features())
		panic("SEV-ES CPU Features missing");

	/*
	 * SNP is supported in v2 of the GHCB spec which mandates support for HV
	 * features.
	 */
	if (cc_platform_has(CC_ATTR_GUEST_SEV_SNP)) {
		sev_hv_features = get_hv_features();

		if (!(sev_hv_features & GHCB_HV_FT_SNP))
			sev_es_terminate(SEV_TERM_SET_GEN, GHCB_SNP_UNSUPPORTED);
	}

	/* Initialize per-cpu GHCB pages */
	for_each_possible_cpu(cpu) {
		alloc_runtime_data(cpu);
		init_ghcb(cpu);
	}

	sev_es_setup_play_dead();

	/* Secondary CPUs use the runtime #VC handler */
	initial_vc_handler = (unsigned long)kernel_exc_vmm_communication;
}

static void __init vc_early_forward_exception(struct es_em_ctxt *ctxt)
{
	int trapnr = ctxt->fi.vector;

	if (trapnr == X86_TRAP_PF)
		native_write_cr2(ctxt->fi.cr2);

	ctxt->regs->orig_ax = ctxt->fi.error_code;
	do_early_exception(ctxt->regs, trapnr);
}

static long *vc_insn_get_rm(struct es_em_ctxt *ctxt)
{
	long *reg_array;
	int offset;

	reg_array = (long *)ctxt->regs;
	offset    = insn_get_modrm_rm_off(&ctxt->insn, ctxt->regs);

	if (offset < 0)
		return NULL;

	offset /= sizeof(long);

	return reg_array + offset;
}
static enum es_result vc_do_mmio(struct ghcb *ghcb, struct es_em_ctxt *ctxt,
				 unsigned int bytes, bool read)
{
	u64 exit_code, exit_info_1, exit_info_2;
	unsigned long ghcb_pa = __pa(ghcb);
	enum es_result res;
	phys_addr_t paddr;
	void __user *ref;

	ref = insn_get_addr_ref(&ctxt->insn, ctxt->regs);
	if (ref == (void __user *)-1L)
		return ES_UNSUPPORTED;

	exit_code = read ? SVM_VMGEXIT_MMIO_READ : SVM_VMGEXIT_MMIO_WRITE;

	res = vc_slow_virt_to_phys(ghcb, ctxt, (unsigned long)ref, &paddr);
	if (res != ES_OK) {
		if (res == ES_EXCEPTION && !read)
			ctxt->fi.error_code |= X86_PF_WRITE;

		return res;
	}

	exit_info_1 = paddr;
	/* Can never be greater than 8 */
	exit_info_2 = bytes;

	ghcb_set_sw_scratch(ghcb, ghcb_pa + offsetof(struct ghcb, shared_buffer));

	return sev_es_ghcb_hv_call(ghcb, ctxt, exit_code, exit_info_1, exit_info_2);
}

/*
 * The MOVS instruction has two memory operands, which raises the
 * problem that it is not known whether the access to the source or the
 * destination caused the #VC exception (and hence whether an MMIO read
 * or write operation needs to be emulated).
 *
 * Instead of playing games with walking page-tables and trying to guess
 * whether the source or destination is an MMIO range, split the move
 * into two operations, a read and a write with only one memory operand.
 * This will cause a nested #VC exception on the MMIO address which can
 * then be handled.
 *
 * This implementation has the benefit that it also supports MOVS where
 * source _and_ destination are MMIO regions.
 *
 * It will slow MOVS on MMIO down a lot, but in SEV-ES guests it is a
 * rare operation. If it turns out to be a performance problem the split
 * operations can be moved to memcpy_fromio() and memcpy_toio().
 */
static enum es_result vc_handle_mmio_movs(struct es_em_ctxt *ctxt,
					  unsigned int bytes)
{
	unsigned long ds_base, es_base;
	unsigned char *src, *dst;
	unsigned char buffer[8];
	enum es_result ret;
	bool rep;
	int off;

	ds_base = insn_get_seg_base(ctxt->regs, INAT_SEG_REG_DS);
	es_base = insn_get_seg_base(ctxt->regs, INAT_SEG_REG_ES);

	if (ds_base == -1L || es_base == -1L) {
		ctxt->fi.vector = X86_TRAP_GP;
		ctxt->fi.error_code = 0;
		return ES_EXCEPTION;
	}

	src = ds_base + (unsigned char *)ctxt->regs->si;
	dst = es_base + (unsigned char *)ctxt->regs->di;

	ret = vc_read_mem(ctxt, src, buffer, bytes);
	if (ret != ES_OK)
		return ret;

	ret = vc_write_mem(ctxt, dst, buffer, bytes);
	if (ret != ES_OK)
		return ret;

	if (ctxt->regs->flags & X86_EFLAGS_DF)
		off = -bytes;
	else
		off =  bytes;

	ctxt->regs->si += off;
	ctxt->regs->di += off;

	rep = insn_has_rep_prefix(&ctxt->insn);
	if (rep)
		ctxt->regs->cx -= 1;

	if (!rep || ctxt->regs->cx == 0)
		return ES_OK;
	else
		return ES_RETRY;
}

static enum es_result vc_handle_mmio(struct ghcb *ghcb, struct es_em_ctxt *ctxt)
{
	struct insn *insn = &ctxt->insn;
	enum insn_mmio_type mmio;
	unsigned int bytes = 0;
	enum es_result ret;
	u8 sign_byte;
	long *reg_data;

	mmio = insn_decode_mmio(insn, &bytes);
	if (mmio == INSN_MMIO_DECODE_FAILED)
		return ES_DECODE_FAILED;

	if (mmio != INSN_MMIO_WRITE_IMM && mmio != INSN_MMIO_MOVS) {
		reg_data = insn_get_modrm_reg_ptr(insn, ctxt->regs);
		if (!reg_data)
			return ES_DECODE_FAILED;
	}

	switch (mmio) {
	case INSN_MMIO_WRITE:
		memcpy(ghcb->shared_buffer, reg_data, bytes);
		ret = vc_do_mmio(ghcb, ctxt, bytes, false);
		break;
	case INSN_MMIO_WRITE_IMM:
		memcpy(ghcb->shared_buffer, insn->immediate1.bytes, bytes);
		ret = vc_do_mmio(ghcb, ctxt, bytes, false);
		break;
	case INSN_MMIO_READ:
		ret = vc_do_mmio(ghcb, ctxt, bytes, true);
		if (ret)
			break;

		/* Zero-extend for 32-bit operation */
		if (bytes == 4)
			*reg_data = 0;

		memcpy(reg_data, ghcb->shared_buffer, bytes);
		break;
	case INSN_MMIO_READ_ZERO_EXTEND:
		ret = vc_do_mmio(ghcb, ctxt, bytes, true);
		if (ret)
			break;

		/* Zero extend based on operand size */
		memset(reg_data, 0, insn->opnd_bytes);
		memcpy(reg_data, ghcb->shared_buffer, bytes);
		break;
	case INSN_MMIO_READ_SIGN_EXTEND:
		ret = vc_do_mmio(ghcb, ctxt, bytes, true);
		if (ret)
			break;

		if (bytes == 1) {
			u8 *val = (u8 *)ghcb->shared_buffer;

			sign_byte = (*val & 0x80) ? 0xff : 0x00;
		} else {
			u16 *val = (u16 *)ghcb->shared_buffer;

			sign_byte = (*val & 0x8000) ? 0xff : 0x00;
		}

		/* Sign extend based on operand size */
		memset(reg_data, sign_byte, insn->opnd_bytes);
		memcpy(reg_data, ghcb->shared_buffer, bytes);
		break;
	case INSN_MMIO_MOVS:
		ret = vc_handle_mmio_movs(ctxt, bytes);
		break;
	default:
		ret = ES_UNSUPPORTED;
		break;
	}

	return ret;
}

static enum es_result vc_handle_dr7_write(struct ghcb *ghcb,
					  struct es_em_ctxt *ctxt)
{
	struct sev_es_runtime_data *data = this_cpu_read(runtime_data);
	long val, *reg = vc_insn_get_rm(ctxt);
	enum es_result ret;

	if (!reg)
		return ES_DECODE_FAILED;

	val = *reg;

	/* Upper 32 bits must be written as zeroes */
	if (val >> 32) {
		ctxt->fi.vector = X86_TRAP_GP;
		ctxt->fi.error_code = 0;
		return ES_EXCEPTION;
	}

	/* Clear out other reserved bits and set bit 10 */
	val = (val & 0xffff23ffL) | BIT(10);

	/* Early non-zero writes to DR7 are not supported */
	if (!data && (val & ~DR7_RESET_VALUE))
		return ES_UNSUPPORTED;

	/* Using a value of 0 for ExitInfo1 means RAX holds the value */
	ghcb_set_rax(ghcb, val);
	ret = sev_es_ghcb_hv_call(ghcb, ctxt, SVM_EXIT_WRITE_DR7, 0, 0);
	if (ret != ES_OK)
		return ret;

	if (data)
		data->dr7 = val;

	return ES_OK;
}

static enum es_result vc_handle_dr7_read(struct ghcb *ghcb,
					 struct es_em_ctxt *ctxt)
{
	struct sev_es_runtime_data *data = this_cpu_read(runtime_data);
	long *reg = vc_insn_get_rm(ctxt);

	if (!reg)
		return ES_DECODE_FAILED;

	if (data)
		*reg = data->dr7;
	else
		*reg = DR7_RESET_VALUE;

	return ES_OK;
}

static enum es_result vc_handle_wbinvd(struct ghcb *ghcb,
				       struct es_em_ctxt *ctxt)
{
	return sev_es_ghcb_hv_call(ghcb, ctxt, SVM_EXIT_WBINVD, 0, 0);
}

static enum es_result vc_handle_rdpmc(struct ghcb *ghcb, struct es_em_ctxt *ctxt)
{
	enum es_result ret;

	ghcb_set_rcx(ghcb, ctxt->regs->cx);

	ret = sev_es_ghcb_hv_call(ghcb, ctxt, SVM_EXIT_RDPMC, 0, 0);
	if (ret != ES_OK)
		return ret;

	if (!(ghcb_rax_is_valid(ghcb) && ghcb_rdx_is_valid(ghcb)))
		return ES_VMM_ERROR;

	ctxt->regs->ax = ghcb->save.rax;
	ctxt->regs->dx = ghcb->save.rdx;

	return ES_OK;
}

static enum es_result vc_handle_monitor(struct ghcb *ghcb,
					struct es_em_ctxt *ctxt)
{
	/*
	 * Treat it as a NOP and do not leak a physical address to the
	 * hypervisor.
	 */
	return ES_OK;
}

static enum es_result vc_handle_mwait(struct ghcb *ghcb,
				      struct es_em_ctxt *ctxt)
{
	/* Treat the same as MONITOR/MONITORX */
	return ES_OK;
}

static enum es_result vc_handle_vmmcall(struct ghcb *ghcb,
					struct es_em_ctxt *ctxt)
{
	enum es_result ret;

	ghcb_set_rax(ghcb, ctxt->regs->ax);
	ghcb_set_cpl(ghcb, user_mode(ctxt->regs) ? 3 : 0);

	if (x86_platform.hyper.sev_es_hcall_prepare)
		x86_platform.hyper.sev_es_hcall_prepare(ghcb, ctxt->regs);

	ret = sev_es_ghcb_hv_call(ghcb, ctxt, SVM_EXIT_VMMCALL, 0, 0);
	if (ret != ES_OK)
		return ret;

	if (!ghcb_rax_is_valid(ghcb))
		return ES_VMM_ERROR;

	ctxt->regs->ax = ghcb->save.rax;

	/*
	 * Call sev_es_hcall_finish() after regs->ax is already set.
	 * This allows the hypervisor handler to overwrite it again if
	 * necessary.
	 */
	if (x86_platform.hyper.sev_es_hcall_finish &&
	    !x86_platform.hyper.sev_es_hcall_finish(ghcb, ctxt->regs))
		return ES_VMM_ERROR;

	return ES_OK;
}

static enum es_result vc_handle_trap_ac(struct ghcb *ghcb,
					struct es_em_ctxt *ctxt)
{
	/*
	 * Calling ecx_alignment_check() directly does not work, because it
	 * enables IRQs and the GHCB is active. Forward the exception and call
	 * it later from vc_forward_exception().
	 */
	ctxt->fi.vector = X86_TRAP_AC;
	ctxt->fi.error_code = 0;
	return ES_EXCEPTION;
}

static enum es_result vc_handle_exitcode(struct es_em_ctxt *ctxt,
					 struct ghcb *ghcb,
					 unsigned long exit_code)
{
	enum es_result result;

	switch (exit_code) {
	case SVM_EXIT_READ_DR7:
		result = vc_handle_dr7_read(ghcb, ctxt);
		break;
	case SVM_EXIT_WRITE_DR7:
		result = vc_handle_dr7_write(ghcb, ctxt);
		break;
	case SVM_EXIT_EXCP_BASE + X86_TRAP_AC:
		result = vc_handle_trap_ac(ghcb, ctxt);
		break;
	case SVM_EXIT_RDTSC:
	case SVM_EXIT_RDTSCP:
		result = vc_handle_rdtsc(ghcb, ctxt, exit_code);
		break;
	case SVM_EXIT_RDPMC:
		result = vc_handle_rdpmc(ghcb, ctxt);
		break;
	case SVM_EXIT_INVD:
		pr_err_ratelimited("#VC exception for INVD??? Seriously???\n");
		result = ES_UNSUPPORTED;
		break;
	case SVM_EXIT_CPUID:
		result = vc_handle_cpuid(ghcb, ctxt);
		break;
	case SVM_EXIT_IOIO:
		result = vc_handle_ioio(ghcb, ctxt);
		break;
	case SVM_EXIT_MSR:
		result = vc_handle_msr(ghcb, ctxt);
		break;
	case SVM_EXIT_VMMCALL:
		result = vc_handle_vmmcall(ghcb, ctxt);
		break;
	case SVM_EXIT_WBINVD:
		result = vc_handle_wbinvd(ghcb, ctxt);
		break;
	case SVM_EXIT_MONITOR:
		result = vc_handle_monitor(ghcb, ctxt);
		break;
	case SVM_EXIT_MWAIT:
		result = vc_handle_mwait(ghcb, ctxt);
		break;
	case SVM_EXIT_NPF:
		result = vc_handle_mmio(ghcb, ctxt);
		break;
	default:
		/*
		 * Unexpected #VC exception
		 */
		result = ES_UNSUPPORTED;
	}

	return result;
}

static __always_inline void vc_forward_exception(struct es_em_ctxt *ctxt)
{
	long error_code = ctxt->fi.error_code;
	int trapnr = ctxt->fi.vector;

	ctxt->regs->orig_ax = ctxt->fi.error_code;

	switch (trapnr) {
	case X86_TRAP_GP:
		exc_general_protection(ctxt->regs, error_code);
		break;
	case X86_TRAP_UD:
		exc_invalid_op(ctxt->regs);
		break;
	case X86_TRAP_PF:
		write_cr2(ctxt->fi.cr2);
		exc_page_fault(ctxt->regs, error_code);
		break;
	case X86_TRAP_AC:
		exc_alignment_check(ctxt->regs, error_code);
		break;
	default:
		pr_emerg("Unsupported exception in #VC instruction emulation - can't continue\n");
		BUG();
	}
}

static __always_inline bool is_vc2_stack(unsigned long sp)
{
	return (sp >= __this_cpu_ist_bottom_va(VC2) && sp < __this_cpu_ist_top_va(VC2));
}

static __always_inline bool vc_from_invalid_context(struct pt_regs *regs)
{
	unsigned long sp, prev_sp;

	sp      = (unsigned long)regs;
	prev_sp = regs->sp;

	/*
	 * If the code was already executing on the VC2 stack when the #VC
	 * happened, let it proceed to the normal handling routine. This way the
	 * code executing on the VC2 stack can cause #VC exceptions to get handled.
	 */
	return is_vc2_stack(sp) && !is_vc2_stack(prev_sp);
}

static bool vc_raw_handle_exception(struct pt_regs *regs, unsigned long error_code)
{
	struct ghcb_state state;
	struct es_em_ctxt ctxt;
	enum es_result result;
	struct ghcb *ghcb;
	bool ret = true;

	ghcb = __sev_get_ghcb(&state);

	vc_ghcb_invalidate(ghcb);
	result = vc_init_em_ctxt(&ctxt, regs, error_code);

	if (result == ES_OK)
		result = vc_handle_exitcode(&ctxt, ghcb, error_code);

	__sev_put_ghcb(&state);

	/* Done - now check the result */
	switch (result) {
	case ES_OK:
		vc_finish_insn(&ctxt);
		break;
	case ES_UNSUPPORTED:
		pr_err_ratelimited("Unsupported exit-code 0x%02lx in #VC exception (IP: 0x%lx)\n",
				   error_code, regs->ip);
		ret = false;
		break;
	case ES_VMM_ERROR:
		pr_err_ratelimited("Failure in communication with VMM (exit-code 0x%02lx IP: 0x%lx)\n",
				   error_code, regs->ip);
		ret = false;
		break;
	case ES_DECODE_FAILED:
		pr_err_ratelimited("Failed to decode instruction (exit-code 0x%02lx IP: 0x%lx)\n",
				   error_code, regs->ip);
		ret = false;
		break;
	case ES_EXCEPTION:
		vc_forward_exception(&ctxt);
		break;
	case ES_RETRY:
		/* Nothing to do */
		break;
	default:
		pr_emerg("Unknown result in %s():%d\n", __func__, result);
		/*
		 * Emulating the instruction which caused the #VC exception
		 * failed - can't continue so print debug information
		 */
		BUG();
	}

	return ret;
}

static __always_inline bool vc_is_db(unsigned long error_code)
{
	return error_code == SVM_EXIT_EXCP_BASE + X86_TRAP_DB;
}

/*
 * Runtime #VC exception handler when raised from kernel mode. Runs in NMI mode
 * and will panic when an error happens.
 */
DEFINE_IDTENTRY_VC_KERNEL(exc_vmm_communication)
{
	irqentry_state_t irq_state;

	/*
	 * With the current implementation it is always possible to switch to a
	 * safe stack because #VC exceptions only happen at known places, like
	 * intercepted instructions or accesses to MMIO areas/IO ports. They can
	 * also happen with code instrumentation when the hypervisor intercepts
	 * #DB, but the critical paths are forbidden to be instrumented, so #DB
	 * exceptions currently also only happen in safe places.
	 *
	 * But keep this here in case the noinstr annotations are violated due
	 * to bug elsewhere.
	 */
	if (unlikely(vc_from_invalid_context(regs))) {
		instrumentation_begin();
		panic("Can't handle #VC exception from unsupported context\n");
		instrumentation_end();
	}

	/*
	 * Handle #DB before calling into !noinstr code to avoid recursive #DB.
	 */
	if (vc_is_db(error_code)) {
		exc_debug(regs);
		return;
	}

	irq_state = irqentry_nmi_enter(regs);

	instrumentation_begin();

	if (!vc_raw_handle_exception(regs, error_code)) {
		/* Show some debug info */
		show_regs(regs);

		/* Ask hypervisor to sev_es_terminate */
		sev_es_terminate(SEV_TERM_SET_GEN, GHCB_SEV_ES_GEN_REQ);

		/* If that fails and we get here - just panic */
		panic("Returned from Terminate-Request to Hypervisor\n");
	}

	instrumentation_end();
	irqentry_nmi_exit(regs, irq_state);
}

/*
 * Runtime #VC exception handler when raised from user mode. Runs in IRQ mode
 * and will kill the current task with SIGBUS when an error happens.
 */
DEFINE_IDTENTRY_VC_USER(exc_vmm_communication)
{
	/*
	 * Handle #DB before calling into !noinstr code to avoid recursive #DB.
	 */
	if (vc_is_db(error_code)) {
		noist_exc_debug(regs);
		return;
	}

	irqentry_enter_from_user_mode(regs);
	instrumentation_begin();

	if (!vc_raw_handle_exception(regs, error_code)) {
		/*
		 * Do not kill the machine if user-space triggered the
		 * exception. Send SIGBUS instead and let user-space deal with
		 * it.
		 */
		force_sig_fault(SIGBUS, BUS_OBJERR, (void __user *)0);
	}

	instrumentation_end();
	irqentry_exit_to_user_mode(regs);
}

bool __init handle_vc_boot_ghcb(struct pt_regs *regs)
{
	unsigned long exit_code = regs->orig_ax;
	struct es_em_ctxt ctxt;
	enum es_result result;

	vc_ghcb_invalidate(boot_ghcb);

	result = vc_init_em_ctxt(&ctxt, regs, exit_code);
	if (result == ES_OK)
		result = vc_handle_exitcode(&ctxt, boot_ghcb, exit_code);

	/* Done - now check the result */
	switch (result) {
	case ES_OK:
		vc_finish_insn(&ctxt);
		break;
	case ES_UNSUPPORTED:
		early_printk("PANIC: Unsupported exit-code 0x%02lx in early #VC exception (IP: 0x%lx)\n",
				exit_code, regs->ip);
		goto fail;
	case ES_VMM_ERROR:
		early_printk("PANIC: Failure in communication with VMM (exit-code 0x%02lx IP: 0x%lx)\n",
				exit_code, regs->ip);
		goto fail;
	case ES_DECODE_FAILED:
		early_printk("PANIC: Failed to decode instruction (exit-code 0x%02lx IP: 0x%lx)\n",
				exit_code, regs->ip);
		goto fail;
	case ES_EXCEPTION:
		vc_early_forward_exception(&ctxt);
		break;
	case ES_RETRY:
		/* Nothing to do */
		break;
	default:
		BUG();
	}

	return true;

fail:
	show_regs(regs);

	sev_es_terminate(SEV_TERM_SET_GEN, GHCB_SEV_ES_GEN_REQ);
}

/*
 * Initial set up of SNP relies on information provided by the
 * Confidential Computing blob, which can be passed to the kernel
 * in the following ways, depending on how it is booted:
 *
 * - when booted via the boot/decompress kernel:
 *   - via boot_params
 *
 * - when booted directly by firmware/bootloader (e.g. CONFIG_PVH):
 *   - via a setup_data entry, as defined by the Linux Boot Protocol
 *
 * Scan for the blob in that order.
 */
static __init struct cc_blob_sev_info *find_cc_blob(struct boot_params *bp)
{
	struct cc_blob_sev_info *cc_info;

	/* Boot kernel would have passed the CC blob via boot_params. */
	if (bp->cc_blob_address) {
		cc_info = (struct cc_blob_sev_info *)(unsigned long)bp->cc_blob_address;
		goto found_cc_info;
	}

	/*
	 * If kernel was booted directly, without the use of the
	 * boot/decompression kernel, the CC blob may have been passed via
	 * setup_data instead.
	 */
	cc_info = find_cc_blob_setup_data(bp);
	if (!cc_info)
		return NULL;

found_cc_info:
	if (cc_info->magic != CC_BLOB_SEV_HDR_MAGIC)
		snp_abort();

	return cc_info;
}

bool __init snp_init(struct boot_params *bp)
{
	struct cc_blob_sev_info *cc_info;

	if (!bp)
		return false;

	cc_info = find_cc_blob(bp);
	if (!cc_info)
		return false;

	setup_cpuid_table(cc_info);

	/*
	 * The CC blob will be used later to access the secrets page. Cache
	 * it here like the boot kernel does.
	 */
	bp->cc_blob_address = (u32)(unsigned long)cc_info;

	return true;
}

void __init __noreturn snp_abort(void)
{
	sev_es_terminate(SEV_TERM_SET_GEN, GHCB_SNP_UNSUPPORTED);
}

static void dump_cpuid_table(void)
{
	const struct snp_cpuid_table *cpuid_table = snp_cpuid_get_table();
	int i = 0;

	pr_info("count=%d reserved=0x%x reserved2=0x%llx\n",
		cpuid_table->count, cpuid_table->__reserved1, cpuid_table->__reserved2);

	for (i = 0; i < SNP_CPUID_COUNT_MAX; i++) {
		const struct snp_cpuid_fn *fn = &cpuid_table->fn[i];

		pr_info("index=%3d fn=0x%08x subfn=0x%08x: eax=0x%08x ebx=0x%08x ecx=0x%08x edx=0x%08x xcr0_in=0x%016llx xss_in=0x%016llx reserved=0x%016llx\n",
			i, fn->eax_in, fn->ecx_in, fn->eax, fn->ebx, fn->ecx,
			fn->edx, fn->xcr0_in, fn->xss_in, fn->__reserved);
	}
}

/*
 * It is useful from an auditing/testing perspective to provide an easy way
 * for the guest owner to know that the CPUID table has been initialized as
 * expected, but that initialization happens too early in boot to print any
 * sort of indicator, and there's not really any other good place to do it,
 * so do it here.
 */
static int __init report_cpuid_table(void)
{
	const struct snp_cpuid_table *cpuid_table = snp_cpuid_get_table();

	if (!cpuid_table->count)
		return 0;

	pr_info("Using SNP CPUID table, %d entries present.\n",
		cpuid_table->count);

	if (sev_cfg.debug)
		dump_cpuid_table();

	return 0;
}
arch_initcall(report_cpuid_table);

static int __init init_sev_config(char *str)
{
	char *s;

	while ((s = strsep(&str, ","))) {
		if (!strcmp(s, "debug")) {
			sev_cfg.debug = true;
			continue;
		}

		pr_info("SEV command-line option '%s' was not recognized\n", s);
	}

	return 1;
}
__setup("sev=", init_sev_config);

int snp_issue_guest_request(u64 exit_code, struct snp_req_data *input, struct snp_guest_request_ioctl *rio)
{
	struct ghcb_state state;
	struct es_em_ctxt ctxt;
	unsigned long flags;
	struct ghcb *ghcb;
	int ret;

	rio->exitinfo2 = SEV_RET_NO_FW_CALL;

	/*
	 * __sev_get_ghcb() needs to run with IRQs disabled because it is using
	 * a per-CPU GHCB.
	 */
	local_irq_save(flags);

	ghcb = __sev_get_ghcb(&state);
	if (!ghcb) {
		ret = -EIO;
		goto e_restore_irq;
	}

	vc_ghcb_invalidate(ghcb);

	if (exit_code == SVM_VMGEXIT_EXT_GUEST_REQUEST) {
		ghcb_set_rax(ghcb, input->data_gpa);
		ghcb_set_rbx(ghcb, input->data_npages);
	}

	ret = sev_es_ghcb_hv_call(ghcb, &ctxt, exit_code, input->req_gpa, input->resp_gpa);
	if (ret)
		goto e_put;

	rio->exitinfo2 = ghcb->save.sw_exit_info_2;
	switch (rio->exitinfo2) {
	case 0:
		break;

	case SNP_GUEST_VMM_ERR(SNP_GUEST_VMM_ERR_BUSY):
		ret = -EAGAIN;
		break;

	case SNP_GUEST_VMM_ERR(SNP_GUEST_VMM_ERR_INVALID_LEN):
		/* Number of expected pages are returned in RBX */
		if (exit_code == SVM_VMGEXIT_EXT_GUEST_REQUEST) {
			input->data_npages = ghcb_get_rbx(ghcb);
			ret = -ENOSPC;
			break;
		}
		fallthrough;
	default:
		ret = -EIO;
		break;
	}

e_put:
	__sev_put_ghcb(&state);
e_restore_irq:
	local_irq_restore(flags);

	return ret;
}
EXPORT_SYMBOL_GPL(snp_issue_guest_request);

static struct platform_device sev_guest_device = {
	.name		= "sev-guest",
	.id		= -1,
};

static int __init snp_init_platform_device(void)
{
	struct sev_guest_platform_data data;
	u64 gpa;

	if (!cc_platform_has(CC_ATTR_GUEST_SEV_SNP))
		return -ENODEV;

	gpa = get_secrets_page();
	if (!gpa)
		return -ENODEV;

	data.secrets_gpa = gpa;
	if (platform_device_add_data(&sev_guest_device, &data, sizeof(data)))
		return -ENODEV;

	if (platform_device_register(&sev_guest_device))
		return -ENODEV;

	pr_info("SNP guest platform device initialized.\n");
	return 0;
}
device_initcall(snp_init_platform_device);<|MERGE_RESOLUTION|>--- conflicted
+++ resolved
@@ -870,7 +870,6 @@
 {
 	unsigned long vaddr;
 	unsigned int npages;
-<<<<<<< HEAD
 
 	if (!cc_platform_has(CC_ATTR_GUEST_SEV_SNP))
 		return;
@@ -878,15 +877,6 @@
 	vaddr = (unsigned long)__va(start);
 	npages = (end - start) >> PAGE_SHIFT;
 
-=======
-
-	if (!cc_platform_has(CC_ATTR_GUEST_SEV_SNP))
-		return;
-
-	vaddr = (unsigned long)__va(start);
-	npages = (end - start) >> PAGE_SHIFT;
-
->>>>>>> ef22fef1
 	set_pages_state(vaddr, npages, SNP_PAGE_STATE_PRIVATE);
 }
 
