// SPDX-License-Identifier: GPL-2.0
#define pr_fmt(fmt) KBUILD_MODNAME ": " fmt

#include <linux/errno.h>
#include <linux/kernel.h>
#include <linux/mm.h>
#include <linux/smp.h>
#include <linux/prctl.h>
#include <linux/slab.h>
#include <linux/sched.h>
#include <linux/sched/idle.h>
#include <linux/sched/debug.h>
#include <linux/sched/task.h>
#include <linux/sched/task_stack.h>
#include <linux/init.h>
#include <linux/export.h>
#include <linux/pm.h>
#include <linux/tick.h>
#include <linux/random.h>
#include <linux/user-return-notifier.h>
#include <linux/dmi.h>
#include <linux/utsname.h>
#include <linux/stackprotector.h>
#include <linux/cpuidle.h>
#include <linux/acpi.h>
#include <linux/elf-randomize.h>
#include <linux/static_call.h>
#include <trace/events/power.h>
#include <linux/hw_breakpoint.h>
#include <asm/cpu.h>
#include <asm/apic.h>
#include <linux/uaccess.h>
#include <asm/mwait.h>
#include <asm/fpu/api.h>
#include <asm/fpu/sched.h>
#include <asm/fpu/xstate.h>
#include <asm/debugreg.h>
#include <asm/nmi.h>
#include <asm/tlbflush.h>
#include <asm/mce.h>
#include <asm/vm86.h>
#include <asm/switch_to.h>
#include <asm/desc.h>
#include <asm/prctl.h>
#include <asm/spec-ctrl.h>
#include <asm/io_bitmap.h>
#include <asm/proto.h>
#include <asm/frame.h>
#include <asm/unwind.h>
#include <asm/tdx.h>

#include "process.h"

/*
 * per-CPU TSS segments. Threads are completely 'soft' on Linux,
 * no more per-task TSS's. The TSS size is kept cacheline-aligned
 * so they are allowed to end up in the .data..cacheline_aligned
 * section. Since TSS's are completely CPU-local, we want them
 * on exact cacheline boundaries, to eliminate cacheline ping-pong.
 */
__visible DEFINE_PER_CPU_PAGE_ALIGNED(struct tss_struct, cpu_tss_rw) = {
	.x86_tss = {
		/*
		 * .sp0 is only used when entering ring 0 from a lower
		 * privilege level.  Since the init task never runs anything
		 * but ring 0 code, there is no need for a valid value here.
		 * Poison it.
		 */
		.sp0 = (1UL << (BITS_PER_LONG-1)) + 1,

#ifdef CONFIG_X86_32
		.sp1 = TOP_OF_INIT_STACK,

		.ss0 = __KERNEL_DS,
		.ss1 = __KERNEL_CS,
#endif
		.io_bitmap_base	= IO_BITMAP_OFFSET_INVALID,
	 },
};
EXPORT_PER_CPU_SYMBOL(cpu_tss_rw);

DEFINE_PER_CPU(bool, __tss_limit_invalid);
EXPORT_PER_CPU_SYMBOL_GPL(__tss_limit_invalid);

/*
 * this gets called so that we can store lazy state into memory and copy the
 * current task into the new thread.
 */
int arch_dup_task_struct(struct task_struct *dst, struct task_struct *src)
{
	memcpy(dst, src, arch_task_struct_size);
#ifdef CONFIG_VM86
	dst->thread.vm86 = NULL;
#endif
	/* Drop the copied pointer to current's fpstate */
	dst->thread.fpu.fpstate = NULL;

	return 0;
}

#ifdef CONFIG_X86_64
void arch_release_task_struct(struct task_struct *tsk)
{
	if (fpu_state_size_dynamic())
		fpstate_free(&tsk->thread.fpu);
}
#endif

/*
 * Free thread data structures etc..
 */
void exit_thread(struct task_struct *tsk)
{
	struct thread_struct *t = &tsk->thread;
	struct fpu *fpu = &t->fpu;

	if (test_thread_flag(TIF_IO_BITMAP))
		io_bitmap_exit(tsk);

	free_vm86(t);

	fpu__drop(fpu);
}

static int set_new_tls(struct task_struct *p, unsigned long tls)
{
	struct user_desc __user *utls = (struct user_desc __user *)tls;

	if (in_ia32_syscall())
		return do_set_thread_area(p, -1, utls, 0);
	else
		return do_set_thread_area_64(p, ARCH_SET_FS, tls);
}

int copy_thread(struct task_struct *p, const struct kernel_clone_args *args)
{
	unsigned long clone_flags = args->flags;
	unsigned long sp = args->stack;
	unsigned long tls = args->tls;
	struct inactive_task_frame *frame;
	struct fork_frame *fork_frame;
	struct pt_regs *childregs;
	int ret = 0;

	childregs = task_pt_regs(p);
	fork_frame = container_of(childregs, struct fork_frame, regs);
	frame = &fork_frame->frame;

	frame->bp = encode_frame_pointer(childregs);
	frame->ret_addr = (unsigned long) ret_from_fork;
	p->thread.sp = (unsigned long) fork_frame;
	p->thread.io_bitmap = NULL;
	p->thread.iopl_warn = 0;
	memset(p->thread.ptrace_bps, 0, sizeof(p->thread.ptrace_bps));

#ifdef CONFIG_X86_64
	current_save_fsgs();
	p->thread.fsindex = current->thread.fsindex;
	p->thread.fsbase = current->thread.fsbase;
	p->thread.gsindex = current->thread.gsindex;
	p->thread.gsbase = current->thread.gsbase;

	savesegment(es, p->thread.es);
	savesegment(ds, p->thread.ds);
#else
	p->thread.sp0 = (unsigned long) (childregs + 1);
	savesegment(gs, p->thread.gs);
	/*
	 * Clear all status flags including IF and set fixed bit. 64bit
	 * does not have this initialization as the frame does not contain
	 * flags. The flags consistency (especially vs. AC) is there
	 * ensured via objtool, which lacks 32bit support.
	 */
	frame->flags = X86_EFLAGS_FIXED;
#endif

	fpu_clone(p, clone_flags, args->fn);

	/* Kernel thread ? */
	if (unlikely(p->flags & PF_KTHREAD)) {
		p->thread.pkru = pkru_get_init_value();
		memset(childregs, 0, sizeof(struct pt_regs));
		kthread_frame_init(frame, args->fn, args->fn_arg);
		return 0;
	}

	/*
	 * Clone current's PKRU value from hardware. tsk->thread.pkru
	 * is only valid when scheduled out.
	 */
	p->thread.pkru = read_pkru();

	frame->bx = 0;
	*childregs = *current_pt_regs();
	childregs->ax = 0;
	if (sp)
		childregs->sp = sp;

	if (unlikely(args->fn)) {
		/*
		 * A user space thread, but it doesn't return to
		 * ret_after_fork().
		 *
		 * In order to indicate that to tools like gdb,
		 * we reset the stack and instruction pointers.
		 *
		 * It does the same kernel frame setup to return to a kernel
		 * function that a kernel thread does.
		 */
		childregs->sp = 0;
		childregs->ip = 0;
		kthread_frame_init(frame, args->fn, args->fn_arg);
		return 0;
	}

	/* Set a new TLS for the child thread? */
	if (clone_flags & CLONE_SETTLS)
		ret = set_new_tls(p, tls);

	if (!ret && unlikely(test_tsk_thread_flag(current, TIF_IO_BITMAP)))
		io_bitmap_share(p);

	return ret;
}

static void pkru_flush_thread(void)
{
	/*
	 * If PKRU is enabled the default PKRU value has to be loaded into
	 * the hardware right here (similar to context switch).
	 */
	pkru_write_default();
}

void flush_thread(void)
{
	struct task_struct *tsk = current;

	flush_ptrace_hw_breakpoint(tsk);
	memset(tsk->thread.tls_array, 0, sizeof(tsk->thread.tls_array));

	fpu_flush_thread();
	pkru_flush_thread();
}

void disable_TSC(void)
{
	preempt_disable();
	if (!test_and_set_thread_flag(TIF_NOTSC))
		/*
		 * Must flip the CPU state synchronously with
		 * TIF_NOTSC in the current running context.
		 */
		cr4_set_bits(X86_CR4_TSD);
	preempt_enable();
}

static void enable_TSC(void)
{
	preempt_disable();
	if (test_and_clear_thread_flag(TIF_NOTSC))
		/*
		 * Must flip the CPU state synchronously with
		 * TIF_NOTSC in the current running context.
		 */
		cr4_clear_bits(X86_CR4_TSD);
	preempt_enable();
}

int get_tsc_mode(unsigned long adr)
{
	unsigned int val;

	if (test_thread_flag(TIF_NOTSC))
		val = PR_TSC_SIGSEGV;
	else
		val = PR_TSC_ENABLE;

	return put_user(val, (unsigned int __user *)adr);
}

int set_tsc_mode(unsigned int val)
{
	if (val == PR_TSC_SIGSEGV)
		disable_TSC();
	else if (val == PR_TSC_ENABLE)
		enable_TSC();
	else
		return -EINVAL;

	return 0;
}

DEFINE_PER_CPU(u64, msr_misc_features_shadow);

static void set_cpuid_faulting(bool on)
{
	u64 msrval;

	msrval = this_cpu_read(msr_misc_features_shadow);
	msrval &= ~MSR_MISC_FEATURES_ENABLES_CPUID_FAULT;
	msrval |= (on << MSR_MISC_FEATURES_ENABLES_CPUID_FAULT_BIT);
	this_cpu_write(msr_misc_features_shadow, msrval);
	wrmsrl(MSR_MISC_FEATURES_ENABLES, msrval);
}

static void disable_cpuid(void)
{
	preempt_disable();
	if (!test_and_set_thread_flag(TIF_NOCPUID)) {
		/*
		 * Must flip the CPU state synchronously with
		 * TIF_NOCPUID in the current running context.
		 */
		set_cpuid_faulting(true);
	}
	preempt_enable();
}

static void enable_cpuid(void)
{
	preempt_disable();
	if (test_and_clear_thread_flag(TIF_NOCPUID)) {
		/*
		 * Must flip the CPU state synchronously with
		 * TIF_NOCPUID in the current running context.
		 */
		set_cpuid_faulting(false);
	}
	preempt_enable();
}

static int get_cpuid_mode(void)
{
	return !test_thread_flag(TIF_NOCPUID);
}

static int set_cpuid_mode(unsigned long cpuid_enabled)
{
	if (!boot_cpu_has(X86_FEATURE_CPUID_FAULT))
		return -ENODEV;

	if (cpuid_enabled)
		enable_cpuid();
	else
		disable_cpuid();

	return 0;
}

/*
 * Called immediately after a successful exec.
 */
void arch_setup_new_exec(void)
{
	/* If cpuid was previously disabled for this task, re-enable it. */
	if (test_thread_flag(TIF_NOCPUID))
		enable_cpuid();

	/*
	 * Don't inherit TIF_SSBD across exec boundary when
	 * PR_SPEC_DISABLE_NOEXEC is used.
	 */
	if (test_thread_flag(TIF_SSBD) &&
	    task_spec_ssb_noexec(current)) {
		clear_thread_flag(TIF_SSBD);
		task_clear_spec_ssb_disable(current);
		task_clear_spec_ssb_noexec(current);
		speculation_ctrl_update(read_thread_flags());
	}
}

#ifdef CONFIG_X86_IOPL_IOPERM
static inline void switch_to_bitmap(unsigned long tifp)
{
	/*
	 * Invalidate I/O bitmap if the previous task used it. This prevents
	 * any possible leakage of an active I/O bitmap.
	 *
	 * If the next task has an I/O bitmap it will handle it on exit to
	 * user mode.
	 */
	if (tifp & _TIF_IO_BITMAP)
		tss_invalidate_io_bitmap();
}

static void tss_copy_io_bitmap(struct tss_struct *tss, struct io_bitmap *iobm)
{
	/*
	 * Copy at least the byte range of the incoming tasks bitmap which
	 * covers the permitted I/O ports.
	 *
	 * If the previous task which used an I/O bitmap had more bits
	 * permitted, then the copy needs to cover those as well so they
	 * get turned off.
	 */
	memcpy(tss->io_bitmap.bitmap, iobm->bitmap,
	       max(tss->io_bitmap.prev_max, iobm->max));

	/*
	 * Store the new max and the sequence number of this bitmap
	 * and a pointer to the bitmap itself.
	 */
	tss->io_bitmap.prev_max = iobm->max;
	tss->io_bitmap.prev_sequence = iobm->sequence;
}

/**
 * native_tss_update_io_bitmap - Update I/O bitmap before exiting to user mode
 */
void native_tss_update_io_bitmap(void)
{
	struct tss_struct *tss = this_cpu_ptr(&cpu_tss_rw);
	struct thread_struct *t = &current->thread;
	u16 *base = &tss->x86_tss.io_bitmap_base;

	if (!test_thread_flag(TIF_IO_BITMAP)) {
		native_tss_invalidate_io_bitmap();
		return;
	}

	if (IS_ENABLED(CONFIG_X86_IOPL_IOPERM) && t->iopl_emul == 3) {
		*base = IO_BITMAP_OFFSET_VALID_ALL;
	} else {
		struct io_bitmap *iobm = t->io_bitmap;

		/*
		 * Only copy bitmap data when the sequence number differs. The
		 * update time is accounted to the incoming task.
		 */
		if (tss->io_bitmap.prev_sequence != iobm->sequence)
			tss_copy_io_bitmap(tss, iobm);

		/* Enable the bitmap */
		*base = IO_BITMAP_OFFSET_VALID_MAP;
	}

	/*
	 * Make sure that the TSS limit is covering the IO bitmap. It might have
	 * been cut down by a VMEXIT to 0x67 which would cause a subsequent I/O
	 * access from user space to trigger a #GP because tbe bitmap is outside
	 * the TSS limit.
	 */
	refresh_tss_limit();
}
#else /* CONFIG_X86_IOPL_IOPERM */
static inline void switch_to_bitmap(unsigned long tifp) { }
#endif

#ifdef CONFIG_SMP

struct ssb_state {
	struct ssb_state	*shared_state;
	raw_spinlock_t		lock;
	unsigned int		disable_state;
	unsigned long		local_state;
};

#define LSTATE_SSB	0

static DEFINE_PER_CPU(struct ssb_state, ssb_state);

void speculative_store_bypass_ht_init(void)
{
	struct ssb_state *st = this_cpu_ptr(&ssb_state);
	unsigned int this_cpu = smp_processor_id();
	unsigned int cpu;

	st->local_state = 0;

	/*
	 * Shared state setup happens once on the first bringup
	 * of the CPU. It's not destroyed on CPU hotunplug.
	 */
	if (st->shared_state)
		return;

	raw_spin_lock_init(&st->lock);

	/*
	 * Go over HT siblings and check whether one of them has set up the
	 * shared state pointer already.
	 */
	for_each_cpu(cpu, topology_sibling_cpumask(this_cpu)) {
		if (cpu == this_cpu)
			continue;

		if (!per_cpu(ssb_state, cpu).shared_state)
			continue;

		/* Link it to the state of the sibling: */
		st->shared_state = per_cpu(ssb_state, cpu).shared_state;
		return;
	}

	/*
	 * First HT sibling to come up on the core.  Link shared state of
	 * the first HT sibling to itself. The siblings on the same core
	 * which come up later will see the shared state pointer and link
	 * themselves to the state of this CPU.
	 */
	st->shared_state = st;
}

/*
 * Logic is: First HT sibling enables SSBD for both siblings in the core
 * and last sibling to disable it, disables it for the whole core. This how
 * MSR_SPEC_CTRL works in "hardware":
 *
 *  CORE_SPEC_CTRL = THREAD0_SPEC_CTRL | THREAD1_SPEC_CTRL
 */
static __always_inline void amd_set_core_ssb_state(unsigned long tifn)
{
	struct ssb_state *st = this_cpu_ptr(&ssb_state);
	u64 msr = x86_amd_ls_cfg_base;

	if (!static_cpu_has(X86_FEATURE_ZEN)) {
		msr |= ssbd_tif_to_amd_ls_cfg(tifn);
		wrmsrl(MSR_AMD64_LS_CFG, msr);
		return;
	}

	if (tifn & _TIF_SSBD) {
		/*
		 * Since this can race with prctl(), block reentry on the
		 * same CPU.
		 */
		if (__test_and_set_bit(LSTATE_SSB, &st->local_state))
			return;

		msr |= x86_amd_ls_cfg_ssbd_mask;

		raw_spin_lock(&st->shared_state->lock);
		/* First sibling enables SSBD: */
		if (!st->shared_state->disable_state)
			wrmsrl(MSR_AMD64_LS_CFG, msr);
		st->shared_state->disable_state++;
		raw_spin_unlock(&st->shared_state->lock);
	} else {
		if (!__test_and_clear_bit(LSTATE_SSB, &st->local_state))
			return;

		raw_spin_lock(&st->shared_state->lock);
		st->shared_state->disable_state--;
		if (!st->shared_state->disable_state)
			wrmsrl(MSR_AMD64_LS_CFG, msr);
		raw_spin_unlock(&st->shared_state->lock);
	}
}
#else
static __always_inline void amd_set_core_ssb_state(unsigned long tifn)
{
	u64 msr = x86_amd_ls_cfg_base | ssbd_tif_to_amd_ls_cfg(tifn);

	wrmsrl(MSR_AMD64_LS_CFG, msr);
}
#endif

static __always_inline void amd_set_ssb_virt_state(unsigned long tifn)
{
	/*
	 * SSBD has the same definition in SPEC_CTRL and VIRT_SPEC_CTRL,
	 * so ssbd_tif_to_spec_ctrl() just works.
	 */
	wrmsrl(MSR_AMD64_VIRT_SPEC_CTRL, ssbd_tif_to_spec_ctrl(tifn));
}

/*
 * Update the MSRs managing speculation control, during context switch.
 *
 * tifp: Previous task's thread flags
 * tifn: Next task's thread flags
 */
static __always_inline void __speculation_ctrl_update(unsigned long tifp,
						      unsigned long tifn)
{
	unsigned long tif_diff = tifp ^ tifn;
	u64 msr = x86_spec_ctrl_base;
	bool updmsr = false;

	lockdep_assert_irqs_disabled();

	/* Handle change of TIF_SSBD depending on the mitigation method. */
	if (static_cpu_has(X86_FEATURE_VIRT_SSBD)) {
		if (tif_diff & _TIF_SSBD)
			amd_set_ssb_virt_state(tifn);
	} else if (static_cpu_has(X86_FEATURE_LS_CFG_SSBD)) {
		if (tif_diff & _TIF_SSBD)
			amd_set_core_ssb_state(tifn);
	} else if (static_cpu_has(X86_FEATURE_SPEC_CTRL_SSBD) ||
		   static_cpu_has(X86_FEATURE_AMD_SSBD)) {
		updmsr |= !!(tif_diff & _TIF_SSBD);
		msr |= ssbd_tif_to_spec_ctrl(tifn);
	}

	/* Only evaluate TIF_SPEC_IB if conditional STIBP is enabled. */
	if (IS_ENABLED(CONFIG_SMP) &&
	    static_branch_unlikely(&switch_to_cond_stibp)) {
		updmsr |= !!(tif_diff & _TIF_SPEC_IB);
		msr |= stibp_tif_to_spec_ctrl(tifn);
	}

	if (updmsr)
		update_spec_ctrl_cond(msr);
}

static unsigned long speculation_ctrl_update_tif(struct task_struct *tsk)
{
	if (test_and_clear_tsk_thread_flag(tsk, TIF_SPEC_FORCE_UPDATE)) {
		if (task_spec_ssb_disable(tsk))
			set_tsk_thread_flag(tsk, TIF_SSBD);
		else
			clear_tsk_thread_flag(tsk, TIF_SSBD);

		if (task_spec_ib_disable(tsk))
			set_tsk_thread_flag(tsk, TIF_SPEC_IB);
		else
			clear_tsk_thread_flag(tsk, TIF_SPEC_IB);
	}
	/* Return the updated threadinfo flags*/
	return read_task_thread_flags(tsk);
}

void speculation_ctrl_update(unsigned long tif)
{
	unsigned long flags;

	/* Forced update. Make sure all relevant TIF flags are different */
	local_irq_save(flags);
	__speculation_ctrl_update(~tif, tif);
	local_irq_restore(flags);
}

/* Called from seccomp/prctl update */
void speculation_ctrl_update_current(void)
{
	preempt_disable();
	speculation_ctrl_update(speculation_ctrl_update_tif(current));
	preempt_enable();
}

static inline void cr4_toggle_bits_irqsoff(unsigned long mask)
{
	unsigned long newval, cr4 = this_cpu_read(cpu_tlbstate.cr4);

	newval = cr4 ^ mask;
	if (newval != cr4) {
		this_cpu_write(cpu_tlbstate.cr4, newval);
		__write_cr4(newval);
	}
}

void __switch_to_xtra(struct task_struct *prev_p, struct task_struct *next_p)
{
	unsigned long tifp, tifn;

	tifn = read_task_thread_flags(next_p);
	tifp = read_task_thread_flags(prev_p);

	switch_to_bitmap(tifp);

	propagate_user_return_notify(prev_p, next_p);

	if ((tifp & _TIF_BLOCKSTEP || tifn & _TIF_BLOCKSTEP) &&
	    arch_has_block_step()) {
		unsigned long debugctl, msk;

		rdmsrl(MSR_IA32_DEBUGCTLMSR, debugctl);
		debugctl &= ~DEBUGCTLMSR_BTF;
		msk = tifn & _TIF_BLOCKSTEP;
		debugctl |= (msk >> TIF_BLOCKSTEP) << DEBUGCTLMSR_BTF_SHIFT;
		wrmsrl(MSR_IA32_DEBUGCTLMSR, debugctl);
	}

	if ((tifp ^ tifn) & _TIF_NOTSC)
		cr4_toggle_bits_irqsoff(X86_CR4_TSD);

	if ((tifp ^ tifn) & _TIF_NOCPUID)
		set_cpuid_faulting(!!(tifn & _TIF_NOCPUID));

	if (likely(!((tifp | tifn) & _TIF_SPEC_FORCE_UPDATE))) {
		__speculation_ctrl_update(tifp, tifn);
	} else {
		speculation_ctrl_update_tif(prev_p);
		tifn = speculation_ctrl_update_tif(next_p);

		/* Enforce MSR update to ensure consistent state */
		__speculation_ctrl_update(~tifn, tifn);
	}
}

/*
 * Idle related variables and functions
 */
unsigned long boot_option_idle_override = IDLE_NO_OVERRIDE;
EXPORT_SYMBOL(boot_option_idle_override);

/*
 * We use this if we don't have any better idle routine..
 */
void __cpuidle default_idle(void)
{
	raw_safe_halt();
	raw_local_irq_disable();
}
#if defined(CONFIG_APM_MODULE) || defined(CONFIG_HALTPOLL_CPUIDLE_MODULE)
EXPORT_SYMBOL(default_idle);
#endif

DEFINE_STATIC_CALL_NULL(x86_idle, default_idle);

static bool x86_idle_set(void)
{
	return !!static_call_query(x86_idle);
}

#ifndef CONFIG_SMP
static inline void play_dead(void)
{
	BUG();
}
#endif

void arch_cpu_idle_enter(void)
{
	tsc_verify_tsc_adjust(false);
	local_touch_nmi();
}

void arch_cpu_idle_dead(void)
{
	play_dead();
}

/*
 * Called from the generic idle code.
 */
<<<<<<< HEAD
void arch_cpu_idle(void)
{
	x86_idle();
}
EXPORT_SYMBOL_GPL(arch_cpu_idle);

/*
 * We use this if we don't have any better idle routine..
 */
void __cpuidle default_idle(void)
=======
void __cpuidle arch_cpu_idle(void)
>>>>>>> d67c17dd
{
	static_call(x86_idle)();
}

#ifdef CONFIG_XEN
bool xen_set_default_idle(void)
{
	bool ret = x86_idle_set();

	static_call_update(x86_idle, default_idle);

	return ret;
}
#endif

void __noreturn stop_this_cpu(void *dummy)
{
	local_irq_disable();
	/*
	 * Remove this CPU:
	 */
	set_cpu_online(smp_processor_id(), false);
	disable_local_APIC();
	mcheck_cpu_clear(this_cpu_ptr(&cpu_info));

	/*
	 * Use wbinvd on processors that support SME. This provides support
	 * for performing a successful kexec when going from SME inactive
	 * to SME active (or vice-versa). The cache must be cleared so that
	 * if there are entries with the same physical address, both with and
	 * without the encryption bit, they don't race each other when flushed
	 * and potentially end up with the wrong entry being committed to
	 * memory.
	 *
	 * Test the CPUID bit directly because the machine might've cleared
	 * X86_FEATURE_SME due to cmdline options.
	 */
	if (cpuid_eax(0x8000001f) & BIT(0))
		native_wbinvd();
	for (;;) {
		/*
		 * Use native_halt() so that memory contents don't change
		 * (stack usage and variables) after possibly issuing the
		 * native_wbinvd() above.
		 */
		native_halt();
	}
}

/*
 * AMD Erratum 400 aware idle routine. We handle it the same way as C3 power
 * states (local apic timer and TSC stop).
 *
 * XXX this function is completely buggered vs RCU and tracing.
 */
static void amd_e400_idle(void)
{
	/*
	 * We cannot use static_cpu_has_bug() here because X86_BUG_AMD_APIC_C1E
	 * gets set after static_cpu_has() places have been converted via
	 * alternatives.
	 */
	if (!boot_cpu_has_bug(X86_BUG_AMD_APIC_C1E)) {
		default_idle();
		return;
	}

	tick_broadcast_enter();

	default_idle();

	tick_broadcast_exit();
}

/*
 * Prefer MWAIT over HALT if MWAIT is supported, MWAIT_CPUID leaf
 * exists and whenever MONITOR/MWAIT extensions are present there is at
 * least one C1 substate.
 *
 * Do not prefer MWAIT if MONITOR instruction has a bug or idle=nomwait
 * is passed to kernel commandline parameter.
 */
static int prefer_mwait_c1_over_halt(const struct cpuinfo_x86 *c)
{
	u32 eax, ebx, ecx, edx;

	/* User has disallowed the use of MWAIT. Fallback to HALT */
	if (boot_option_idle_override == IDLE_NOMWAIT)
		return 0;

	/* MWAIT is not supported on this platform. Fallback to HALT */
	if (!cpu_has(c, X86_FEATURE_MWAIT))
		return 0;

	/* Monitor has a bug. Fallback to HALT */
	if (boot_cpu_has_bug(X86_BUG_MONITOR))
		return 0;

	cpuid(CPUID_MWAIT_LEAF, &eax, &ebx, &ecx, &edx);

	/*
	 * If MWAIT extensions are not available, it is safe to use MWAIT
	 * with EAX=0, ECX=0.
	 */
	if (!(ecx & CPUID5_ECX_EXTENSIONS_SUPPORTED))
		return 1;

	/*
	 * If MWAIT extensions are available, there should be at least one
	 * MWAIT C1 substate present.
	 */
	return (edx & MWAIT_C1_SUBSTATE_MASK);
}

/*
 * MONITOR/MWAIT with no hints, used for default C1 state. This invokes MWAIT
 * with interrupts enabled and no flags, which is backwards compatible with the
 * original MWAIT implementation.
 */
static __cpuidle void mwait_idle(void)
{
	if (!current_set_polling_and_test()) {
		if (this_cpu_has(X86_BUG_CLFLUSH_MONITOR)) {
			mb(); /* quirk */
			clflush((void *)&current_thread_info()->flags);
			mb(); /* quirk */
		}

		__monitor((void *)&current_thread_info()->flags, 0, 0);
		if (!need_resched()) {
			__sti_mwait(0, 0);
			raw_local_irq_disable();
		}
	}
	__current_clr_polling();
}

void select_idle_routine(const struct cpuinfo_x86 *c)
{
#ifdef CONFIG_SMP
	if (boot_option_idle_override == IDLE_POLL && smp_num_siblings > 1)
		pr_warn_once("WARNING: polling idle and HT enabled, performance may degrade\n");
#endif
	if (x86_idle_set() || boot_option_idle_override == IDLE_POLL)
		return;

	if (boot_cpu_has_bug(X86_BUG_AMD_E400)) {
		pr_info("using AMD E400 aware idle routine\n");
		static_call_update(x86_idle, amd_e400_idle);
	} else if (prefer_mwait_c1_over_halt(c)) {
		pr_info("using mwait in idle threads\n");
		static_call_update(x86_idle, mwait_idle);
	} else if (cpu_feature_enabled(X86_FEATURE_TDX_GUEST)) {
		pr_info("using TDX aware idle routine\n");
		static_call_update(x86_idle, tdx_safe_halt);
	} else
		static_call_update(x86_idle, default_idle);
}

void amd_e400_c1e_apic_setup(void)
{
	if (boot_cpu_has_bug(X86_BUG_AMD_APIC_C1E)) {
		pr_info("Switch to broadcast mode on CPU%d\n", smp_processor_id());
		local_irq_disable();
		tick_broadcast_force();
		local_irq_enable();
	}
}

void __init arch_post_acpi_subsys_init(void)
{
	u32 lo, hi;

	if (!boot_cpu_has_bug(X86_BUG_AMD_E400))
		return;

	/*
	 * AMD E400 detection needs to happen after ACPI has been enabled. If
	 * the machine is affected K8_INTP_C1E_ACTIVE_MASK bits are set in
	 * MSR_K8_INT_PENDING_MSG.
	 */
	rdmsr(MSR_K8_INT_PENDING_MSG, lo, hi);
	if (!(lo & K8_INTP_C1E_ACTIVE_MASK))
		return;

	boot_cpu_set_bug(X86_BUG_AMD_APIC_C1E);

	if (!boot_cpu_has(X86_FEATURE_NONSTOP_TSC))
		mark_tsc_unstable("TSC halt in AMD C1E");
	pr_info("System has AMD C1E enabled\n");
}

static int __init idle_setup(char *str)
{
	if (!str)
		return -EINVAL;

	if (!strcmp(str, "poll")) {
		pr_info("using polling idle threads\n");
		boot_option_idle_override = IDLE_POLL;
		cpu_idle_poll_ctrl(true);
	} else if (!strcmp(str, "halt")) {
		/*
		 * When the boot option of idle=halt is added, halt is
		 * forced to be used for CPU idle. In such case CPU C2/C3
		 * won't be used again.
		 * To continue to load the CPU idle driver, don't touch
		 * the boot_option_idle_override.
		 */
		static_call_update(x86_idle, default_idle);
		boot_option_idle_override = IDLE_HALT;
	} else if (!strcmp(str, "nomwait")) {
		/*
		 * If the boot option of "idle=nomwait" is added,
		 * it means that mwait will be disabled for CPU C1/C2/C3
		 * states.
		 */
		boot_option_idle_override = IDLE_NOMWAIT;
	} else
		return -1;

	return 0;
}
early_param("idle", idle_setup);

unsigned long arch_align_stack(unsigned long sp)
{
	if (!(current->personality & ADDR_NO_RANDOMIZE) && randomize_va_space)
		sp -= get_random_u32_below(8192);
	return sp & ~0xf;
}

unsigned long arch_randomize_brk(struct mm_struct *mm)
{
	return randomize_page(mm->brk, 0x02000000);
}

/*
 * Called from fs/proc with a reference on @p to find the function
 * which called into schedule(). This needs to be done carefully
 * because the task might wake up and we might look at a stack
 * changing under us.
 */
unsigned long __get_wchan(struct task_struct *p)
{
	struct unwind_state state;
	unsigned long addr = 0;

	if (!try_get_task_stack(p))
		return 0;

	for (unwind_start(&state, p, NULL, NULL); !unwind_done(&state);
	     unwind_next_frame(&state)) {
		addr = unwind_get_return_address(&state);
		if (!addr)
			break;
		if (in_sched_functions(addr))
			continue;
		break;
	}

	put_task_stack(p);

	return addr;
}

long do_arch_prctl_common(int option, unsigned long arg2)
{
	switch (option) {
	case ARCH_GET_CPUID:
		return get_cpuid_mode();
	case ARCH_SET_CPUID:
		return set_cpuid_mode(arg2);
	case ARCH_GET_XCOMP_SUPP:
	case ARCH_GET_XCOMP_PERM:
	case ARCH_REQ_XCOMP_PERM:
	case ARCH_GET_XCOMP_GUEST_PERM:
	case ARCH_REQ_XCOMP_GUEST_PERM:
		return fpu_xstate_prctl(option, arg2);
	}

	return -EINVAL;
}<|MERGE_RESOLUTION|>--- conflicted
+++ resolved
@@ -735,23 +735,11 @@
 /*
  * Called from the generic idle code.
  */
-<<<<<<< HEAD
-void arch_cpu_idle(void)
-{
-	x86_idle();
+void __cpuidle arch_cpu_idle(void)
+{
+	static_call(x86_idle)();
 }
 EXPORT_SYMBOL_GPL(arch_cpu_idle);
-
-/*
- * We use this if we don't have any better idle routine..
- */
-void __cpuidle default_idle(void)
-=======
-void __cpuidle arch_cpu_idle(void)
->>>>>>> d67c17dd
-{
-	static_call(x86_idle)();
-}
 
 #ifdef CONFIG_XEN
 bool xen_set_default_idle(void)
