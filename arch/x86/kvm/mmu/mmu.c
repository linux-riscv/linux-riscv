--- conflicted
+++ resolved
@@ -6182,30 +6182,15 @@
 	return unlikely(!list_empty_careful(&kvm->arch.zapped_obsolete_pages));
 }
 
-<<<<<<< HEAD
-int kvm_mmu_init_vm(struct kvm *kvm)
-{
-	int r;
-
-=======
 void kvm_mmu_init_vm(struct kvm *kvm)
 {
->>>>>>> 5c47251e
 	INIT_LIST_HEAD(&kvm->arch.active_mmu_pages);
 	INIT_LIST_HEAD(&kvm->arch.zapped_obsolete_pages);
 	INIT_LIST_HEAD(&kvm->arch.possible_nx_huge_pages);
 	spin_lock_init(&kvm->arch.mmu_unsync_pages_lock);
 
-<<<<<<< HEAD
-	if (tdp_mmu_enabled) {
-		r = kvm_mmu_init_tdp_mmu(kvm);
-		if (r < 0)
-			return r;
-	}
-=======
 	if (tdp_mmu_enabled)
 		kvm_mmu_init_tdp_mmu(kvm);
->>>>>>> 5c47251e
 
 	kvm->arch.split_page_header_cache.kmem_cache = mmu_page_header_cache;
 	kvm->arch.split_page_header_cache.gfp_zero = __GFP_ZERO;
