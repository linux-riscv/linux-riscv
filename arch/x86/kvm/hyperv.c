// SPDX-License-Identifier: GPL-2.0-only
/*
 * KVM Microsoft Hyper-V emulation
 *
 * derived from arch/x86/kvm/x86.c
 *
 * Copyright (C) 2006 Qumranet, Inc.
 * Copyright (C) 2008 Qumranet, Inc.
 * Copyright IBM Corporation, 2008
 * Copyright 2010 Red Hat, Inc. and/or its affiliates.
 * Copyright (C) 2015 Andrey Smetanin <asmetanin@virtuozzo.com>
 *
 * Authors:
 *   Avi Kivity   <avi@qumranet.com>
 *   Yaniv Kamay  <yaniv@qumranet.com>
 *   Amit Shah    <amit.shah@qumranet.com>
 *   Ben-Ami Yassour <benami@il.ibm.com>
 *   Andrey Smetanin <asmetanin@virtuozzo.com>
 */

#include "x86.h"
#include "lapic.h"
#include "ioapic.h"
#include "cpuid.h"
#include "hyperv.h"
#include "mmu.h"
#include "xen.h"

#include <linux/cpu.h>
#include <linux/kvm_host.h>
#include <linux/highmem.h>
#include <linux/sched/cputime.h>
#include <linux/spinlock.h>
#include <linux/eventfd.h>

#include <asm/apicdef.h>
#include <asm/mshyperv.h>
#include <trace/events/kvm.h>

#include "trace.h"
#include "irq.h"
#include "fpu.h"

#define KVM_HV_MAX_SPARSE_VCPU_SET_BITS DIV_ROUND_UP(KVM_MAX_VCPUS, HV_VCPUS_PER_SPARSE_BANK)

static void stimer_mark_pending(struct kvm_vcpu_hv_stimer *stimer,
				bool vcpu_kick);

static inline u64 synic_read_sint(struct kvm_vcpu_hv_synic *synic, int sint)
{
	return atomic64_read(&synic->sint[sint]);
}

static inline int synic_get_sint_vector(u64 sint_value)
{
	if (sint_value & HV_SYNIC_SINT_MASKED)
		return -1;
	return sint_value & HV_SYNIC_SINT_VECTOR_MASK;
}

static bool synic_has_vector_connected(struct kvm_vcpu_hv_synic *synic,
				      int vector)
{
	int i;

	for (i = 0; i < ARRAY_SIZE(synic->sint); i++) {
		if (synic_get_sint_vector(synic_read_sint(synic, i)) == vector)
			return true;
	}
	return false;
}

static bool synic_has_vector_auto_eoi(struct kvm_vcpu_hv_synic *synic,
				     int vector)
{
	int i;
	u64 sint_value;

	for (i = 0; i < ARRAY_SIZE(synic->sint); i++) {
		sint_value = synic_read_sint(synic, i);
		if (synic_get_sint_vector(sint_value) == vector &&
		    sint_value & HV_SYNIC_SINT_AUTO_EOI)
			return true;
	}
	return false;
}

static void synic_update_vector(struct kvm_vcpu_hv_synic *synic,
				int vector)
{
	struct kvm_vcpu *vcpu = hv_synic_to_vcpu(synic);
	struct kvm_hv *hv = to_kvm_hv(vcpu->kvm);
	bool auto_eoi_old, auto_eoi_new;

	if (vector < HV_SYNIC_FIRST_VALID_VECTOR)
		return;

	if (synic_has_vector_connected(synic, vector))
		__set_bit(vector, synic->vec_bitmap);
	else
		__clear_bit(vector, synic->vec_bitmap);

	auto_eoi_old = !bitmap_empty(synic->auto_eoi_bitmap, 256);

	if (synic_has_vector_auto_eoi(synic, vector))
		__set_bit(vector, synic->auto_eoi_bitmap);
	else
		__clear_bit(vector, synic->auto_eoi_bitmap);

	auto_eoi_new = !bitmap_empty(synic->auto_eoi_bitmap, 256);

	if (auto_eoi_old == auto_eoi_new)
		return;

	if (!enable_apicv)
		return;

	down_write(&vcpu->kvm->arch.apicv_update_lock);

	if (auto_eoi_new)
		hv->synic_auto_eoi_used++;
	else
		hv->synic_auto_eoi_used--;

	/*
	 * Inhibit APICv if any vCPU is using SynIC's AutoEOI, which relies on
	 * the hypervisor to manually inject IRQs.
	 */
	__kvm_set_or_clear_apicv_inhibit(vcpu->kvm,
					 APICV_INHIBIT_REASON_HYPERV,
					 !!hv->synic_auto_eoi_used);

	up_write(&vcpu->kvm->arch.apicv_update_lock);
}

static int synic_set_sint(struct kvm_vcpu_hv_synic *synic, int sint,
			  u64 data, bool host)
{
	int vector, old_vector;
	bool masked;

	vector = data & HV_SYNIC_SINT_VECTOR_MASK;
	masked = data & HV_SYNIC_SINT_MASKED;

	/*
	 * Valid vectors are 16-255, however, nested Hyper-V attempts to write
	 * default '0x10000' value on boot and this should not #GP. We need to
	 * allow zero-initing the register from host as well.
	 */
	if (vector < HV_SYNIC_FIRST_VALID_VECTOR && !host && !masked)
		return 1;
	/*
	 * Guest may configure multiple SINTs to use the same vector, so
	 * we maintain a bitmap of vectors handled by synic, and a
	 * bitmap of vectors with auto-eoi behavior.  The bitmaps are
	 * updated here, and atomically queried on fast paths.
	 */
	old_vector = synic_read_sint(synic, sint) & HV_SYNIC_SINT_VECTOR_MASK;

	atomic64_set(&synic->sint[sint], data);

	synic_update_vector(synic, old_vector);

	synic_update_vector(synic, vector);

	/* Load SynIC vectors into EOI exit bitmap */
	kvm_make_request(KVM_REQ_SCAN_IOAPIC, hv_synic_to_vcpu(synic));
	return 0;
}

static struct kvm_vcpu *get_vcpu_by_vpidx(struct kvm *kvm, u32 vpidx)
{
	struct kvm_vcpu *vcpu = NULL;
	unsigned long i;

	if (vpidx >= KVM_MAX_VCPUS)
		return NULL;

	vcpu = kvm_get_vcpu(kvm, vpidx);
	if (vcpu && kvm_hv_get_vpindex(vcpu) == vpidx)
		return vcpu;
	kvm_for_each_vcpu(i, vcpu, kvm)
		if (kvm_hv_get_vpindex(vcpu) == vpidx)
			return vcpu;
	return NULL;
}

static struct kvm_vcpu_hv_synic *synic_get(struct kvm *kvm, u32 vpidx)
{
	struct kvm_vcpu *vcpu;
	struct kvm_vcpu_hv_synic *synic;

	vcpu = get_vcpu_by_vpidx(kvm, vpidx);
	if (!vcpu || !to_hv_vcpu(vcpu))
		return NULL;
	synic = to_hv_synic(vcpu);
	return (synic->active) ? synic : NULL;
}

static void kvm_hv_notify_acked_sint(struct kvm_vcpu *vcpu, u32 sint)
{
	struct kvm *kvm = vcpu->kvm;
	struct kvm_vcpu_hv_synic *synic = to_hv_synic(vcpu);
	struct kvm_vcpu_hv *hv_vcpu = to_hv_vcpu(vcpu);
	struct kvm_vcpu_hv_stimer *stimer;
	int gsi, idx;

	trace_kvm_hv_notify_acked_sint(vcpu->vcpu_id, sint);

	/* Try to deliver pending Hyper-V SynIC timers messages */
	for (idx = 0; idx < ARRAY_SIZE(hv_vcpu->stimer); idx++) {
		stimer = &hv_vcpu->stimer[idx];
		if (stimer->msg_pending && stimer->config.enable &&
		    !stimer->config.direct_mode &&
		    stimer->config.sintx == sint)
			stimer_mark_pending(stimer, false);
	}

	idx = srcu_read_lock(&kvm->irq_srcu);
	gsi = atomic_read(&synic->sint_to_gsi[sint]);
	if (gsi != -1)
		kvm_notify_acked_gsi(kvm, gsi);
	srcu_read_unlock(&kvm->irq_srcu, idx);
}

static void synic_exit(struct kvm_vcpu_hv_synic *synic, u32 msr)
{
	struct kvm_vcpu *vcpu = hv_synic_to_vcpu(synic);
	struct kvm_vcpu_hv *hv_vcpu = to_hv_vcpu(vcpu);

	hv_vcpu->exit.type = KVM_EXIT_HYPERV_SYNIC;
	hv_vcpu->exit.u.synic.msr = msr;
	hv_vcpu->exit.u.synic.control = synic->control;
	hv_vcpu->exit.u.synic.evt_page = synic->evt_page;
	hv_vcpu->exit.u.synic.msg_page = synic->msg_page;

	kvm_make_request(KVM_REQ_HV_EXIT, vcpu);
}

static int synic_set_msr(struct kvm_vcpu_hv_synic *synic,
			 u32 msr, u64 data, bool host)
{
	struct kvm_vcpu *vcpu = hv_synic_to_vcpu(synic);
	int ret;

	if (!synic->active && (!host || data))
		return 1;

	trace_kvm_hv_synic_set_msr(vcpu->vcpu_id, msr, data, host);

	ret = 0;
	switch (msr) {
	case HV_X64_MSR_SCONTROL:
		synic->control = data;
		if (!host)
			synic_exit(synic, msr);
		break;
	case HV_X64_MSR_SVERSION:
		if (!host) {
			ret = 1;
			break;
		}
		synic->version = data;
		break;
	case HV_X64_MSR_SIEFP:
		if ((data & HV_SYNIC_SIEFP_ENABLE) && !host &&
		    !synic->dont_zero_synic_pages)
			if (kvm_clear_guest(vcpu->kvm,
					    data & PAGE_MASK, PAGE_SIZE)) {
				ret = 1;
				break;
			}
		synic->evt_page = data;
		if (!host)
			synic_exit(synic, msr);
		break;
	case HV_X64_MSR_SIMP:
		if ((data & HV_SYNIC_SIMP_ENABLE) && !host &&
		    !synic->dont_zero_synic_pages)
			if (kvm_clear_guest(vcpu->kvm,
					    data & PAGE_MASK, PAGE_SIZE)) {
				ret = 1;
				break;
			}
		synic->msg_page = data;
		if (!host)
			synic_exit(synic, msr);
		break;
	case HV_X64_MSR_EOM: {
		int i;

		if (!synic->active)
			break;

		for (i = 0; i < ARRAY_SIZE(synic->sint); i++)
			kvm_hv_notify_acked_sint(vcpu, i);
		break;
	}
	case HV_X64_MSR_SINT0 ... HV_X64_MSR_SINT15:
		ret = synic_set_sint(synic, msr - HV_X64_MSR_SINT0, data, host);
		break;
	default:
		ret = 1;
		break;
	}
	return ret;
}

static bool kvm_hv_is_syndbg_enabled(struct kvm_vcpu *vcpu)
{
	struct kvm_vcpu_hv *hv_vcpu = to_hv_vcpu(vcpu);

	return hv_vcpu->cpuid_cache.syndbg_cap_eax &
		HV_X64_SYNDBG_CAP_ALLOW_KERNEL_DEBUGGING;
}

static int kvm_hv_syndbg_complete_userspace(struct kvm_vcpu *vcpu)
{
	struct kvm_hv *hv = to_kvm_hv(vcpu->kvm);

	if (vcpu->run->hyperv.u.syndbg.msr == HV_X64_MSR_SYNDBG_CONTROL)
		hv->hv_syndbg.control.status =
			vcpu->run->hyperv.u.syndbg.status;
	return 1;
}

static void syndbg_exit(struct kvm_vcpu *vcpu, u32 msr)
{
	struct kvm_hv_syndbg *syndbg = to_hv_syndbg(vcpu);
	struct kvm_vcpu_hv *hv_vcpu = to_hv_vcpu(vcpu);

	hv_vcpu->exit.type = KVM_EXIT_HYPERV_SYNDBG;
	hv_vcpu->exit.u.syndbg.msr = msr;
	hv_vcpu->exit.u.syndbg.control = syndbg->control.control;
	hv_vcpu->exit.u.syndbg.send_page = syndbg->control.send_page;
	hv_vcpu->exit.u.syndbg.recv_page = syndbg->control.recv_page;
	hv_vcpu->exit.u.syndbg.pending_page = syndbg->control.pending_page;
	vcpu->arch.complete_userspace_io =
			kvm_hv_syndbg_complete_userspace;

	kvm_make_request(KVM_REQ_HV_EXIT, vcpu);
}

static int syndbg_set_msr(struct kvm_vcpu *vcpu, u32 msr, u64 data, bool host)
{
	struct kvm_hv_syndbg *syndbg = to_hv_syndbg(vcpu);

	if (!kvm_hv_is_syndbg_enabled(vcpu) && !host)
		return 1;

	trace_kvm_hv_syndbg_set_msr(vcpu->vcpu_id,
				    to_hv_vcpu(vcpu)->vp_index, msr, data);
	switch (msr) {
	case HV_X64_MSR_SYNDBG_CONTROL:
		syndbg->control.control = data;
		if (!host)
			syndbg_exit(vcpu, msr);
		break;
	case HV_X64_MSR_SYNDBG_STATUS:
		syndbg->control.status = data;
		break;
	case HV_X64_MSR_SYNDBG_SEND_BUFFER:
		syndbg->control.send_page = data;
		break;
	case HV_X64_MSR_SYNDBG_RECV_BUFFER:
		syndbg->control.recv_page = data;
		break;
	case HV_X64_MSR_SYNDBG_PENDING_BUFFER:
		syndbg->control.pending_page = data;
		if (!host)
			syndbg_exit(vcpu, msr);
		break;
	case HV_X64_MSR_SYNDBG_OPTIONS:
		syndbg->options = data;
		break;
	default:
		break;
	}

	return 0;
}

static int syndbg_get_msr(struct kvm_vcpu *vcpu, u32 msr, u64 *pdata, bool host)
{
	struct kvm_hv_syndbg *syndbg = to_hv_syndbg(vcpu);

	if (!kvm_hv_is_syndbg_enabled(vcpu) && !host)
		return 1;

	switch (msr) {
	case HV_X64_MSR_SYNDBG_CONTROL:
		*pdata = syndbg->control.control;
		break;
	case HV_X64_MSR_SYNDBG_STATUS:
		*pdata = syndbg->control.status;
		break;
	case HV_X64_MSR_SYNDBG_SEND_BUFFER:
		*pdata = syndbg->control.send_page;
		break;
	case HV_X64_MSR_SYNDBG_RECV_BUFFER:
		*pdata = syndbg->control.recv_page;
		break;
	case HV_X64_MSR_SYNDBG_PENDING_BUFFER:
		*pdata = syndbg->control.pending_page;
		break;
	case HV_X64_MSR_SYNDBG_OPTIONS:
		*pdata = syndbg->options;
		break;
	default:
		break;
	}

	trace_kvm_hv_syndbg_get_msr(vcpu->vcpu_id, kvm_hv_get_vpindex(vcpu), msr, *pdata);

	return 0;
}

static int synic_get_msr(struct kvm_vcpu_hv_synic *synic, u32 msr, u64 *pdata,
			 bool host)
{
	int ret;

	if (!synic->active && !host)
		return 1;

	ret = 0;
	switch (msr) {
	case HV_X64_MSR_SCONTROL:
		*pdata = synic->control;
		break;
	case HV_X64_MSR_SVERSION:
		*pdata = synic->version;
		break;
	case HV_X64_MSR_SIEFP:
		*pdata = synic->evt_page;
		break;
	case HV_X64_MSR_SIMP:
		*pdata = synic->msg_page;
		break;
	case HV_X64_MSR_EOM:
		*pdata = 0;
		break;
	case HV_X64_MSR_SINT0 ... HV_X64_MSR_SINT15:
		*pdata = atomic64_read(&synic->sint[msr - HV_X64_MSR_SINT0]);
		break;
	default:
		ret = 1;
		break;
	}
	return ret;
}

static int synic_set_irq(struct kvm_vcpu_hv_synic *synic, u32 sint)
{
	struct kvm_vcpu *vcpu = hv_synic_to_vcpu(synic);
	struct kvm_lapic_irq irq;
	int ret, vector;

	if (KVM_BUG_ON(!lapic_in_kernel(vcpu), vcpu->kvm))
		return -EINVAL;

	if (sint >= ARRAY_SIZE(synic->sint))
		return -EINVAL;

	vector = synic_get_sint_vector(synic_read_sint(synic, sint));
	if (vector < 0)
		return -ENOENT;

	memset(&irq, 0, sizeof(irq));
	irq.shorthand = APIC_DEST_SELF;
	irq.dest_mode = APIC_DEST_PHYSICAL;
	irq.delivery_mode = APIC_DM_FIXED;
	irq.vector = vector;
	irq.level = 1;

	ret = kvm_irq_delivery_to_apic(vcpu->kvm, vcpu->arch.apic, &irq, NULL);
	trace_kvm_hv_synic_set_irq(vcpu->vcpu_id, sint, irq.vector, ret);
	return ret;
}

int kvm_hv_synic_set_irq(struct kvm *kvm, u32 vpidx, u32 sint)
{
	struct kvm_vcpu_hv_synic *synic;

	synic = synic_get(kvm, vpidx);
	if (!synic)
		return -EINVAL;

	return synic_set_irq(synic, sint);
}

void kvm_hv_synic_send_eoi(struct kvm_vcpu *vcpu, int vector)
{
	struct kvm_vcpu_hv_synic *synic = to_hv_synic(vcpu);
	int i;

	trace_kvm_hv_synic_send_eoi(vcpu->vcpu_id, vector);

	for (i = 0; i < ARRAY_SIZE(synic->sint); i++)
		if (synic_get_sint_vector(synic_read_sint(synic, i)) == vector)
			kvm_hv_notify_acked_sint(vcpu, i);
}

static int kvm_hv_set_sint_gsi(struct kvm *kvm, u32 vpidx, u32 sint, int gsi)
{
	struct kvm_vcpu_hv_synic *synic;

	synic = synic_get(kvm, vpidx);
	if (!synic)
		return -EINVAL;

	if (sint >= ARRAY_SIZE(synic->sint_to_gsi))
		return -EINVAL;

	atomic_set(&synic->sint_to_gsi[sint], gsi);
	return 0;
}

void kvm_hv_irq_routing_update(struct kvm *kvm)
{
	struct kvm_irq_routing_table *irq_rt;
	struct kvm_kernel_irq_routing_entry *e;
	u32 gsi;

	irq_rt = srcu_dereference_check(kvm->irq_routing, &kvm->irq_srcu,
					lockdep_is_held(&kvm->irq_lock));

	for (gsi = 0; gsi < irq_rt->nr_rt_entries; gsi++) {
		hlist_for_each_entry(e, &irq_rt->map[gsi], link) {
			if (e->type == KVM_IRQ_ROUTING_HV_SINT)
				kvm_hv_set_sint_gsi(kvm, e->hv_sint.vcpu,
						    e->hv_sint.sint, gsi);
		}
	}
}

static void synic_init(struct kvm_vcpu_hv_synic *synic)
{
	int i;

	memset(synic, 0, sizeof(*synic));
	synic->version = HV_SYNIC_VERSION_1;
	for (i = 0; i < ARRAY_SIZE(synic->sint); i++) {
		atomic64_set(&synic->sint[i], HV_SYNIC_SINT_MASKED);
		atomic_set(&synic->sint_to_gsi[i], -1);
	}
}

static u64 get_time_ref_counter(struct kvm *kvm)
{
	struct kvm_hv *hv = to_kvm_hv(kvm);
	struct kvm_vcpu *vcpu;
	u64 tsc;

	/*
	 * Fall back to get_kvmclock_ns() when TSC page hasn't been set up,
	 * is broken, disabled or being updated.
	 */
	if (hv->hv_tsc_page_status != HV_TSC_PAGE_SET)
		return div_u64(get_kvmclock_ns(kvm), 100);

	vcpu = kvm_get_vcpu(kvm, 0);
	tsc = kvm_read_l1_tsc(vcpu, rdtsc());
	return mul_u64_u64_shr(tsc, hv->tsc_ref.tsc_scale, 64)
		+ hv->tsc_ref.tsc_offset;
}

static void stimer_mark_pending(struct kvm_vcpu_hv_stimer *stimer,
				bool vcpu_kick)
{
	struct kvm_vcpu *vcpu = hv_stimer_to_vcpu(stimer);

	set_bit(stimer->index,
		to_hv_vcpu(vcpu)->stimer_pending_bitmap);
	kvm_make_request(KVM_REQ_HV_STIMER, vcpu);
	if (vcpu_kick)
		kvm_vcpu_kick(vcpu);
}

static void stimer_cleanup(struct kvm_vcpu_hv_stimer *stimer)
{
	struct kvm_vcpu *vcpu = hv_stimer_to_vcpu(stimer);

	trace_kvm_hv_stimer_cleanup(hv_stimer_to_vcpu(stimer)->vcpu_id,
				    stimer->index);

	hrtimer_cancel(&stimer->timer);
	clear_bit(stimer->index,
		  to_hv_vcpu(vcpu)->stimer_pending_bitmap);
	stimer->msg_pending = false;
	stimer->exp_time = 0;
}

static enum hrtimer_restart stimer_timer_callback(struct hrtimer *timer)
{
	struct kvm_vcpu_hv_stimer *stimer;

	stimer = container_of(timer, struct kvm_vcpu_hv_stimer, timer);
	trace_kvm_hv_stimer_callback(hv_stimer_to_vcpu(stimer)->vcpu_id,
				     stimer->index);
	stimer_mark_pending(stimer, true);

	return HRTIMER_NORESTART;
}

/*
 * stimer_start() assumptions:
 * a) stimer->count is not equal to 0
 * b) stimer->config has HV_STIMER_ENABLE flag
 */
static int stimer_start(struct kvm_vcpu_hv_stimer *stimer)
{
	u64 time_now;
	ktime_t ktime_now;

	time_now = get_time_ref_counter(hv_stimer_to_vcpu(stimer)->kvm);
	ktime_now = ktime_get();

	if (stimer->config.periodic) {
		if (stimer->exp_time) {
			if (time_now >= stimer->exp_time) {
				u64 remainder;

				div64_u64_rem(time_now - stimer->exp_time,
					      stimer->count, &remainder);
				stimer->exp_time =
					time_now + (stimer->count - remainder);
			}
		} else
			stimer->exp_time = time_now + stimer->count;

		trace_kvm_hv_stimer_start_periodic(
					hv_stimer_to_vcpu(stimer)->vcpu_id,
					stimer->index,
					time_now, stimer->exp_time);

		hrtimer_start(&stimer->timer,
			      ktime_add_ns(ktime_now,
					   100 * (stimer->exp_time - time_now)),
			      HRTIMER_MODE_ABS);
		return 0;
	}
	stimer->exp_time = stimer->count;
	if (time_now >= stimer->count) {
		/*
		 * Expire timer according to Hypervisor Top-Level Functional
		 * specification v4(15.3.1):
		 * "If a one shot is enabled and the specified count is in
		 * the past, it will expire immediately."
		 */
		stimer_mark_pending(stimer, false);
		return 0;
	}

	trace_kvm_hv_stimer_start_one_shot(hv_stimer_to_vcpu(stimer)->vcpu_id,
					   stimer->index,
					   time_now, stimer->count);

	hrtimer_start(&stimer->timer,
		      ktime_add_ns(ktime_now, 100 * (stimer->count - time_now)),
		      HRTIMER_MODE_ABS);
	return 0;
}

static int stimer_set_config(struct kvm_vcpu_hv_stimer *stimer, u64 config,
			     bool host)
{
	union hv_stimer_config new_config = {.as_uint64 = config},
		old_config = {.as_uint64 = stimer->config.as_uint64};
	struct kvm_vcpu *vcpu = hv_stimer_to_vcpu(stimer);
	struct kvm_vcpu_hv *hv_vcpu = to_hv_vcpu(vcpu);
	struct kvm_vcpu_hv_synic *synic = to_hv_synic(vcpu);

	if (!synic->active && (!host || config))
		return 1;

	if (unlikely(!host && hv_vcpu->enforce_cpuid && new_config.direct_mode &&
		     !(hv_vcpu->cpuid_cache.features_edx &
		       HV_STIMER_DIRECT_MODE_AVAILABLE)))
		return 1;

	trace_kvm_hv_stimer_set_config(hv_stimer_to_vcpu(stimer)->vcpu_id,
				       stimer->index, config, host);

	stimer_cleanup(stimer);
	if (old_config.enable &&
	    !new_config.direct_mode && new_config.sintx == 0)
		new_config.enable = 0;
	stimer->config.as_uint64 = new_config.as_uint64;

	if (stimer->config.enable)
		stimer_mark_pending(stimer, false);

	return 0;
}

static int stimer_set_count(struct kvm_vcpu_hv_stimer *stimer, u64 count,
			    bool host)
{
	struct kvm_vcpu *vcpu = hv_stimer_to_vcpu(stimer);
	struct kvm_vcpu_hv_synic *synic = to_hv_synic(vcpu);

	if (!synic->active && (!host || count))
		return 1;

	trace_kvm_hv_stimer_set_count(hv_stimer_to_vcpu(stimer)->vcpu_id,
				      stimer->index, count, host);

	stimer_cleanup(stimer);
	stimer->count = count;
	if (stimer->count == 0)
		stimer->config.enable = 0;
	else if (stimer->config.auto_enable)
		stimer->config.enable = 1;

	if (stimer->config.enable)
		stimer_mark_pending(stimer, false);

	return 0;
}

static int stimer_get_config(struct kvm_vcpu_hv_stimer *stimer, u64 *pconfig)
{
	*pconfig = stimer->config.as_uint64;
	return 0;
}

static int stimer_get_count(struct kvm_vcpu_hv_stimer *stimer, u64 *pcount)
{
	*pcount = stimer->count;
	return 0;
}

static int synic_deliver_msg(struct kvm_vcpu_hv_synic *synic, u32 sint,
			     struct hv_message *src_msg, bool no_retry)
{
	struct kvm_vcpu *vcpu = hv_synic_to_vcpu(synic);
	int msg_off = offsetof(struct hv_message_page, sint_message[sint]);
	gfn_t msg_page_gfn;
	struct hv_message_header hv_hdr;
	int r;

	if (!(synic->msg_page & HV_SYNIC_SIMP_ENABLE))
		return -ENOENT;

	msg_page_gfn = synic->msg_page >> PAGE_SHIFT;

	/*
	 * Strictly following the spec-mandated ordering would assume setting
	 * .msg_pending before checking .message_type.  However, this function
	 * is only called in vcpu context so the entire update is atomic from
	 * guest POV and thus the exact order here doesn't matter.
	 */
	r = kvm_vcpu_read_guest_page(vcpu, msg_page_gfn, &hv_hdr.message_type,
				     msg_off + offsetof(struct hv_message,
							header.message_type),
				     sizeof(hv_hdr.message_type));
	if (r < 0)
		return r;

	if (hv_hdr.message_type != HVMSG_NONE) {
		if (no_retry)
			return 0;

		hv_hdr.message_flags.msg_pending = 1;
		r = kvm_vcpu_write_guest_page(vcpu, msg_page_gfn,
					      &hv_hdr.message_flags,
					      msg_off +
					      offsetof(struct hv_message,
						       header.message_flags),
					      sizeof(hv_hdr.message_flags));
		if (r < 0)
			return r;
		return -EAGAIN;
	}

	r = kvm_vcpu_write_guest_page(vcpu, msg_page_gfn, src_msg, msg_off,
				      sizeof(src_msg->header) +
				      src_msg->header.payload_size);
	if (r < 0)
		return r;

	r = synic_set_irq(synic, sint);
	if (r < 0)
		return r;
	if (r == 0)
		return -EFAULT;
	return 0;
}

static int stimer_send_msg(struct kvm_vcpu_hv_stimer *stimer)
{
	struct kvm_vcpu *vcpu = hv_stimer_to_vcpu(stimer);
	struct hv_message *msg = &stimer->msg;
	struct hv_timer_message_payload *payload =
			(struct hv_timer_message_payload *)&msg->u.payload;

	/*
	 * To avoid piling up periodic ticks, don't retry message
	 * delivery for them (within "lazy" lost ticks policy).
	 */
	bool no_retry = stimer->config.periodic;

	payload->expiration_time = stimer->exp_time;
	payload->delivery_time = get_time_ref_counter(vcpu->kvm);
	return synic_deliver_msg(to_hv_synic(vcpu),
				 stimer->config.sintx, msg,
				 no_retry);
}

static int stimer_notify_direct(struct kvm_vcpu_hv_stimer *stimer)
{
	struct kvm_vcpu *vcpu = hv_stimer_to_vcpu(stimer);
	struct kvm_lapic_irq irq = {
		.delivery_mode = APIC_DM_FIXED,
		.vector = stimer->config.apic_vector
	};

	if (lapic_in_kernel(vcpu))
		return !kvm_apic_set_irq(vcpu, &irq, NULL);
	return 0;
}

static void stimer_expiration(struct kvm_vcpu_hv_stimer *stimer)
{
	int r, direct = stimer->config.direct_mode;

	stimer->msg_pending = true;
	if (!direct)
		r = stimer_send_msg(stimer);
	else
		r = stimer_notify_direct(stimer);
	trace_kvm_hv_stimer_expiration(hv_stimer_to_vcpu(stimer)->vcpu_id,
				       stimer->index, direct, r);
	if (!r) {
		stimer->msg_pending = false;
		if (!(stimer->config.periodic))
			stimer->config.enable = 0;
	}
}

void kvm_hv_process_stimers(struct kvm_vcpu *vcpu)
{
	struct kvm_vcpu_hv *hv_vcpu = to_hv_vcpu(vcpu);
	struct kvm_vcpu_hv_stimer *stimer;
	u64 time_now, exp_time;
	int i;

	if (!hv_vcpu)
		return;

	for (i = 0; i < ARRAY_SIZE(hv_vcpu->stimer); i++)
		if (test_and_clear_bit(i, hv_vcpu->stimer_pending_bitmap)) {
			stimer = &hv_vcpu->stimer[i];
			if (stimer->config.enable) {
				exp_time = stimer->exp_time;

				if (exp_time) {
					time_now =
						get_time_ref_counter(vcpu->kvm);
					if (time_now >= exp_time)
						stimer_expiration(stimer);
				}

				if ((stimer->config.enable) &&
				    stimer->count) {
					if (!stimer->msg_pending)
						stimer_start(stimer);
				} else
					stimer_cleanup(stimer);
			}
		}
}

void kvm_hv_vcpu_uninit(struct kvm_vcpu *vcpu)
{
	struct kvm_vcpu_hv *hv_vcpu = to_hv_vcpu(vcpu);
	int i;

	if (!hv_vcpu)
		return;

	for (i = 0; i < ARRAY_SIZE(hv_vcpu->stimer); i++)
		stimer_cleanup(&hv_vcpu->stimer[i]);

	kfree(hv_vcpu);
	vcpu->arch.hyperv = NULL;
}

bool kvm_hv_assist_page_enabled(struct kvm_vcpu *vcpu)
{
	struct kvm_vcpu_hv *hv_vcpu = to_hv_vcpu(vcpu);

	if (!hv_vcpu)
		return false;

	if (!(hv_vcpu->hv_vapic & HV_X64_MSR_VP_ASSIST_PAGE_ENABLE))
		return false;
	return vcpu->arch.pv_eoi.msr_val & KVM_MSR_ENABLED;
}
EXPORT_SYMBOL_GPL(kvm_hv_assist_page_enabled);

int kvm_hv_get_assist_page(struct kvm_vcpu *vcpu)
{
	struct kvm_vcpu_hv *hv_vcpu = to_hv_vcpu(vcpu);

	if (!hv_vcpu || !kvm_hv_assist_page_enabled(vcpu))
		return -EFAULT;

	return kvm_read_guest_cached(vcpu->kvm, &vcpu->arch.pv_eoi.data,
				     &hv_vcpu->vp_assist_page, sizeof(struct hv_vp_assist_page));
}
EXPORT_SYMBOL_GPL(kvm_hv_get_assist_page);

static void stimer_prepare_msg(struct kvm_vcpu_hv_stimer *stimer)
{
	struct hv_message *msg = &stimer->msg;
	struct hv_timer_message_payload *payload =
			(struct hv_timer_message_payload *)&msg->u.payload;

	memset(&msg->header, 0, sizeof(msg->header));
	msg->header.message_type = HVMSG_TIMER_EXPIRED;
	msg->header.payload_size = sizeof(*payload);

	payload->timer_index = stimer->index;
	payload->expiration_time = 0;
	payload->delivery_time = 0;
}

static void stimer_init(struct kvm_vcpu_hv_stimer *stimer, int timer_index)
{
	memset(stimer, 0, sizeof(*stimer));
	stimer->index = timer_index;
	hrtimer_init(&stimer->timer, CLOCK_MONOTONIC, HRTIMER_MODE_ABS);
	stimer->timer.function = stimer_timer_callback;
	stimer_prepare_msg(stimer);
}

int kvm_hv_vcpu_init(struct kvm_vcpu *vcpu)
{
	struct kvm_vcpu_hv *hv_vcpu = to_hv_vcpu(vcpu);
	int i;

	if (hv_vcpu)
		return 0;

	hv_vcpu = kzalloc(sizeof(struct kvm_vcpu_hv), GFP_KERNEL_ACCOUNT);
	if (!hv_vcpu)
		return -ENOMEM;

	vcpu->arch.hyperv = hv_vcpu;
	hv_vcpu->vcpu = vcpu;

	synic_init(&hv_vcpu->synic);

	bitmap_zero(hv_vcpu->stimer_pending_bitmap, HV_SYNIC_STIMER_COUNT);
	for (i = 0; i < ARRAY_SIZE(hv_vcpu->stimer); i++)
		stimer_init(&hv_vcpu->stimer[i], i);

	hv_vcpu->vp_index = vcpu->vcpu_idx;

	for (i = 0; i < HV_NR_TLB_FLUSH_FIFOS; i++) {
		INIT_KFIFO(hv_vcpu->tlb_flush_fifo[i].entries);
		spin_lock_init(&hv_vcpu->tlb_flush_fifo[i].write_lock);
	}

	return 0;
}

int kvm_hv_activate_synic(struct kvm_vcpu *vcpu, bool dont_zero_synic_pages)
{
	struct kvm_vcpu_hv_synic *synic;
	int r;

	r = kvm_hv_vcpu_init(vcpu);
	if (r)
		return r;

	synic = to_hv_synic(vcpu);

	synic->active = true;
	synic->dont_zero_synic_pages = dont_zero_synic_pages;
	synic->control = HV_SYNIC_CONTROL_ENABLE;
	return 0;
}

static bool kvm_hv_msr_partition_wide(u32 msr)
{
	bool r = false;

	switch (msr) {
	case HV_X64_MSR_GUEST_OS_ID:
	case HV_X64_MSR_HYPERCALL:
	case HV_X64_MSR_REFERENCE_TSC:
	case HV_X64_MSR_TIME_REF_COUNT:
	case HV_X64_MSR_CRASH_CTL:
	case HV_X64_MSR_CRASH_P0 ... HV_X64_MSR_CRASH_P4:
	case HV_X64_MSR_RESET:
	case HV_X64_MSR_REENLIGHTENMENT_CONTROL:
	case HV_X64_MSR_TSC_EMULATION_CONTROL:
	case HV_X64_MSR_TSC_EMULATION_STATUS:
	case HV_X64_MSR_SYNDBG_OPTIONS:
	case HV_X64_MSR_SYNDBG_CONTROL ... HV_X64_MSR_SYNDBG_PENDING_BUFFER:
		r = true;
		break;
	}

	return r;
}

static int kvm_hv_msr_get_crash_data(struct kvm *kvm, u32 index, u64 *pdata)
{
	struct kvm_hv *hv = to_kvm_hv(kvm);
	size_t size = ARRAY_SIZE(hv->hv_crash_param);

	if (WARN_ON_ONCE(index >= size))
		return -EINVAL;

	*pdata = hv->hv_crash_param[array_index_nospec(index, size)];
	return 0;
}

static int kvm_hv_msr_get_crash_ctl(struct kvm *kvm, u64 *pdata)
{
	struct kvm_hv *hv = to_kvm_hv(kvm);

	*pdata = hv->hv_crash_ctl;
	return 0;
}

static int kvm_hv_msr_set_crash_ctl(struct kvm *kvm, u64 data)
{
	struct kvm_hv *hv = to_kvm_hv(kvm);

	hv->hv_crash_ctl = data & HV_CRASH_CTL_CRASH_NOTIFY;

	return 0;
}

static int kvm_hv_msr_set_crash_data(struct kvm *kvm, u32 index, u64 data)
{
	struct kvm_hv *hv = to_kvm_hv(kvm);
	size_t size = ARRAY_SIZE(hv->hv_crash_param);

	if (WARN_ON_ONCE(index >= size))
		return -EINVAL;

	hv->hv_crash_param[array_index_nospec(index, size)] = data;
	return 0;
}

/*
 * The kvmclock and Hyper-V TSC page use similar formulas, and converting
 * between them is possible:
 *
 * kvmclock formula:
 *    nsec = (ticks - tsc_timestamp) * tsc_to_system_mul * 2^(tsc_shift-32)
 *           + system_time
 *
 * Hyper-V formula:
 *    nsec/100 = ticks * scale / 2^64 + offset
 *
 * When tsc_timestamp = system_time = 0, offset is zero in the Hyper-V formula.
 * By dividing the kvmclock formula by 100 and equating what's left we get:
 *    ticks * scale / 2^64 = ticks * tsc_to_system_mul * 2^(tsc_shift-32) / 100
 *            scale / 2^64 =         tsc_to_system_mul * 2^(tsc_shift-32) / 100
 *            scale        =         tsc_to_system_mul * 2^(32+tsc_shift) / 100
 *
 * Now expand the kvmclock formula and divide by 100:
 *    nsec = ticks * tsc_to_system_mul * 2^(tsc_shift-32)
 *           - tsc_timestamp * tsc_to_system_mul * 2^(tsc_shift-32)
 *           + system_time
 *    nsec/100 = ticks * tsc_to_system_mul * 2^(tsc_shift-32) / 100
 *               - tsc_timestamp * tsc_to_system_mul * 2^(tsc_shift-32) / 100
 *               + system_time / 100
 *
 * Replace tsc_to_system_mul * 2^(tsc_shift-32) / 100 by scale / 2^64:
 *    nsec/100 = ticks * scale / 2^64
 *               - tsc_timestamp * scale / 2^64
 *               + system_time / 100
 *
 * Equate with the Hyper-V formula so that ticks * scale / 2^64 cancels out:
 *    offset = system_time / 100 - tsc_timestamp * scale / 2^64
 *
 * These two equivalencies are implemented in this function.
 */
static bool compute_tsc_page_parameters(struct pvclock_vcpu_time_info *hv_clock,
					struct ms_hyperv_tsc_page *tsc_ref)
{
	u64 max_mul;

	if (!(hv_clock->flags & PVCLOCK_TSC_STABLE_BIT))
		return false;

	/*
	 * check if scale would overflow, if so we use the time ref counter
	 *    tsc_to_system_mul * 2^(tsc_shift+32) / 100 >= 2^64
	 *    tsc_to_system_mul / 100 >= 2^(32-tsc_shift)
	 *    tsc_to_system_mul >= 100 * 2^(32-tsc_shift)
	 */
	max_mul = 100ull << (32 - hv_clock->tsc_shift);
	if (hv_clock->tsc_to_system_mul >= max_mul)
		return false;

	/*
	 * Otherwise compute the scale and offset according to the formulas
	 * derived above.
	 */
	tsc_ref->tsc_scale =
		mul_u64_u32_div(1ULL << (32 + hv_clock->tsc_shift),
				hv_clock->tsc_to_system_mul,
				100);

	tsc_ref->tsc_offset = hv_clock->system_time;
	do_div(tsc_ref->tsc_offset, 100);
	tsc_ref->tsc_offset -=
		mul_u64_u64_shr(hv_clock->tsc_timestamp, tsc_ref->tsc_scale, 64);
	return true;
}

/*
 * Don't touch TSC page values if the guest has opted for TSC emulation after
 * migration. KVM doesn't fully support reenlightenment notifications and TSC
 * access emulation and Hyper-V is known to expect the values in TSC page to
 * stay constant before TSC access emulation is disabled from guest side
 * (HV_X64_MSR_TSC_EMULATION_STATUS). KVM userspace is expected to preserve TSC
 * frequency and guest visible TSC value across migration (and prevent it when
 * TSC scaling is unsupported).
 */
static inline bool tsc_page_update_unsafe(struct kvm_hv *hv)
{
	return (hv->hv_tsc_page_status != HV_TSC_PAGE_GUEST_CHANGED) &&
		hv->hv_tsc_emulation_control;
}

void kvm_hv_setup_tsc_page(struct kvm *kvm,
			   struct pvclock_vcpu_time_info *hv_clock)
{
	struct kvm_hv *hv = to_kvm_hv(kvm);
	u32 tsc_seq;
	u64 gfn;

	BUILD_BUG_ON(sizeof(tsc_seq) != sizeof(hv->tsc_ref.tsc_sequence));
	BUILD_BUG_ON(offsetof(struct ms_hyperv_tsc_page, tsc_sequence) != 0);

	mutex_lock(&hv->hv_lock);

	if (hv->hv_tsc_page_status == HV_TSC_PAGE_BROKEN ||
	    hv->hv_tsc_page_status == HV_TSC_PAGE_SET ||
	    hv->hv_tsc_page_status == HV_TSC_PAGE_UNSET)
		goto out_unlock;

	if (!(hv->hv_tsc_page & HV_X64_MSR_TSC_REFERENCE_ENABLE))
		goto out_unlock;

	gfn = hv->hv_tsc_page >> HV_X64_MSR_TSC_REFERENCE_ADDRESS_SHIFT;
	/*
	 * Because the TSC parameters only vary when there is a
	 * change in the master clock, do not bother with caching.
	 */
	if (unlikely(kvm_read_guest(kvm, gfn_to_gpa(gfn),
				    &tsc_seq, sizeof(tsc_seq))))
		goto out_err;

	if (tsc_seq && tsc_page_update_unsafe(hv)) {
		if (kvm_read_guest(kvm, gfn_to_gpa(gfn), &hv->tsc_ref, sizeof(hv->tsc_ref)))
			goto out_err;

		hv->hv_tsc_page_status = HV_TSC_PAGE_SET;
		goto out_unlock;
	}

	/*
	 * While we're computing and writing the parameters, force the
	 * guest to use the time reference count MSR.
	 */
	hv->tsc_ref.tsc_sequence = 0;
	if (kvm_write_guest(kvm, gfn_to_gpa(gfn),
			    &hv->tsc_ref, sizeof(hv->tsc_ref.tsc_sequence)))
		goto out_err;

	if (!compute_tsc_page_parameters(hv_clock, &hv->tsc_ref))
		goto out_err;

	/* Ensure sequence is zero before writing the rest of the struct.  */
	smp_wmb();
	if (kvm_write_guest(kvm, gfn_to_gpa(gfn), &hv->tsc_ref, sizeof(hv->tsc_ref)))
		goto out_err;

	/*
	 * Now switch to the TSC page mechanism by writing the sequence.
	 */
	tsc_seq++;
	if (tsc_seq == 0xFFFFFFFF || tsc_seq == 0)
		tsc_seq = 1;

	/* Write the struct entirely before the non-zero sequence.  */
	smp_wmb();

	hv->tsc_ref.tsc_sequence = tsc_seq;
	if (kvm_write_guest(kvm, gfn_to_gpa(gfn),
			    &hv->tsc_ref, sizeof(hv->tsc_ref.tsc_sequence)))
		goto out_err;

	hv->hv_tsc_page_status = HV_TSC_PAGE_SET;
	goto out_unlock;

out_err:
	hv->hv_tsc_page_status = HV_TSC_PAGE_BROKEN;
out_unlock:
	mutex_unlock(&hv->hv_lock);
}

void kvm_hv_request_tsc_page_update(struct kvm *kvm)
{
	struct kvm_hv *hv = to_kvm_hv(kvm);

	mutex_lock(&hv->hv_lock);

	if (hv->hv_tsc_page_status == HV_TSC_PAGE_SET &&
	    !tsc_page_update_unsafe(hv))
		hv->hv_tsc_page_status = HV_TSC_PAGE_HOST_CHANGED;

	mutex_unlock(&hv->hv_lock);
}

static bool hv_check_msr_access(struct kvm_vcpu_hv *hv_vcpu, u32 msr)
{
	if (!hv_vcpu->enforce_cpuid)
		return true;

	switch (msr) {
	case HV_X64_MSR_GUEST_OS_ID:
	case HV_X64_MSR_HYPERCALL:
		return hv_vcpu->cpuid_cache.features_eax &
			HV_MSR_HYPERCALL_AVAILABLE;
	case HV_X64_MSR_VP_RUNTIME:
		return hv_vcpu->cpuid_cache.features_eax &
			HV_MSR_VP_RUNTIME_AVAILABLE;
	case HV_X64_MSR_TIME_REF_COUNT:
		return hv_vcpu->cpuid_cache.features_eax &
			HV_MSR_TIME_REF_COUNT_AVAILABLE;
	case HV_X64_MSR_VP_INDEX:
		return hv_vcpu->cpuid_cache.features_eax &
			HV_MSR_VP_INDEX_AVAILABLE;
	case HV_X64_MSR_RESET:
		return hv_vcpu->cpuid_cache.features_eax &
			HV_MSR_RESET_AVAILABLE;
	case HV_X64_MSR_REFERENCE_TSC:
		return hv_vcpu->cpuid_cache.features_eax &
			HV_MSR_REFERENCE_TSC_AVAILABLE;
	case HV_X64_MSR_SCONTROL:
	case HV_X64_MSR_SVERSION:
	case HV_X64_MSR_SIEFP:
	case HV_X64_MSR_SIMP:
	case HV_X64_MSR_EOM:
	case HV_X64_MSR_SINT0 ... HV_X64_MSR_SINT15:
		return hv_vcpu->cpuid_cache.features_eax &
			HV_MSR_SYNIC_AVAILABLE;
	case HV_X64_MSR_STIMER0_CONFIG:
	case HV_X64_MSR_STIMER1_CONFIG:
	case HV_X64_MSR_STIMER2_CONFIG:
	case HV_X64_MSR_STIMER3_CONFIG:
	case HV_X64_MSR_STIMER0_COUNT:
	case HV_X64_MSR_STIMER1_COUNT:
	case HV_X64_MSR_STIMER2_COUNT:
	case HV_X64_MSR_STIMER3_COUNT:
		return hv_vcpu->cpuid_cache.features_eax &
			HV_MSR_SYNTIMER_AVAILABLE;
	case HV_X64_MSR_EOI:
	case HV_X64_MSR_ICR:
	case HV_X64_MSR_TPR:
	case HV_X64_MSR_VP_ASSIST_PAGE:
		return hv_vcpu->cpuid_cache.features_eax &
			HV_MSR_APIC_ACCESS_AVAILABLE;
		break;
	case HV_X64_MSR_TSC_FREQUENCY:
	case HV_X64_MSR_APIC_FREQUENCY:
		return hv_vcpu->cpuid_cache.features_eax &
			HV_ACCESS_FREQUENCY_MSRS;
	case HV_X64_MSR_REENLIGHTENMENT_CONTROL:
	case HV_X64_MSR_TSC_EMULATION_CONTROL:
	case HV_X64_MSR_TSC_EMULATION_STATUS:
		return hv_vcpu->cpuid_cache.features_eax &
			HV_ACCESS_REENLIGHTENMENT;
	case HV_X64_MSR_CRASH_P0 ... HV_X64_MSR_CRASH_P4:
	case HV_X64_MSR_CRASH_CTL:
		return hv_vcpu->cpuid_cache.features_edx &
			HV_FEATURE_GUEST_CRASH_MSR_AVAILABLE;
	case HV_X64_MSR_SYNDBG_OPTIONS:
	case HV_X64_MSR_SYNDBG_CONTROL ... HV_X64_MSR_SYNDBG_PENDING_BUFFER:
		return hv_vcpu->cpuid_cache.features_edx &
			HV_FEATURE_DEBUG_MSRS_AVAILABLE;
	default:
		break;
	}

	return false;
}

static int kvm_hv_set_msr_pw(struct kvm_vcpu *vcpu, u32 msr, u64 data,
			     bool host)
{
	struct kvm *kvm = vcpu->kvm;
	struct kvm_hv *hv = to_kvm_hv(kvm);

	if (unlikely(!host && !hv_check_msr_access(to_hv_vcpu(vcpu), msr)))
		return 1;

	switch (msr) {
	case HV_X64_MSR_GUEST_OS_ID:
		hv->hv_guest_os_id = data;
		/* setting guest os id to zero disables hypercall page */
		if (!hv->hv_guest_os_id)
			hv->hv_hypercall &= ~HV_X64_MSR_HYPERCALL_ENABLE;
		break;
	case HV_X64_MSR_HYPERCALL: {
		u8 instructions[9];
		int i = 0;
		u64 addr;

		/* if guest os id is not set hypercall should remain disabled */
		if (!hv->hv_guest_os_id)
			break;
		if (!(data & HV_X64_MSR_HYPERCALL_ENABLE)) {
			hv->hv_hypercall = data;
			break;
		}

		/*
		 * If Xen and Hyper-V hypercalls are both enabled, disambiguate
		 * the same way Xen itself does, by setting the bit 31 of EAX
		 * which is RsvdZ in the 32-bit Hyper-V hypercall ABI and just
		 * going to be clobbered on 64-bit.
		 */
		if (kvm_xen_hypercall_enabled(kvm)) {
			/* orl $0x80000000, %eax */
			instructions[i++] = 0x0d;
			instructions[i++] = 0x00;
			instructions[i++] = 0x00;
			instructions[i++] = 0x00;
			instructions[i++] = 0x80;
		}

		/* vmcall/vmmcall */
		static_call(kvm_x86_patch_hypercall)(vcpu, instructions + i);
		i += 3;

		/* ret */
		((unsigned char *)instructions)[i++] = 0xc3;

		addr = data & HV_X64_MSR_HYPERCALL_PAGE_ADDRESS_MASK;
		if (kvm_vcpu_write_guest(vcpu, addr, instructions, i))
			return 1;
		hv->hv_hypercall = data;
		break;
	}
	case HV_X64_MSR_REFERENCE_TSC:
		hv->hv_tsc_page = data;
		if (hv->hv_tsc_page & HV_X64_MSR_TSC_REFERENCE_ENABLE) {
			if (!host)
				hv->hv_tsc_page_status = HV_TSC_PAGE_GUEST_CHANGED;
			else
				hv->hv_tsc_page_status = HV_TSC_PAGE_HOST_CHANGED;
			kvm_make_request(KVM_REQ_MASTERCLOCK_UPDATE, vcpu);
		} else {
			hv->hv_tsc_page_status = HV_TSC_PAGE_UNSET;
		}
		break;
	case HV_X64_MSR_CRASH_P0 ... HV_X64_MSR_CRASH_P4:
		return kvm_hv_msr_set_crash_data(kvm,
						 msr - HV_X64_MSR_CRASH_P0,
						 data);
	case HV_X64_MSR_CRASH_CTL:
		if (host)
			return kvm_hv_msr_set_crash_ctl(kvm, data);

		if (data & HV_CRASH_CTL_CRASH_NOTIFY) {
			vcpu_debug(vcpu, "hv crash (0x%llx 0x%llx 0x%llx 0x%llx 0x%llx)\n",
				   hv->hv_crash_param[0],
				   hv->hv_crash_param[1],
				   hv->hv_crash_param[2],
				   hv->hv_crash_param[3],
				   hv->hv_crash_param[4]);

			/* Send notification about crash to user space */
			kvm_make_request(KVM_REQ_HV_CRASH, vcpu);
		}
		break;
	case HV_X64_MSR_RESET:
		if (data == 1) {
			vcpu_debug(vcpu, "hyper-v reset requested\n");
			kvm_make_request(KVM_REQ_HV_RESET, vcpu);
		}
		break;
	case HV_X64_MSR_REENLIGHTENMENT_CONTROL:
		hv->hv_reenlightenment_control = data;
		break;
	case HV_X64_MSR_TSC_EMULATION_CONTROL:
		hv->hv_tsc_emulation_control = data;
		break;
	case HV_X64_MSR_TSC_EMULATION_STATUS:
		if (data && !host)
			return 1;

		hv->hv_tsc_emulation_status = data;
		break;
	case HV_X64_MSR_TIME_REF_COUNT:
		/* read-only, but still ignore it if host-initiated */
		if (!host)
			return 1;
		break;
	case HV_X64_MSR_SYNDBG_OPTIONS:
	case HV_X64_MSR_SYNDBG_CONTROL ... HV_X64_MSR_SYNDBG_PENDING_BUFFER:
		return syndbg_set_msr(vcpu, msr, data, host);
	default:
		vcpu_unimpl(vcpu, "Hyper-V unhandled wrmsr: 0x%x data 0x%llx\n",
			    msr, data);
		return 1;
	}
	return 0;
}

/* Calculate cpu time spent by current task in 100ns units */
static u64 current_task_runtime_100ns(void)
{
	u64 utime, stime;

	task_cputime_adjusted(current, &utime, &stime);

	return div_u64(utime + stime, 100);
}

static int kvm_hv_set_msr(struct kvm_vcpu *vcpu, u32 msr, u64 data, bool host)
{
	struct kvm_vcpu_hv *hv_vcpu = to_hv_vcpu(vcpu);

	if (unlikely(!host && !hv_check_msr_access(hv_vcpu, msr)))
		return 1;

	switch (msr) {
	case HV_X64_MSR_VP_INDEX: {
		struct kvm_hv *hv = to_kvm_hv(vcpu->kvm);
		u32 new_vp_index = (u32)data;

		if (!host || new_vp_index >= KVM_MAX_VCPUS)
			return 1;

		if (new_vp_index == hv_vcpu->vp_index)
			return 0;

		/*
		 * The VP index is initialized to vcpu_index by
		 * kvm_hv_vcpu_postcreate so they initially match.  Now the
		 * VP index is changing, adjust num_mismatched_vp_indexes if
		 * it now matches or no longer matches vcpu_idx.
		 */
		if (hv_vcpu->vp_index == vcpu->vcpu_idx)
			atomic_inc(&hv->num_mismatched_vp_indexes);
		else if (new_vp_index == vcpu->vcpu_idx)
			atomic_dec(&hv->num_mismatched_vp_indexes);

		hv_vcpu->vp_index = new_vp_index;
		break;
	}
	case HV_X64_MSR_VP_ASSIST_PAGE: {
		u64 gfn;
		unsigned long addr;

		if (!(data & HV_X64_MSR_VP_ASSIST_PAGE_ENABLE)) {
			hv_vcpu->hv_vapic = data;
			if (kvm_lapic_set_pv_eoi(vcpu, 0, 0))
				return 1;
			break;
		}
		gfn = data >> HV_X64_MSR_VP_ASSIST_PAGE_ADDRESS_SHIFT;
		addr = kvm_vcpu_gfn_to_hva(vcpu, gfn);
		if (kvm_is_error_hva(addr))
			return 1;

		/*
		 * Clear apic_assist portion of struct hv_vp_assist_page
		 * only, there can be valuable data in the rest which needs
		 * to be preserved e.g. on migration.
		 */
		if (__put_user(0, (u32 __user *)addr))
			return 1;
		hv_vcpu->hv_vapic = data;
		kvm_vcpu_mark_page_dirty(vcpu, gfn);
		if (kvm_lapic_set_pv_eoi(vcpu,
					    gfn_to_gpa(gfn) | KVM_MSR_ENABLED,
					    sizeof(struct hv_vp_assist_page)))
			return 1;
		break;
	}
	case HV_X64_MSR_EOI:
		return kvm_hv_vapic_msr_write(vcpu, APIC_EOI, data);
	case HV_X64_MSR_ICR:
		return kvm_hv_vapic_msr_write(vcpu, APIC_ICR, data);
	case HV_X64_MSR_TPR:
		return kvm_hv_vapic_msr_write(vcpu, APIC_TASKPRI, data);
	case HV_X64_MSR_VP_RUNTIME:
		if (!host)
			return 1;
		hv_vcpu->runtime_offset = data - current_task_runtime_100ns();
		break;
	case HV_X64_MSR_SCONTROL:
	case HV_X64_MSR_SVERSION:
	case HV_X64_MSR_SIEFP:
	case HV_X64_MSR_SIMP:
	case HV_X64_MSR_EOM:
	case HV_X64_MSR_SINT0 ... HV_X64_MSR_SINT15:
		return synic_set_msr(to_hv_synic(vcpu), msr, data, host);
	case HV_X64_MSR_STIMER0_CONFIG:
	case HV_X64_MSR_STIMER1_CONFIG:
	case HV_X64_MSR_STIMER2_CONFIG:
	case HV_X64_MSR_STIMER3_CONFIG: {
		int timer_index = (msr - HV_X64_MSR_STIMER0_CONFIG)/2;

		return stimer_set_config(to_hv_stimer(vcpu, timer_index),
					 data, host);
	}
	case HV_X64_MSR_STIMER0_COUNT:
	case HV_X64_MSR_STIMER1_COUNT:
	case HV_X64_MSR_STIMER2_COUNT:
	case HV_X64_MSR_STIMER3_COUNT: {
		int timer_index = (msr - HV_X64_MSR_STIMER0_COUNT)/2;

		return stimer_set_count(to_hv_stimer(vcpu, timer_index),
					data, host);
	}
	case HV_X64_MSR_TSC_FREQUENCY:
	case HV_X64_MSR_APIC_FREQUENCY:
		/* read-only, but still ignore it if host-initiated */
		if (!host)
			return 1;
		break;
	default:
		vcpu_unimpl(vcpu, "Hyper-V unhandled wrmsr: 0x%x data 0x%llx\n",
			    msr, data);
		return 1;
	}

	return 0;
}

static int kvm_hv_get_msr_pw(struct kvm_vcpu *vcpu, u32 msr, u64 *pdata,
			     bool host)
{
	u64 data = 0;
	struct kvm *kvm = vcpu->kvm;
	struct kvm_hv *hv = to_kvm_hv(kvm);

	if (unlikely(!host && !hv_check_msr_access(to_hv_vcpu(vcpu), msr)))
		return 1;

	switch (msr) {
	case HV_X64_MSR_GUEST_OS_ID:
		data = hv->hv_guest_os_id;
		break;
	case HV_X64_MSR_HYPERCALL:
		data = hv->hv_hypercall;
		break;
	case HV_X64_MSR_TIME_REF_COUNT:
		data = get_time_ref_counter(kvm);
		break;
	case HV_X64_MSR_REFERENCE_TSC:
		data = hv->hv_tsc_page;
		break;
	case HV_X64_MSR_CRASH_P0 ... HV_X64_MSR_CRASH_P4:
		return kvm_hv_msr_get_crash_data(kvm,
						 msr - HV_X64_MSR_CRASH_P0,
						 pdata);
	case HV_X64_MSR_CRASH_CTL:
		return kvm_hv_msr_get_crash_ctl(kvm, pdata);
	case HV_X64_MSR_RESET:
		data = 0;
		break;
	case HV_X64_MSR_REENLIGHTENMENT_CONTROL:
		data = hv->hv_reenlightenment_control;
		break;
	case HV_X64_MSR_TSC_EMULATION_CONTROL:
		data = hv->hv_tsc_emulation_control;
		break;
	case HV_X64_MSR_TSC_EMULATION_STATUS:
		data = hv->hv_tsc_emulation_status;
		break;
	case HV_X64_MSR_SYNDBG_OPTIONS:
	case HV_X64_MSR_SYNDBG_CONTROL ... HV_X64_MSR_SYNDBG_PENDING_BUFFER:
		return syndbg_get_msr(vcpu, msr, pdata, host);
	default:
		vcpu_unimpl(vcpu, "Hyper-V unhandled rdmsr: 0x%x\n", msr);
		return 1;
	}

	*pdata = data;
	return 0;
}

static int kvm_hv_get_msr(struct kvm_vcpu *vcpu, u32 msr, u64 *pdata,
			  bool host)
{
	u64 data = 0;
	struct kvm_vcpu_hv *hv_vcpu = to_hv_vcpu(vcpu);

	if (unlikely(!host && !hv_check_msr_access(hv_vcpu, msr)))
		return 1;

	switch (msr) {
	case HV_X64_MSR_VP_INDEX:
		data = hv_vcpu->vp_index;
		break;
	case HV_X64_MSR_EOI:
		return kvm_hv_vapic_msr_read(vcpu, APIC_EOI, pdata);
	case HV_X64_MSR_ICR:
		return kvm_hv_vapic_msr_read(vcpu, APIC_ICR, pdata);
	case HV_X64_MSR_TPR:
		return kvm_hv_vapic_msr_read(vcpu, APIC_TASKPRI, pdata);
	case HV_X64_MSR_VP_ASSIST_PAGE:
		data = hv_vcpu->hv_vapic;
		break;
	case HV_X64_MSR_VP_RUNTIME:
		data = current_task_runtime_100ns() + hv_vcpu->runtime_offset;
		break;
	case HV_X64_MSR_SCONTROL:
	case HV_X64_MSR_SVERSION:
	case HV_X64_MSR_SIEFP:
	case HV_X64_MSR_SIMP:
	case HV_X64_MSR_EOM:
	case HV_X64_MSR_SINT0 ... HV_X64_MSR_SINT15:
		return synic_get_msr(to_hv_synic(vcpu), msr, pdata, host);
	case HV_X64_MSR_STIMER0_CONFIG:
	case HV_X64_MSR_STIMER1_CONFIG:
	case HV_X64_MSR_STIMER2_CONFIG:
	case HV_X64_MSR_STIMER3_CONFIG: {
		int timer_index = (msr - HV_X64_MSR_STIMER0_CONFIG)/2;

		return stimer_get_config(to_hv_stimer(vcpu, timer_index),
					 pdata);
	}
	case HV_X64_MSR_STIMER0_COUNT:
	case HV_X64_MSR_STIMER1_COUNT:
	case HV_X64_MSR_STIMER2_COUNT:
	case HV_X64_MSR_STIMER3_COUNT: {
		int timer_index = (msr - HV_X64_MSR_STIMER0_COUNT)/2;

		return stimer_get_count(to_hv_stimer(vcpu, timer_index),
					pdata);
	}
	case HV_X64_MSR_TSC_FREQUENCY:
		data = (u64)vcpu->arch.virtual_tsc_khz * 1000;
		break;
	case HV_X64_MSR_APIC_FREQUENCY:
		data = APIC_BUS_FREQUENCY;
		break;
	default:
		vcpu_unimpl(vcpu, "Hyper-V unhandled rdmsr: 0x%x\n", msr);
		return 1;
	}
	*pdata = data;
	return 0;
}

int kvm_hv_set_msr_common(struct kvm_vcpu *vcpu, u32 msr, u64 data, bool host)
{
	struct kvm_hv *hv = to_kvm_hv(vcpu->kvm);

	if (!host && !vcpu->arch.hyperv_enabled)
		return 1;

	if (kvm_hv_vcpu_init(vcpu))
		return 1;

	if (kvm_hv_msr_partition_wide(msr)) {
		int r;

		mutex_lock(&hv->hv_lock);
		r = kvm_hv_set_msr_pw(vcpu, msr, data, host);
		mutex_unlock(&hv->hv_lock);
		return r;
	} else
		return kvm_hv_set_msr(vcpu, msr, data, host);
}

int kvm_hv_get_msr_common(struct kvm_vcpu *vcpu, u32 msr, u64 *pdata, bool host)
{
	struct kvm_hv *hv = to_kvm_hv(vcpu->kvm);

	if (!host && !vcpu->arch.hyperv_enabled)
		return 1;

	if (kvm_hv_vcpu_init(vcpu))
		return 1;

	if (kvm_hv_msr_partition_wide(msr)) {
		int r;

		mutex_lock(&hv->hv_lock);
		r = kvm_hv_get_msr_pw(vcpu, msr, pdata, host);
		mutex_unlock(&hv->hv_lock);
		return r;
	} else
		return kvm_hv_get_msr(vcpu, msr, pdata, host);
}

static void sparse_set_to_vcpu_mask(struct kvm *kvm, u64 *sparse_banks,
				    u64 valid_bank_mask, unsigned long *vcpu_mask)
{
	struct kvm_hv *hv = to_kvm_hv(kvm);
	bool has_mismatch = atomic_read(&hv->num_mismatched_vp_indexes);
	u64 vp_bitmap[KVM_HV_MAX_SPARSE_VCPU_SET_BITS];
	struct kvm_vcpu *vcpu;
	int bank, sbank = 0;
	unsigned long i;
	u64 *bitmap;

	BUILD_BUG_ON(sizeof(vp_bitmap) >
		     sizeof(*vcpu_mask) * BITS_TO_LONGS(KVM_MAX_VCPUS));

	/*
	 * If vp_index == vcpu_idx for all vCPUs, fill vcpu_mask directly, else
	 * fill a temporary buffer and manually test each vCPU's VP index.
	 */
	if (likely(!has_mismatch))
		bitmap = (u64 *)vcpu_mask;
	else
		bitmap = vp_bitmap;

	/*
	 * Each set of 64 VPs is packed into sparse_banks, with valid_bank_mask
	 * having a '1' for each bank that exists in sparse_banks.  Sets must
	 * be in ascending order, i.e. bank0..bankN.
	 */
	memset(bitmap, 0, sizeof(vp_bitmap));
	for_each_set_bit(bank, (unsigned long *)&valid_bank_mask,
			 KVM_HV_MAX_SPARSE_VCPU_SET_BITS)
		bitmap[bank] = sparse_banks[sbank++];

	if (likely(!has_mismatch))
		return;

	bitmap_zero(vcpu_mask, KVM_MAX_VCPUS);
	kvm_for_each_vcpu(i, vcpu, kvm) {
		if (test_bit(kvm_hv_get_vpindex(vcpu), (unsigned long *)vp_bitmap))
			__set_bit(i, vcpu_mask);
	}
}

static bool hv_is_vp_in_sparse_set(u32 vp_id, u64 valid_bank_mask, u64 sparse_banks[])
{
	int valid_bit_nr = vp_id / HV_VCPUS_PER_SPARSE_BANK;
	unsigned long sbank;

	if (!test_bit(valid_bit_nr, (unsigned long *)&valid_bank_mask))
		return false;

	/*
	 * The index into the sparse bank is the number of preceding bits in
	 * the valid mask.  Optimize for VMs with <64 vCPUs by skipping the
	 * fancy math if there can't possibly be preceding bits.
	 */
	if (valid_bit_nr)
		sbank = hweight64(valid_bank_mask & GENMASK_ULL(valid_bit_nr - 1, 0));
	else
		sbank = 0;

	return test_bit(vp_id % HV_VCPUS_PER_SPARSE_BANK,
			(unsigned long *)&sparse_banks[sbank]);
}

struct kvm_hv_hcall {
	/* Hypercall input data */
	u64 param;
	u64 ingpa;
	u64 outgpa;
	u16 code;
	u16 var_cnt;
	u16 rep_cnt;
	u16 rep_idx;
	bool fast;
	bool rep;
	sse128_t xmm[HV_HYPERCALL_MAX_XMM_REGISTERS];

<<<<<<< HEAD

static int kvm_hv_get_hc_data(struct kvm *kvm, struct kvm_hv_hcall *hc,
			      u16 orig_cnt, u16 cnt_cap, u64 *data,
			      int consumed_xmm_halves, gpa_t offset)
=======
	/*
	 * Current read offset when KVM reads hypercall input data gradually,
	 * either offset in bytes from 'ingpa' for regular hypercalls or the
	 * number of already consumed 'XMM halves' for 'fast' hypercalls.
	 */
	union {
		gpa_t data_offset;
		int consumed_xmm_halves;
	};
};


static int kvm_hv_get_hc_data(struct kvm *kvm, struct kvm_hv_hcall *hc,
			      u16 orig_cnt, u16 cnt_cap, u64 *data)
>>>>>>> e7a909d5
{
	/*
	 * Preserve the original count when ignoring entries via a "cap", KVM
	 * still needs to validate the guest input (though the non-XMM path
	 * punts on the checks).
	 */
	u16 cnt = min(orig_cnt, cnt_cap);
	int i, j;

	if (hc->fast) {
		/*
		 * Each XMM holds two sparse banks, but do not count halves that
		 * have already been consumed for hypercall parameters.
		 */
<<<<<<< HEAD
		if (orig_cnt > 2 * HV_HYPERCALL_MAX_XMM_REGISTERS - consumed_xmm_halves)
			return HV_STATUS_INVALID_HYPERCALL_INPUT;

		for (i = 0; i < cnt; i++) {
			j = i + consumed_xmm_halves;
=======
		if (orig_cnt > 2 * HV_HYPERCALL_MAX_XMM_REGISTERS - hc->consumed_xmm_halves)
			return HV_STATUS_INVALID_HYPERCALL_INPUT;

		for (i = 0; i < cnt; i++) {
			j = i + hc->consumed_xmm_halves;
>>>>>>> e7a909d5
			if (j % 2)
				data[i] = sse128_hi(hc->xmm[j / 2]);
			else
				data[i] = sse128_lo(hc->xmm[j / 2]);
		}
		return 0;
	}

<<<<<<< HEAD
	return kvm_read_guest(kvm, hc->ingpa + offset, data,
=======
	return kvm_read_guest(kvm, hc->ingpa + hc->data_offset, data,
>>>>>>> e7a909d5
			      cnt * sizeof(*data));
}

static u64 kvm_get_sparse_vp_set(struct kvm *kvm, struct kvm_hv_hcall *hc,
<<<<<<< HEAD
				 u64 *sparse_banks, int consumed_xmm_halves,
				 gpa_t offset)
=======
				 u64 *sparse_banks)
>>>>>>> e7a909d5
{
	if (hc->var_cnt > HV_MAX_SPARSE_VCPU_BANKS)
		return -EINVAL;

	/* Cap var_cnt to ignore banks that cannot contain a legal VP index. */
	return kvm_hv_get_hc_data(kvm, hc, hc->var_cnt, KVM_HV_MAX_SPARSE_VCPU_SET_BITS,
<<<<<<< HEAD
				  sparse_banks, consumed_xmm_halves, offset);
}

static int kvm_hv_get_tlb_flush_entries(struct kvm *kvm, struct kvm_hv_hcall *hc, u64 entries[],
					int consumed_xmm_halves, gpa_t offset)
{
	return kvm_hv_get_hc_data(kvm, hc, hc->rep_cnt, hc->rep_cnt,
				  entries, consumed_xmm_halves, offset);
=======
				  sparse_banks);
}

static int kvm_hv_get_tlb_flush_entries(struct kvm *kvm, struct kvm_hv_hcall *hc, u64 entries[])
{
	return kvm_hv_get_hc_data(kvm, hc, hc->rep_cnt, hc->rep_cnt, entries);
>>>>>>> e7a909d5
}

static void hv_tlb_flush_enqueue(struct kvm_vcpu *vcpu,
				 struct kvm_vcpu_hv_tlb_flush_fifo *tlb_flush_fifo,
				 u64 *entries, int count)
{
	struct kvm_vcpu_hv *hv_vcpu = to_hv_vcpu(vcpu);
	u64 flush_all_entry = KVM_HV_TLB_FLUSHALL_ENTRY;

	if (!hv_vcpu)
		return;

	spin_lock(&tlb_flush_fifo->write_lock);

	/*
	 * All entries should fit on the fifo leaving one free for 'flush all'
	 * entry in case another request comes in. In case there's not enough
	 * space, just put 'flush all' entry there.
	 */
	if (count && entries && count < kfifo_avail(&tlb_flush_fifo->entries)) {
		WARN_ON(kfifo_in(&tlb_flush_fifo->entries, entries, count) != count);
		goto out_unlock;
	}

	/*
	 * Note: full fifo always contains 'flush all' entry, no need to check the
	 * return value.
	 */
	kfifo_in(&tlb_flush_fifo->entries, &flush_all_entry, 1);

out_unlock:
	spin_unlock(&tlb_flush_fifo->write_lock);
}

int kvm_hv_vcpu_flush_tlb(struct kvm_vcpu *vcpu)
{
	struct kvm_vcpu_hv_tlb_flush_fifo *tlb_flush_fifo;
	struct kvm_vcpu_hv *hv_vcpu = to_hv_vcpu(vcpu);
	u64 entries[KVM_HV_TLB_FLUSH_FIFO_SIZE];
	int i, j, count;
	gva_t gva;

	if (!tdp_enabled || !hv_vcpu)
		return -EINVAL;

	tlb_flush_fifo = kvm_hv_get_tlb_flush_fifo(vcpu, is_guest_mode(vcpu));

	count = kfifo_out(&tlb_flush_fifo->entries, entries, KVM_HV_TLB_FLUSH_FIFO_SIZE);

	for (i = 0; i < count; i++) {
		if (entries[i] == KVM_HV_TLB_FLUSHALL_ENTRY)
			goto out_flush_all;

		/*
		 * Lower 12 bits of 'address' encode the number of additional
		 * pages to flush.
		 */
		gva = entries[i] & PAGE_MASK;
		for (j = 0; j < (entries[i] & ~PAGE_MASK) + 1; j++)
			static_call(kvm_x86_flush_tlb_gva)(vcpu, gva + j * PAGE_SIZE);

		++vcpu->stat.tlb_flush;
	}
	return 0;

out_flush_all:
	kfifo_reset_out(&tlb_flush_fifo->entries);

	/* Fall back to full flush. */
	return -ENOSPC;
}

static u64 kvm_hv_flush_tlb(struct kvm_vcpu *vcpu, struct kvm_hv_hcall *hc)
{
	struct kvm_vcpu_hv *hv_vcpu = to_hv_vcpu(vcpu);
	u64 *sparse_banks = hv_vcpu->sparse_banks;
	struct kvm *kvm = vcpu->kvm;
	struct hv_tlb_flush_ex flush_ex;
	struct hv_tlb_flush flush;
	DECLARE_BITMAP(vcpu_mask, KVM_MAX_VCPUS);
	struct kvm_vcpu_hv_tlb_flush_fifo *tlb_flush_fifo;
	/*
	 * Normally, there can be no more than 'KVM_HV_TLB_FLUSH_FIFO_SIZE'
	 * entries on the TLB flush fifo. The last entry, however, needs to be
	 * always left free for 'flush all' entry which gets placed when
	 * there is not enough space to put all the requested entries.
	 */
	u64 __tlb_flush_entries[KVM_HV_TLB_FLUSH_FIFO_SIZE - 1];
	u64 *tlb_flush_entries;
	u64 valid_bank_mask;
	struct kvm_vcpu *v;
	unsigned long i;
	bool all_cpus;
	int consumed_xmm_halves = 0;
	gpa_t data_offset;

	/*
	 * The Hyper-V TLFS doesn't allow more than HV_MAX_SPARSE_VCPU_BANKS
	 * sparse banks. Fail the build if KVM's max allowed number of
	 * vCPUs (>4096) exceeds this limit.
	 */
	BUILD_BUG_ON(KVM_HV_MAX_SPARSE_VCPU_SET_BITS > HV_MAX_SPARSE_VCPU_BANKS);

	/*
	 * 'Slow' hypercall's first parameter is the address in guest's memory
	 * where hypercall parameters are placed. This is either a GPA or a
	 * nested GPA when KVM is handling the call from L2 ('direct' TLB
	 * flush).  Translate the address here so the memory can be uniformly
	 * read with kvm_read_guest().
	 */
	if (!hc->fast && is_guest_mode(vcpu)) {
		hc->ingpa = translate_nested_gpa(vcpu, hc->ingpa, 0, NULL);
		if (unlikely(hc->ingpa == INVALID_GPA))
			return HV_STATUS_INVALID_HYPERCALL_INPUT;
	}

	if (hc->code == HVCALL_FLUSH_VIRTUAL_ADDRESS_LIST ||
	    hc->code == HVCALL_FLUSH_VIRTUAL_ADDRESS_SPACE) {
		if (hc->fast) {
			flush.address_space = hc->ingpa;
			flush.flags = hc->outgpa;
			flush.processor_mask = sse128_lo(hc->xmm[0]);
<<<<<<< HEAD
			consumed_xmm_halves = 1;
=======
			hc->consumed_xmm_halves = 1;
>>>>>>> e7a909d5
		} else {
			if (unlikely(kvm_read_guest(kvm, hc->ingpa,
						    &flush, sizeof(flush))))
				return HV_STATUS_INVALID_HYPERCALL_INPUT;
<<<<<<< HEAD
			data_offset = sizeof(flush);
=======
			hc->data_offset = sizeof(flush);
>>>>>>> e7a909d5
		}

		trace_kvm_hv_flush_tlb(flush.processor_mask,
				       flush.address_space, flush.flags,
				       is_guest_mode(vcpu));

		valid_bank_mask = BIT_ULL(0);
		sparse_banks[0] = flush.processor_mask;

		/*
		 * Work around possible WS2012 bug: it sends hypercalls
		 * with processor_mask = 0x0 and HV_FLUSH_ALL_PROCESSORS clear,
		 * while also expecting us to flush something and crashing if
		 * we don't. Let's treat processor_mask == 0 same as
		 * HV_FLUSH_ALL_PROCESSORS.
		 */
		all_cpus = (flush.flags & HV_FLUSH_ALL_PROCESSORS) ||
			flush.processor_mask == 0;
	} else {
		if (hc->fast) {
			flush_ex.address_space = hc->ingpa;
			flush_ex.flags = hc->outgpa;
			memcpy(&flush_ex.hv_vp_set,
			       &hc->xmm[0], sizeof(hc->xmm[0]));
<<<<<<< HEAD
			consumed_xmm_halves = 2;
=======
			hc->consumed_xmm_halves = 2;
>>>>>>> e7a909d5
		} else {
			if (unlikely(kvm_read_guest(kvm, hc->ingpa, &flush_ex,
						    sizeof(flush_ex))))
				return HV_STATUS_INVALID_HYPERCALL_INPUT;
<<<<<<< HEAD
			data_offset = sizeof(flush_ex);
=======
			hc->data_offset = sizeof(flush_ex);
>>>>>>> e7a909d5
		}

		trace_kvm_hv_flush_tlb_ex(flush_ex.hv_vp_set.valid_bank_mask,
					  flush_ex.hv_vp_set.format,
					  flush_ex.address_space,
					  flush_ex.flags, is_guest_mode(vcpu));

		valid_bank_mask = flush_ex.hv_vp_set.valid_bank_mask;
		all_cpus = flush_ex.hv_vp_set.format !=
			HV_GENERIC_SET_SPARSE_4K;

		if (hc->var_cnt != hweight64(valid_bank_mask))
			return HV_STATUS_INVALID_HYPERCALL_INPUT;

		if (!all_cpus) {
			if (!hc->var_cnt)
				goto ret_success;

<<<<<<< HEAD
			if (kvm_get_sparse_vp_set(kvm, hc, sparse_banks,
						  consumed_xmm_halves, data_offset))
=======
			if (kvm_get_sparse_vp_set(kvm, hc, sparse_banks))
>>>>>>> e7a909d5
				return HV_STATUS_INVALID_HYPERCALL_INPUT;
		}

		/*
		 * Hyper-V TLFS doesn't explicitly forbid non-empty sparse vCPU
		 * banks (and, thus, non-zero 'var_cnt') for the 'all vCPUs'
		 * case (HV_GENERIC_SET_ALL).  Always adjust data_offset and
		 * consumed_xmm_halves to make sure TLB flush entries are read
		 * from the correct offset.
		 */
<<<<<<< HEAD
		data_offset += hc->var_cnt * sizeof(sparse_banks[0]);
		consumed_xmm_halves += hc->var_cnt;
=======
		if (hc->fast)
			hc->consumed_xmm_halves += hc->var_cnt;
		else
			hc->data_offset += hc->var_cnt * sizeof(sparse_banks[0]);
>>>>>>> e7a909d5
	}

	if (hc->code == HVCALL_FLUSH_VIRTUAL_ADDRESS_SPACE ||
	    hc->code == HVCALL_FLUSH_VIRTUAL_ADDRESS_SPACE_EX ||
	    hc->rep_cnt > ARRAY_SIZE(__tlb_flush_entries)) {
		tlb_flush_entries = NULL;
	} else {
<<<<<<< HEAD
		if (kvm_hv_get_tlb_flush_entries(kvm, hc, __tlb_flush_entries,
						consumed_xmm_halves, data_offset))
=======
		if (kvm_hv_get_tlb_flush_entries(kvm, hc, __tlb_flush_entries))
>>>>>>> e7a909d5
			return HV_STATUS_INVALID_HYPERCALL_INPUT;
		tlb_flush_entries = __tlb_flush_entries;
	}

	/*
	 * vcpu->arch.cr3 may not be up-to-date for running vCPUs so we can't
	 * analyze it here, flush TLB regardless of the specified address space.
	 */
	if (all_cpus && !is_guest_mode(vcpu)) {
		kvm_for_each_vcpu(i, v, kvm) {
			tlb_flush_fifo = kvm_hv_get_tlb_flush_fifo(v, false);
			hv_tlb_flush_enqueue(v, tlb_flush_fifo,
					     tlb_flush_entries, hc->rep_cnt);
		}

		kvm_make_all_cpus_request(kvm, KVM_REQ_HV_TLB_FLUSH);
	} else if (!is_guest_mode(vcpu)) {
		sparse_set_to_vcpu_mask(kvm, sparse_banks, valid_bank_mask, vcpu_mask);

		for_each_set_bit(i, vcpu_mask, KVM_MAX_VCPUS) {
			v = kvm_get_vcpu(kvm, i);
			if (!v)
				continue;
			tlb_flush_fifo = kvm_hv_get_tlb_flush_fifo(v, false);
			hv_tlb_flush_enqueue(v, tlb_flush_fifo,
					     tlb_flush_entries, hc->rep_cnt);
		}

		kvm_make_vcpus_request_mask(kvm, KVM_REQ_HV_TLB_FLUSH, vcpu_mask);
	} else {
		struct kvm_vcpu_hv *hv_v;

		bitmap_zero(vcpu_mask, KVM_MAX_VCPUS);

		kvm_for_each_vcpu(i, v, kvm) {
			hv_v = to_hv_vcpu(v);

			/*
			 * The following check races with nested vCPUs entering/exiting
			 * and/or migrating between L1's vCPUs, however the only case when
			 * KVM *must* flush the TLB is when the target L2 vCPU keeps
			 * running on the same L1 vCPU from the moment of the request until
			 * kvm_hv_flush_tlb() returns. TLB is fully flushed in all other
			 * cases, e.g. when the target L2 vCPU migrates to a different L1
			 * vCPU or when the corresponding L1 vCPU temporary switches to a
			 * different L2 vCPU while the request is being processed.
			 */
			if (!hv_v || hv_v->nested.vm_id != hv_vcpu->nested.vm_id)
				continue;

			if (!all_cpus &&
			    !hv_is_vp_in_sparse_set(hv_v->nested.vp_id, valid_bank_mask,
						    sparse_banks))
				continue;

			__set_bit(i, vcpu_mask);
			tlb_flush_fifo = kvm_hv_get_tlb_flush_fifo(v, true);
			hv_tlb_flush_enqueue(v, tlb_flush_fifo,
					     tlb_flush_entries, hc->rep_cnt);
		}

		kvm_make_vcpus_request_mask(kvm, KVM_REQ_HV_TLB_FLUSH, vcpu_mask);
	}

ret_success:
	/* We always do full TLB flush, set 'Reps completed' = 'Rep Count' */
	return (u64)HV_STATUS_SUCCESS |
		((u64)hc->rep_cnt << HV_HYPERCALL_REP_COMP_OFFSET);
}

static void kvm_hv_send_ipi_to_many(struct kvm *kvm, u32 vector,
				    u64 *sparse_banks, u64 valid_bank_mask)
{
	struct kvm_lapic_irq irq = {
		.delivery_mode = APIC_DM_FIXED,
		.vector = vector
	};
	struct kvm_vcpu *vcpu;
	unsigned long i;

	kvm_for_each_vcpu(i, vcpu, kvm) {
		if (sparse_banks &&
		    !hv_is_vp_in_sparse_set(kvm_hv_get_vpindex(vcpu),
					    valid_bank_mask, sparse_banks))
			continue;

		/* We fail only when APIC is disabled */
		kvm_apic_set_irq(vcpu, &irq, NULL);
	}
}

static u64 kvm_hv_send_ipi(struct kvm_vcpu *vcpu, struct kvm_hv_hcall *hc)
{
	struct kvm_vcpu_hv *hv_vcpu = to_hv_vcpu(vcpu);
	u64 *sparse_banks = hv_vcpu->sparse_banks;
	struct kvm *kvm = vcpu->kvm;
	struct hv_send_ipi_ex send_ipi_ex;
	struct hv_send_ipi send_ipi;
	u64 valid_bank_mask;
	u32 vector;
	bool all_cpus;

	if (hc->code == HVCALL_SEND_IPI) {
		if (!hc->fast) {
			if (unlikely(kvm_read_guest(kvm, hc->ingpa, &send_ipi,
						    sizeof(send_ipi))))
				return HV_STATUS_INVALID_HYPERCALL_INPUT;
			sparse_banks[0] = send_ipi.cpu_mask;
			vector = send_ipi.vector;
		} else {
			/* 'reserved' part of hv_send_ipi should be 0 */
			if (unlikely(hc->ingpa >> 32 != 0))
				return HV_STATUS_INVALID_HYPERCALL_INPUT;
			sparse_banks[0] = hc->outgpa;
			vector = (u32)hc->ingpa;
		}
		all_cpus = false;
		valid_bank_mask = BIT_ULL(0);

		trace_kvm_hv_send_ipi(vector, sparse_banks[0]);
	} else {
		if (!hc->fast) {
			if (unlikely(kvm_read_guest(kvm, hc->ingpa, &send_ipi_ex,
						    sizeof(send_ipi_ex))))
				return HV_STATUS_INVALID_HYPERCALL_INPUT;
		} else {
			send_ipi_ex.vector = (u32)hc->ingpa;
			send_ipi_ex.vp_set.format = hc->outgpa;
			send_ipi_ex.vp_set.valid_bank_mask = sse128_lo(hc->xmm[0]);
		}

		trace_kvm_hv_send_ipi_ex(send_ipi_ex.vector,
					 send_ipi_ex.vp_set.format,
					 send_ipi_ex.vp_set.valid_bank_mask);

		vector = send_ipi_ex.vector;
		valid_bank_mask = send_ipi_ex.vp_set.valid_bank_mask;
		all_cpus = send_ipi_ex.vp_set.format == HV_GENERIC_SET_ALL;

		if (hc->var_cnt != hweight64(valid_bank_mask))
			return HV_STATUS_INVALID_HYPERCALL_INPUT;

		if (all_cpus)
			goto check_and_send_ipi;

		if (!hc->var_cnt)
			goto ret_success;

<<<<<<< HEAD
		if (kvm_get_sparse_vp_set(kvm, hc, sparse_banks, 1,
					  offsetof(struct hv_send_ipi_ex,
						   vp_set.bank_contents)))
=======
		if (!hc->fast)
			hc->data_offset = offsetof(struct hv_send_ipi_ex,
						   vp_set.bank_contents);
		else
			hc->consumed_xmm_halves = 1;

		if (kvm_get_sparse_vp_set(kvm, hc, sparse_banks))
>>>>>>> e7a909d5
			return HV_STATUS_INVALID_HYPERCALL_INPUT;
	}

check_and_send_ipi:
	if ((vector < HV_IPI_LOW_VECTOR) || (vector > HV_IPI_HIGH_VECTOR))
		return HV_STATUS_INVALID_HYPERCALL_INPUT;

	if (all_cpus)
		kvm_hv_send_ipi_to_many(kvm, vector, NULL, 0);
	else
		kvm_hv_send_ipi_to_many(kvm, vector, sparse_banks, valid_bank_mask);

ret_success:
	return HV_STATUS_SUCCESS;
}

void kvm_hv_set_cpuid(struct kvm_vcpu *vcpu, bool hyperv_enabled)
{
	struct kvm_vcpu_hv *hv_vcpu = to_hv_vcpu(vcpu);
	struct kvm_cpuid_entry2 *entry;

	vcpu->arch.hyperv_enabled = hyperv_enabled;

	if (!hv_vcpu) {
		/*
		 * KVM should have already allocated kvm_vcpu_hv if Hyper-V is
		 * enabled in CPUID.
		 */
		WARN_ON_ONCE(vcpu->arch.hyperv_enabled);
		return;
	}

	memset(&hv_vcpu->cpuid_cache, 0, sizeof(hv_vcpu->cpuid_cache));

	if (!vcpu->arch.hyperv_enabled)
		return;

	entry = kvm_find_cpuid_entry(vcpu, HYPERV_CPUID_FEATURES);
	if (entry) {
		hv_vcpu->cpuid_cache.features_eax = entry->eax;
		hv_vcpu->cpuid_cache.features_ebx = entry->ebx;
		hv_vcpu->cpuid_cache.features_edx = entry->edx;
	}

	entry = kvm_find_cpuid_entry(vcpu, HYPERV_CPUID_ENLIGHTMENT_INFO);
	if (entry) {
		hv_vcpu->cpuid_cache.enlightenments_eax = entry->eax;
		hv_vcpu->cpuid_cache.enlightenments_ebx = entry->ebx;
	}

	entry = kvm_find_cpuid_entry(vcpu, HYPERV_CPUID_SYNDBG_PLATFORM_CAPABILITIES);
	if (entry)
		hv_vcpu->cpuid_cache.syndbg_cap_eax = entry->eax;

	entry = kvm_find_cpuid_entry(vcpu, HYPERV_CPUID_NESTED_FEATURES);
	if (entry) {
		hv_vcpu->cpuid_cache.nested_eax = entry->eax;
		hv_vcpu->cpuid_cache.nested_ebx = entry->ebx;
	}
}

int kvm_hv_set_enforce_cpuid(struct kvm_vcpu *vcpu, bool enforce)
{
	struct kvm_vcpu_hv *hv_vcpu;
	int ret = 0;

	if (!to_hv_vcpu(vcpu)) {
		if (enforce) {
			ret = kvm_hv_vcpu_init(vcpu);
			if (ret)
				return ret;
		} else {
			return 0;
		}
	}

	hv_vcpu = to_hv_vcpu(vcpu);
	hv_vcpu->enforce_cpuid = enforce;

	return ret;
}

static void kvm_hv_hypercall_set_result(struct kvm_vcpu *vcpu, u64 result)
{
	bool longmode;

	longmode = is_64_bit_hypercall(vcpu);
	if (longmode)
		kvm_rax_write(vcpu, result);
	else {
		kvm_rdx_write(vcpu, result >> 32);
		kvm_rax_write(vcpu, result & 0xffffffff);
	}
}

static int kvm_hv_hypercall_complete(struct kvm_vcpu *vcpu, u64 result)
{
	u32 tlb_lock_count = 0;
	int ret;

	if (hv_result_success(result) && is_guest_mode(vcpu) &&
	    kvm_hv_is_tlb_flush_hcall(vcpu) &&
	    kvm_read_guest(vcpu->kvm, to_hv_vcpu(vcpu)->nested.pa_page_gpa,
			   &tlb_lock_count, sizeof(tlb_lock_count)))
		result = HV_STATUS_INVALID_HYPERCALL_INPUT;

	trace_kvm_hv_hypercall_done(result);
	kvm_hv_hypercall_set_result(vcpu, result);
	++vcpu->stat.hypercalls;

	ret = kvm_skip_emulated_instruction(vcpu);

	if (tlb_lock_count)
		kvm_x86_ops.nested_ops->hv_inject_synthetic_vmexit_post_tlb_flush(vcpu);

	return ret;
}

static int kvm_hv_hypercall_complete_userspace(struct kvm_vcpu *vcpu)
{
	return kvm_hv_hypercall_complete(vcpu, vcpu->run->hyperv.u.hcall.result);
}

static u16 kvm_hvcall_signal_event(struct kvm_vcpu *vcpu, struct kvm_hv_hcall *hc)
{
	struct kvm_hv *hv = to_kvm_hv(vcpu->kvm);
	struct eventfd_ctx *eventfd;

	if (unlikely(!hc->fast)) {
		int ret;
		gpa_t gpa = hc->ingpa;

		if ((gpa & (__alignof__(hc->ingpa) - 1)) ||
		    offset_in_page(gpa) + sizeof(hc->ingpa) > PAGE_SIZE)
			return HV_STATUS_INVALID_ALIGNMENT;

		ret = kvm_vcpu_read_guest(vcpu, gpa,
					  &hc->ingpa, sizeof(hc->ingpa));
		if (ret < 0)
			return HV_STATUS_INVALID_ALIGNMENT;
	}

	/*
	 * Per spec, bits 32-47 contain the extra "flag number".  However, we
	 * have no use for it, and in all known usecases it is zero, so just
	 * report lookup failure if it isn't.
	 */
	if (hc->ingpa & 0xffff00000000ULL)
		return HV_STATUS_INVALID_PORT_ID;
	/* remaining bits are reserved-zero */
	if (hc->ingpa & ~KVM_HYPERV_CONN_ID_MASK)
		return HV_STATUS_INVALID_HYPERCALL_INPUT;

	/* the eventfd is protected by vcpu->kvm->srcu, but conn_to_evt isn't */
	rcu_read_lock();
	eventfd = idr_find(&hv->conn_to_evt, hc->ingpa);
	rcu_read_unlock();
	if (!eventfd)
		return HV_STATUS_INVALID_PORT_ID;

	eventfd_signal(eventfd, 1);
	return HV_STATUS_SUCCESS;
}

static bool is_xmm_fast_hypercall(struct kvm_hv_hcall *hc)
{
	switch (hc->code) {
	case HVCALL_FLUSH_VIRTUAL_ADDRESS_LIST:
	case HVCALL_FLUSH_VIRTUAL_ADDRESS_SPACE:
	case HVCALL_FLUSH_VIRTUAL_ADDRESS_LIST_EX:
	case HVCALL_FLUSH_VIRTUAL_ADDRESS_SPACE_EX:
	case HVCALL_SEND_IPI_EX:
		return true;
	}

	return false;
}

static void kvm_hv_hypercall_read_xmm(struct kvm_hv_hcall *hc)
{
	int reg;

	kvm_fpu_get();
	for (reg = 0; reg < HV_HYPERCALL_MAX_XMM_REGISTERS; reg++)
		_kvm_read_sse_reg(reg, &hc->xmm[reg]);
	kvm_fpu_put();
}

static bool hv_check_hypercall_access(struct kvm_vcpu_hv *hv_vcpu, u16 code)
{
	if (!hv_vcpu->enforce_cpuid)
		return true;

	switch (code) {
	case HVCALL_NOTIFY_LONG_SPIN_WAIT:
		return hv_vcpu->cpuid_cache.enlightenments_ebx &&
			hv_vcpu->cpuid_cache.enlightenments_ebx != U32_MAX;
	case HVCALL_POST_MESSAGE:
		return hv_vcpu->cpuid_cache.features_ebx & HV_POST_MESSAGES;
	case HVCALL_SIGNAL_EVENT:
		return hv_vcpu->cpuid_cache.features_ebx & HV_SIGNAL_EVENTS;
	case HVCALL_POST_DEBUG_DATA:
	case HVCALL_RETRIEVE_DEBUG_DATA:
	case HVCALL_RESET_DEBUG_SESSION:
		/*
		 * Return 'true' when SynDBG is disabled so the resulting code
		 * will be HV_STATUS_INVALID_HYPERCALL_CODE.
		 */
		return !kvm_hv_is_syndbg_enabled(hv_vcpu->vcpu) ||
			hv_vcpu->cpuid_cache.features_ebx & HV_DEBUGGING;
	case HVCALL_FLUSH_VIRTUAL_ADDRESS_LIST_EX:
	case HVCALL_FLUSH_VIRTUAL_ADDRESS_SPACE_EX:
		if (!(hv_vcpu->cpuid_cache.enlightenments_eax &
		      HV_X64_EX_PROCESSOR_MASKS_RECOMMENDED))
			return false;
		fallthrough;
	case HVCALL_FLUSH_VIRTUAL_ADDRESS_LIST:
	case HVCALL_FLUSH_VIRTUAL_ADDRESS_SPACE:
		return hv_vcpu->cpuid_cache.enlightenments_eax &
			HV_X64_REMOTE_TLB_FLUSH_RECOMMENDED;
	case HVCALL_SEND_IPI_EX:
		if (!(hv_vcpu->cpuid_cache.enlightenments_eax &
		      HV_X64_EX_PROCESSOR_MASKS_RECOMMENDED))
			return false;
		fallthrough;
	case HVCALL_SEND_IPI:
		return hv_vcpu->cpuid_cache.enlightenments_eax &
			HV_X64_CLUSTER_IPI_RECOMMENDED;
	default:
		break;
	}

	return true;
}

int kvm_hv_hypercall(struct kvm_vcpu *vcpu)
{
	struct kvm_vcpu_hv *hv_vcpu = to_hv_vcpu(vcpu);
	struct kvm_hv_hcall hc;
	u64 ret = HV_STATUS_SUCCESS;

	/*
	 * hypercall generates UD from non zero cpl and real mode
	 * per HYPER-V spec
	 */
	if (static_call(kvm_x86_get_cpl)(vcpu) != 0 || !is_protmode(vcpu)) {
		kvm_queue_exception(vcpu, UD_VECTOR);
		return 1;
	}

#ifdef CONFIG_X86_64
	if (is_64_bit_hypercall(vcpu)) {
		hc.param = kvm_rcx_read(vcpu);
		hc.ingpa = kvm_rdx_read(vcpu);
		hc.outgpa = kvm_r8_read(vcpu);
	} else
#endif
	{
		hc.param = ((u64)kvm_rdx_read(vcpu) << 32) |
			    (kvm_rax_read(vcpu) & 0xffffffff);
		hc.ingpa = ((u64)kvm_rbx_read(vcpu) << 32) |
			    (kvm_rcx_read(vcpu) & 0xffffffff);
		hc.outgpa = ((u64)kvm_rdi_read(vcpu) << 32) |
			     (kvm_rsi_read(vcpu) & 0xffffffff);
	}

	hc.code = hc.param & 0xffff;
	hc.var_cnt = (hc.param & HV_HYPERCALL_VARHEAD_MASK) >> HV_HYPERCALL_VARHEAD_OFFSET;
	hc.fast = !!(hc.param & HV_HYPERCALL_FAST_BIT);
	hc.rep_cnt = (hc.param >> HV_HYPERCALL_REP_COMP_OFFSET) & 0xfff;
	hc.rep_idx = (hc.param >> HV_HYPERCALL_REP_START_OFFSET) & 0xfff;
	hc.rep = !!(hc.rep_cnt || hc.rep_idx);

	trace_kvm_hv_hypercall(hc.code, hc.fast, hc.var_cnt, hc.rep_cnt,
			       hc.rep_idx, hc.ingpa, hc.outgpa);

	if (unlikely(!hv_check_hypercall_access(hv_vcpu, hc.code))) {
		ret = HV_STATUS_ACCESS_DENIED;
		goto hypercall_complete;
	}

	if (unlikely(hc.param & HV_HYPERCALL_RSVD_MASK)) {
		ret = HV_STATUS_INVALID_HYPERCALL_INPUT;
		goto hypercall_complete;
	}

	if (hc.fast && is_xmm_fast_hypercall(&hc)) {
		if (unlikely(hv_vcpu->enforce_cpuid &&
			     !(hv_vcpu->cpuid_cache.features_edx &
			       HV_X64_HYPERCALL_XMM_INPUT_AVAILABLE))) {
			kvm_queue_exception(vcpu, UD_VECTOR);
			return 1;
		}

		kvm_hv_hypercall_read_xmm(&hc);
	}

	switch (hc.code) {
	case HVCALL_NOTIFY_LONG_SPIN_WAIT:
		if (unlikely(hc.rep || hc.var_cnt)) {
			ret = HV_STATUS_INVALID_HYPERCALL_INPUT;
			break;
		}
		kvm_vcpu_on_spin(vcpu, true);
		break;
	case HVCALL_SIGNAL_EVENT:
		if (unlikely(hc.rep || hc.var_cnt)) {
			ret = HV_STATUS_INVALID_HYPERCALL_INPUT;
			break;
		}
		ret = kvm_hvcall_signal_event(vcpu, &hc);
		if (ret != HV_STATUS_INVALID_PORT_ID)
			break;
		fallthrough;	/* maybe userspace knows this conn_id */
	case HVCALL_POST_MESSAGE:
		/* don't bother userspace if it has no way to handle it */
		if (unlikely(hc.rep || hc.var_cnt || !to_hv_synic(vcpu)->active)) {
			ret = HV_STATUS_INVALID_HYPERCALL_INPUT;
			break;
		}
		vcpu->run->exit_reason = KVM_EXIT_HYPERV;
		vcpu->run->hyperv.type = KVM_EXIT_HYPERV_HCALL;
		vcpu->run->hyperv.u.hcall.input = hc.param;
		vcpu->run->hyperv.u.hcall.params[0] = hc.ingpa;
		vcpu->run->hyperv.u.hcall.params[1] = hc.outgpa;
		vcpu->arch.complete_userspace_io =
				kvm_hv_hypercall_complete_userspace;
		return 0;
	case HVCALL_FLUSH_VIRTUAL_ADDRESS_LIST:
		if (unlikely(hc.var_cnt)) {
			ret = HV_STATUS_INVALID_HYPERCALL_INPUT;
			break;
		}
		fallthrough;
	case HVCALL_FLUSH_VIRTUAL_ADDRESS_LIST_EX:
		if (unlikely(!hc.rep_cnt || hc.rep_idx)) {
			ret = HV_STATUS_INVALID_HYPERCALL_INPUT;
			break;
		}
		ret = kvm_hv_flush_tlb(vcpu, &hc);
		break;
	case HVCALL_FLUSH_VIRTUAL_ADDRESS_SPACE:
		if (unlikely(hc.var_cnt)) {
			ret = HV_STATUS_INVALID_HYPERCALL_INPUT;
			break;
		}
		fallthrough;
	case HVCALL_FLUSH_VIRTUAL_ADDRESS_SPACE_EX:
		if (unlikely(hc.rep)) {
			ret = HV_STATUS_INVALID_HYPERCALL_INPUT;
			break;
		}
		ret = kvm_hv_flush_tlb(vcpu, &hc);
		break;
	case HVCALL_SEND_IPI:
		if (unlikely(hc.var_cnt)) {
			ret = HV_STATUS_INVALID_HYPERCALL_INPUT;
			break;
		}
		fallthrough;
	case HVCALL_SEND_IPI_EX:
		if (unlikely(hc.rep)) {
			ret = HV_STATUS_INVALID_HYPERCALL_INPUT;
			break;
		}
		ret = kvm_hv_send_ipi(vcpu, &hc);
		break;
	case HVCALL_POST_DEBUG_DATA:
	case HVCALL_RETRIEVE_DEBUG_DATA:
		if (unlikely(hc.fast)) {
			ret = HV_STATUS_INVALID_PARAMETER;
			break;
		}
		fallthrough;
	case HVCALL_RESET_DEBUG_SESSION: {
		struct kvm_hv_syndbg *syndbg = to_hv_syndbg(vcpu);

		if (!kvm_hv_is_syndbg_enabled(vcpu)) {
			ret = HV_STATUS_INVALID_HYPERCALL_CODE;
			break;
		}

		if (!(syndbg->options & HV_X64_SYNDBG_OPTION_USE_HCALLS)) {
			ret = HV_STATUS_OPERATION_DENIED;
			break;
		}
		vcpu->run->exit_reason = KVM_EXIT_HYPERV;
		vcpu->run->hyperv.type = KVM_EXIT_HYPERV_HCALL;
		vcpu->run->hyperv.u.hcall.input = hc.param;
		vcpu->run->hyperv.u.hcall.params[0] = hc.ingpa;
		vcpu->run->hyperv.u.hcall.params[1] = hc.outgpa;
		vcpu->arch.complete_userspace_io =
				kvm_hv_hypercall_complete_userspace;
		return 0;
	}
	default:
		ret = HV_STATUS_INVALID_HYPERCALL_CODE;
		break;
	}

hypercall_complete:
	return kvm_hv_hypercall_complete(vcpu, ret);
}

void kvm_hv_init_vm(struct kvm *kvm)
{
	struct kvm_hv *hv = to_kvm_hv(kvm);

	mutex_init(&hv->hv_lock);
	idr_init(&hv->conn_to_evt);
}

void kvm_hv_destroy_vm(struct kvm *kvm)
{
	struct kvm_hv *hv = to_kvm_hv(kvm);
	struct eventfd_ctx *eventfd;
	int i;

	idr_for_each_entry(&hv->conn_to_evt, eventfd, i)
		eventfd_ctx_put(eventfd);
	idr_destroy(&hv->conn_to_evt);
}

static int kvm_hv_eventfd_assign(struct kvm *kvm, u32 conn_id, int fd)
{
	struct kvm_hv *hv = to_kvm_hv(kvm);
	struct eventfd_ctx *eventfd;
	int ret;

	eventfd = eventfd_ctx_fdget(fd);
	if (IS_ERR(eventfd))
		return PTR_ERR(eventfd);

	mutex_lock(&hv->hv_lock);
	ret = idr_alloc(&hv->conn_to_evt, eventfd, conn_id, conn_id + 1,
			GFP_KERNEL_ACCOUNT);
	mutex_unlock(&hv->hv_lock);

	if (ret >= 0)
		return 0;

	if (ret == -ENOSPC)
		ret = -EEXIST;
	eventfd_ctx_put(eventfd);
	return ret;
}

static int kvm_hv_eventfd_deassign(struct kvm *kvm, u32 conn_id)
{
	struct kvm_hv *hv = to_kvm_hv(kvm);
	struct eventfd_ctx *eventfd;

	mutex_lock(&hv->hv_lock);
	eventfd = idr_remove(&hv->conn_to_evt, conn_id);
	mutex_unlock(&hv->hv_lock);

	if (!eventfd)
		return -ENOENT;

	synchronize_srcu(&kvm->srcu);
	eventfd_ctx_put(eventfd);
	return 0;
}

int kvm_vm_ioctl_hv_eventfd(struct kvm *kvm, struct kvm_hyperv_eventfd *args)
{
	if ((args->flags & ~KVM_HYPERV_EVENTFD_DEASSIGN) ||
	    (args->conn_id & ~KVM_HYPERV_CONN_ID_MASK))
		return -EINVAL;

	if (args->flags == KVM_HYPERV_EVENTFD_DEASSIGN)
		return kvm_hv_eventfd_deassign(kvm, args->conn_id);
	return kvm_hv_eventfd_assign(kvm, args->conn_id, args->fd);
}

int kvm_get_hv_cpuid(struct kvm_vcpu *vcpu, struct kvm_cpuid2 *cpuid,
		     struct kvm_cpuid_entry2 __user *entries)
{
	uint16_t evmcs_ver = 0;
	struct kvm_cpuid_entry2 cpuid_entries[] = {
		{ .function = HYPERV_CPUID_VENDOR_AND_MAX_FUNCTIONS },
		{ .function = HYPERV_CPUID_INTERFACE },
		{ .function = HYPERV_CPUID_VERSION },
		{ .function = HYPERV_CPUID_FEATURES },
		{ .function = HYPERV_CPUID_ENLIGHTMENT_INFO },
		{ .function = HYPERV_CPUID_IMPLEMENT_LIMITS },
		{ .function = HYPERV_CPUID_SYNDBG_VENDOR_AND_MAX_FUNCTIONS },
		{ .function = HYPERV_CPUID_SYNDBG_INTERFACE },
		{ .function = HYPERV_CPUID_SYNDBG_PLATFORM_CAPABILITIES	},
		{ .function = HYPERV_CPUID_NESTED_FEATURES },
	};
	int i, nent = ARRAY_SIZE(cpuid_entries);

	if (kvm_x86_ops.nested_ops->get_evmcs_version)
		evmcs_ver = kvm_x86_ops.nested_ops->get_evmcs_version(vcpu);

	if (cpuid->nent < nent)
		return -E2BIG;

	if (cpuid->nent > nent)
		cpuid->nent = nent;

	for (i = 0; i < nent; i++) {
		struct kvm_cpuid_entry2 *ent = &cpuid_entries[i];
		u32 signature[3];

		switch (ent->function) {
		case HYPERV_CPUID_VENDOR_AND_MAX_FUNCTIONS:
			memcpy(signature, "Linux KVM Hv", 12);

			ent->eax = HYPERV_CPUID_SYNDBG_PLATFORM_CAPABILITIES;
			ent->ebx = signature[0];
			ent->ecx = signature[1];
			ent->edx = signature[2];
			break;

		case HYPERV_CPUID_INTERFACE:
			ent->eax = HYPERV_CPUID_SIGNATURE_EAX;
			break;

		case HYPERV_CPUID_VERSION:
			/*
			 * We implement some Hyper-V 2016 functions so let's use
			 * this version.
			 */
			ent->eax = 0x00003839;
			ent->ebx = 0x000A0000;
			break;

		case HYPERV_CPUID_FEATURES:
			ent->eax |= HV_MSR_VP_RUNTIME_AVAILABLE;
			ent->eax |= HV_MSR_TIME_REF_COUNT_AVAILABLE;
			ent->eax |= HV_MSR_SYNIC_AVAILABLE;
			ent->eax |= HV_MSR_SYNTIMER_AVAILABLE;
			ent->eax |= HV_MSR_APIC_ACCESS_AVAILABLE;
			ent->eax |= HV_MSR_HYPERCALL_AVAILABLE;
			ent->eax |= HV_MSR_VP_INDEX_AVAILABLE;
			ent->eax |= HV_MSR_RESET_AVAILABLE;
			ent->eax |= HV_MSR_REFERENCE_TSC_AVAILABLE;
			ent->eax |= HV_ACCESS_FREQUENCY_MSRS;
			ent->eax |= HV_ACCESS_REENLIGHTENMENT;

			ent->ebx |= HV_POST_MESSAGES;
			ent->ebx |= HV_SIGNAL_EVENTS;

			ent->edx |= HV_X64_HYPERCALL_XMM_INPUT_AVAILABLE;
			ent->edx |= HV_FEATURE_FREQUENCY_MSRS_AVAILABLE;
			ent->edx |= HV_FEATURE_GUEST_CRASH_MSR_AVAILABLE;

			ent->ebx |= HV_DEBUGGING;
			ent->edx |= HV_X64_GUEST_DEBUGGING_AVAILABLE;
			ent->edx |= HV_FEATURE_DEBUG_MSRS_AVAILABLE;
			ent->edx |= HV_FEATURE_EXT_GVA_RANGES_FLUSH;

			/*
			 * Direct Synthetic timers only make sense with in-kernel
			 * LAPIC
			 */
			if (!vcpu || lapic_in_kernel(vcpu))
				ent->edx |= HV_STIMER_DIRECT_MODE_AVAILABLE;

			break;

		case HYPERV_CPUID_ENLIGHTMENT_INFO:
			ent->eax |= HV_X64_REMOTE_TLB_FLUSH_RECOMMENDED;
			ent->eax |= HV_X64_APIC_ACCESS_RECOMMENDED;
			ent->eax |= HV_X64_RELAXED_TIMING_RECOMMENDED;
			ent->eax |= HV_X64_CLUSTER_IPI_RECOMMENDED;
			ent->eax |= HV_X64_EX_PROCESSOR_MASKS_RECOMMENDED;
			if (evmcs_ver)
				ent->eax |= HV_X64_ENLIGHTENED_VMCS_RECOMMENDED;
			if (!cpu_smt_possible())
				ent->eax |= HV_X64_NO_NONARCH_CORESHARING;

			ent->eax |= HV_DEPRECATING_AEOI_RECOMMENDED;
			/*
			 * Default number of spinlock retry attempts, matches
			 * HyperV 2016.
			 */
			ent->ebx = 0x00000FFF;

			break;

		case HYPERV_CPUID_IMPLEMENT_LIMITS:
			/* Maximum number of virtual processors */
			ent->eax = KVM_MAX_VCPUS;
			/*
			 * Maximum number of logical processors, matches
			 * HyperV 2016.
			 */
			ent->ebx = 64;

			break;

		case HYPERV_CPUID_NESTED_FEATURES:
			ent->eax = evmcs_ver;
			ent->eax |= HV_X64_NESTED_DIRECT_FLUSH;
			ent->eax |= HV_X64_NESTED_MSR_BITMAP;
			ent->ebx |= HV_X64_NESTED_EVMCS1_PERF_GLOBAL_CTRL;
			break;

		case HYPERV_CPUID_SYNDBG_VENDOR_AND_MAX_FUNCTIONS:
			memcpy(signature, "Linux KVM Hv", 12);

			ent->eax = 0;
			ent->ebx = signature[0];
			ent->ecx = signature[1];
			ent->edx = signature[2];
			break;

		case HYPERV_CPUID_SYNDBG_INTERFACE:
			memcpy(signature, "VS#1\0\0\0\0\0\0\0\0", 12);
			ent->eax = signature[0];
			break;

		case HYPERV_CPUID_SYNDBG_PLATFORM_CAPABILITIES:
			ent->eax |= HV_X64_SYNDBG_CAP_ALLOW_KERNEL_DEBUGGING;
			break;

		default:
			break;
		}
	}

	if (copy_to_user(entries, cpuid_entries,
			 nent * sizeof(struct kvm_cpuid_entry2)))
		return -EFAULT;

	return 0;
}<|MERGE_RESOLUTION|>--- conflicted
+++ resolved
@@ -1781,12 +1781,6 @@
 	bool rep;
 	sse128_t xmm[HV_HYPERCALL_MAX_XMM_REGISTERS];
 
-<<<<<<< HEAD
-
-static int kvm_hv_get_hc_data(struct kvm *kvm, struct kvm_hv_hcall *hc,
-			      u16 orig_cnt, u16 cnt_cap, u64 *data,
-			      int consumed_xmm_halves, gpa_t offset)
-=======
 	/*
 	 * Current read offset when KVM reads hypercall input data gradually,
 	 * either offset in bytes from 'ingpa' for regular hypercalls or the
@@ -1801,7 +1795,6 @@
 
 static int kvm_hv_get_hc_data(struct kvm *kvm, struct kvm_hv_hcall *hc,
 			      u16 orig_cnt, u16 cnt_cap, u64 *data)
->>>>>>> e7a909d5
 {
 	/*
 	 * Preserve the original count when ignoring entries via a "cap", KVM
@@ -1816,19 +1809,11 @@
 		 * Each XMM holds two sparse banks, but do not count halves that
 		 * have already been consumed for hypercall parameters.
 		 */
-<<<<<<< HEAD
-		if (orig_cnt > 2 * HV_HYPERCALL_MAX_XMM_REGISTERS - consumed_xmm_halves)
-			return HV_STATUS_INVALID_HYPERCALL_INPUT;
-
-		for (i = 0; i < cnt; i++) {
-			j = i + consumed_xmm_halves;
-=======
 		if (orig_cnt > 2 * HV_HYPERCALL_MAX_XMM_REGISTERS - hc->consumed_xmm_halves)
 			return HV_STATUS_INVALID_HYPERCALL_INPUT;
 
 		for (i = 0; i < cnt; i++) {
 			j = i + hc->consumed_xmm_halves;
->>>>>>> e7a909d5
 			if (j % 2)
 				data[i] = sse128_hi(hc->xmm[j / 2]);
 			else
@@ -1837,44 +1822,24 @@
 		return 0;
 	}
 
-<<<<<<< HEAD
-	return kvm_read_guest(kvm, hc->ingpa + offset, data,
-=======
 	return kvm_read_guest(kvm, hc->ingpa + hc->data_offset, data,
->>>>>>> e7a909d5
 			      cnt * sizeof(*data));
 }
 
 static u64 kvm_get_sparse_vp_set(struct kvm *kvm, struct kvm_hv_hcall *hc,
-<<<<<<< HEAD
-				 u64 *sparse_banks, int consumed_xmm_halves,
-				 gpa_t offset)
-=======
 				 u64 *sparse_banks)
->>>>>>> e7a909d5
 {
 	if (hc->var_cnt > HV_MAX_SPARSE_VCPU_BANKS)
 		return -EINVAL;
 
 	/* Cap var_cnt to ignore banks that cannot contain a legal VP index. */
 	return kvm_hv_get_hc_data(kvm, hc, hc->var_cnt, KVM_HV_MAX_SPARSE_VCPU_SET_BITS,
-<<<<<<< HEAD
-				  sparse_banks, consumed_xmm_halves, offset);
-}
-
-static int kvm_hv_get_tlb_flush_entries(struct kvm *kvm, struct kvm_hv_hcall *hc, u64 entries[],
-					int consumed_xmm_halves, gpa_t offset)
-{
-	return kvm_hv_get_hc_data(kvm, hc, hc->rep_cnt, hc->rep_cnt,
-				  entries, consumed_xmm_halves, offset);
-=======
 				  sparse_banks);
 }
 
 static int kvm_hv_get_tlb_flush_entries(struct kvm *kvm, struct kvm_hv_hcall *hc, u64 entries[])
 {
 	return kvm_hv_get_hc_data(kvm, hc, hc->rep_cnt, hc->rep_cnt, entries);
->>>>>>> e7a909d5
 }
 
 static void hv_tlb_flush_enqueue(struct kvm_vcpu *vcpu,
@@ -1968,8 +1933,6 @@
 	struct kvm_vcpu *v;
 	unsigned long i;
 	bool all_cpus;
-	int consumed_xmm_halves = 0;
-	gpa_t data_offset;
 
 	/*
 	 * The Hyper-V TLFS doesn't allow more than HV_MAX_SPARSE_VCPU_BANKS
@@ -1997,20 +1960,12 @@
 			flush.address_space = hc->ingpa;
 			flush.flags = hc->outgpa;
 			flush.processor_mask = sse128_lo(hc->xmm[0]);
-<<<<<<< HEAD
-			consumed_xmm_halves = 1;
-=======
 			hc->consumed_xmm_halves = 1;
->>>>>>> e7a909d5
 		} else {
 			if (unlikely(kvm_read_guest(kvm, hc->ingpa,
 						    &flush, sizeof(flush))))
 				return HV_STATUS_INVALID_HYPERCALL_INPUT;
-<<<<<<< HEAD
-			data_offset = sizeof(flush);
-=======
 			hc->data_offset = sizeof(flush);
->>>>>>> e7a909d5
 		}
 
 		trace_kvm_hv_flush_tlb(flush.processor_mask,
@@ -2035,20 +1990,12 @@
 			flush_ex.flags = hc->outgpa;
 			memcpy(&flush_ex.hv_vp_set,
 			       &hc->xmm[0], sizeof(hc->xmm[0]));
-<<<<<<< HEAD
-			consumed_xmm_halves = 2;
-=======
 			hc->consumed_xmm_halves = 2;
->>>>>>> e7a909d5
 		} else {
 			if (unlikely(kvm_read_guest(kvm, hc->ingpa, &flush_ex,
 						    sizeof(flush_ex))))
 				return HV_STATUS_INVALID_HYPERCALL_INPUT;
-<<<<<<< HEAD
-			data_offset = sizeof(flush_ex);
-=======
 			hc->data_offset = sizeof(flush_ex);
->>>>>>> e7a909d5
 		}
 
 		trace_kvm_hv_flush_tlb_ex(flush_ex.hv_vp_set.valid_bank_mask,
@@ -2067,12 +2014,7 @@
 			if (!hc->var_cnt)
 				goto ret_success;
 
-<<<<<<< HEAD
-			if (kvm_get_sparse_vp_set(kvm, hc, sparse_banks,
-						  consumed_xmm_halves, data_offset))
-=======
 			if (kvm_get_sparse_vp_set(kvm, hc, sparse_banks))
->>>>>>> e7a909d5
 				return HV_STATUS_INVALID_HYPERCALL_INPUT;
 		}
 
@@ -2083,15 +2025,10 @@
 		 * consumed_xmm_halves to make sure TLB flush entries are read
 		 * from the correct offset.
 		 */
-<<<<<<< HEAD
-		data_offset += hc->var_cnt * sizeof(sparse_banks[0]);
-		consumed_xmm_halves += hc->var_cnt;
-=======
 		if (hc->fast)
 			hc->consumed_xmm_halves += hc->var_cnt;
 		else
 			hc->data_offset += hc->var_cnt * sizeof(sparse_banks[0]);
->>>>>>> e7a909d5
 	}
 
 	if (hc->code == HVCALL_FLUSH_VIRTUAL_ADDRESS_SPACE ||
@@ -2099,12 +2036,7 @@
 	    hc->rep_cnt > ARRAY_SIZE(__tlb_flush_entries)) {
 		tlb_flush_entries = NULL;
 	} else {
-<<<<<<< HEAD
-		if (kvm_hv_get_tlb_flush_entries(kvm, hc, __tlb_flush_entries,
-						consumed_xmm_halves, data_offset))
-=======
 		if (kvm_hv_get_tlb_flush_entries(kvm, hc, __tlb_flush_entries))
->>>>>>> e7a909d5
 			return HV_STATUS_INVALID_HYPERCALL_INPUT;
 		tlb_flush_entries = __tlb_flush_entries;
 	}
@@ -2253,11 +2185,6 @@
 		if (!hc->var_cnt)
 			goto ret_success;
 
-<<<<<<< HEAD
-		if (kvm_get_sparse_vp_set(kvm, hc, sparse_banks, 1,
-					  offsetof(struct hv_send_ipi_ex,
-						   vp_set.bank_contents)))
-=======
 		if (!hc->fast)
 			hc->data_offset = offsetof(struct hv_send_ipi_ex,
 						   vp_set.bank_contents);
@@ -2265,7 +2192,6 @@
 			hc->consumed_xmm_halves = 1;
 
 		if (kvm_get_sparse_vp_set(kvm, hc, sparse_banks))
->>>>>>> e7a909d5
 			return HV_STATUS_INVALID_HYPERCALL_INPUT;
 	}
 
