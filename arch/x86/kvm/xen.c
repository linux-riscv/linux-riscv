// SPDX-License-Identifier: GPL-2.0
/*
 * Copyright © 2019 Oracle and/or its affiliates. All rights reserved.
 * Copyright © 2020 Amazon.com, Inc. or its affiliates. All Rights Reserved.
 *
 * KVM Xen emulation
 */

#include "x86.h"
#include "xen.h"
#include "hyperv.h"
#include "lapic.h"

#include <linux/eventfd.h>
#include <linux/kvm_host.h>
#include <linux/sched/stat.h>

#include <trace/events/kvm.h>
#include <xen/interface/xen.h>
#include <xen/interface/vcpu.h>
#include <xen/interface/version.h>
#include <xen/interface/event_channel.h>
#include <xen/interface/sched.h>

#include "trace.h"

static int kvm_xen_set_evtchn(struct kvm_xen_evtchn *xe, struct kvm *kvm);
static int kvm_xen_setattr_evtchn(struct kvm *kvm, struct kvm_xen_hvm_attr *data);
static bool kvm_xen_hcall_evtchn_send(struct kvm_vcpu *vcpu, u64 param, u64 *r);

DEFINE_STATIC_KEY_DEFERRED_FALSE(kvm_xen_enabled, HZ);

static int kvm_xen_shared_info_init(struct kvm *kvm, gfn_t gfn)
{
	struct gfn_to_pfn_cache *gpc = &kvm->arch.xen.shinfo_cache;
	struct pvclock_wall_clock *wc;
	gpa_t gpa = gfn_to_gpa(gfn);
	u32 *wc_sec_hi;
	u32 wc_version;
	u64 wall_nsec;
	int ret = 0;
	int idx = srcu_read_lock(&kvm->srcu);

<<<<<<< HEAD
	if (gfn == GPA_INVALID) {
=======
	if (gfn == KVM_XEN_INVALID_GFN) {
>>>>>>> e7a909d5
		kvm_gpc_deactivate(gpc);
		goto out;
	}

	do {
		ret = kvm_gpc_activate(gpc, gpa, PAGE_SIZE);
		if (ret)
			goto out;

		/*
		 * This code mirrors kvm_write_wall_clock() except that it writes
		 * directly through the pfn cache and doesn't mark the page dirty.
		 */
		wall_nsec = ktime_get_real_ns() - get_kvmclock_ns(kvm);

		/* It could be invalid again already, so we need to check */
		read_lock_irq(&gpc->lock);

		if (gpc->valid)
			break;

		read_unlock_irq(&gpc->lock);
	} while (1);

	/* Paranoia checks on the 32-bit struct layout */
	BUILD_BUG_ON(offsetof(struct compat_shared_info, wc) != 0x900);
	BUILD_BUG_ON(offsetof(struct compat_shared_info, arch.wc_sec_hi) != 0x924);
	BUILD_BUG_ON(offsetof(struct pvclock_vcpu_time_info, version) != 0);

#ifdef CONFIG_X86_64
	/* Paranoia checks on the 64-bit struct layout */
	BUILD_BUG_ON(offsetof(struct shared_info, wc) != 0xc00);
	BUILD_BUG_ON(offsetof(struct shared_info, wc_sec_hi) != 0xc0c);

	if (IS_ENABLED(CONFIG_64BIT) && kvm->arch.xen.long_mode) {
		struct shared_info *shinfo = gpc->khva;

		wc_sec_hi = &shinfo->wc_sec_hi;
		wc = &shinfo->wc;
	} else
#endif
	{
		struct compat_shared_info *shinfo = gpc->khva;

		wc_sec_hi = &shinfo->arch.wc_sec_hi;
		wc = &shinfo->wc;
	}

	/* Increment and ensure an odd value */
	wc_version = wc->version = (wc->version + 1) | 1;
	smp_wmb();

	wc->nsec = do_div(wall_nsec,  1000000000);
	wc->sec = (u32)wall_nsec;
	*wc_sec_hi = wall_nsec >> 32;
	smp_wmb();

	wc->version = wc_version + 1;
	read_unlock_irq(&gpc->lock);

	kvm_make_all_cpus_request(kvm, KVM_REQ_MASTERCLOCK_UPDATE);

out:
	srcu_read_unlock(&kvm->srcu, idx);
	return ret;
}

void kvm_xen_inject_timer_irqs(struct kvm_vcpu *vcpu)
{
	if (atomic_read(&vcpu->arch.xen.timer_pending) > 0) {
		struct kvm_xen_evtchn e;

		e.vcpu_id = vcpu->vcpu_id;
		e.vcpu_idx = vcpu->vcpu_idx;
		e.port = vcpu->arch.xen.timer_virq;
		e.priority = KVM_IRQ_ROUTING_XEN_EVTCHN_PRIO_2LEVEL;

		kvm_xen_set_evtchn(&e, vcpu->kvm);

		vcpu->arch.xen.timer_expires = 0;
		atomic_set(&vcpu->arch.xen.timer_pending, 0);
	}
}

static enum hrtimer_restart xen_timer_callback(struct hrtimer *timer)
{
	struct kvm_vcpu *vcpu = container_of(timer, struct kvm_vcpu,
					     arch.xen.timer);
	if (atomic_read(&vcpu->arch.xen.timer_pending))
		return HRTIMER_NORESTART;

	atomic_inc(&vcpu->arch.xen.timer_pending);
	kvm_make_request(KVM_REQ_UNBLOCK, vcpu);
	kvm_vcpu_kick(vcpu);

	return HRTIMER_NORESTART;
}

static void kvm_xen_start_timer(struct kvm_vcpu *vcpu, u64 guest_abs, s64 delta_ns)
{
	atomic_set(&vcpu->arch.xen.timer_pending, 0);
	vcpu->arch.xen.timer_expires = guest_abs;

	if (delta_ns <= 0) {
		xen_timer_callback(&vcpu->arch.xen.timer);
	} else {
		ktime_t ktime_now = ktime_get();
		hrtimer_start(&vcpu->arch.xen.timer,
			      ktime_add_ns(ktime_now, delta_ns),
			      HRTIMER_MODE_ABS_HARD);
	}
}

static void kvm_xen_stop_timer(struct kvm_vcpu *vcpu)
{
	hrtimer_cancel(&vcpu->arch.xen.timer);
	vcpu->arch.xen.timer_expires = 0;
	atomic_set(&vcpu->arch.xen.timer_pending, 0);
}

static void kvm_xen_init_timer(struct kvm_vcpu *vcpu)
{
	hrtimer_init(&vcpu->arch.xen.timer, CLOCK_MONOTONIC,
		     HRTIMER_MODE_ABS_HARD);
	vcpu->arch.xen.timer.function = xen_timer_callback;
}

static void kvm_xen_update_runstate_guest(struct kvm_vcpu *v, bool atomic)
{
	struct kvm_vcpu_xen *vx = &v->arch.xen;
	struct gfn_to_pfn_cache *gpc1 = &vx->runstate_cache;
	struct gfn_to_pfn_cache *gpc2 = &vx->runstate2_cache;
	size_t user_len, user_len1, user_len2;
	struct vcpu_runstate_info rs;
	unsigned long flags;
	size_t times_ofs;
	uint8_t *update_bit = NULL;
	uint64_t entry_time;
	uint64_t *rs_times;
	int *rs_state;

	/*
	 * The only difference between 32-bit and 64-bit versions of the
	 * runstate struct is the alignment of uint64_t in 32-bit, which
	 * means that the 64-bit version has an additional 4 bytes of
	 * padding after the first field 'state'. Let's be really really
	 * paranoid about that, and matching it with our internal data
	 * structures that we memcpy into it...
	 */
	BUILD_BUG_ON(offsetof(struct vcpu_runstate_info, state) != 0);
	BUILD_BUG_ON(offsetof(struct compat_vcpu_runstate_info, state) != 0);
	BUILD_BUG_ON(sizeof(struct compat_vcpu_runstate_info) != 0x2c);
#ifdef CONFIG_X86_64
	/*
	 * The 64-bit structure has 4 bytes of padding before 'state_entry_time'
	 * so each subsequent field is shifted by 4, and it's 4 bytes longer.
	 */
	BUILD_BUG_ON(offsetof(struct vcpu_runstate_info, state_entry_time) !=
		     offsetof(struct compat_vcpu_runstate_info, state_entry_time) + 4);
	BUILD_BUG_ON(offsetof(struct vcpu_runstate_info, time) !=
		     offsetof(struct compat_vcpu_runstate_info, time) + 4);
	BUILD_BUG_ON(sizeof(struct vcpu_runstate_info) != 0x2c + 4);
#endif
	/*
	 * The state field is in the same place at the start of both structs,
	 * and is the same size (int) as vx->current_runstate.
	 */
	BUILD_BUG_ON(offsetof(struct vcpu_runstate_info, state) !=
		     offsetof(struct compat_vcpu_runstate_info, state));
	BUILD_BUG_ON(sizeof_field(struct vcpu_runstate_info, state) !=
		     sizeof(vx->current_runstate));
	BUILD_BUG_ON(sizeof_field(struct compat_vcpu_runstate_info, state) !=
		     sizeof(vx->current_runstate));

	/*
	 * The state_entry_time field is 64 bits in both versions, and the
	 * XEN_RUNSTATE_UPDATE flag is in the top bit, which given that x86
	 * is little-endian means that it's in the last *byte* of the word.
	 * That detail is important later.
	 */
	BUILD_BUG_ON(sizeof_field(struct vcpu_runstate_info, state_entry_time) !=
		     sizeof(uint64_t));
	BUILD_BUG_ON(sizeof_field(struct compat_vcpu_runstate_info, state_entry_time) !=
		     sizeof(uint64_t));
	BUILD_BUG_ON((XEN_RUNSTATE_UPDATE >> 56) != 0x80);

	/*
	 * The time array is four 64-bit quantities in both versions, matching
	 * the vx->runstate_times and immediately following state_entry_time.
	 */
	BUILD_BUG_ON(offsetof(struct vcpu_runstate_info, state_entry_time) !=
		     offsetof(struct vcpu_runstate_info, time) - sizeof(uint64_t));
	BUILD_BUG_ON(offsetof(struct compat_vcpu_runstate_info, state_entry_time) !=
		     offsetof(struct compat_vcpu_runstate_info, time) - sizeof(uint64_t));
	BUILD_BUG_ON(sizeof_field(struct vcpu_runstate_info, time) !=
		     sizeof_field(struct compat_vcpu_runstate_info, time));
	BUILD_BUG_ON(sizeof_field(struct vcpu_runstate_info, time) !=
		     sizeof(vx->runstate_times));

	if (IS_ENABLED(CONFIG_64BIT) && v->kvm->arch.xen.long_mode) {
		user_len = sizeof(struct vcpu_runstate_info);
		times_ofs = offsetof(struct vcpu_runstate_info,
				     state_entry_time);
	} else {
		user_len = sizeof(struct compat_vcpu_runstate_info);
		times_ofs = offsetof(struct compat_vcpu_runstate_info,
				     state_entry_time);
	}

	/*
	 * There are basically no alignment constraints. The guest can set it
	 * up so it crosses from one page to the next, and at arbitrary byte
	 * alignment (and the 32-bit ABI doesn't align the 64-bit integers
	 * anyway, even if the overall struct had been 64-bit aligned).
	 */
	if ((gpc1->gpa & ~PAGE_MASK) + user_len >= PAGE_SIZE) {
		user_len1 = PAGE_SIZE - (gpc1->gpa & ~PAGE_MASK);
		user_len2 = user_len - user_len1;
	} else {
		user_len1 = user_len;
		user_len2 = 0;
	}
	BUG_ON(user_len1 + user_len2 != user_len);

 retry:
	/*
	 * Attempt to obtain the GPC lock on *both* (if there are two)
	 * gfn_to_pfn caches that cover the region.
	 */
<<<<<<< HEAD
	read_lock_irqsave(&gpc1->lock, flags);
=======
	if (atomic) {
		local_irq_save(flags);
		if (!read_trylock(&gpc1->lock)) {
			local_irq_restore(flags);
			return;
		}
	} else {
		read_lock_irqsave(&gpc1->lock, flags);
	}
>>>>>>> e7a909d5
	while (!kvm_gpc_check(gpc1, user_len1)) {
		read_unlock_irqrestore(&gpc1->lock, flags);

		/* When invoked from kvm_sched_out() we cannot sleep */
		if (atomic)
			return;

		if (kvm_gpc_refresh(gpc1, user_len1))
			return;

		read_lock_irqsave(&gpc1->lock, flags);
	}

	if (likely(!user_len2)) {
		/*
		 * Set up three pointers directly to the runstate_info
		 * struct in the guest (via the GPC).
		 *
		 *  • @rs_state   → state field
		 *  • @rs_times   → state_entry_time field.
		 *  • @update_bit → last byte of state_entry_time, which
		 *                  contains the XEN_RUNSTATE_UPDATE bit.
		 */
		rs_state = gpc1->khva;
		rs_times = gpc1->khva + times_ofs;
		if (v->kvm->arch.xen.runstate_update_flag)
			update_bit = ((void *)(&rs_times[1])) - 1;
	} else {
		/*
		 * The guest's runstate_info is split across two pages and we
		 * need to hold and validate both GPCs simultaneously. We can
		 * declare a lock ordering GPC1 > GPC2 because nothing else
<<<<<<< HEAD
		 * takes them more than one at a time.
		 */
		read_lock(&gpc2->lock);
=======
		 * takes them more than one at a time. Set a subclass on the
		 * gpc1 lock to make lockdep shut up about it.
		 */
		lock_set_subclass(&gpc1->lock.dep_map, 1, _THIS_IP_);
		if (atomic) {
			if (!read_trylock(&gpc2->lock)) {
				read_unlock_irqrestore(&gpc1->lock, flags);
				return;
			}
		} else {
			read_lock(&gpc2->lock);
		}
>>>>>>> e7a909d5

		if (!kvm_gpc_check(gpc2, user_len2)) {
			read_unlock(&gpc2->lock);
			read_unlock_irqrestore(&gpc1->lock, flags);

			/* When invoked from kvm_sched_out() we cannot sleep */
			if (atomic)
				return;

			/*
			 * Use kvm_gpc_activate() here because if the runstate
			 * area was configured in 32-bit mode and only extends
			 * to the second page now because the guest changed to
			 * 64-bit mode, the second GPC won't have been set up.
			 */
			if (kvm_gpc_activate(gpc2, gpc1->gpa + user_len1,
					     user_len2))
				return;

			/*
			 * We dropped the lock on GPC1 so we have to go all the
			 * way back and revalidate that too.
			 */
			goto retry;
		}

		/*
		 * In this case, the runstate_info struct will be assembled on
		 * the kernel stack (compat or not as appropriate) and will
		 * be copied to GPC1/GPC2 with a dual memcpy. Set up the three
		 * rs pointers accordingly.
		 */
		rs_times = &rs.state_entry_time;

		/*
		 * The rs_state pointer points to the start of what we'll
		 * copy to the guest, which in the case of a compat guest
		 * is the 32-bit field that the compiler thinks is padding.
		 */
		rs_state = ((void *)rs_times) - times_ofs;

		/*
		 * The update_bit is still directly in the guest memory,
		 * via one GPC or the other.
		 */
		if (v->kvm->arch.xen.runstate_update_flag) {
			if (user_len1 >= times_ofs + sizeof(uint64_t))
				update_bit = gpc1->khva + times_ofs +
					sizeof(uint64_t) - 1;
			else
				update_bit = gpc2->khva + times_ofs +
					sizeof(uint64_t) - 1 - user_len1;
		}

#ifdef CONFIG_X86_64
		/*
		 * Don't leak kernel memory through the padding in the 64-bit
		 * version of the struct.
		 */
		memset(&rs, 0, offsetof(struct vcpu_runstate_info, state_entry_time));
#endif
	}

	/*
	 * First, set the XEN_RUNSTATE_UPDATE bit in the top bit of the
	 * state_entry_time field, directly in the guest. We need to set
	 * that (and write-barrier) before writing to the rest of the
	 * structure, and clear it last. Just as Xen does, we address the
	 * single *byte* in which it resides because it might be in a
	 * different cache line to the rest of the 64-bit word, due to
	 * the (lack of) alignment constraints.
	 */
	entry_time = vx->runstate_entry_time;
	if (update_bit) {
		entry_time |= XEN_RUNSTATE_UPDATE;
		*update_bit = (vx->runstate_entry_time | XEN_RUNSTATE_UPDATE) >> 56;
		smp_wmb();
	}

	/*
	 * Now assemble the actual structure, either on our kernel stack
	 * or directly in the guest according to how the rs_state and
	 * rs_times pointers were set up above.
	 */
	*rs_state = vx->current_runstate;
	rs_times[0] = entry_time;
	memcpy(rs_times + 1, vx->runstate_times, sizeof(vx->runstate_times));

	/* For the split case, we have to then copy it to the guest. */
	if (user_len2) {
		memcpy(gpc1->khva, rs_state, user_len1);
		memcpy(gpc2->khva, ((void *)rs_state) + user_len1, user_len2);
	}
	smp_wmb();

	/* Finally, clear the XEN_RUNSTATE_UPDATE bit. */
	if (update_bit) {
		entry_time &= ~XEN_RUNSTATE_UPDATE;
		*update_bit = entry_time >> 56;
		smp_wmb();
	}

	if (user_len2)
		read_unlock(&gpc2->lock);

	read_unlock_irqrestore(&gpc1->lock, flags);

	mark_page_dirty_in_slot(v->kvm, gpc1->memslot, gpc1->gpa >> PAGE_SHIFT);
	if (user_len2)
		mark_page_dirty_in_slot(v->kvm, gpc2->memslot, gpc2->gpa >> PAGE_SHIFT);
}

void kvm_xen_update_runstate(struct kvm_vcpu *v, int state)
{
	struct kvm_vcpu_xen *vx = &v->arch.xen;
	u64 now = get_kvmclock_ns(v->kvm);
	u64 delta_ns = now - vx->runstate_entry_time;
	u64 run_delay = current->sched_info.run_delay;

	if (unlikely(!vx->runstate_entry_time))
		vx->current_runstate = RUNSTATE_offline;

	/*
	 * Time waiting for the scheduler isn't "stolen" if the
	 * vCPU wasn't running anyway.
	 */
	if (vx->current_runstate == RUNSTATE_running) {
		u64 steal_ns = run_delay - vx->last_steal;

		delta_ns -= steal_ns;

		vx->runstate_times[RUNSTATE_runnable] += steal_ns;
	}
	vx->last_steal = run_delay;

	vx->runstate_times[vx->current_runstate] += delta_ns;
	vx->current_runstate = state;
	vx->runstate_entry_time = now;

	if (vx->runstate_cache.active)
		kvm_xen_update_runstate_guest(v, state == RUNSTATE_runnable);
}

static void kvm_xen_inject_vcpu_vector(struct kvm_vcpu *v)
{
	struct kvm_lapic_irq irq = { };
	int r;

	irq.dest_id = v->vcpu_id;
	irq.vector = v->arch.xen.upcall_vector;
	irq.dest_mode = APIC_DEST_PHYSICAL;
	irq.shorthand = APIC_DEST_NOSHORT;
	irq.delivery_mode = APIC_DM_FIXED;
	irq.level = 1;

	/* The fast version will always work for physical unicast */
	WARN_ON_ONCE(!kvm_irq_delivery_to_apic_fast(v->kvm, NULL, &irq, &r, NULL));
}

/*
 * On event channel delivery, the vcpu_info may not have been accessible.
 * In that case, there are bits in vcpu->arch.xen.evtchn_pending_sel which
 * need to be marked into the vcpu_info (and evtchn_upcall_pending set).
 * Do so now that we can sleep in the context of the vCPU to bring the
 * page in, and refresh the pfn cache for it.
 */
void kvm_xen_inject_pending_events(struct kvm_vcpu *v)
{
	unsigned long evtchn_pending_sel = READ_ONCE(v->arch.xen.evtchn_pending_sel);
	struct gfn_to_pfn_cache *gpc = &v->arch.xen.vcpu_info_cache;
	unsigned long flags;

	if (!evtchn_pending_sel)
		return;

	/*
	 * Yes, this is an open-coded loop. But that's just what put_user()
	 * does anyway. Page it in and retry the instruction. We're just a
	 * little more honest about it.
	 */
	read_lock_irqsave(&gpc->lock, flags);
	while (!kvm_gpc_check(gpc, sizeof(struct vcpu_info))) {
		read_unlock_irqrestore(&gpc->lock, flags);

		if (kvm_gpc_refresh(gpc, sizeof(struct vcpu_info)))
			return;

		read_lock_irqsave(&gpc->lock, flags);
	}

	/* Now gpc->khva is a valid kernel address for the vcpu_info */
	if (IS_ENABLED(CONFIG_64BIT) && v->kvm->arch.xen.long_mode) {
		struct vcpu_info *vi = gpc->khva;

		asm volatile(LOCK_PREFIX "orq %0, %1\n"
			     "notq %0\n"
			     LOCK_PREFIX "andq %0, %2\n"
			     : "=r" (evtchn_pending_sel),
			       "+m" (vi->evtchn_pending_sel),
			       "+m" (v->arch.xen.evtchn_pending_sel)
			     : "0" (evtchn_pending_sel));
		WRITE_ONCE(vi->evtchn_upcall_pending, 1);
	} else {
		u32 evtchn_pending_sel32 = evtchn_pending_sel;
		struct compat_vcpu_info *vi = gpc->khva;

		asm volatile(LOCK_PREFIX "orl %0, %1\n"
			     "notl %0\n"
			     LOCK_PREFIX "andl %0, %2\n"
			     : "=r" (evtchn_pending_sel32),
			       "+m" (vi->evtchn_pending_sel),
			       "+m" (v->arch.xen.evtchn_pending_sel)
			     : "0" (evtchn_pending_sel32));
		WRITE_ONCE(vi->evtchn_upcall_pending, 1);
	}
	read_unlock_irqrestore(&gpc->lock, flags);

	/* For the per-vCPU lapic vector, deliver it as MSI. */
	if (v->arch.xen.upcall_vector)
		kvm_xen_inject_vcpu_vector(v);

	mark_page_dirty_in_slot(v->kvm, gpc->memslot, gpc->gpa >> PAGE_SHIFT);
}

int __kvm_xen_has_interrupt(struct kvm_vcpu *v)
{
	struct gfn_to_pfn_cache *gpc = &v->arch.xen.vcpu_info_cache;
	unsigned long flags;
	u8 rc = 0;

	/*
	 * If the global upcall vector (HVMIRQ_callback_vector) is set and
	 * the vCPU's evtchn_upcall_pending flag is set, the IRQ is pending.
	 */

	/* No need for compat handling here */
	BUILD_BUG_ON(offsetof(struct vcpu_info, evtchn_upcall_pending) !=
		     offsetof(struct compat_vcpu_info, evtchn_upcall_pending));
	BUILD_BUG_ON(sizeof(rc) !=
		     sizeof_field(struct vcpu_info, evtchn_upcall_pending));
	BUILD_BUG_ON(sizeof(rc) !=
		     sizeof_field(struct compat_vcpu_info, evtchn_upcall_pending));

	read_lock_irqsave(&gpc->lock, flags);
	while (!kvm_gpc_check(gpc, sizeof(struct vcpu_info))) {
		read_unlock_irqrestore(&gpc->lock, flags);

		/*
		 * This function gets called from kvm_vcpu_block() after setting the
		 * task to TASK_INTERRUPTIBLE, to see if it needs to wake immediately
		 * from a HLT. So we really mustn't sleep. If the page ended up absent
		 * at that point, just return 1 in order to trigger an immediate wake,
		 * and we'll end up getting called again from a context where we *can*
		 * fault in the page and wait for it.
		 */
		if (in_atomic() || !task_is_running(current))
			return 1;

		if (kvm_gpc_refresh(gpc, sizeof(struct vcpu_info))) {
			/*
			 * If this failed, userspace has screwed up the
			 * vcpu_info mapping. No interrupts for you.
			 */
			return 0;
		}
		read_lock_irqsave(&gpc->lock, flags);
	}

	rc = ((struct vcpu_info *)gpc->khva)->evtchn_upcall_pending;
	read_unlock_irqrestore(&gpc->lock, flags);
	return rc;
}

int kvm_xen_hvm_set_attr(struct kvm *kvm, struct kvm_xen_hvm_attr *data)
{
	int r = -ENOENT;


	switch (data->type) {
	case KVM_XEN_ATTR_TYPE_LONG_MODE:
		if (!IS_ENABLED(CONFIG_64BIT) && data->u.long_mode) {
			r = -EINVAL;
		} else {
			mutex_lock(&kvm->arch.xen.xen_lock);
			kvm->arch.xen.long_mode = !!data->u.long_mode;
			mutex_unlock(&kvm->arch.xen.xen_lock);
			r = 0;
		}
		break;

	case KVM_XEN_ATTR_TYPE_SHARED_INFO:
		mutex_lock(&kvm->arch.xen.xen_lock);
		r = kvm_xen_shared_info_init(kvm, data->u.shared_info.gfn);
		mutex_unlock(&kvm->arch.xen.xen_lock);
		break;

	case KVM_XEN_ATTR_TYPE_UPCALL_VECTOR:
		if (data->u.vector && data->u.vector < 0x10)
			r = -EINVAL;
		else {
			mutex_lock(&kvm->arch.xen.xen_lock);
			kvm->arch.xen.upcall_vector = data->u.vector;
			mutex_unlock(&kvm->arch.xen.xen_lock);
			r = 0;
		}
		break;

	case KVM_XEN_ATTR_TYPE_EVTCHN:
		r = kvm_xen_setattr_evtchn(kvm, data);
		break;

	case KVM_XEN_ATTR_TYPE_XEN_VERSION:
		mutex_lock(&kvm->arch.xen.xen_lock);
		kvm->arch.xen.xen_version = data->u.xen_version;
		mutex_unlock(&kvm->arch.xen.xen_lock);
		r = 0;
		break;

	case KVM_XEN_ATTR_TYPE_RUNSTATE_UPDATE_FLAG:
		if (!sched_info_on()) {
			r = -EOPNOTSUPP;
			break;
		}
		mutex_lock(&kvm->arch.xen.xen_lock);
		kvm->arch.xen.runstate_update_flag = !!data->u.runstate_update_flag;
		mutex_unlock(&kvm->arch.xen.xen_lock);
		r = 0;
		break;

	case KVM_XEN_ATTR_TYPE_RUNSTATE_UPDATE_FLAG:
		if (!sched_info_on()) {
			r = -EOPNOTSUPP;
			break;
		}
		mutex_lock(&kvm->lock);
		kvm->arch.xen.runstate_update_flag = !!data->u.runstate_update_flag;
		mutex_unlock(&kvm->lock);
		r = 0;
		break;

	default:
		break;
	}

	return r;
}

int kvm_xen_hvm_get_attr(struct kvm *kvm, struct kvm_xen_hvm_attr *data)
{
	int r = -ENOENT;

	mutex_lock(&kvm->arch.xen.xen_lock);

	switch (data->type) {
	case KVM_XEN_ATTR_TYPE_LONG_MODE:
		data->u.long_mode = kvm->arch.xen.long_mode;
		r = 0;
		break;

	case KVM_XEN_ATTR_TYPE_SHARED_INFO:
		if (kvm->arch.xen.shinfo_cache.active)
			data->u.shared_info.gfn = gpa_to_gfn(kvm->arch.xen.shinfo_cache.gpa);
		else
			data->u.shared_info.gfn = KVM_XEN_INVALID_GFN;
		r = 0;
		break;

	case KVM_XEN_ATTR_TYPE_UPCALL_VECTOR:
		data->u.vector = kvm->arch.xen.upcall_vector;
		r = 0;
		break;

	case KVM_XEN_ATTR_TYPE_XEN_VERSION:
		data->u.xen_version = kvm->arch.xen.xen_version;
		r = 0;
		break;

	case KVM_XEN_ATTR_TYPE_RUNSTATE_UPDATE_FLAG:
		if (!sched_info_on()) {
			r = -EOPNOTSUPP;
			break;
		}
		data->u.runstate_update_flag = kvm->arch.xen.runstate_update_flag;
		r = 0;
		break;

	default:
		break;
	}

	mutex_unlock(&kvm->arch.xen.xen_lock);
	return r;
}

int kvm_xen_vcpu_set_attr(struct kvm_vcpu *vcpu, struct kvm_xen_vcpu_attr *data)
{
	int idx, r = -ENOENT;

	mutex_lock(&vcpu->kvm->arch.xen.xen_lock);
	idx = srcu_read_lock(&vcpu->kvm->srcu);

	switch (data->type) {
	case KVM_XEN_VCPU_ATTR_TYPE_VCPU_INFO:
		/* No compat necessary here. */
		BUILD_BUG_ON(sizeof(struct vcpu_info) !=
			     sizeof(struct compat_vcpu_info));
		BUILD_BUG_ON(offsetof(struct vcpu_info, time) !=
			     offsetof(struct compat_vcpu_info, time));

<<<<<<< HEAD
		if (data->u.gpa == GPA_INVALID) {
=======
		if (data->u.gpa == KVM_XEN_INVALID_GPA) {
>>>>>>> e7a909d5
			kvm_gpc_deactivate(&vcpu->arch.xen.vcpu_info_cache);
			r = 0;
			break;
		}

		r = kvm_gpc_activate(&vcpu->arch.xen.vcpu_info_cache,
				     data->u.gpa, sizeof(struct vcpu_info));
		if (!r)
			kvm_make_request(KVM_REQ_CLOCK_UPDATE, vcpu);

		break;

	case KVM_XEN_VCPU_ATTR_TYPE_VCPU_TIME_INFO:
<<<<<<< HEAD
		if (data->u.gpa == GPA_INVALID) {
=======
		if (data->u.gpa == KVM_XEN_INVALID_GPA) {
>>>>>>> e7a909d5
			kvm_gpc_deactivate(&vcpu->arch.xen.vcpu_time_info_cache);
			r = 0;
			break;
		}

		r = kvm_gpc_activate(&vcpu->arch.xen.vcpu_time_info_cache,
				     data->u.gpa,
				     sizeof(struct pvclock_vcpu_time_info));
		if (!r)
			kvm_make_request(KVM_REQ_CLOCK_UPDATE, vcpu);
		break;

	case KVM_XEN_VCPU_ATTR_TYPE_RUNSTATE_ADDR: {
		size_t sz, sz1, sz2;

		if (!sched_info_on()) {
			r = -EOPNOTSUPP;
			break;
		}
<<<<<<< HEAD
		if (data->u.gpa == GPA_INVALID) {
=======
		if (data->u.gpa == KVM_XEN_INVALID_GPA) {
>>>>>>> e7a909d5
			r = 0;
		deactivate_out:
			kvm_gpc_deactivate(&vcpu->arch.xen.runstate_cache);
			kvm_gpc_deactivate(&vcpu->arch.xen.runstate2_cache);
			break;
		}

		/*
		 * If the guest switches to 64-bit mode after setting the runstate
		 * address, that's actually OK. kvm_xen_update_runstate_guest()
		 * will cope.
		 */
		if (IS_ENABLED(CONFIG_64BIT) && vcpu->kvm->arch.xen.long_mode)
			sz = sizeof(struct vcpu_runstate_info);
		else
			sz = sizeof(struct compat_vcpu_runstate_info);

		/* How much fits in the (first) page? */
		sz1 = PAGE_SIZE - (data->u.gpa & ~PAGE_MASK);
		r = kvm_gpc_activate(&vcpu->arch.xen.runstate_cache,
				     data->u.gpa, sz1);
		if (r)
			goto deactivate_out;

		/* Either map the second page, or deactivate the second GPC */
		if (sz1 >= sz) {
			kvm_gpc_deactivate(&vcpu->arch.xen.runstate2_cache);
		} else {
			sz2 = sz - sz1;
			BUG_ON((data->u.gpa + sz1) & ~PAGE_MASK);
			r = kvm_gpc_activate(&vcpu->arch.xen.runstate2_cache,
					     data->u.gpa + sz1, sz2);
			if (r)
				goto deactivate_out;
		}

		kvm_xen_update_runstate_guest(vcpu, false);
		break;
	}
	case KVM_XEN_VCPU_ATTR_TYPE_RUNSTATE_CURRENT:
		if (!sched_info_on()) {
			r = -EOPNOTSUPP;
			break;
		}
		if (data->u.runstate.state > RUNSTATE_offline) {
			r = -EINVAL;
			break;
		}

		kvm_xen_update_runstate(vcpu, data->u.runstate.state);
		r = 0;
		break;

	case KVM_XEN_VCPU_ATTR_TYPE_RUNSTATE_DATA:
		if (!sched_info_on()) {
			r = -EOPNOTSUPP;
			break;
		}
		if (data->u.runstate.state > RUNSTATE_offline) {
			r = -EINVAL;
			break;
		}
		if (data->u.runstate.state_entry_time !=
		    (data->u.runstate.time_running +
		     data->u.runstate.time_runnable +
		     data->u.runstate.time_blocked +
		     data->u.runstate.time_offline)) {
			r = -EINVAL;
			break;
		}
		if (get_kvmclock_ns(vcpu->kvm) <
		    data->u.runstate.state_entry_time) {
			r = -EINVAL;
			break;
		}

		vcpu->arch.xen.current_runstate = data->u.runstate.state;
		vcpu->arch.xen.runstate_entry_time =
			data->u.runstate.state_entry_time;
		vcpu->arch.xen.runstate_times[RUNSTATE_running] =
			data->u.runstate.time_running;
		vcpu->arch.xen.runstate_times[RUNSTATE_runnable] =
			data->u.runstate.time_runnable;
		vcpu->arch.xen.runstate_times[RUNSTATE_blocked] =
			data->u.runstate.time_blocked;
		vcpu->arch.xen.runstate_times[RUNSTATE_offline] =
			data->u.runstate.time_offline;
		vcpu->arch.xen.last_steal = current->sched_info.run_delay;
		r = 0;
		break;

	case KVM_XEN_VCPU_ATTR_TYPE_RUNSTATE_ADJUST:
		if (!sched_info_on()) {
			r = -EOPNOTSUPP;
			break;
		}
		if (data->u.runstate.state > RUNSTATE_offline &&
		    data->u.runstate.state != (u64)-1) {
			r = -EINVAL;
			break;
		}
		/* The adjustment must add up */
		if (data->u.runstate.state_entry_time !=
		    (data->u.runstate.time_running +
		     data->u.runstate.time_runnable +
		     data->u.runstate.time_blocked +
		     data->u.runstate.time_offline)) {
			r = -EINVAL;
			break;
		}

		if (get_kvmclock_ns(vcpu->kvm) <
		    (vcpu->arch.xen.runstate_entry_time +
		     data->u.runstate.state_entry_time)) {
			r = -EINVAL;
			break;
		}

		vcpu->arch.xen.runstate_entry_time +=
			data->u.runstate.state_entry_time;
		vcpu->arch.xen.runstate_times[RUNSTATE_running] +=
			data->u.runstate.time_running;
		vcpu->arch.xen.runstate_times[RUNSTATE_runnable] +=
			data->u.runstate.time_runnable;
		vcpu->arch.xen.runstate_times[RUNSTATE_blocked] +=
			data->u.runstate.time_blocked;
		vcpu->arch.xen.runstate_times[RUNSTATE_offline] +=
			data->u.runstate.time_offline;

		if (data->u.runstate.state <= RUNSTATE_offline)
			kvm_xen_update_runstate(vcpu, data->u.runstate.state);
		else if (vcpu->arch.xen.runstate_cache.active)
			kvm_xen_update_runstate_guest(vcpu, false);
		r = 0;
		break;

	case KVM_XEN_VCPU_ATTR_TYPE_VCPU_ID:
		if (data->u.vcpu_id >= KVM_MAX_VCPUS)
			r = -EINVAL;
		else {
			vcpu->arch.xen.vcpu_id = data->u.vcpu_id;
			r = 0;
		}
		break;

	case KVM_XEN_VCPU_ATTR_TYPE_TIMER:
		if (data->u.timer.port &&
		    data->u.timer.priority != KVM_IRQ_ROUTING_XEN_EVTCHN_PRIO_2LEVEL) {
			r = -EINVAL;
			break;
		}

		if (!vcpu->arch.xen.timer.function)
			kvm_xen_init_timer(vcpu);

		/* Stop the timer (if it's running) before changing the vector */
		kvm_xen_stop_timer(vcpu);
		vcpu->arch.xen.timer_virq = data->u.timer.port;

		/* Start the timer if the new value has a valid vector+expiry. */
		if (data->u.timer.port && data->u.timer.expires_ns)
			kvm_xen_start_timer(vcpu, data->u.timer.expires_ns,
					    data->u.timer.expires_ns -
					    get_kvmclock_ns(vcpu->kvm));

		r = 0;
		break;

	case KVM_XEN_VCPU_ATTR_TYPE_UPCALL_VECTOR:
		if (data->u.vector && data->u.vector < 0x10)
			r = -EINVAL;
		else {
			vcpu->arch.xen.upcall_vector = data->u.vector;
			r = 0;
		}
		break;

	default:
		break;
	}

	srcu_read_unlock(&vcpu->kvm->srcu, idx);
	mutex_unlock(&vcpu->kvm->arch.xen.xen_lock);
	return r;
}

int kvm_xen_vcpu_get_attr(struct kvm_vcpu *vcpu, struct kvm_xen_vcpu_attr *data)
{
	int r = -ENOENT;

	mutex_lock(&vcpu->kvm->arch.xen.xen_lock);

	switch (data->type) {
	case KVM_XEN_VCPU_ATTR_TYPE_VCPU_INFO:
		if (vcpu->arch.xen.vcpu_info_cache.active)
			data->u.gpa = vcpu->arch.xen.vcpu_info_cache.gpa;
		else
			data->u.gpa = KVM_XEN_INVALID_GPA;
		r = 0;
		break;

	case KVM_XEN_VCPU_ATTR_TYPE_VCPU_TIME_INFO:
		if (vcpu->arch.xen.vcpu_time_info_cache.active)
			data->u.gpa = vcpu->arch.xen.vcpu_time_info_cache.gpa;
		else
			data->u.gpa = KVM_XEN_INVALID_GPA;
		r = 0;
		break;

	case KVM_XEN_VCPU_ATTR_TYPE_RUNSTATE_ADDR:
		if (!sched_info_on()) {
			r = -EOPNOTSUPP;
			break;
		}
		if (vcpu->arch.xen.runstate_cache.active) {
			data->u.gpa = vcpu->arch.xen.runstate_cache.gpa;
			r = 0;
		}
		break;

	case KVM_XEN_VCPU_ATTR_TYPE_RUNSTATE_CURRENT:
		if (!sched_info_on()) {
			r = -EOPNOTSUPP;
			break;
		}
		data->u.runstate.state = vcpu->arch.xen.current_runstate;
		r = 0;
		break;

	case KVM_XEN_VCPU_ATTR_TYPE_RUNSTATE_DATA:
		if (!sched_info_on()) {
			r = -EOPNOTSUPP;
			break;
		}
		data->u.runstate.state = vcpu->arch.xen.current_runstate;
		data->u.runstate.state_entry_time =
			vcpu->arch.xen.runstate_entry_time;
		data->u.runstate.time_running =
			vcpu->arch.xen.runstate_times[RUNSTATE_running];
		data->u.runstate.time_runnable =
			vcpu->arch.xen.runstate_times[RUNSTATE_runnable];
		data->u.runstate.time_blocked =
			vcpu->arch.xen.runstate_times[RUNSTATE_blocked];
		data->u.runstate.time_offline =
			vcpu->arch.xen.runstate_times[RUNSTATE_offline];
		r = 0;
		break;

	case KVM_XEN_VCPU_ATTR_TYPE_RUNSTATE_ADJUST:
		r = -EINVAL;
		break;

	case KVM_XEN_VCPU_ATTR_TYPE_VCPU_ID:
		data->u.vcpu_id = vcpu->arch.xen.vcpu_id;
		r = 0;
		break;

	case KVM_XEN_VCPU_ATTR_TYPE_TIMER:
		data->u.timer.port = vcpu->arch.xen.timer_virq;
		data->u.timer.priority = KVM_IRQ_ROUTING_XEN_EVTCHN_PRIO_2LEVEL;
		data->u.timer.expires_ns = vcpu->arch.xen.timer_expires;
		r = 0;
		break;

	case KVM_XEN_VCPU_ATTR_TYPE_UPCALL_VECTOR:
		data->u.vector = vcpu->arch.xen.upcall_vector;
		r = 0;
		break;

	default:
		break;
	}

	mutex_unlock(&vcpu->kvm->arch.xen.xen_lock);
	return r;
}

int kvm_xen_write_hypercall_page(struct kvm_vcpu *vcpu, u64 data)
{
	struct kvm *kvm = vcpu->kvm;
	u32 page_num = data & ~PAGE_MASK;
	u64 page_addr = data & PAGE_MASK;
	bool lm = is_long_mode(vcpu);

	/* Latch long_mode for shared_info pages etc. */
	vcpu->kvm->arch.xen.long_mode = lm;

	/*
	 * If Xen hypercall intercept is enabled, fill the hypercall
	 * page with VMCALL/VMMCALL instructions since that's what
	 * we catch. Else the VMM has provided the hypercall pages
	 * with instructions of its own choosing, so use those.
	 */
	if (kvm_xen_hypercall_enabled(kvm)) {
		u8 instructions[32];
		int i;

		if (page_num)
			return 1;

		/* mov imm32, %eax */
		instructions[0] = 0xb8;

		/* vmcall / vmmcall */
		static_call(kvm_x86_patch_hypercall)(vcpu, instructions + 5);

		/* ret */
		instructions[8] = 0xc3;

		/* int3 to pad */
		memset(instructions + 9, 0xcc, sizeof(instructions) - 9);

		for (i = 0; i < PAGE_SIZE / sizeof(instructions); i++) {
			*(u32 *)&instructions[1] = i;
			if (kvm_vcpu_write_guest(vcpu,
						 page_addr + (i * sizeof(instructions)),
						 instructions, sizeof(instructions)))
				return 1;
		}
	} else {
		/*
		 * Note, truncation is a non-issue as 'lm' is guaranteed to be
		 * false for a 32-bit kernel, i.e. when hva_t is only 4 bytes.
		 */
		hva_t blob_addr = lm ? kvm->arch.xen_hvm_config.blob_addr_64
				     : kvm->arch.xen_hvm_config.blob_addr_32;
		u8 blob_size = lm ? kvm->arch.xen_hvm_config.blob_size_64
				  : kvm->arch.xen_hvm_config.blob_size_32;
		u8 *page;
		int ret;

		if (page_num >= blob_size)
			return 1;

		blob_addr += page_num * PAGE_SIZE;

		page = memdup_user((u8 __user *)blob_addr, PAGE_SIZE);
		if (IS_ERR(page))
			return PTR_ERR(page);

		ret = kvm_vcpu_write_guest(vcpu, page_addr, page, PAGE_SIZE);
		kfree(page);
		if (ret)
			return 1;
	}
	return 0;
}

int kvm_xen_hvm_config(struct kvm *kvm, struct kvm_xen_hvm_config *xhc)
{
	/* Only some feature flags need to be *enabled* by userspace */
	u32 permitted_flags = KVM_XEN_HVM_CONFIG_INTERCEPT_HCALL |
		KVM_XEN_HVM_CONFIG_EVTCHN_SEND;

	if (xhc->flags & ~permitted_flags)
		return -EINVAL;

	/*
	 * With hypercall interception the kernel generates its own
	 * hypercall page so it must not be provided.
	 */
	if ((xhc->flags & KVM_XEN_HVM_CONFIG_INTERCEPT_HCALL) &&
	    (xhc->blob_addr_32 || xhc->blob_addr_64 ||
	     xhc->blob_size_32 || xhc->blob_size_64))
		return -EINVAL;

	mutex_lock(&kvm->arch.xen.xen_lock);

	if (xhc->msr && !kvm->arch.xen_hvm_config.msr)
		static_branch_inc(&kvm_xen_enabled.key);
	else if (!xhc->msr && kvm->arch.xen_hvm_config.msr)
		static_branch_slow_dec_deferred(&kvm_xen_enabled);

	memcpy(&kvm->arch.xen_hvm_config, xhc, sizeof(*xhc));

	mutex_unlock(&kvm->arch.xen.xen_lock);
	return 0;
}

static int kvm_xen_hypercall_set_result(struct kvm_vcpu *vcpu, u64 result)
{
	kvm_rax_write(vcpu, result);
	return kvm_skip_emulated_instruction(vcpu);
}

static int kvm_xen_hypercall_complete_userspace(struct kvm_vcpu *vcpu)
{
	struct kvm_run *run = vcpu->run;

	if (unlikely(!kvm_is_linear_rip(vcpu, vcpu->arch.xen.hypercall_rip)))
		return 1;

	return kvm_xen_hypercall_set_result(vcpu, run->xen.u.hcall.result);
}

static inline int max_evtchn_port(struct kvm *kvm)
{
	if (IS_ENABLED(CONFIG_64BIT) && kvm->arch.xen.long_mode)
		return EVTCHN_2L_NR_CHANNELS;
	else
		return COMPAT_EVTCHN_2L_NR_CHANNELS;
}

static bool wait_pending_event(struct kvm_vcpu *vcpu, int nr_ports,
			       evtchn_port_t *ports)
{
	struct kvm *kvm = vcpu->kvm;
	struct gfn_to_pfn_cache *gpc = &kvm->arch.xen.shinfo_cache;
	unsigned long *pending_bits;
	unsigned long flags;
	bool ret = true;
	int idx, i;

	idx = srcu_read_lock(&kvm->srcu);
	read_lock_irqsave(&gpc->lock, flags);
	if (!kvm_gpc_check(gpc, PAGE_SIZE))
		goto out_rcu;

	ret = false;
	if (IS_ENABLED(CONFIG_64BIT) && kvm->arch.xen.long_mode) {
		struct shared_info *shinfo = gpc->khva;
		pending_bits = (unsigned long *)&shinfo->evtchn_pending;
	} else {
		struct compat_shared_info *shinfo = gpc->khva;
		pending_bits = (unsigned long *)&shinfo->evtchn_pending;
	}

	for (i = 0; i < nr_ports; i++) {
		if (test_bit(ports[i], pending_bits)) {
			ret = true;
			break;
		}
	}

 out_rcu:
	read_unlock_irqrestore(&gpc->lock, flags);
	srcu_read_unlock(&kvm->srcu, idx);

	return ret;
}

static bool kvm_xen_schedop_poll(struct kvm_vcpu *vcpu, bool longmode,
				 u64 param, u64 *r)
{
	struct sched_poll sched_poll;
	evtchn_port_t port, *ports;
	struct x86_exception e;
	int i;

	if (!lapic_in_kernel(vcpu) ||
	    !(vcpu->kvm->arch.xen_hvm_config.flags & KVM_XEN_HVM_CONFIG_EVTCHN_SEND))
		return false;

<<<<<<< HEAD
	idx = srcu_read_lock(&vcpu->kvm->srcu);
	gpa = kvm_mmu_gva_to_gpa_system(vcpu, param, NULL);
	srcu_read_unlock(&vcpu->kvm->srcu, idx);
	if (!gpa) {
		*r = -EFAULT;
		return true;
=======
	if (IS_ENABLED(CONFIG_64BIT) && !longmode) {
		struct compat_sched_poll sp32;

		/* Sanity check that the compat struct definition is correct */
		BUILD_BUG_ON(sizeof(sp32) != 16);

		if (kvm_read_guest_virt(vcpu, param, &sp32, sizeof(sp32), &e)) {
			*r = -EFAULT;
			return true;
		}

		/*
		 * This is a 32-bit pointer to an array of evtchn_port_t which
		 * are uint32_t, so once it's converted no further compat
		 * handling is needed.
		 */
		sched_poll.ports = (void *)(unsigned long)(sp32.ports);
		sched_poll.nr_ports = sp32.nr_ports;
		sched_poll.timeout = sp32.timeout;
	} else {
		if (kvm_read_guest_virt(vcpu, param, &sched_poll,
					sizeof(sched_poll), &e)) {
			*r = -EFAULT;
			return true;
		}
>>>>>>> e7a909d5
	}

	if (IS_ENABLED(CONFIG_64BIT) && !longmode) {
		struct compat_sched_poll sp32;

		/* Sanity check that the compat struct definition is correct */
		BUILD_BUG_ON(sizeof(sp32) != 16);

		if (kvm_vcpu_read_guest(vcpu, gpa, &sp32, sizeof(sp32))) {
			*r = -EFAULT;
			return true;
		}

		/*
		 * This is a 32-bit pointer to an array of evtchn_port_t which
		 * are uint32_t, so once it's converted no further compat
		 * handling is needed.
		 */
		sched_poll.ports = (void *)(unsigned long)(sp32.ports);
		sched_poll.nr_ports = sp32.nr_ports;
		sched_poll.timeout = sp32.timeout;
	} else {
		if (kvm_vcpu_read_guest(vcpu, gpa, &sched_poll,
					sizeof(sched_poll))) {
			*r = -EFAULT;
			return true;
		}
	}

	if (unlikely(sched_poll.nr_ports > 1)) {
		/* Xen (unofficially) limits number of pollers to 128 */
		if (sched_poll.nr_ports > 128) {
			*r = -EINVAL;
			return true;
		}

		ports = kmalloc_array(sched_poll.nr_ports,
				      sizeof(*ports), GFP_KERNEL);
		if (!ports) {
			*r = -ENOMEM;
			return true;
		}
	} else
		ports = &port;

	if (kvm_read_guest_virt(vcpu, (gva_t)sched_poll.ports, ports,
				sched_poll.nr_ports * sizeof(*ports), &e)) {
		*r = -EFAULT;
		return true;
	}

	for (i = 0; i < sched_poll.nr_ports; i++) {
		if (ports[i] >= max_evtchn_port(vcpu->kvm)) {
			*r = -EINVAL;
			goto out;
		}
	}

	if (sched_poll.nr_ports == 1)
		vcpu->arch.xen.poll_evtchn = port;
	else
		vcpu->arch.xen.poll_evtchn = -1;

	set_bit(vcpu->vcpu_idx, vcpu->kvm->arch.xen.poll_mask);

	if (!wait_pending_event(vcpu, sched_poll.nr_ports, ports)) {
		vcpu->arch.mp_state = KVM_MP_STATE_HALTED;

		if (sched_poll.timeout)
			mod_timer(&vcpu->arch.xen.poll_timer,
				  jiffies + nsecs_to_jiffies(sched_poll.timeout));

		kvm_vcpu_halt(vcpu);

		if (sched_poll.timeout)
			del_timer(&vcpu->arch.xen.poll_timer);

		vcpu->arch.mp_state = KVM_MP_STATE_RUNNABLE;
	}

	vcpu->arch.xen.poll_evtchn = 0;
	*r = 0;
out:
	/* Really, this is only needed in case of timeout */
	clear_bit(vcpu->vcpu_idx, vcpu->kvm->arch.xen.poll_mask);

	if (unlikely(sched_poll.nr_ports > 1))
		kfree(ports);
	return true;
}

static void cancel_evtchn_poll(struct timer_list *t)
{
	struct kvm_vcpu *vcpu = from_timer(vcpu, t, arch.xen.poll_timer);

	kvm_make_request(KVM_REQ_UNBLOCK, vcpu);
	kvm_vcpu_kick(vcpu);
}

static bool kvm_xen_hcall_sched_op(struct kvm_vcpu *vcpu, bool longmode,
				   int cmd, u64 param, u64 *r)
{
	switch (cmd) {
	case SCHEDOP_poll:
		if (kvm_xen_schedop_poll(vcpu, longmode, param, r))
			return true;
		fallthrough;
	case SCHEDOP_yield:
		kvm_vcpu_on_spin(vcpu, true);
		*r = 0;
		return true;
	default:
		break;
	}

	return false;
}

struct compat_vcpu_set_singleshot_timer {
    uint64_t timeout_abs_ns;
    uint32_t flags;
} __attribute__((packed));

static bool kvm_xen_hcall_vcpu_op(struct kvm_vcpu *vcpu, bool longmode, int cmd,
				  int vcpu_id, u64 param, u64 *r)
{
	struct vcpu_set_singleshot_timer oneshot;
	struct x86_exception e;
	s64 delta;

	if (!kvm_xen_timer_enabled(vcpu))
		return false;

	switch (cmd) {
	case VCPUOP_set_singleshot_timer:
		if (vcpu->arch.xen.vcpu_id != vcpu_id) {
			*r = -EINVAL;
			return true;
		}

		/*
		 * The only difference for 32-bit compat is the 4 bytes of
		 * padding after the interesting part of the structure. So
		 * for a faithful emulation of Xen we have to *try* to copy
		 * the padding and return -EFAULT if we can't. Otherwise we
		 * might as well just have copied the 12-byte 32-bit struct.
		 */
		BUILD_BUG_ON(offsetof(struct compat_vcpu_set_singleshot_timer, timeout_abs_ns) !=
			     offsetof(struct vcpu_set_singleshot_timer, timeout_abs_ns));
		BUILD_BUG_ON(sizeof_field(struct compat_vcpu_set_singleshot_timer, timeout_abs_ns) !=
			     sizeof_field(struct vcpu_set_singleshot_timer, timeout_abs_ns));
		BUILD_BUG_ON(offsetof(struct compat_vcpu_set_singleshot_timer, flags) !=
			     offsetof(struct vcpu_set_singleshot_timer, flags));
		BUILD_BUG_ON(sizeof_field(struct compat_vcpu_set_singleshot_timer, flags) !=
			     sizeof_field(struct vcpu_set_singleshot_timer, flags));

		if (kvm_read_guest_virt(vcpu, param, &oneshot, longmode ? sizeof(oneshot) :
					sizeof(struct compat_vcpu_set_singleshot_timer), &e)) {
			*r = -EFAULT;
			return true;
		}

		delta = oneshot.timeout_abs_ns - get_kvmclock_ns(vcpu->kvm);
		if ((oneshot.flags & VCPU_SSHOTTMR_future) && delta < 0) {
			*r = -ETIME;
			return true;
		}

		kvm_xen_start_timer(vcpu, oneshot.timeout_abs_ns, delta);
		*r = 0;
		return true;

	case VCPUOP_stop_singleshot_timer:
		if (vcpu->arch.xen.vcpu_id != vcpu_id) {
			*r = -EINVAL;
			return true;
		}
		kvm_xen_stop_timer(vcpu);
		*r = 0;
		return true;
	}

	return false;
}

static bool kvm_xen_hcall_set_timer_op(struct kvm_vcpu *vcpu, uint64_t timeout,
				       u64 *r)
{
	if (!kvm_xen_timer_enabled(vcpu))
		return false;

	if (timeout) {
		uint64_t guest_now = get_kvmclock_ns(vcpu->kvm);
		int64_t delta = timeout - guest_now;

		/* Xen has a 'Linux workaround' in do_set_timer_op() which
		 * checks for negative absolute timeout values (caused by
		 * integer overflow), and for values about 13 days in the
		 * future (2^50ns) which would be caused by jiffies
		 * overflow. For those cases, it sets the timeout 100ms in
		 * the future (not *too* soon, since if a guest really did
		 * set a long timeout on purpose we don't want to keep
		 * churning CPU time by waking it up).
		 */
		if (unlikely((int64_t)timeout < 0 ||
			     (delta > 0 && (uint32_t) (delta >> 50) != 0))) {
			delta = 100 * NSEC_PER_MSEC;
			timeout = guest_now + delta;
		}

		kvm_xen_start_timer(vcpu, timeout, delta);
	} else {
		kvm_xen_stop_timer(vcpu);
	}

	*r = 0;
	return true;
}

int kvm_xen_hypercall(struct kvm_vcpu *vcpu)
{
	bool longmode;
	u64 input, params[6], r = -ENOSYS;
	bool handled = false;
	u8 cpl;

	input = (u64)kvm_register_read(vcpu, VCPU_REGS_RAX);

	/* Hyper-V hypercalls get bit 31 set in EAX */
	if ((input & 0x80000000) &&
	    kvm_hv_hypercall_enabled(vcpu))
		return kvm_hv_hypercall(vcpu);

	longmode = is_64_bit_hypercall(vcpu);
	if (!longmode) {
		params[0] = (u32)kvm_rbx_read(vcpu);
		params[1] = (u32)kvm_rcx_read(vcpu);
		params[2] = (u32)kvm_rdx_read(vcpu);
		params[3] = (u32)kvm_rsi_read(vcpu);
		params[4] = (u32)kvm_rdi_read(vcpu);
		params[5] = (u32)kvm_rbp_read(vcpu);
	}
#ifdef CONFIG_X86_64
	else {
		params[0] = (u64)kvm_rdi_read(vcpu);
		params[1] = (u64)kvm_rsi_read(vcpu);
		params[2] = (u64)kvm_rdx_read(vcpu);
		params[3] = (u64)kvm_r10_read(vcpu);
		params[4] = (u64)kvm_r8_read(vcpu);
		params[5] = (u64)kvm_r9_read(vcpu);
	}
#endif
	cpl = static_call(kvm_x86_get_cpl)(vcpu);
	trace_kvm_xen_hypercall(cpl, input, params[0], params[1], params[2],
				params[3], params[4], params[5]);

	/*
	 * Only allow hypercall acceleration for CPL0. The rare hypercalls that
	 * are permitted in guest userspace can be handled by the VMM.
	 */
	if (unlikely(cpl > 0))
		goto handle_in_userspace;

	switch (input) {
	case __HYPERVISOR_xen_version:
		if (params[0] == XENVER_version && vcpu->kvm->arch.xen.xen_version) {
			r = vcpu->kvm->arch.xen.xen_version;
			handled = true;
		}
		break;
	case __HYPERVISOR_event_channel_op:
		if (params[0] == EVTCHNOP_send)
			handled = kvm_xen_hcall_evtchn_send(vcpu, params[1], &r);
		break;
	case __HYPERVISOR_sched_op:
		handled = kvm_xen_hcall_sched_op(vcpu, longmode, params[0],
						 params[1], &r);
		break;
	case __HYPERVISOR_vcpu_op:
		handled = kvm_xen_hcall_vcpu_op(vcpu, longmode, params[0], params[1],
						params[2], &r);
		break;
	case __HYPERVISOR_set_timer_op: {
		u64 timeout = params[0];
		/* In 32-bit mode, the 64-bit timeout is in two 32-bit params. */
		if (!longmode)
			timeout |= params[1] << 32;
		handled = kvm_xen_hcall_set_timer_op(vcpu, timeout, &r);
		break;
	}
	default:
		break;
	}

	if (handled)
		return kvm_xen_hypercall_set_result(vcpu, r);

handle_in_userspace:
	vcpu->run->exit_reason = KVM_EXIT_XEN;
	vcpu->run->xen.type = KVM_EXIT_XEN_HCALL;
	vcpu->run->xen.u.hcall.longmode = longmode;
	vcpu->run->xen.u.hcall.cpl = cpl;
	vcpu->run->xen.u.hcall.input = input;
	vcpu->run->xen.u.hcall.params[0] = params[0];
	vcpu->run->xen.u.hcall.params[1] = params[1];
	vcpu->run->xen.u.hcall.params[2] = params[2];
	vcpu->run->xen.u.hcall.params[3] = params[3];
	vcpu->run->xen.u.hcall.params[4] = params[4];
	vcpu->run->xen.u.hcall.params[5] = params[5];
	vcpu->arch.xen.hypercall_rip = kvm_get_linear_rip(vcpu);
	vcpu->arch.complete_userspace_io =
		kvm_xen_hypercall_complete_userspace;

	return 0;
}

static void kvm_xen_check_poller(struct kvm_vcpu *vcpu, int port)
{
	int poll_evtchn = vcpu->arch.xen.poll_evtchn;

	if ((poll_evtchn == port || poll_evtchn == -1) &&
	    test_and_clear_bit(vcpu->vcpu_idx, vcpu->kvm->arch.xen.poll_mask)) {
		kvm_make_request(KVM_REQ_UNBLOCK, vcpu);
		kvm_vcpu_kick(vcpu);
	}
}

/*
 * The return value from this function is propagated to kvm_set_irq() API,
 * so it returns:
 *  < 0   Interrupt was ignored (masked or not delivered for other reasons)
 *  = 0   Interrupt was coalesced (previous irq is still pending)
 *  > 0   Number of CPUs interrupt was delivered to
 *
 * It is also called directly from kvm_arch_set_irq_inatomic(), where the
 * only check on its return value is a comparison with -EWOULDBLOCK'.
 */
int kvm_xen_set_evtchn_fast(struct kvm_xen_evtchn *xe, struct kvm *kvm)
{
	struct gfn_to_pfn_cache *gpc = &kvm->arch.xen.shinfo_cache;
	struct kvm_vcpu *vcpu;
	unsigned long *pending_bits, *mask_bits;
	unsigned long flags;
	int port_word_bit;
	bool kick_vcpu = false;
	int vcpu_idx, idx, rc;

	vcpu_idx = READ_ONCE(xe->vcpu_idx);
	if (vcpu_idx >= 0)
		vcpu = kvm_get_vcpu(kvm, vcpu_idx);
	else {
		vcpu = kvm_get_vcpu_by_id(kvm, xe->vcpu_id);
		if (!vcpu)
			return -EINVAL;
		WRITE_ONCE(xe->vcpu_idx, vcpu->vcpu_idx);
	}

	if (!vcpu->arch.xen.vcpu_info_cache.active)
		return -EINVAL;

	if (xe->port >= max_evtchn_port(kvm))
		return -EINVAL;

	rc = -EWOULDBLOCK;

	idx = srcu_read_lock(&kvm->srcu);

	read_lock_irqsave(&gpc->lock, flags);
	if (!kvm_gpc_check(gpc, PAGE_SIZE))
		goto out_rcu;

	if (IS_ENABLED(CONFIG_64BIT) && kvm->arch.xen.long_mode) {
		struct shared_info *shinfo = gpc->khva;
		pending_bits = (unsigned long *)&shinfo->evtchn_pending;
		mask_bits = (unsigned long *)&shinfo->evtchn_mask;
		port_word_bit = xe->port / 64;
	} else {
		struct compat_shared_info *shinfo = gpc->khva;
		pending_bits = (unsigned long *)&shinfo->evtchn_pending;
		mask_bits = (unsigned long *)&shinfo->evtchn_mask;
		port_word_bit = xe->port / 32;
	}

	/*
	 * If this port wasn't already set, and if it isn't masked, then
	 * we try to set the corresponding bit in the in-kernel shadow of
	 * evtchn_pending_sel for the target vCPU. And if *that* wasn't
	 * already set, then we kick the vCPU in question to write to the
	 * *real* evtchn_pending_sel in its own guest vcpu_info struct.
	 */
	if (test_and_set_bit(xe->port, pending_bits)) {
		rc = 0; /* It was already raised */
	} else if (test_bit(xe->port, mask_bits)) {
		rc = -ENOTCONN; /* Masked */
		kvm_xen_check_poller(vcpu, xe->port);
	} else {
		rc = 1; /* Delivered to the bitmap in shared_info. */
		/* Now switch to the vCPU's vcpu_info to set the index and pending_sel */
		read_unlock_irqrestore(&gpc->lock, flags);
		gpc = &vcpu->arch.xen.vcpu_info_cache;

		read_lock_irqsave(&gpc->lock, flags);
		if (!kvm_gpc_check(gpc, sizeof(struct vcpu_info))) {
			/*
			 * Could not access the vcpu_info. Set the bit in-kernel
			 * and prod the vCPU to deliver it for itself.
			 */
			if (!test_and_set_bit(port_word_bit, &vcpu->arch.xen.evtchn_pending_sel))
				kick_vcpu = true;
			goto out_rcu;
		}

		if (IS_ENABLED(CONFIG_64BIT) && kvm->arch.xen.long_mode) {
			struct vcpu_info *vcpu_info = gpc->khva;
			if (!test_and_set_bit(port_word_bit, &vcpu_info->evtchn_pending_sel)) {
				WRITE_ONCE(vcpu_info->evtchn_upcall_pending, 1);
				kick_vcpu = true;
			}
		} else {
			struct compat_vcpu_info *vcpu_info = gpc->khva;
			if (!test_and_set_bit(port_word_bit,
					      (unsigned long *)&vcpu_info->evtchn_pending_sel)) {
				WRITE_ONCE(vcpu_info->evtchn_upcall_pending, 1);
				kick_vcpu = true;
			}
		}

		/* For the per-vCPU lapic vector, deliver it as MSI. */
		if (kick_vcpu && vcpu->arch.xen.upcall_vector) {
			kvm_xen_inject_vcpu_vector(vcpu);
			kick_vcpu = false;
		}
	}

 out_rcu:
	read_unlock_irqrestore(&gpc->lock, flags);
	srcu_read_unlock(&kvm->srcu, idx);

	if (kick_vcpu) {
		kvm_make_request(KVM_REQ_UNBLOCK, vcpu);
		kvm_vcpu_kick(vcpu);
	}

	return rc;
}

static int kvm_xen_set_evtchn(struct kvm_xen_evtchn *xe, struct kvm *kvm)
{
	bool mm_borrowed = false;
	int rc;

	rc = kvm_xen_set_evtchn_fast(xe, kvm);
	if (rc != -EWOULDBLOCK)
		return rc;

	if (current->mm != kvm->mm) {
		/*
		 * If not on a thread which already belongs to this KVM,
		 * we'd better be in the irqfd workqueue.
		 */
		if (WARN_ON_ONCE(current->mm))
			return -EINVAL;

		kthread_use_mm(kvm->mm);
		mm_borrowed = true;
	}

	mutex_lock(&kvm->arch.xen.xen_lock);

	/*
	 * It is theoretically possible for the page to be unmapped
	 * and the MMU notifier to invalidate the shared_info before
	 * we even get to use it. In that case, this looks like an
	 * infinite loop. It was tempting to do it via the userspace
	 * HVA instead... but that just *hides* the fact that it's
	 * an infinite loop, because if a fault occurs and it waits
	 * for the page to come back, it can *still* immediately
	 * fault and have to wait again, repeatedly.
	 *
	 * Conversely, the page could also have been reinstated by
	 * another thread before we even obtain the mutex above, so
	 * check again *first* before remapping it.
	 */
	do {
		struct gfn_to_pfn_cache *gpc = &kvm->arch.xen.shinfo_cache;
		int idx;

		rc = kvm_xen_set_evtchn_fast(xe, kvm);
		if (rc != -EWOULDBLOCK)
			break;

		idx = srcu_read_lock(&kvm->srcu);
		rc = kvm_gpc_refresh(gpc, PAGE_SIZE);
		srcu_read_unlock(&kvm->srcu, idx);
	} while(!rc);

	mutex_unlock(&kvm->arch.xen.xen_lock);

	if (mm_borrowed)
		kthread_unuse_mm(kvm->mm);

	return rc;
}

/* This is the version called from kvm_set_irq() as the .set function */
static int evtchn_set_fn(struct kvm_kernel_irq_routing_entry *e, struct kvm *kvm,
			 int irq_source_id, int level, bool line_status)
{
	if (!level)
		return -EINVAL;

	return kvm_xen_set_evtchn(&e->xen_evtchn, kvm);
}

/*
 * Set up an event channel interrupt from the KVM IRQ routing table.
 * Used for e.g. PIRQ from passed through physical devices.
 */
int kvm_xen_setup_evtchn(struct kvm *kvm,
			 struct kvm_kernel_irq_routing_entry *e,
			 const struct kvm_irq_routing_entry *ue)

{
	struct kvm_vcpu *vcpu;

	if (ue->u.xen_evtchn.port >= max_evtchn_port(kvm))
		return -EINVAL;

	/* We only support 2 level event channels for now */
	if (ue->u.xen_evtchn.priority != KVM_IRQ_ROUTING_XEN_EVTCHN_PRIO_2LEVEL)
		return -EINVAL;

	/*
	 * Xen gives us interesting mappings from vCPU index to APIC ID,
	 * which means kvm_get_vcpu_by_id() has to iterate over all vCPUs
	 * to find it. Do that once at setup time, instead of every time.
	 * But beware that on live update / live migration, the routing
	 * table might be reinstated before the vCPU threads have finished
	 * recreating their vCPUs.
	 */
	vcpu = kvm_get_vcpu_by_id(kvm, ue->u.xen_evtchn.vcpu);
	if (vcpu)
		e->xen_evtchn.vcpu_idx = vcpu->vcpu_idx;
	else
		e->xen_evtchn.vcpu_idx = -1;

	e->xen_evtchn.port = ue->u.xen_evtchn.port;
	e->xen_evtchn.vcpu_id = ue->u.xen_evtchn.vcpu;
	e->xen_evtchn.priority = ue->u.xen_evtchn.priority;
	e->set = evtchn_set_fn;

	return 0;
}

/*
 * Explicit event sending from userspace with KVM_XEN_HVM_EVTCHN_SEND ioctl.
 */
int kvm_xen_hvm_evtchn_send(struct kvm *kvm, struct kvm_irq_routing_xen_evtchn *uxe)
{
	struct kvm_xen_evtchn e;
	int ret;

	if (!uxe->port || uxe->port >= max_evtchn_port(kvm))
		return -EINVAL;

	/* We only support 2 level event channels for now */
	if (uxe->priority != KVM_IRQ_ROUTING_XEN_EVTCHN_PRIO_2LEVEL)
		return -EINVAL;

	e.port = uxe->port;
	e.vcpu_id = uxe->vcpu;
	e.vcpu_idx = -1;
	e.priority = uxe->priority;

	ret = kvm_xen_set_evtchn(&e, kvm);

	/*
	 * None of that 'return 1 if it actually got delivered' nonsense.
	 * We don't care if it was masked (-ENOTCONN) either.
	 */
	if (ret > 0 || ret == -ENOTCONN)
		ret = 0;

	return ret;
}

/*
 * Support for *outbound* event channel events via the EVTCHNOP_send hypercall.
 */
struct evtchnfd {
	u32 send_port;
	u32 type;
	union {
		struct kvm_xen_evtchn port;
		struct {
			u32 port; /* zero */
			struct eventfd_ctx *ctx;
		} eventfd;
	} deliver;
};

/*
 * Update target vCPU or priority for a registered sending channel.
 */
static int kvm_xen_eventfd_update(struct kvm *kvm,
				  struct kvm_xen_hvm_attr *data)
{
	u32 port = data->u.evtchn.send_port;
	struct evtchnfd *evtchnfd;
	int ret;

	/* Protect writes to evtchnfd as well as the idr lookup.  */
	mutex_lock(&kvm->arch.xen.xen_lock);
	evtchnfd = idr_find(&kvm->arch.xen.evtchn_ports, port);

	ret = -ENOENT;
	if (!evtchnfd)
		goto out_unlock;

	/* For an UPDATE, nothing may change except the priority/vcpu */
	ret = -EINVAL;
	if (evtchnfd->type != data->u.evtchn.type)
		goto out_unlock;

	/*
	 * Port cannot change, and if it's zero that was an eventfd
	 * which can't be changed either.
	 */
	if (!evtchnfd->deliver.port.port ||
	    evtchnfd->deliver.port.port != data->u.evtchn.deliver.port.port)
		goto out_unlock;

	/* We only support 2 level event channels for now */
	if (data->u.evtchn.deliver.port.priority != KVM_IRQ_ROUTING_XEN_EVTCHN_PRIO_2LEVEL)
		goto out_unlock;

	evtchnfd->deliver.port.priority = data->u.evtchn.deliver.port.priority;
	if (evtchnfd->deliver.port.vcpu_id != data->u.evtchn.deliver.port.vcpu) {
		evtchnfd->deliver.port.vcpu_id = data->u.evtchn.deliver.port.vcpu;
		evtchnfd->deliver.port.vcpu_idx = -1;
	}
	ret = 0;
out_unlock:
	mutex_unlock(&kvm->arch.xen.xen_lock);
	return ret;
}

/*
 * Configure the target (eventfd or local port delivery) for sending on
 * a given event channel.
 */
static int kvm_xen_eventfd_assign(struct kvm *kvm,
				  struct kvm_xen_hvm_attr *data)
{
	u32 port = data->u.evtchn.send_port;
	struct eventfd_ctx *eventfd = NULL;
	struct evtchnfd *evtchnfd;
	int ret = -EINVAL;

	evtchnfd = kzalloc(sizeof(struct evtchnfd), GFP_KERNEL);
	if (!evtchnfd)
		return -ENOMEM;

	switch(data->u.evtchn.type) {
	case EVTCHNSTAT_ipi:
		/* IPI  must map back to the same port# */
		if (data->u.evtchn.deliver.port.port != data->u.evtchn.send_port)
			goto out_noeventfd; /* -EINVAL */
		break;

	case EVTCHNSTAT_interdomain:
		if (data->u.evtchn.deliver.port.port) {
			if (data->u.evtchn.deliver.port.port >= max_evtchn_port(kvm))
				goto out_noeventfd; /* -EINVAL */
		} else {
			eventfd = eventfd_ctx_fdget(data->u.evtchn.deliver.eventfd.fd);
			if (IS_ERR(eventfd)) {
				ret = PTR_ERR(eventfd);
				goto out_noeventfd;
			}
		}
		break;

	case EVTCHNSTAT_virq:
	case EVTCHNSTAT_closed:
	case EVTCHNSTAT_unbound:
	case EVTCHNSTAT_pirq:
	default: /* Unknown event channel type */
		goto out; /* -EINVAL */
	}

	evtchnfd->send_port = data->u.evtchn.send_port;
	evtchnfd->type = data->u.evtchn.type;
	if (eventfd) {
		evtchnfd->deliver.eventfd.ctx = eventfd;
	} else {
		/* We only support 2 level event channels for now */
		if (data->u.evtchn.deliver.port.priority != KVM_IRQ_ROUTING_XEN_EVTCHN_PRIO_2LEVEL)
			goto out; /* -EINVAL; */

		evtchnfd->deliver.port.port = data->u.evtchn.deliver.port.port;
		evtchnfd->deliver.port.vcpu_id = data->u.evtchn.deliver.port.vcpu;
		evtchnfd->deliver.port.vcpu_idx = -1;
		evtchnfd->deliver.port.priority = data->u.evtchn.deliver.port.priority;
	}

	mutex_lock(&kvm->arch.xen.xen_lock);
	ret = idr_alloc(&kvm->arch.xen.evtchn_ports, evtchnfd, port, port + 1,
			GFP_KERNEL);
	mutex_unlock(&kvm->arch.xen.xen_lock);
	if (ret >= 0)
		return 0;

	if (ret == -ENOSPC)
		ret = -EEXIST;
out:
	if (eventfd)
		eventfd_ctx_put(eventfd);
out_noeventfd:
	kfree(evtchnfd);
	return ret;
}

static int kvm_xen_eventfd_deassign(struct kvm *kvm, u32 port)
{
	struct evtchnfd *evtchnfd;

	mutex_lock(&kvm->arch.xen.xen_lock);
	evtchnfd = idr_remove(&kvm->arch.xen.evtchn_ports, port);
	mutex_unlock(&kvm->arch.xen.xen_lock);

	if (!evtchnfd)
		return -ENOENT;

	synchronize_srcu(&kvm->srcu);
	if (!evtchnfd->deliver.port.port)
		eventfd_ctx_put(evtchnfd->deliver.eventfd.ctx);
	kfree(evtchnfd);
	return 0;
}

static int kvm_xen_eventfd_reset(struct kvm *kvm)
{
	struct evtchnfd *evtchnfd, **all_evtchnfds;
	int i;
	int n = 0;

	mutex_lock(&kvm->arch.xen.xen_lock);

	/*
	 * Because synchronize_srcu() cannot be called inside the
	 * critical section, first collect all the evtchnfd objects
	 * in an array as they are removed from evtchn_ports.
	 */
	idr_for_each_entry(&kvm->arch.xen.evtchn_ports, evtchnfd, i)
		n++;

	all_evtchnfds = kmalloc_array(n, sizeof(struct evtchnfd *), GFP_KERNEL);
	if (!all_evtchnfds) {
		mutex_unlock(&kvm->arch.xen.xen_lock);
		return -ENOMEM;
	}

	n = 0;
	idr_for_each_entry(&kvm->arch.xen.evtchn_ports, evtchnfd, i) {
		all_evtchnfds[n++] = evtchnfd;
		idr_remove(&kvm->arch.xen.evtchn_ports, evtchnfd->send_port);
	}
	mutex_unlock(&kvm->arch.xen.xen_lock);

	synchronize_srcu(&kvm->srcu);

	while (n--) {
		evtchnfd = all_evtchnfds[n];
		if (!evtchnfd->deliver.port.port)
			eventfd_ctx_put(evtchnfd->deliver.eventfd.ctx);
		kfree(evtchnfd);
	}
	kfree(all_evtchnfds);

	return 0;
}

static int kvm_xen_setattr_evtchn(struct kvm *kvm, struct kvm_xen_hvm_attr *data)
{
	u32 port = data->u.evtchn.send_port;

	if (data->u.evtchn.flags == KVM_XEN_EVTCHN_RESET)
		return kvm_xen_eventfd_reset(kvm);

	if (!port || port >= max_evtchn_port(kvm))
		return -EINVAL;

	if (data->u.evtchn.flags == KVM_XEN_EVTCHN_DEASSIGN)
		return kvm_xen_eventfd_deassign(kvm, port);
	if (data->u.evtchn.flags == KVM_XEN_EVTCHN_UPDATE)
		return kvm_xen_eventfd_update(kvm, data);
	if (data->u.evtchn.flags)
		return -EINVAL;

	return kvm_xen_eventfd_assign(kvm, data);
}

static bool kvm_xen_hcall_evtchn_send(struct kvm_vcpu *vcpu, u64 param, u64 *r)
{
	struct evtchnfd *evtchnfd;
	struct evtchn_send send;
	struct x86_exception e;

	/* Sanity check: this structure is the same for 32-bit and 64-bit */
	BUILD_BUG_ON(sizeof(send) != 4);
	if (kvm_read_guest_virt(vcpu, param, &send, sizeof(send), &e)) {
		*r = -EFAULT;
		return true;
	}

	/*
	 * evtchnfd is protected by kvm->srcu; the idr lookup instead
	 * is protected by RCU.
	 */
	rcu_read_lock();
	evtchnfd = idr_find(&vcpu->kvm->arch.xen.evtchn_ports, send.port);
	rcu_read_unlock();
	if (!evtchnfd)
		return false;

	if (evtchnfd->deliver.port.port) {
		int ret = kvm_xen_set_evtchn(&evtchnfd->deliver.port, vcpu->kvm);
		if (ret < 0 && ret != -ENOTCONN)
			return false;
	} else {
		eventfd_signal(evtchnfd->deliver.eventfd.ctx, 1);
	}

	*r = 0;
	return true;
}

void kvm_xen_init_vcpu(struct kvm_vcpu *vcpu)
{
	vcpu->arch.xen.vcpu_id = vcpu->vcpu_idx;
	vcpu->arch.xen.poll_evtchn = 0;

	timer_setup(&vcpu->arch.xen.poll_timer, cancel_evtchn_poll, 0);

	kvm_gpc_init(&vcpu->arch.xen.runstate_cache, vcpu->kvm, NULL,
		     KVM_HOST_USES_PFN);
	kvm_gpc_init(&vcpu->arch.xen.runstate2_cache, vcpu->kvm, NULL,
		     KVM_HOST_USES_PFN);
	kvm_gpc_init(&vcpu->arch.xen.vcpu_info_cache, vcpu->kvm, NULL,
		     KVM_HOST_USES_PFN);
	kvm_gpc_init(&vcpu->arch.xen.vcpu_time_info_cache, vcpu->kvm, NULL,
		     KVM_HOST_USES_PFN);
}

void kvm_xen_destroy_vcpu(struct kvm_vcpu *vcpu)
{
	if (kvm_xen_timer_enabled(vcpu))
		kvm_xen_stop_timer(vcpu);

	kvm_gpc_deactivate(&vcpu->arch.xen.runstate_cache);
	kvm_gpc_deactivate(&vcpu->arch.xen.runstate2_cache);
	kvm_gpc_deactivate(&vcpu->arch.xen.vcpu_info_cache);
	kvm_gpc_deactivate(&vcpu->arch.xen.vcpu_time_info_cache);

	del_timer_sync(&vcpu->arch.xen.poll_timer);
}

void kvm_xen_init_vm(struct kvm *kvm)
{
	mutex_init(&kvm->arch.xen.xen_lock);
	idr_init(&kvm->arch.xen.evtchn_ports);
	kvm_gpc_init(&kvm->arch.xen.shinfo_cache, kvm, NULL, KVM_HOST_USES_PFN);
}

void kvm_xen_destroy_vm(struct kvm *kvm)
{
	struct evtchnfd *evtchnfd;
	int i;

	kvm_gpc_deactivate(&kvm->arch.xen.shinfo_cache);

	idr_for_each_entry(&kvm->arch.xen.evtchn_ports, evtchnfd, i) {
		if (!evtchnfd->deliver.port.port)
			eventfd_ctx_put(evtchnfd->deliver.eventfd.ctx);
		kfree(evtchnfd);
	}
	idr_destroy(&kvm->arch.xen.evtchn_ports);

	if (kvm->arch.xen_hvm_config.msr)
		static_branch_slow_dec_deferred(&kvm_xen_enabled);
}<|MERGE_RESOLUTION|>--- conflicted
+++ resolved
@@ -41,11 +41,7 @@
 	int ret = 0;
 	int idx = srcu_read_lock(&kvm->srcu);
 
-<<<<<<< HEAD
-	if (gfn == GPA_INVALID) {
-=======
 	if (gfn == KVM_XEN_INVALID_GFN) {
->>>>>>> e7a909d5
 		kvm_gpc_deactivate(gpc);
 		goto out;
 	}
@@ -275,9 +271,6 @@
 	 * Attempt to obtain the GPC lock on *both* (if there are two)
 	 * gfn_to_pfn caches that cover the region.
 	 */
-<<<<<<< HEAD
-	read_lock_irqsave(&gpc1->lock, flags);
-=======
 	if (atomic) {
 		local_irq_save(flags);
 		if (!read_trylock(&gpc1->lock)) {
@@ -287,7 +280,6 @@
 	} else {
 		read_lock_irqsave(&gpc1->lock, flags);
 	}
->>>>>>> e7a909d5
 	while (!kvm_gpc_check(gpc1, user_len1)) {
 		read_unlock_irqrestore(&gpc1->lock, flags);
 
@@ -320,11 +312,6 @@
 		 * The guest's runstate_info is split across two pages and we
 		 * need to hold and validate both GPCs simultaneously. We can
 		 * declare a lock ordering GPC1 > GPC2 because nothing else
-<<<<<<< HEAD
-		 * takes them more than one at a time.
-		 */
-		read_lock(&gpc2->lock);
-=======
 		 * takes them more than one at a time. Set a subclass on the
 		 * gpc1 lock to make lockdep shut up about it.
 		 */
@@ -337,7 +324,6 @@
 		} else {
 			read_lock(&gpc2->lock);
 		}
->>>>>>> e7a909d5
 
 		if (!kvm_gpc_check(gpc2, user_len2)) {
 			read_unlock(&gpc2->lock);
@@ -667,17 +653,6 @@
 		r = 0;
 		break;
 
-	case KVM_XEN_ATTR_TYPE_RUNSTATE_UPDATE_FLAG:
-		if (!sched_info_on()) {
-			r = -EOPNOTSUPP;
-			break;
-		}
-		mutex_lock(&kvm->lock);
-		kvm->arch.xen.runstate_update_flag = !!data->u.runstate_update_flag;
-		mutex_unlock(&kvm->lock);
-		r = 0;
-		break;
-
 	default:
 		break;
 	}
@@ -747,11 +722,7 @@
 		BUILD_BUG_ON(offsetof(struct vcpu_info, time) !=
 			     offsetof(struct compat_vcpu_info, time));
 
-<<<<<<< HEAD
-		if (data->u.gpa == GPA_INVALID) {
-=======
 		if (data->u.gpa == KVM_XEN_INVALID_GPA) {
->>>>>>> e7a909d5
 			kvm_gpc_deactivate(&vcpu->arch.xen.vcpu_info_cache);
 			r = 0;
 			break;
@@ -765,11 +736,7 @@
 		break;
 
 	case KVM_XEN_VCPU_ATTR_TYPE_VCPU_TIME_INFO:
-<<<<<<< HEAD
-		if (data->u.gpa == GPA_INVALID) {
-=======
 		if (data->u.gpa == KVM_XEN_INVALID_GPA) {
->>>>>>> e7a909d5
 			kvm_gpc_deactivate(&vcpu->arch.xen.vcpu_time_info_cache);
 			r = 0;
 			break;
@@ -789,11 +756,7 @@
 			r = -EOPNOTSUPP;
 			break;
 		}
-<<<<<<< HEAD
-		if (data->u.gpa == GPA_INVALID) {
-=======
 		if (data->u.gpa == KVM_XEN_INVALID_GPA) {
->>>>>>> e7a909d5
 			r = 0;
 		deactivate_out:
 			kvm_gpc_deactivate(&vcpu->arch.xen.runstate_cache);
@@ -1247,14 +1210,6 @@
 	    !(vcpu->kvm->arch.xen_hvm_config.flags & KVM_XEN_HVM_CONFIG_EVTCHN_SEND))
 		return false;
 
-<<<<<<< HEAD
-	idx = srcu_read_lock(&vcpu->kvm->srcu);
-	gpa = kvm_mmu_gva_to_gpa_system(vcpu, param, NULL);
-	srcu_read_unlock(&vcpu->kvm->srcu, idx);
-	if (!gpa) {
-		*r = -EFAULT;
-		return true;
-=======
 	if (IS_ENABLED(CONFIG_64BIT) && !longmode) {
 		struct compat_sched_poll sp32;
 
@@ -1277,34 +1232,6 @@
 	} else {
 		if (kvm_read_guest_virt(vcpu, param, &sched_poll,
 					sizeof(sched_poll), &e)) {
-			*r = -EFAULT;
-			return true;
-		}
->>>>>>> e7a909d5
-	}
-
-	if (IS_ENABLED(CONFIG_64BIT) && !longmode) {
-		struct compat_sched_poll sp32;
-
-		/* Sanity check that the compat struct definition is correct */
-		BUILD_BUG_ON(sizeof(sp32) != 16);
-
-		if (kvm_vcpu_read_guest(vcpu, gpa, &sp32, sizeof(sp32))) {
-			*r = -EFAULT;
-			return true;
-		}
-
-		/*
-		 * This is a 32-bit pointer to an array of evtchn_port_t which
-		 * are uint32_t, so once it's converted no further compat
-		 * handling is needed.
-		 */
-		sched_poll.ports = (void *)(unsigned long)(sp32.ports);
-		sched_poll.nr_ports = sp32.nr_ports;
-		sched_poll.timeout = sp32.timeout;
-	} else {
-		if (kvm_vcpu_read_guest(vcpu, gpa, &sched_poll,
-					sizeof(sched_poll))) {
 			*r = -EFAULT;
 			return true;
 		}
