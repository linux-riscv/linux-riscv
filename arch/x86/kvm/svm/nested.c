--- conflicted
+++ resolved
@@ -1525,10 +1525,7 @@
 	if (WARN_ON_ONCE(ret))
 		goto out_free;
 
-<<<<<<< HEAD
-=======
 	svm->nested.force_msr_bitmap_recalc = true;
->>>>>>> 31231092
 
 	kvm_make_request(KVM_REQ_GET_NESTED_STATE_PAGES, vcpu);
 	ret = 0;
