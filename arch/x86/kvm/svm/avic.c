// SPDX-License-Identifier: GPL-2.0-only
/*
 * Kernel-based Virtual Machine driver for Linux
 *
 * AMD SVM support
 *
 * Copyright (C) 2006 Qumranet, Inc.
 * Copyright 2010 Red Hat, Inc. and/or its affiliates.
 *
 * Authors:
 *   Yaniv Kamay  <yaniv@qumranet.com>
 *   Avi Kivity   <avi@qumranet.com>
 */

#define pr_fmt(fmt) "SVM: " fmt

#include <linux/kvm_types.h>
#include <linux/hashtable.h>
#include <linux/amd-iommu.h>
#include <linux/kvm_host.h>

#include <asm/irq_remapping.h>

#include "trace.h"
#include "lapic.h"
#include "x86.h"
#include "irq.h"
#include "svm.h"

/* AVIC GATAG is encoded using VM and VCPU IDs */
#define AVIC_VCPU_ID_BITS		8
#define AVIC_VCPU_ID_MASK		((1 << AVIC_VCPU_ID_BITS) - 1)

#define AVIC_VM_ID_BITS			24
#define AVIC_VM_ID_NR			(1 << AVIC_VM_ID_BITS)
#define AVIC_VM_ID_MASK			((1 << AVIC_VM_ID_BITS) - 1)

#define AVIC_GATAG(x, y)		(((x & AVIC_VM_ID_MASK) << AVIC_VCPU_ID_BITS) | \
						(y & AVIC_VCPU_ID_MASK))
#define AVIC_GATAG_TO_VMID(x)		((x >> AVIC_VCPU_ID_BITS) & AVIC_VM_ID_MASK)
#define AVIC_GATAG_TO_VCPUID(x)		(x & AVIC_VCPU_ID_MASK)

/* Note:
 * This hash table is used to map VM_ID to a struct kvm_svm,
 * when handling AMD IOMMU GALOG notification to schedule in
 * a particular vCPU.
 */
#define SVM_VM_DATA_HASH_BITS	8
static DEFINE_HASHTABLE(svm_vm_data_hash, SVM_VM_DATA_HASH_BITS);
static u32 next_vm_id = 0;
static bool next_vm_id_wrapped = 0;
static DEFINE_SPINLOCK(svm_vm_data_hash_lock);

/*
 * This is a wrapper of struct amd_iommu_ir_data.
 */
struct amd_svm_iommu_ir {
	struct list_head node;	/* Used by SVM for per-vcpu ir_list */
	void *data;		/* Storing pointer to struct amd_ir_data */
};


/* Note:
 * This function is called from IOMMU driver to notify
 * SVM to schedule in a particular vCPU of a particular VM.
 */
int avic_ga_log_notifier(u32 ga_tag)
{
	unsigned long flags;
	struct kvm_svm *kvm_svm;
	struct kvm_vcpu *vcpu = NULL;
	u32 vm_id = AVIC_GATAG_TO_VMID(ga_tag);
	u32 vcpu_id = AVIC_GATAG_TO_VCPUID(ga_tag);

	pr_debug("SVM: %s: vm_id=%#x, vcpu_id=%#x\n", __func__, vm_id, vcpu_id);
	trace_kvm_avic_ga_log(vm_id, vcpu_id);

	spin_lock_irqsave(&svm_vm_data_hash_lock, flags);
	hash_for_each_possible(svm_vm_data_hash, kvm_svm, hnode, vm_id) {
		if (kvm_svm->avic_vm_id != vm_id)
			continue;
		vcpu = kvm_get_vcpu_by_id(&kvm_svm->kvm, vcpu_id);
		break;
	}
	spin_unlock_irqrestore(&svm_vm_data_hash_lock, flags);

	/* Note:
	 * At this point, the IOMMU should have already set the pending
	 * bit in the vAPIC backing page. So, we just need to schedule
	 * in the vcpu.
	 */
	if (vcpu)
		kvm_vcpu_wake_up(vcpu);

	return 0;
}

void avic_vm_destroy(struct kvm *kvm)
{
	unsigned long flags;
	struct kvm_svm *kvm_svm = to_kvm_svm(kvm);

	if (!enable_apicv)
		return;

	if (kvm_svm->avic_logical_id_table_page)
		__free_page(kvm_svm->avic_logical_id_table_page);
	if (kvm_svm->avic_physical_id_table_page)
		__free_page(kvm_svm->avic_physical_id_table_page);

	spin_lock_irqsave(&svm_vm_data_hash_lock, flags);
	hash_del(&kvm_svm->hnode);
	spin_unlock_irqrestore(&svm_vm_data_hash_lock, flags);
}

int avic_vm_init(struct kvm *kvm)
{
	unsigned long flags;
	int err = -ENOMEM;
	struct kvm_svm *kvm_svm = to_kvm_svm(kvm);
	struct kvm_svm *k2;
	struct page *p_page;
	struct page *l_page;
	u32 vm_id;

	if (!enable_apicv)
		return 0;

	/* Allocating physical APIC ID table (4KB) */
	p_page = alloc_page(GFP_KERNEL_ACCOUNT | __GFP_ZERO);
	if (!p_page)
		goto free_avic;

	kvm_svm->avic_physical_id_table_page = p_page;

	/* Allocating logical APIC ID table (4KB) */
	l_page = alloc_page(GFP_KERNEL_ACCOUNT | __GFP_ZERO);
	if (!l_page)
		goto free_avic;

	kvm_svm->avic_logical_id_table_page = l_page;

	spin_lock_irqsave(&svm_vm_data_hash_lock, flags);
 again:
	vm_id = next_vm_id = (next_vm_id + 1) & AVIC_VM_ID_MASK;
	if (vm_id == 0) { /* id is 1-based, zero is not okay */
		next_vm_id_wrapped = 1;
		goto again;
	}
	/* Is it still in use? Only possible if wrapped at least once */
	if (next_vm_id_wrapped) {
		hash_for_each_possible(svm_vm_data_hash, k2, hnode, vm_id) {
			if (k2->avic_vm_id == vm_id)
				goto again;
		}
	}
	kvm_svm->avic_vm_id = vm_id;
	hash_add(svm_vm_data_hash, &kvm_svm->hnode, kvm_svm->avic_vm_id);
	spin_unlock_irqrestore(&svm_vm_data_hash_lock, flags);

	return 0;

free_avic:
	avic_vm_destroy(kvm);
	return err;
}

void avic_init_vmcb(struct vcpu_svm *svm)
{
	struct vmcb *vmcb = svm->vmcb;
	struct kvm_svm *kvm_svm = to_kvm_svm(svm->vcpu.kvm);
	phys_addr_t bpa = __sme_set(page_to_phys(svm->avic_backing_page));
	phys_addr_t lpa = __sme_set(page_to_phys(kvm_svm->avic_logical_id_table_page));
	phys_addr_t ppa = __sme_set(page_to_phys(kvm_svm->avic_physical_id_table_page));

	vmcb->control.avic_backing_page = bpa & AVIC_HPA_MASK;
	vmcb->control.avic_logical_id = lpa & AVIC_HPA_MASK;
	vmcb->control.avic_physical_id = ppa & AVIC_HPA_MASK;
	vmcb->control.avic_physical_id |= AVIC_MAX_PHYSICAL_ID_COUNT;
	vmcb->control.avic_vapic_bar = APIC_DEFAULT_PHYS_BASE & VMCB_AVIC_APIC_BAR_MASK;

	if (kvm_apicv_activated(svm->vcpu.kvm))
		vmcb->control.int_ctl |= AVIC_ENABLE_MASK;
	else
		vmcb->control.int_ctl &= ~AVIC_ENABLE_MASK;
}

static u64 *avic_get_physical_id_entry(struct kvm_vcpu *vcpu,
				       unsigned int index)
{
	u64 *avic_physical_id_table;
	struct kvm_svm *kvm_svm = to_kvm_svm(vcpu->kvm);

	if (index >= AVIC_MAX_PHYSICAL_ID_COUNT)
		return NULL;

	avic_physical_id_table = page_address(kvm_svm->avic_physical_id_table_page);

	return &avic_physical_id_table[index];
}

/*
 * Note:
 * AVIC hardware walks the nested page table to check permissions,
 * but does not use the SPA address specified in the leaf page
 * table entry since it uses  address in the AVIC_BACKING_PAGE pointer
 * field of the VMCB. Therefore, we set up the
 * APIC_ACCESS_PAGE_PRIVATE_MEMSLOT (4KB) here.
 */
static int avic_alloc_access_page(struct kvm *kvm)
{
	void __user *ret;
	int r = 0;

	mutex_lock(&kvm->slots_lock);

	if (kvm->arch.apic_access_memslot_enabled)
		goto out;

	ret = __x86_set_memory_region(kvm,
				      APIC_ACCESS_PAGE_PRIVATE_MEMSLOT,
				      APIC_DEFAULT_PHYS_BASE,
				      PAGE_SIZE);
	if (IS_ERR(ret)) {
		r = PTR_ERR(ret);
		goto out;
	}

	kvm->arch.apic_access_memslot_enabled = true;
out:
	mutex_unlock(&kvm->slots_lock);
	return r;
}

static int avic_init_backing_page(struct kvm_vcpu *vcpu)
{
	u64 *entry, new_entry;
	int id = vcpu->vcpu_id;
	struct vcpu_svm *svm = to_svm(vcpu);

	if (id >= AVIC_MAX_PHYSICAL_ID_COUNT)
		return -EINVAL;

	if (!vcpu->arch.apic->regs)
		return -EINVAL;

	if (kvm_apicv_activated(vcpu->kvm)) {
		int ret;

		ret = avic_alloc_access_page(vcpu->kvm);
		if (ret)
			return ret;
	}

	svm->avic_backing_page = virt_to_page(vcpu->arch.apic->regs);

	/* Setting AVIC backing page address in the phy APIC ID table */
	entry = avic_get_physical_id_entry(vcpu, id);
	if (!entry)
		return -EINVAL;

	new_entry = __sme_set((page_to_phys(svm->avic_backing_page) &
			      AVIC_PHYSICAL_ID_ENTRY_BACKING_PAGE_MASK) |
			      AVIC_PHYSICAL_ID_ENTRY_VALID_MASK);
	WRITE_ONCE(*entry, new_entry);

	svm->avic_physical_id_cache = entry;

	return 0;
}

void avic_ring_doorbell(struct kvm_vcpu *vcpu)
{
	/*
	 * Note, the vCPU could get migrated to a different pCPU at any point,
	 * which could result in signalling the wrong/previous pCPU.  But if
	 * that happens the vCPU is guaranteed to do a VMRUN (after being
	 * migrated) and thus will process pending interrupts, i.e. a doorbell
	 * is not needed (and the spurious one is harmless).
	 */
	int cpu = READ_ONCE(vcpu->cpu);

	if (cpu != get_cpu())
		wrmsrl(MSR_AMD64_SVM_AVIC_DOORBELL, kvm_cpu_get_apicid(cpu));
	put_cpu();
}

static void avic_kick_target_vcpus(struct kvm *kvm, struct kvm_lapic *source,
				   u32 icrl, u32 icrh)
{
	struct kvm_vcpu *vcpu;
	unsigned long i;

	/*
	 * Wake any target vCPUs that are blocking, i.e. waiting for a wake
	 * event.  There's no need to signal doorbells, as hardware has handled
	 * vCPUs that were in guest at the time of the IPI, and vCPUs that have
	 * since entered the guest will have processed pending IRQs at VMRUN.
	 */
	kvm_for_each_vcpu(i, vcpu, kvm) {
		if (kvm_apic_match_dest(vcpu, source, icrl & APIC_SHORT_MASK,
					GET_APIC_DEST_FIELD(icrh),
					icrl & APIC_DEST_MASK)) {
			vcpu->arch.apic->irr_pending = true;
			svm_complete_interrupt_delivery(vcpu,
							icrl & APIC_MODE_MASK,
							icrl & APIC_INT_LEVELTRIG,
							icrl & APIC_VECTOR_MASK);
		}
	}
}

int avic_incomplete_ipi_interception(struct kvm_vcpu *vcpu)
{
	struct vcpu_svm *svm = to_svm(vcpu);
	u32 icrh = svm->vmcb->control.exit_info_1 >> 32;
	u32 icrl = svm->vmcb->control.exit_info_1;
	u32 id = svm->vmcb->control.exit_info_2 >> 32;
	u32 index = svm->vmcb->control.exit_info_2 & 0xFF;
	struct kvm_lapic *apic = vcpu->arch.apic;

	trace_kvm_avic_incomplete_ipi(vcpu->vcpu_id, icrh, icrl, id, index);

	switch (id) {
	case AVIC_IPI_FAILURE_INVALID_INT_TYPE:
		/*
		 * Emulate IPIs that are not handled by AVIC hardware, which
		 * only virtualizes Fixed, Edge-Triggered INTRs.  The exit is
		 * a trap, e.g. ICR holds the correct value and RIP has been
		 * advanced, KVM is responsible only for emulating the IPI.
		 * Sadly, hardware may sometimes leave the BUSY flag set, in
		 * which case KVM needs to emulate the ICR write as well in
		 * order to clear the BUSY flag.
		 */
		if (icrl & APIC_ICR_BUSY)
			kvm_apic_write_nodecode(vcpu, APIC_ICR);
		else
			kvm_apic_send_ipi(apic, icrl, icrh);
		break;
	case AVIC_IPI_FAILURE_TARGET_NOT_RUNNING:
		/*
		 * At this point, we expect that the AVIC HW has already
		 * set the appropriate IRR bits on the valid target
		 * vcpus. So, we just need to kick the appropriate vcpu.
		 */
		avic_kick_target_vcpus(vcpu->kvm, apic, icrl, icrh);
		break;
	case AVIC_IPI_FAILURE_INVALID_TARGET:
		break;
	case AVIC_IPI_FAILURE_INVALID_BACKING_PAGE:
		WARN_ONCE(1, "Invalid backing page\n");
		break;
	default:
		pr_err("Unknown IPI interception\n");
	}

	return 1;
}

static u32 *avic_get_logical_id_entry(struct kvm_vcpu *vcpu, u32 ldr, bool flat)
{
	struct kvm_svm *kvm_svm = to_kvm_svm(vcpu->kvm);
	int index;
	u32 *logical_apic_id_table;
	int dlid = GET_APIC_LOGICAL_ID(ldr);

	if (!dlid)
		return NULL;

	if (flat) { /* flat */
		index = ffs(dlid) - 1;
		if (index > 7)
			return NULL;
	} else { /* cluster */
		int cluster = (dlid & 0xf0) >> 4;
		int apic = ffs(dlid & 0x0f) - 1;

		if ((apic < 0) || (apic > 7) ||
		    (cluster >= 0xf))
			return NULL;
		index = (cluster << 2) + apic;
	}

	logical_apic_id_table = (u32 *) page_address(kvm_svm->avic_logical_id_table_page);

	return &logical_apic_id_table[index];
}

static int avic_ldr_write(struct kvm_vcpu *vcpu, u8 g_physical_id, u32 ldr)
{
	bool flat;
	u32 *entry, new_entry;

	flat = kvm_lapic_get_reg(vcpu->arch.apic, APIC_DFR) == APIC_DFR_FLAT;
	entry = avic_get_logical_id_entry(vcpu, ldr, flat);
	if (!entry)
		return -EINVAL;

	new_entry = READ_ONCE(*entry);
	new_entry &= ~AVIC_LOGICAL_ID_ENTRY_GUEST_PHYSICAL_ID_MASK;
	new_entry |= (g_physical_id & AVIC_LOGICAL_ID_ENTRY_GUEST_PHYSICAL_ID_MASK);
	new_entry |= AVIC_LOGICAL_ID_ENTRY_VALID_MASK;
	WRITE_ONCE(*entry, new_entry);

	return 0;
}

static void avic_invalidate_logical_id_entry(struct kvm_vcpu *vcpu)
{
	struct vcpu_svm *svm = to_svm(vcpu);
	bool flat = svm->dfr_reg == APIC_DFR_FLAT;
	u32 *entry = avic_get_logical_id_entry(vcpu, svm->ldr_reg, flat);

	if (entry)
		clear_bit(AVIC_LOGICAL_ID_ENTRY_VALID_BIT, (unsigned long *)entry);
}

static int avic_handle_ldr_update(struct kvm_vcpu *vcpu)
{
	int ret = 0;
	struct vcpu_svm *svm = to_svm(vcpu);
	u32 ldr = kvm_lapic_get_reg(vcpu->arch.apic, APIC_LDR);
	u32 id = kvm_xapic_id(vcpu->arch.apic);

	if (ldr == svm->ldr_reg)
		return 0;

	avic_invalidate_logical_id_entry(vcpu);

	if (ldr)
		ret = avic_ldr_write(vcpu, id, ldr);

	if (!ret)
		svm->ldr_reg = ldr;

	return ret;
}

static int avic_handle_apic_id_update(struct kvm_vcpu *vcpu)
{
	u64 *old, *new;
	struct vcpu_svm *svm = to_svm(vcpu);
	u32 id = kvm_xapic_id(vcpu->arch.apic);

	if (vcpu->vcpu_id == id)
		return 0;

	old = avic_get_physical_id_entry(vcpu, vcpu->vcpu_id);
	new = avic_get_physical_id_entry(vcpu, id);
	if (!new || !old)
		return 1;

	/* We need to move physical_id_entry to new offset */
	*new = *old;
	*old = 0ULL;
	to_svm(vcpu)->avic_physical_id_cache = new;

	/*
	 * Also update the guest physical APIC ID in the logical
	 * APIC ID table entry if already setup the LDR.
	 */
	if (svm->ldr_reg)
		avic_handle_ldr_update(vcpu);

	return 0;
}

static void avic_handle_dfr_update(struct kvm_vcpu *vcpu)
{
	struct vcpu_svm *svm = to_svm(vcpu);
	u32 dfr = kvm_lapic_get_reg(vcpu->arch.apic, APIC_DFR);

	if (svm->dfr_reg == dfr)
		return;

	avic_invalidate_logical_id_entry(vcpu);
	svm->dfr_reg = dfr;
}

static int avic_unaccel_trap_write(struct kvm_vcpu *vcpu)
{
	u32 offset = to_svm(vcpu)->vmcb->control.exit_info_1 &
				AVIC_UNACCEL_ACCESS_OFFSET_MASK;

	switch (offset) {
	case APIC_ID:
		if (avic_handle_apic_id_update(vcpu))
			return 0;
		break;
	case APIC_LDR:
		if (avic_handle_ldr_update(vcpu))
			return 0;
		break;
	case APIC_DFR:
		avic_handle_dfr_update(vcpu);
		break;
	default:
		break;
	}

	kvm_apic_write_nodecode(vcpu, offset);
	return 1;
}

static bool is_avic_unaccelerated_access_trap(u32 offset)
{
	bool ret = false;

	switch (offset) {
	case APIC_ID:
	case APIC_EOI:
	case APIC_RRR:
	case APIC_LDR:
	case APIC_DFR:
	case APIC_SPIV:
	case APIC_ESR:
	case APIC_ICR:
	case APIC_LVTT:
	case APIC_LVTTHMR:
	case APIC_LVTPC:
	case APIC_LVT0:
	case APIC_LVT1:
	case APIC_LVTERR:
	case APIC_TMICT:
	case APIC_TDCR:
		ret = true;
		break;
	default:
		break;
	}
	return ret;
}

int avic_unaccelerated_access_interception(struct kvm_vcpu *vcpu)
{
	struct vcpu_svm *svm = to_svm(vcpu);
	int ret = 0;
	u32 offset = svm->vmcb->control.exit_info_1 &
		     AVIC_UNACCEL_ACCESS_OFFSET_MASK;
	u32 vector = svm->vmcb->control.exit_info_2 &
		     AVIC_UNACCEL_ACCESS_VECTOR_MASK;
	bool write = (svm->vmcb->control.exit_info_1 >> 32) &
		     AVIC_UNACCEL_ACCESS_WRITE_MASK;
	bool trap = is_avic_unaccelerated_access_trap(offset);

	trace_kvm_avic_unaccelerated_access(vcpu->vcpu_id, offset,
					    trap, write, vector);
	if (trap) {
		/* Handling Trap */
		WARN_ONCE(!write, "svm: Handling trap read.\n");
		ret = avic_unaccel_trap_write(vcpu);
	} else {
		/* Handling Fault */
		ret = kvm_emulate_instruction(vcpu, 0);
	}

	return ret;
}

int avic_init_vcpu(struct vcpu_svm *svm)
{
	int ret;
	struct kvm_vcpu *vcpu = &svm->vcpu;

	if (!enable_apicv || !irqchip_in_kernel(vcpu->kvm))
		return 0;

	ret = avic_init_backing_page(vcpu);
	if (ret)
		return ret;

	INIT_LIST_HEAD(&svm->ir_list);
	spin_lock_init(&svm->ir_list_lock);
	svm->dfr_reg = APIC_DFR_FLAT;

	return ret;
}

void avic_apicv_post_state_restore(struct kvm_vcpu *vcpu)
{
	if (avic_handle_apic_id_update(vcpu) != 0)
		return;
	avic_handle_dfr_update(vcpu);
	avic_handle_ldr_update(vcpu);
}

static int avic_set_pi_irte_mode(struct kvm_vcpu *vcpu, bool activate)
{
	int ret = 0;
	unsigned long flags;
	struct amd_svm_iommu_ir *ir;
	struct vcpu_svm *svm = to_svm(vcpu);

	if (!kvm_arch_has_assigned_device(vcpu->kvm))
		return 0;

	/*
	 * Here, we go through the per-vcpu ir_list to update all existing
	 * interrupt remapping table entry targeting this vcpu.
	 */
	spin_lock_irqsave(&svm->ir_list_lock, flags);

	if (list_empty(&svm->ir_list))
		goto out;

	list_for_each_entry(ir, &svm->ir_list, node) {
		if (activate)
			ret = amd_iommu_activate_guest_mode(ir->data);
		else
			ret = amd_iommu_deactivate_guest_mode(ir->data);
		if (ret)
			break;
	}
out:
	spin_unlock_irqrestore(&svm->ir_list_lock, flags);
	return ret;
}

<<<<<<< HEAD
void svm_refresh_apicv_exec_ctrl(struct kvm_vcpu *vcpu)
{
	struct vcpu_svm *svm = to_svm(vcpu);
	struct vmcb *vmcb = svm->vmcb01.ptr;
	bool activated = kvm_vcpu_apicv_active(vcpu);

	if (!enable_apicv)
		return;

	if (activated) {
		/**
		 * During AVIC temporary deactivation, guest could update
		 * APIC ID, DFR and LDR registers, which would not be trapped
		 * by avic_unaccelerated_access_interception(). In this case,
		 * we need to check and update the AVIC logical APIC ID table
		 * accordingly before re-activating.
		 */
		avic_post_state_restore(vcpu);
		vmcb->control.int_ctl |= AVIC_ENABLE_MASK;
	} else {
		vmcb->control.int_ctl &= ~AVIC_ENABLE_MASK;
	}
	vmcb_mark_dirty(vmcb, VMCB_AVIC);

	if (activated)
		avic_vcpu_load(vcpu, vcpu->cpu);
	else
		avic_vcpu_put(vcpu);

	svm_set_pi_irte_mode(vcpu, activated);
}

void svm_load_eoi_exitmap(struct kvm_vcpu *vcpu, u64 *eoi_exit_bitmap)
{
	return;
}

bool svm_dy_apicv_has_pending_interrupt(struct kvm_vcpu *vcpu)
{
	return false;
}

=======
>>>>>>> 31231092
static void svm_ir_list_del(struct vcpu_svm *svm, struct amd_iommu_pi_data *pi)
{
	unsigned long flags;
	struct amd_svm_iommu_ir *cur;

	spin_lock_irqsave(&svm->ir_list_lock, flags);
	list_for_each_entry(cur, &svm->ir_list, node) {
		if (cur->data != pi->ir_data)
			continue;
		list_del(&cur->node);
		kfree(cur);
		break;
	}
	spin_unlock_irqrestore(&svm->ir_list_lock, flags);
}

static int svm_ir_list_add(struct vcpu_svm *svm, struct amd_iommu_pi_data *pi)
{
	int ret = 0;
	unsigned long flags;
	struct amd_svm_iommu_ir *ir;

	/**
	 * In some cases, the existing irte is updated and re-set,
	 * so we need to check here if it's already been * added
	 * to the ir_list.
	 */
	if (pi->ir_data && (pi->prev_ga_tag != 0)) {
		struct kvm *kvm = svm->vcpu.kvm;
		u32 vcpu_id = AVIC_GATAG_TO_VCPUID(pi->prev_ga_tag);
		struct kvm_vcpu *prev_vcpu = kvm_get_vcpu_by_id(kvm, vcpu_id);
		struct vcpu_svm *prev_svm;

		if (!prev_vcpu) {
			ret = -EINVAL;
			goto out;
		}

		prev_svm = to_svm(prev_vcpu);
		svm_ir_list_del(prev_svm, pi);
	}

	/**
	 * Allocating new amd_iommu_pi_data, which will get
	 * add to the per-vcpu ir_list.
	 */
	ir = kzalloc(sizeof(struct amd_svm_iommu_ir), GFP_KERNEL_ACCOUNT);
	if (!ir) {
		ret = -ENOMEM;
		goto out;
	}
	ir->data = pi->ir_data;

	spin_lock_irqsave(&svm->ir_list_lock, flags);
	list_add(&ir->node, &svm->ir_list);
	spin_unlock_irqrestore(&svm->ir_list_lock, flags);
out:
	return ret;
}

/*
 * Note:
 * The HW cannot support posting multicast/broadcast
 * interrupts to a vCPU. So, we still use legacy interrupt
 * remapping for these kind of interrupts.
 *
 * For lowest-priority interrupts, we only support
 * those with single CPU as the destination, e.g. user
 * configures the interrupts via /proc/irq or uses
 * irqbalance to make the interrupts single-CPU.
 */
static int
get_pi_vcpu_info(struct kvm *kvm, struct kvm_kernel_irq_routing_entry *e,
		 struct vcpu_data *vcpu_info, struct vcpu_svm **svm)
{
	struct kvm_lapic_irq irq;
	struct kvm_vcpu *vcpu = NULL;

	kvm_set_msi_irq(kvm, e, &irq);

	if (!kvm_intr_is_single_vcpu(kvm, &irq, &vcpu) ||
	    !kvm_irq_is_postable(&irq)) {
		pr_debug("SVM: %s: use legacy intr remap mode for irq %u\n",
			 __func__, irq.vector);
		return -1;
	}

	pr_debug("SVM: %s: use GA mode for irq %u\n", __func__,
		 irq.vector);
	*svm = to_svm(vcpu);
	vcpu_info->pi_desc_addr = __sme_set(page_to_phys((*svm)->avic_backing_page));
	vcpu_info->vector = irq.vector;

	return 0;
}

/*
 * avic_pi_update_irte - set IRTE for Posted-Interrupts
 *
 * @kvm: kvm
 * @host_irq: host irq of the interrupt
 * @guest_irq: gsi of the interrupt
 * @set: set or unset PI
 * returns 0 on success, < 0 on failure
 */
int avic_pi_update_irte(struct kvm *kvm, unsigned int host_irq,
			uint32_t guest_irq, bool set)
{
	struct kvm_kernel_irq_routing_entry *e;
	struct kvm_irq_routing_table *irq_rt;
	int idx, ret = 0;

	if (!kvm_arch_has_assigned_device(kvm) ||
	    !irq_remapping_cap(IRQ_POSTING_CAP))
		return 0;

	pr_debug("SVM: %s: host_irq=%#x, guest_irq=%#x, set=%#x\n",
		 __func__, host_irq, guest_irq, set);

	idx = srcu_read_lock(&kvm->irq_srcu);
	irq_rt = srcu_dereference(kvm->irq_routing, &kvm->irq_srcu);

	if (guest_irq >= irq_rt->nr_rt_entries ||
		hlist_empty(&irq_rt->map[guest_irq])) {
		pr_warn_once("no route for guest_irq %u/%u (broken user space?)\n",
			     guest_irq, irq_rt->nr_rt_entries);
		goto out;
	}

	hlist_for_each_entry(e, &irq_rt->map[guest_irq], link) {
		struct vcpu_data vcpu_info;
		struct vcpu_svm *svm = NULL;

		if (e->type != KVM_IRQ_ROUTING_MSI)
			continue;

		/**
		 * Here, we setup with legacy mode in the following cases:
		 * 1. When cannot target interrupt to a specific vcpu.
		 * 2. Unsetting posted interrupt.
		 * 3. APIC virtualization is disabled for the vcpu.
		 * 4. IRQ has incompatible delivery mode (SMI, INIT, etc)
		 */
		if (!get_pi_vcpu_info(kvm, e, &vcpu_info, &svm) && set &&
		    kvm_vcpu_apicv_active(&svm->vcpu)) {
			struct amd_iommu_pi_data pi;

			/* Try to enable guest_mode in IRTE */
			pi.base = __sme_set(page_to_phys(svm->avic_backing_page) &
					    AVIC_HPA_MASK);
			pi.ga_tag = AVIC_GATAG(to_kvm_svm(kvm)->avic_vm_id,
						     svm->vcpu.vcpu_id);
			pi.is_guest_mode = true;
			pi.vcpu_data = &vcpu_info;
			ret = irq_set_vcpu_affinity(host_irq, &pi);

			/**
			 * Here, we successfully setting up vcpu affinity in
			 * IOMMU guest mode. Now, we need to store the posted
			 * interrupt information in a per-vcpu ir_list so that
			 * we can reference to them directly when we update vcpu
			 * scheduling information in IOMMU irte.
			 */
			if (!ret && pi.is_guest_mode)
				svm_ir_list_add(svm, &pi);
		} else {
			/* Use legacy mode in IRTE */
			struct amd_iommu_pi_data pi;

			/**
			 * Here, pi is used to:
			 * - Tell IOMMU to use legacy mode for this interrupt.
			 * - Retrieve ga_tag of prior interrupt remapping data.
			 */
			pi.prev_ga_tag = 0;
			pi.is_guest_mode = false;
			ret = irq_set_vcpu_affinity(host_irq, &pi);

			/**
			 * Check if the posted interrupt was previously
			 * setup with the guest_mode by checking if the ga_tag
			 * was cached. If so, we need to clean up the per-vcpu
			 * ir_list.
			 */
			if (!ret && pi.prev_ga_tag) {
				int id = AVIC_GATAG_TO_VCPUID(pi.prev_ga_tag);
				struct kvm_vcpu *vcpu;

				vcpu = kvm_get_vcpu_by_id(kvm, id);
				if (vcpu)
					svm_ir_list_del(to_svm(vcpu), &pi);
			}
		}

		if (!ret && svm) {
			trace_kvm_pi_irte_update(host_irq, svm->vcpu.vcpu_id,
						 e->gsi, vcpu_info.vector,
						 vcpu_info.pi_desc_addr, set);
		}

		if (ret < 0) {
			pr_err("%s: failed to update PI IRTE\n", __func__);
			goto out;
		}
	}

	ret = 0;
out:
	srcu_read_unlock(&kvm->irq_srcu, idx);
	return ret;
}

bool avic_check_apicv_inhibit_reasons(enum kvm_apicv_inhibit reason)
{
	ulong supported = BIT(APICV_INHIBIT_REASON_DISABLE) |
			  BIT(APICV_INHIBIT_REASON_ABSENT) |
			  BIT(APICV_INHIBIT_REASON_HYPERV) |
			  BIT(APICV_INHIBIT_REASON_NESTED) |
			  BIT(APICV_INHIBIT_REASON_IRQWIN) |
			  BIT(APICV_INHIBIT_REASON_PIT_REINJ) |
			  BIT(APICV_INHIBIT_REASON_X2APIC) |
			  BIT(APICV_INHIBIT_REASON_BLOCKIRQ);

	return supported & BIT(reason);
}


static inline int
avic_update_iommu_vcpu_affinity(struct kvm_vcpu *vcpu, int cpu, bool r)
{
	int ret = 0;
	unsigned long flags;
	struct amd_svm_iommu_ir *ir;
	struct vcpu_svm *svm = to_svm(vcpu);

	if (!kvm_arch_has_assigned_device(vcpu->kvm))
		return 0;

	/*
	 * Here, we go through the per-vcpu ir_list to update all existing
	 * interrupt remapping table entry targeting this vcpu.
	 */
	spin_lock_irqsave(&svm->ir_list_lock, flags);

	if (list_empty(&svm->ir_list))
		goto out;

	list_for_each_entry(ir, &svm->ir_list, node) {
		ret = amd_iommu_update_ga(cpu, r, ir->data);
		if (ret)
			break;
	}
out:
	spin_unlock_irqrestore(&svm->ir_list_lock, flags);
	return ret;
}

void __avic_vcpu_load(struct kvm_vcpu *vcpu, int cpu)
{
	u64 entry;
	int h_physical_id = kvm_cpu_get_apicid(cpu);
	struct vcpu_svm *svm = to_svm(vcpu);

	lockdep_assert_preemption_disabled();

	if (WARN_ON(h_physical_id & ~AVIC_PHYSICAL_ID_ENTRY_HOST_PHYSICAL_ID_MASK))
		return;

	/*
	 * No need to update anything if the vCPU is blocking, i.e. if the vCPU
	 * is being scheduled in after being preempted.  The CPU entries in the
	 * Physical APIC table and IRTE are consumed iff IsRun{ning} is '1'.
	 * If the vCPU was migrated, its new CPU value will be stuffed when the
	 * vCPU unblocks.
	 */
	if (kvm_vcpu_is_blocking(vcpu))
		return;

	entry = READ_ONCE(*(svm->avic_physical_id_cache));
	WARN_ON(entry & AVIC_PHYSICAL_ID_ENTRY_IS_RUNNING_MASK);

	entry &= ~AVIC_PHYSICAL_ID_ENTRY_HOST_PHYSICAL_ID_MASK;
	entry |= (h_physical_id & AVIC_PHYSICAL_ID_ENTRY_HOST_PHYSICAL_ID_MASK);
	entry |= AVIC_PHYSICAL_ID_ENTRY_IS_RUNNING_MASK;

	WRITE_ONCE(*(svm->avic_physical_id_cache), entry);
	avic_update_iommu_vcpu_affinity(vcpu, h_physical_id, true);
}

void __avic_vcpu_put(struct kvm_vcpu *vcpu)
{
	u64 entry;
	struct vcpu_svm *svm = to_svm(vcpu);

	lockdep_assert_preemption_disabled();

	entry = READ_ONCE(*(svm->avic_physical_id_cache));

	/* Nothing to do if IsRunning == '0' due to vCPU blocking. */
	if (!(entry & AVIC_PHYSICAL_ID_ENTRY_IS_RUNNING_MASK))
		return;

	avic_update_iommu_vcpu_affinity(vcpu, -1, 0);

	entry &= ~AVIC_PHYSICAL_ID_ENTRY_IS_RUNNING_MASK;
	WRITE_ONCE(*(svm->avic_physical_id_cache), entry);
}

static void avic_vcpu_load(struct kvm_vcpu *vcpu)
{
	int cpu = get_cpu();

	WARN_ON(cpu != vcpu->cpu);

	__avic_vcpu_load(vcpu, cpu);

	put_cpu();
}

static void avic_vcpu_put(struct kvm_vcpu *vcpu)
{
	preempt_disable();

	__avic_vcpu_put(vcpu);

	preempt_enable();
}

void avic_refresh_apicv_exec_ctrl(struct kvm_vcpu *vcpu)
{
	struct vcpu_svm *svm = to_svm(vcpu);
	struct vmcb *vmcb = svm->vmcb01.ptr;
	bool activated = kvm_vcpu_apicv_active(vcpu);

	if (!enable_apicv)
		return;

	if (activated) {
		/**
		 * During AVIC temporary deactivation, guest could update
		 * APIC ID, DFR and LDR registers, which would not be trapped
		 * by avic_unaccelerated_access_interception(). In this case,
		 * we need to check and update the AVIC logical APIC ID table
		 * accordingly before re-activating.
		 */
		avic_apicv_post_state_restore(vcpu);
		vmcb->control.int_ctl |= AVIC_ENABLE_MASK;
	} else {
		vmcb->control.int_ctl &= ~AVIC_ENABLE_MASK;
	}
	vmcb_mark_dirty(vmcb, VMCB_AVIC);

	if (activated)
		avic_vcpu_load(vcpu);
	else
		avic_vcpu_put(vcpu);

	avic_set_pi_irte_mode(vcpu, activated);
}

void avic_vcpu_blocking(struct kvm_vcpu *vcpu)
{
	if (!kvm_vcpu_apicv_active(vcpu))
		return;

       /*
        * Unload the AVIC when the vCPU is about to block, _before_
        * the vCPU actually blocks.
        *
        * Any IRQs that arrive before IsRunning=0 will not cause an
        * incomplete IPI vmexit on the source, therefore vIRR will also
        * be checked by kvm_vcpu_check_block() before blocking.  The
        * memory barrier implicit in set_current_state orders writing
        * IsRunning=0 before reading the vIRR.  The processor needs a
        * matching memory barrier on interrupt delivery between writing
        * IRR and reading IsRunning; the lack of this barrier might be
        * the cause of errata #1235).
        */
	avic_vcpu_put(vcpu);
}

void avic_vcpu_unblocking(struct kvm_vcpu *vcpu)
{
	if (!kvm_vcpu_apicv_active(vcpu))
		return;

	avic_vcpu_load(vcpu);
}<|MERGE_RESOLUTION|>--- conflicted
+++ resolved
@@ -616,51 +616,6 @@
 	return ret;
 }
 
-<<<<<<< HEAD
-void svm_refresh_apicv_exec_ctrl(struct kvm_vcpu *vcpu)
-{
-	struct vcpu_svm *svm = to_svm(vcpu);
-	struct vmcb *vmcb = svm->vmcb01.ptr;
-	bool activated = kvm_vcpu_apicv_active(vcpu);
-
-	if (!enable_apicv)
-		return;
-
-	if (activated) {
-		/**
-		 * During AVIC temporary deactivation, guest could update
-		 * APIC ID, DFR and LDR registers, which would not be trapped
-		 * by avic_unaccelerated_access_interception(). In this case,
-		 * we need to check and update the AVIC logical APIC ID table
-		 * accordingly before re-activating.
-		 */
-		avic_post_state_restore(vcpu);
-		vmcb->control.int_ctl |= AVIC_ENABLE_MASK;
-	} else {
-		vmcb->control.int_ctl &= ~AVIC_ENABLE_MASK;
-	}
-	vmcb_mark_dirty(vmcb, VMCB_AVIC);
-
-	if (activated)
-		avic_vcpu_load(vcpu, vcpu->cpu);
-	else
-		avic_vcpu_put(vcpu);
-
-	svm_set_pi_irte_mode(vcpu, activated);
-}
-
-void svm_load_eoi_exitmap(struct kvm_vcpu *vcpu, u64 *eoi_exit_bitmap)
-{
-	return;
-}
-
-bool svm_dy_apicv_has_pending_interrupt(struct kvm_vcpu *vcpu)
-{
-	return false;
-}
-
-=======
->>>>>>> 31231092
 static void svm_ir_list_del(struct vcpu_svm *svm, struct amd_iommu_pi_data *pi)
 {
 	unsigned long flags;
