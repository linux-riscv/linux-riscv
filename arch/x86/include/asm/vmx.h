--- conflicted
+++ resolved
@@ -24,97 +24,6 @@
 #ifndef VMX_H
 #define VMX_H
 
-<<<<<<< HEAD
-=======
-#define VMX_EXIT_REASONS_FAILED_VMENTRY         0x80000000
-
-#define EXIT_REASON_EXCEPTION_NMI       0
-#define EXIT_REASON_EXTERNAL_INTERRUPT  1
-#define EXIT_REASON_TRIPLE_FAULT        2
-
-#define EXIT_REASON_PENDING_INTERRUPT   7
-#define EXIT_REASON_NMI_WINDOW          8
-#define EXIT_REASON_TASK_SWITCH         9
-#define EXIT_REASON_CPUID               10
-#define EXIT_REASON_HLT                 12
-#define EXIT_REASON_INVD                13
-#define EXIT_REASON_INVLPG              14
-#define EXIT_REASON_RDPMC               15
-#define EXIT_REASON_RDTSC               16
-#define EXIT_REASON_VMCALL              18
-#define EXIT_REASON_VMCLEAR             19
-#define EXIT_REASON_VMLAUNCH            20
-#define EXIT_REASON_VMPTRLD             21
-#define EXIT_REASON_VMPTRST             22
-#define EXIT_REASON_VMREAD              23
-#define EXIT_REASON_VMRESUME            24
-#define EXIT_REASON_VMWRITE             25
-#define EXIT_REASON_VMOFF               26
-#define EXIT_REASON_VMON                27
-#define EXIT_REASON_CR_ACCESS           28
-#define EXIT_REASON_DR_ACCESS           29
-#define EXIT_REASON_IO_INSTRUCTION      30
-#define EXIT_REASON_MSR_READ            31
-#define EXIT_REASON_MSR_WRITE           32
-#define EXIT_REASON_INVALID_STATE       33
-#define EXIT_REASON_MWAIT_INSTRUCTION   36
-#define EXIT_REASON_MONITOR_INSTRUCTION 39
-#define EXIT_REASON_PAUSE_INSTRUCTION   40
-#define EXIT_REASON_MCE_DURING_VMENTRY  41
-#define EXIT_REASON_TPR_BELOW_THRESHOLD 43
-#define EXIT_REASON_APIC_ACCESS         44
-#define EXIT_REASON_EOI_INDUCED         45
-#define EXIT_REASON_EPT_VIOLATION       48
-#define EXIT_REASON_EPT_MISCONFIG       49
-#define EXIT_REASON_WBINVD              54
-#define EXIT_REASON_XSETBV              55
-#define EXIT_REASON_APIC_WRITE          56
-#define EXIT_REASON_INVPCID             58
-
-#define VMX_EXIT_REASONS \
-	{ EXIT_REASON_EXCEPTION_NMI,         "EXCEPTION_NMI" }, \
-	{ EXIT_REASON_EXTERNAL_INTERRUPT,    "EXTERNAL_INTERRUPT" }, \
-	{ EXIT_REASON_TRIPLE_FAULT,          "TRIPLE_FAULT" }, \
-	{ EXIT_REASON_PENDING_INTERRUPT,     "PENDING_INTERRUPT" }, \
-	{ EXIT_REASON_NMI_WINDOW,            "NMI_WINDOW" }, \
-	{ EXIT_REASON_TASK_SWITCH,           "TASK_SWITCH" }, \
-	{ EXIT_REASON_CPUID,                 "CPUID" }, \
-	{ EXIT_REASON_HLT,                   "HLT" }, \
-	{ EXIT_REASON_INVLPG,                "INVLPG" }, \
-	{ EXIT_REASON_RDPMC,                 "RDPMC" }, \
-	{ EXIT_REASON_RDTSC,                 "RDTSC" }, \
-	{ EXIT_REASON_VMCALL,                "VMCALL" }, \
-	{ EXIT_REASON_VMCLEAR,               "VMCLEAR" }, \
-	{ EXIT_REASON_VMLAUNCH,              "VMLAUNCH" }, \
-	{ EXIT_REASON_VMPTRLD,               "VMPTRLD" }, \
-	{ EXIT_REASON_VMPTRST,               "VMPTRST" }, \
-	{ EXIT_REASON_VMREAD,                "VMREAD" }, \
-	{ EXIT_REASON_VMRESUME,              "VMRESUME" }, \
-	{ EXIT_REASON_VMWRITE,               "VMWRITE" }, \
-	{ EXIT_REASON_VMOFF,                 "VMOFF" }, \
-	{ EXIT_REASON_VMON,                  "VMON" }, \
-	{ EXIT_REASON_CR_ACCESS,             "CR_ACCESS" }, \
-	{ EXIT_REASON_DR_ACCESS,             "DR_ACCESS" }, \
-	{ EXIT_REASON_IO_INSTRUCTION,        "IO_INSTRUCTION" }, \
-	{ EXIT_REASON_MSR_READ,              "MSR_READ" }, \
-	{ EXIT_REASON_MSR_WRITE,             "MSR_WRITE" }, \
-	{ EXIT_REASON_MWAIT_INSTRUCTION,     "MWAIT_INSTRUCTION" }, \
-	{ EXIT_REASON_MONITOR_INSTRUCTION,   "MONITOR_INSTRUCTION" }, \
-	{ EXIT_REASON_PAUSE_INSTRUCTION,     "PAUSE_INSTRUCTION" }, \
-	{ EXIT_REASON_MCE_DURING_VMENTRY,    "MCE_DURING_VMENTRY" }, \
-	{ EXIT_REASON_TPR_BELOW_THRESHOLD,   "TPR_BELOW_THRESHOLD" }, \
-	{ EXIT_REASON_APIC_ACCESS,           "APIC_ACCESS" }, \
-	{ EXIT_REASON_EPT_VIOLATION,         "EPT_VIOLATION" }, \
-	{ EXIT_REASON_EPT_MISCONFIG,         "EPT_MISCONFIG" }, \
-	{ EXIT_REASON_WBINVD,                "WBINVD" }, \
-	{ EXIT_REASON_APIC_WRITE,            "APIC_WRITE" }, \
-	{ EXIT_REASON_EOI_INDUCED,           "EOI_INDUCED" }, \
-	{ EXIT_REASON_INVALID_STATE,         "INVALID_STATE" }, \
-	{ EXIT_REASON_INVD,                  "INVD" }, \
-	{ EXIT_REASON_INVPCID,               "INVPCID" }
-
-#ifdef __KERNEL__
->>>>>>> 6b73a960
 
 #include <linux/types.h>
 #include <uapi/asm/vmx.h>
