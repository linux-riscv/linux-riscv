/* SPDX-License-Identifier: GPL-2.0 WITH Linux-syscall-note */
#ifndef _ASM_X86_KVM_H
#define _ASM_X86_KVM_H

/*
 * KVM x86 specific structures and definitions
 *
 */

#include <linux/const.h>
#include <linux/bits.h>
#include <linux/types.h>
#include <linux/ioctl.h>
#include <linux/stddef.h>

#define KVM_PIO_PAGE_OFFSET 1
#define KVM_COALESCED_MMIO_PAGE_OFFSET 2
#define KVM_DIRTY_LOG_PAGE_OFFSET 64

#define DE_VECTOR 0
#define DB_VECTOR 1
#define BP_VECTOR 3
#define OF_VECTOR 4
#define BR_VECTOR 5
#define UD_VECTOR 6
#define NM_VECTOR 7
#define DF_VECTOR 8
#define TS_VECTOR 10
#define NP_VECTOR 11
#define SS_VECTOR 12
#define GP_VECTOR 13
#define PF_VECTOR 14
#define MF_VECTOR 16
#define AC_VECTOR 17
#define MC_VECTOR 18
#define XM_VECTOR 19
#define VE_VECTOR 20

/* Select x86 specific features in <linux/kvm.h> */
#define __KVM_HAVE_PIT
#define __KVM_HAVE_IOAPIC
#define __KVM_HAVE_IRQ_LINE
#define __KVM_HAVE_MSI
#define __KVM_HAVE_USER_NMI
#define __KVM_HAVE_MSIX
#define __KVM_HAVE_MCE
#define __KVM_HAVE_PIT_STATE2
#define __KVM_HAVE_XEN_HVM
#define __KVM_HAVE_VCPU_EVENTS
#define __KVM_HAVE_DEBUGREGS
#define __KVM_HAVE_XSAVE
#define __KVM_HAVE_XCRS

/* Architectural interrupt line count. */
#define KVM_NR_INTERRUPTS 256

/* for KVM_GET_IRQCHIP and KVM_SET_IRQCHIP */
struct kvm_pic_state {
	__u8 last_irr;	/* edge detection */
	__u8 irr;		/* interrupt request register */
	__u8 imr;		/* interrupt mask register */
	__u8 isr;		/* interrupt service register */
	__u8 priority_add;	/* highest irq priority */
	__u8 irq_base;
	__u8 read_reg_select;
	__u8 poll;
	__u8 special_mask;
	__u8 init_state;
	__u8 auto_eoi;
	__u8 rotate_on_auto_eoi;
	__u8 special_fully_nested_mode;
	__u8 init4;		/* true if 4 byte init */
	__u8 elcr;		/* PIIX edge/trigger selection */
	__u8 elcr_mask;
};

#define KVM_IOAPIC_NUM_PINS  24
struct kvm_ioapic_state {
	__u64 base_address;
	__u32 ioregsel;
	__u32 id;
	__u32 irr;
	__u32 pad;
	union {
		__u64 bits;
		struct {
			__u8 vector;
			__u8 delivery_mode:3;
			__u8 dest_mode:1;
			__u8 delivery_status:1;
			__u8 polarity:1;
			__u8 remote_irr:1;
			__u8 trig_mode:1;
			__u8 mask:1;
			__u8 reserve:7;
			__u8 reserved[4];
			__u8 dest_id;
		} fields;
	} redirtbl[KVM_IOAPIC_NUM_PINS];
};

#define KVM_IRQCHIP_PIC_MASTER   0
#define KVM_IRQCHIP_PIC_SLAVE    1
#define KVM_IRQCHIP_IOAPIC       2
#define KVM_NR_IRQCHIPS          3

#define KVM_RUN_X86_SMM		 (1 << 0)
#define KVM_RUN_X86_BUS_LOCK     (1 << 1)

/* for KVM_GET_REGS and KVM_SET_REGS */
struct kvm_regs {
	/* out (KVM_GET_REGS) / in (KVM_SET_REGS) */
	__u64 rax, rbx, rcx, rdx;
	__u64 rsi, rdi, rsp, rbp;
	__u64 r8,  r9,  r10, r11;
	__u64 r12, r13, r14, r15;
	__u64 rip, rflags;
};

/* for KVM_GET_LAPIC and KVM_SET_LAPIC */
#define KVM_APIC_REG_SIZE 0x400
struct kvm_lapic_state {
	char regs[KVM_APIC_REG_SIZE];
};

struct kvm_segment {
	__u64 base;
	__u32 limit;
	__u16 selector;
	__u8  type;
	__u8  present, dpl, db, s, l, g, avl;
	__u8  unusable;
	__u8  padding;
};

struct kvm_dtable {
	__u64 base;
	__u16 limit;
	__u16 padding[3];
};


/* for KVM_GET_SREGS and KVM_SET_SREGS */
struct kvm_sregs {
	/* out (KVM_GET_SREGS) / in (KVM_SET_SREGS) */
	struct kvm_segment cs, ds, es, fs, gs, ss;
	struct kvm_segment tr, ldt;
	struct kvm_dtable gdt, idt;
	__u64 cr0, cr2, cr3, cr4, cr8;
	__u64 efer;
	__u64 apic_base;
	__u64 interrupt_bitmap[(KVM_NR_INTERRUPTS + 63) / 64];
};

struct kvm_sregs2 {
	/* out (KVM_GET_SREGS2) / in (KVM_SET_SREGS2) */
	struct kvm_segment cs, ds, es, fs, gs, ss;
	struct kvm_segment tr, ldt;
	struct kvm_dtable gdt, idt;
	__u64 cr0, cr2, cr3, cr4, cr8;
	__u64 efer;
	__u64 apic_base;
	__u64 flags;
	__u64 pdptrs[4];
};
#define KVM_SREGS2_FLAGS_PDPTRS_VALID 1

/* for KVM_GET_FPU and KVM_SET_FPU */
struct kvm_fpu {
	__u8  fpr[8][16];
	__u16 fcw;
	__u16 fsw;
	__u8  ftwx;  /* in fxsave format */
	__u8  pad1;
	__u16 last_opcode;
	__u64 last_ip;
	__u64 last_dp;
	__u8  xmm[16][16];
	__u32 mxcsr;
	__u32 pad2;
};

struct kvm_msr_entry {
	__u32 index;
	__u32 reserved;
	__u64 data;
};

/* for KVM_GET_MSRS and KVM_SET_MSRS */
struct kvm_msrs {
	__u32 nmsrs; /* number of msrs in entries */
	__u32 pad;

	struct kvm_msr_entry entries[];
};

/* for KVM_GET_MSR_INDEX_LIST */
struct kvm_msr_list {
	__u32 nmsrs; /* number of msrs in entries */
	__u32 indices[];
};

/* Maximum size of any access bitmap in bytes */
#define KVM_MSR_FILTER_MAX_BITMAP_SIZE 0x600

/* for KVM_X86_SET_MSR_FILTER */
struct kvm_msr_filter_range {
#define KVM_MSR_FILTER_READ  (1 << 0)
#define KVM_MSR_FILTER_WRITE (1 << 1)
#define KVM_MSR_FILTER_RANGE_VALID_MASK (KVM_MSR_FILTER_READ | \
					 KVM_MSR_FILTER_WRITE)
	__u32 flags;
	__u32 nmsrs; /* number of msrs in bitmap */
	__u32 base;  /* MSR index the bitmap starts at */
	__u8 *bitmap; /* a 1 bit allows the operations in flags, 0 denies */
};

#define KVM_MSR_FILTER_MAX_RANGES 16
struct kvm_msr_filter {
#ifndef __KERNEL__
#define KVM_MSR_FILTER_DEFAULT_ALLOW (0 << 0)
#endif
#define KVM_MSR_FILTER_DEFAULT_DENY  (1 << 0)
#define KVM_MSR_FILTER_VALID_MASK (KVM_MSR_FILTER_DEFAULT_DENY)
	__u32 flags;
	struct kvm_msr_filter_range ranges[KVM_MSR_FILTER_MAX_RANGES];
};

struct kvm_cpuid_entry {
	__u32 function;
	__u32 eax;
	__u32 ebx;
	__u32 ecx;
	__u32 edx;
	__u32 padding;
};

/* for KVM_SET_CPUID */
struct kvm_cpuid {
	__u32 nent;
	__u32 padding;
	struct kvm_cpuid_entry entries[];
};

struct kvm_cpuid_entry2 {
	__u32 function;
	__u32 index;
	__u32 flags;
	__u32 eax;
	__u32 ebx;
	__u32 ecx;
	__u32 edx;
	__u32 padding[3];
};

#define KVM_CPUID_FLAG_SIGNIFCANT_INDEX		(1 << 0)
#define KVM_CPUID_FLAG_STATEFUL_FUNC		(1 << 1)
#define KVM_CPUID_FLAG_STATE_READ_NEXT		(1 << 2)

/* for KVM_SET_CPUID2 */
struct kvm_cpuid2 {
	__u32 nent;
	__u32 padding;
	struct kvm_cpuid_entry2 entries[];
};

/* for KVM_GET_PIT and KVM_SET_PIT */
struct kvm_pit_channel_state {
	__u32 count; /* can be 65536 */
	__u16 latched_count;
	__u8 count_latched;
	__u8 status_latched;
	__u8 status;
	__u8 read_state;
	__u8 write_state;
	__u8 write_latch;
	__u8 rw_mode;
	__u8 mode;
	__u8 bcd;
	__u8 gate;
	__s64 count_load_time;
};

struct kvm_debug_exit_arch {
	__u32 exception;
	__u32 pad;
	__u64 pc;
	__u64 dr6;
	__u64 dr7;
};

#define KVM_GUESTDBG_USE_SW_BP		0x00010000
#define KVM_GUESTDBG_USE_HW_BP		0x00020000
#define KVM_GUESTDBG_INJECT_DB		0x00040000
#define KVM_GUESTDBG_INJECT_BP		0x00080000
#define KVM_GUESTDBG_BLOCKIRQ		0x00100000

/* for KVM_SET_GUEST_DEBUG */
struct kvm_guest_debug_arch {
	__u64 debugreg[8];
};

struct kvm_pit_state {
	struct kvm_pit_channel_state channels[3];
};

#define KVM_PIT_FLAGS_HPET_LEGACY     0x00000001
#define KVM_PIT_FLAGS_SPEAKER_DATA_ON 0x00000002

struct kvm_pit_state2 {
	struct kvm_pit_channel_state channels[3];
	__u32 flags;
	__u32 reserved[9];
};

struct kvm_reinject_control {
	__u8 pit_reinject;
	__u8 reserved[31];
};

/* When set in flags, include corresponding fields on KVM_SET_VCPU_EVENTS */
#define KVM_VCPUEVENT_VALID_NMI_PENDING	0x00000001
#define KVM_VCPUEVENT_VALID_SIPI_VECTOR	0x00000002
#define KVM_VCPUEVENT_VALID_SHADOW	0x00000004
#define KVM_VCPUEVENT_VALID_SMM		0x00000008
#define KVM_VCPUEVENT_VALID_PAYLOAD	0x00000010
#define KVM_VCPUEVENT_VALID_TRIPLE_FAULT	0x00000020

/* Interrupt shadow states */
#define KVM_X86_SHADOW_INT_MOV_SS	0x01
#define KVM_X86_SHADOW_INT_STI		0x02

/* for KVM_GET/SET_VCPU_EVENTS */
struct kvm_vcpu_events {
	struct {
		__u8 injected;
		__u8 nr;
		__u8 has_error_code;
		__u8 pending;
		__u32 error_code;
	} exception;
	struct {
		__u8 injected;
		__u8 nr;
		__u8 soft;
		__u8 shadow;
	} interrupt;
	struct {
		__u8 injected;
		__u8 pending;
		__u8 masked;
		__u8 pad;
	} nmi;
	__u32 sipi_vector;
	__u32 flags;
	struct {
		__u8 smm;
		__u8 pending;
		__u8 smm_inside_nmi;
		__u8 latched_init;
	} smi;
	struct {
		__u8 pending;
	} triple_fault;
	__u8 reserved[26];
	__u8 exception_has_payload;
	__u64 exception_payload;
};

/* for KVM_GET/SET_DEBUGREGS */
struct kvm_debugregs {
	__u64 db[4];
	__u64 dr6;
	__u64 dr7;
	__u64 flags;
	__u64 reserved[9];
};

/* for KVM_CAP_XSAVE and KVM_CAP_XSAVE2 */
struct kvm_xsave {
	/*
	 * KVM_GET_XSAVE2 and KVM_SET_XSAVE write and read as many bytes
	 * as are returned by KVM_CHECK_EXTENSION(KVM_CAP_XSAVE2)
	 * respectively, when invoked on the vm file descriptor.
	 *
	 * The size value returned by KVM_CHECK_EXTENSION(KVM_CAP_XSAVE2)
	 * will always be at least 4096. Currently, it is only greater
	 * than 4096 if a dynamic feature has been enabled with
	 * ``arch_prctl()``, but this may change in the future.
	 *
	 * The offsets of the state save areas in struct kvm_xsave follow
	 * the contents of CPUID leaf 0xD on the host.
	 */
	__u32 region[1024];
	__u32 extra[];
};

#define KVM_MAX_XCRS	16

struct kvm_xcr {
	__u32 xcr;
	__u32 reserved;
	__u64 value;
};

struct kvm_xcrs {
	__u32 nr_xcrs;
	__u32 flags;
	struct kvm_xcr xcrs[KVM_MAX_XCRS];
	__u64 padding[16];
};

#define KVM_SYNC_X86_REGS      (1UL << 0)
#define KVM_SYNC_X86_SREGS     (1UL << 1)
#define KVM_SYNC_X86_EVENTS    (1UL << 2)

#define KVM_SYNC_X86_VALID_FIELDS \
	(KVM_SYNC_X86_REGS| \
	 KVM_SYNC_X86_SREGS| \
	 KVM_SYNC_X86_EVENTS)

/* kvm_sync_regs struct included by kvm_run struct */
struct kvm_sync_regs {
	/* Members of this structure are potentially malicious.
	 * Care must be taken by code reading, esp. interpreting,
	 * data fields from them inside KVM to prevent TOCTOU and
	 * double-fetch types of vulnerabilities.
	 */
	struct kvm_regs regs;
	struct kvm_sregs sregs;
	struct kvm_vcpu_events events;
};

#define KVM_X86_QUIRK_LINT0_REENABLED		(1 << 0)
#define KVM_X86_QUIRK_CD_NW_CLEARED		(1 << 1)
#define KVM_X86_QUIRK_LAPIC_MMIO_HOLE		(1 << 2)
#define KVM_X86_QUIRK_OUT_7E_INC_RIP		(1 << 3)
#define KVM_X86_QUIRK_MISC_ENABLE_NO_MWAIT	(1 << 4)
#define KVM_X86_QUIRK_FIX_HYPERCALL_INSN	(1 << 5)
#define KVM_X86_QUIRK_MWAIT_NEVER_UD_FAULTS	(1 << 6)

#define KVM_STATE_NESTED_FORMAT_VMX	0
#define KVM_STATE_NESTED_FORMAT_SVM	1

#define KVM_STATE_NESTED_GUEST_MODE	0x00000001
#define KVM_STATE_NESTED_RUN_PENDING	0x00000002
#define KVM_STATE_NESTED_EVMCS		0x00000004
#define KVM_STATE_NESTED_MTF_PENDING	0x00000008
#define KVM_STATE_NESTED_GIF_SET	0x00000100

#define KVM_STATE_NESTED_SMM_GUEST_MODE	0x00000001
#define KVM_STATE_NESTED_SMM_VMXON	0x00000002

#define KVM_STATE_NESTED_VMX_VMCS_SIZE	0x1000

#define KVM_STATE_NESTED_SVM_VMCB_SIZE	0x1000

#define KVM_STATE_VMX_PREEMPTION_TIMER_DEADLINE	0x00000001

/* attributes for system fd (group 0) */
#define KVM_X86_XCOMP_GUEST_SUPP	0

struct kvm_vmx_nested_state_data {
	__u8 vmcs12[KVM_STATE_NESTED_VMX_VMCS_SIZE];
	__u8 shadow_vmcs12[KVM_STATE_NESTED_VMX_VMCS_SIZE];
};

struct kvm_vmx_nested_state_hdr {
	__u64 vmxon_pa;
	__u64 vmcs12_pa;

	struct {
		__u16 flags;
	} smm;

	__u16 pad;

	__u32 flags;
	__u64 preemption_timer_deadline;
};

struct kvm_svm_nested_state_data {
	/* Save area only used if KVM_STATE_NESTED_RUN_PENDING.  */
	__u8 vmcb12[KVM_STATE_NESTED_SVM_VMCB_SIZE];
};

struct kvm_svm_nested_state_hdr {
	__u64 vmcb_pa;
};

/* for KVM_CAP_NESTED_STATE */
struct kvm_nested_state {
	__u16 flags;
	__u16 format;
	__u32 size;

	union {
		struct kvm_vmx_nested_state_hdr vmx;
		struct kvm_svm_nested_state_hdr svm;

		/* Pad the header to 128 bytes.  */
		__u8 pad[120];
	} hdr;

	/*
	 * Define data region as 0 bytes to preserve backwards-compatability
	 * to old definition of kvm_nested_state in order to avoid changing
	 * KVM_{GET,PUT}_NESTED_STATE ioctl values.
	 */
	union {
		__DECLARE_FLEX_ARRAY(struct kvm_vmx_nested_state_data, vmx);
		__DECLARE_FLEX_ARRAY(struct kvm_svm_nested_state_data, svm);
	} data;
};

/* for KVM_CAP_PMU_EVENT_FILTER */
struct kvm_pmu_event_filter {
	__u32 action;
	__u32 nevents;
	__u32 fixed_counter_bitmap;
	__u32 flags;
	__u32 pad[4];
	__u64 events[];
};

#define KVM_PMU_EVENT_ALLOW 0
#define KVM_PMU_EVENT_DENY 1

#define KVM_PMU_EVENT_FLAG_MASKED_EVENTS _BITUL(0)
#define KVM_PMU_EVENT_FLAGS_VALID_MASK (KVM_PMU_EVENT_FLAG_MASKED_EVENTS)

/* for KVM_CAP_MCE */
struct kvm_x86_mce {
	__u64 status;
	__u64 addr;
	__u64 misc;
	__u64 mcg_status;
	__u8 bank;
	__u8 pad1[7];
	__u64 pad2[3];
};

/* for KVM_CAP_XEN_HVM */
#define KVM_XEN_HVM_CONFIG_HYPERCALL_MSR	(1 << 0)
#define KVM_XEN_HVM_CONFIG_INTERCEPT_HCALL	(1 << 1)
#define KVM_XEN_HVM_CONFIG_SHARED_INFO		(1 << 2)
#define KVM_XEN_HVM_CONFIG_RUNSTATE		(1 << 3)
#define KVM_XEN_HVM_CONFIG_EVTCHN_2LEVEL	(1 << 4)
#define KVM_XEN_HVM_CONFIG_EVTCHN_SEND		(1 << 5)
#define KVM_XEN_HVM_CONFIG_RUNSTATE_UPDATE_FLAG	(1 << 6)
#define KVM_XEN_HVM_CONFIG_PVCLOCK_TSC_UNSTABLE	(1 << 7)
<<<<<<< HEAD
=======
#define KVM_XEN_HVM_CONFIG_SHARED_INFO_HVA	(1 << 8)
>>>>>>> 6a108bdc

struct kvm_xen_hvm_config {
	__u32 flags;
	__u32 msr;
	__u64 blob_addr_32;
	__u64 blob_addr_64;
	__u8 blob_size_32;
	__u8 blob_size_64;
	__u8 pad2[30];
};

struct kvm_xen_hvm_attr {
	__u16 type;
	__u16 pad[3];
	union {
		__u8 long_mode;
		__u8 vector;
		__u8 runstate_update_flag;
<<<<<<< HEAD
		struct {
			__u64 gfn;
#define KVM_XEN_INVALID_GFN ((__u64)-1)
=======
		union {
			__u64 gfn;
#define KVM_XEN_INVALID_GFN ((__u64)-1)
			__u64 hva;
>>>>>>> 6a108bdc
		} shared_info;
		struct {
			__u32 send_port;
			__u32 type; /* EVTCHNSTAT_ipi / EVTCHNSTAT_interdomain */
			__u32 flags;
#define KVM_XEN_EVTCHN_DEASSIGN		(1 << 0)
#define KVM_XEN_EVTCHN_UPDATE		(1 << 1)
#define KVM_XEN_EVTCHN_RESET		(1 << 2)
			/*
			 * Events sent by the guest are either looped back to
			 * the guest itself (potentially on a different port#)
			 * or signalled via an eventfd.
			 */
			union {
				struct {
					__u32 port;
					__u32 vcpu;
					__u32 priority;
				} port;
				struct {
					__u32 port; /* Zero for eventfd */
					__s32 fd;
				} eventfd;
				__u32 padding[4];
			} deliver;
		} evtchn;
		__u32 xen_version;
		__u64 pad[8];
	} u;
};


/* Available with KVM_CAP_XEN_HVM / KVM_XEN_HVM_CONFIG_SHARED_INFO */
#define KVM_XEN_ATTR_TYPE_LONG_MODE		0x0
#define KVM_XEN_ATTR_TYPE_SHARED_INFO		0x1
#define KVM_XEN_ATTR_TYPE_UPCALL_VECTOR		0x2
/* Available with KVM_CAP_XEN_HVM / KVM_XEN_HVM_CONFIG_EVTCHN_SEND */
#define KVM_XEN_ATTR_TYPE_EVTCHN		0x3
#define KVM_XEN_ATTR_TYPE_XEN_VERSION		0x4
/* Available with KVM_CAP_XEN_HVM / KVM_XEN_HVM_CONFIG_RUNSTATE_UPDATE_FLAG */
#define KVM_XEN_ATTR_TYPE_RUNSTATE_UPDATE_FLAG	0x5
<<<<<<< HEAD
=======
/* Available with KVM_CAP_XEN_HVM / KVM_XEN_HVM_CONFIG_SHARED_INFO_HVA */
#define KVM_XEN_ATTR_TYPE_SHARED_INFO_HVA	0x6
>>>>>>> 6a108bdc

struct kvm_xen_vcpu_attr {
	__u16 type;
	__u16 pad[3];
	union {
		__u64 gpa;
#define KVM_XEN_INVALID_GPA ((__u64)-1)
<<<<<<< HEAD
=======
		__u64 hva;
>>>>>>> 6a108bdc
		__u64 pad[8];
		struct {
			__u64 state;
			__u64 state_entry_time;
			__u64 time_running;
			__u64 time_runnable;
			__u64 time_blocked;
			__u64 time_offline;
		} runstate;
		__u32 vcpu_id;
		struct {
			__u32 port;
			__u32 priority;
			__u64 expires_ns;
		} timer;
		__u8 vector;
	} u;
};

/* Available with KVM_CAP_XEN_HVM / KVM_XEN_HVM_CONFIG_SHARED_INFO */
#define KVM_XEN_VCPU_ATTR_TYPE_VCPU_INFO	0x0
#define KVM_XEN_VCPU_ATTR_TYPE_VCPU_TIME_INFO	0x1
#define KVM_XEN_VCPU_ATTR_TYPE_RUNSTATE_ADDR	0x2
#define KVM_XEN_VCPU_ATTR_TYPE_RUNSTATE_CURRENT	0x3
#define KVM_XEN_VCPU_ATTR_TYPE_RUNSTATE_DATA	0x4
#define KVM_XEN_VCPU_ATTR_TYPE_RUNSTATE_ADJUST	0x5
/* Available with KVM_CAP_XEN_HVM / KVM_XEN_HVM_CONFIG_EVTCHN_SEND */
#define KVM_XEN_VCPU_ATTR_TYPE_VCPU_ID		0x6
#define KVM_XEN_VCPU_ATTR_TYPE_TIMER		0x7
#define KVM_XEN_VCPU_ATTR_TYPE_UPCALL_VECTOR	0x8
<<<<<<< HEAD
=======
/* Available with KVM_CAP_XEN_HVM / KVM_XEN_HVM_CONFIG_SHARED_INFO_HVA */
#define KVM_XEN_VCPU_ATTR_TYPE_VCPU_INFO_HVA	0x9
>>>>>>> 6a108bdc

/* Secure Encrypted Virtualization command */
enum sev_cmd_id {
	/* Guest initialization commands */
	KVM_SEV_INIT = 0,
	KVM_SEV_ES_INIT,
	/* Guest launch commands */
	KVM_SEV_LAUNCH_START,
	KVM_SEV_LAUNCH_UPDATE_DATA,
	KVM_SEV_LAUNCH_UPDATE_VMSA,
	KVM_SEV_LAUNCH_SECRET,
	KVM_SEV_LAUNCH_MEASURE,
	KVM_SEV_LAUNCH_FINISH,
	/* Guest migration commands (outgoing) */
	KVM_SEV_SEND_START,
	KVM_SEV_SEND_UPDATE_DATA,
	KVM_SEV_SEND_UPDATE_VMSA,
	KVM_SEV_SEND_FINISH,
	/* Guest migration commands (incoming) */
	KVM_SEV_RECEIVE_START,
	KVM_SEV_RECEIVE_UPDATE_DATA,
	KVM_SEV_RECEIVE_UPDATE_VMSA,
	KVM_SEV_RECEIVE_FINISH,
	/* Guest status and debug commands */
	KVM_SEV_GUEST_STATUS,
	KVM_SEV_DBG_DECRYPT,
	KVM_SEV_DBG_ENCRYPT,
	/* Guest certificates commands */
	KVM_SEV_CERT_EXPORT,
	/* Attestation report */
	KVM_SEV_GET_ATTESTATION_REPORT,
	/* Guest Migration Extension */
	KVM_SEV_SEND_CANCEL,

	KVM_SEV_NR_MAX,
};

struct kvm_sev_cmd {
	__u32 id;
	__u64 data;
	__u32 error;
	__u32 sev_fd;
};

struct kvm_sev_launch_start {
	__u32 handle;
	__u32 policy;
	__u64 dh_uaddr;
	__u32 dh_len;
	__u64 session_uaddr;
	__u32 session_len;
};

struct kvm_sev_launch_update_data {
	__u64 uaddr;
	__u32 len;
};


struct kvm_sev_launch_secret {
	__u64 hdr_uaddr;
	__u32 hdr_len;
	__u64 guest_uaddr;
	__u32 guest_len;
	__u64 trans_uaddr;
	__u32 trans_len;
};

struct kvm_sev_launch_measure {
	__u64 uaddr;
	__u32 len;
};

struct kvm_sev_guest_status {
	__u32 handle;
	__u32 policy;
	__u32 state;
};

struct kvm_sev_dbg {
	__u64 src_uaddr;
	__u64 dst_uaddr;
	__u32 len;
};

struct kvm_sev_attestation_report {
	__u8 mnonce[16];
	__u64 uaddr;
	__u32 len;
};

struct kvm_sev_send_start {
	__u32 policy;
	__u64 pdh_cert_uaddr;
	__u32 pdh_cert_len;
	__u64 plat_certs_uaddr;
	__u32 plat_certs_len;
	__u64 amd_certs_uaddr;
	__u32 amd_certs_len;
	__u64 session_uaddr;
	__u32 session_len;
};

struct kvm_sev_send_update_data {
	__u64 hdr_uaddr;
	__u32 hdr_len;
	__u64 guest_uaddr;
	__u32 guest_len;
	__u64 trans_uaddr;
	__u32 trans_len;
};

struct kvm_sev_receive_start {
	__u32 handle;
	__u32 policy;
	__u64 pdh_uaddr;
	__u32 pdh_len;
	__u64 session_uaddr;
	__u32 session_len;
};

struct kvm_sev_receive_update_data {
	__u64 hdr_uaddr;
	__u32 hdr_len;
	__u64 guest_uaddr;
	__u32 guest_len;
	__u64 trans_uaddr;
	__u32 trans_len;
};

#define KVM_X2APIC_API_USE_32BIT_IDS            (1ULL << 0)
#define KVM_X2APIC_API_DISABLE_BROADCAST_QUIRK  (1ULL << 1)

struct kvm_hyperv_eventfd {
	__u32 conn_id;
	__s32 fd;
	__u32 flags;
	__u32 padding[3];
};

#define KVM_HYPERV_CONN_ID_MASK		0x00ffffff
#define KVM_HYPERV_EVENTFD_DEASSIGN	(1 << 0)

/*
 * Masked event layout.
 * Bits   Description
 * ----   -----------
 * 7:0    event select (low bits)
 * 15:8   umask match
 * 31:16  unused
 * 35:32  event select (high bits)
 * 36:54  unused
 * 55     exclude bit
 * 63:56  umask mask
 */

#define KVM_PMU_ENCODE_MASKED_ENTRY(event_select, mask, match, exclude) \
	(((event_select) & 0xFFULL) | (((event_select) & 0XF00ULL) << 24) | \
	(((mask) & 0xFFULL) << 56) | \
	(((match) & 0xFFULL) << 8) | \
	((__u64)(!!(exclude)) << 55))

#define KVM_PMU_MASKED_ENTRY_EVENT_SELECT \
	(__GENMASK_ULL(7, 0) | __GENMASK_ULL(35, 32))
#define KVM_PMU_MASKED_ENTRY_UMASK_MASK		(__GENMASK_ULL(63, 56))
#define KVM_PMU_MASKED_ENTRY_UMASK_MATCH	(__GENMASK_ULL(15, 8))
#define KVM_PMU_MASKED_ENTRY_EXCLUDE		(_BITULL(55))
#define KVM_PMU_MASKED_ENTRY_UMASK_MASK_SHIFT	(56)

/* for KVM_{GET,SET,HAS}_DEVICE_ATTR */
#define KVM_VCPU_TSC_CTRL 0 /* control group for the timestamp counter (TSC) */
#define   KVM_VCPU_TSC_OFFSET 0 /* attribute for the TSC offset */

/* x86-specific KVM_EXIT_HYPERCALL flags. */
#define KVM_EXIT_HYPERCALL_LONG_MODE	_BITULL(0)

#define KVM_X86_DEFAULT_VM	0
#define KVM_X86_SW_PROTECTED_VM	1

#endif /* _ASM_X86_KVM_H */<|MERGE_RESOLUTION|>--- conflicted
+++ resolved
@@ -549,10 +549,7 @@
 #define KVM_XEN_HVM_CONFIG_EVTCHN_SEND		(1 << 5)
 #define KVM_XEN_HVM_CONFIG_RUNSTATE_UPDATE_FLAG	(1 << 6)
 #define KVM_XEN_HVM_CONFIG_PVCLOCK_TSC_UNSTABLE	(1 << 7)
-<<<<<<< HEAD
-=======
 #define KVM_XEN_HVM_CONFIG_SHARED_INFO_HVA	(1 << 8)
->>>>>>> 6a108bdc
 
 struct kvm_xen_hvm_config {
 	__u32 flags;
@@ -571,16 +568,10 @@
 		__u8 long_mode;
 		__u8 vector;
 		__u8 runstate_update_flag;
-<<<<<<< HEAD
-		struct {
-			__u64 gfn;
-#define KVM_XEN_INVALID_GFN ((__u64)-1)
-=======
 		union {
 			__u64 gfn;
 #define KVM_XEN_INVALID_GFN ((__u64)-1)
 			__u64 hva;
->>>>>>> 6a108bdc
 		} shared_info;
 		struct {
 			__u32 send_port;
@@ -622,11 +613,8 @@
 #define KVM_XEN_ATTR_TYPE_XEN_VERSION		0x4
 /* Available with KVM_CAP_XEN_HVM / KVM_XEN_HVM_CONFIG_RUNSTATE_UPDATE_FLAG */
 #define KVM_XEN_ATTR_TYPE_RUNSTATE_UPDATE_FLAG	0x5
-<<<<<<< HEAD
-=======
 /* Available with KVM_CAP_XEN_HVM / KVM_XEN_HVM_CONFIG_SHARED_INFO_HVA */
 #define KVM_XEN_ATTR_TYPE_SHARED_INFO_HVA	0x6
->>>>>>> 6a108bdc
 
 struct kvm_xen_vcpu_attr {
 	__u16 type;
@@ -634,10 +622,7 @@
 	union {
 		__u64 gpa;
 #define KVM_XEN_INVALID_GPA ((__u64)-1)
-<<<<<<< HEAD
-=======
 		__u64 hva;
->>>>>>> 6a108bdc
 		__u64 pad[8];
 		struct {
 			__u64 state;
@@ -668,11 +653,8 @@
 #define KVM_XEN_VCPU_ATTR_TYPE_VCPU_ID		0x6
 #define KVM_XEN_VCPU_ATTR_TYPE_TIMER		0x7
 #define KVM_XEN_VCPU_ATTR_TYPE_UPCALL_VECTOR	0x8
-<<<<<<< HEAD
-=======
 /* Available with KVM_CAP_XEN_HVM / KVM_XEN_HVM_CONFIG_SHARED_INFO_HVA */
 #define KVM_XEN_VCPU_ATTR_TYPE_VCPU_INFO_HVA	0x9
->>>>>>> 6a108bdc
 
 /* Secure Encrypted Virtualization command */
 enum sev_cmd_id {
