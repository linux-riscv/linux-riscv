--- conflicted
+++ resolved
@@ -163,15 +163,8 @@
 	if (IS_ENABLED(CONFIG_STRICT_MODULE_RWX) && mmu_has_feature(MMU_FTR_HPTE_TABLE))
 		pr_warn("This platform has HASH MMU, STRICT_MODULE_RWX won't work\n");
 
-<<<<<<< HEAD
-	if (v_block_mapped((unsigned long)_stext + 1)) {
-		mmu_mark_rodata_ro();
-		return;
-	}
-=======
 	if (v_block_mapped((unsigned long)_stext + 1))
 		return mmu_mark_rodata_ro();
->>>>>>> cb615bbe
 
 	/*
 	 * mark text and rodata as read only. __end_rodata is set by
@@ -181,11 +174,7 @@
 	numpages = PFN_UP((unsigned long)__end_rodata) -
 		   PFN_DOWN((unsigned long)_stext);
 
-<<<<<<< HEAD
-	set_memory_ro((unsigned long)_stext, numpages);
-=======
 	return set_memory_ro((unsigned long)_stext, numpages);
->>>>>>> cb615bbe
 }
 
 void mark_rodata_ro(void)
@@ -194,8 +183,5 @@
 
 	if (err)
 		panic("%s() failed, err = %d\n", __func__, err);
-
-	// mark_initmem_nx() should have already run by now
-	ptdump_check_wx();
 }
 #endif