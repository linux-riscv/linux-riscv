--- conflicted
+++ resolved
@@ -69,15 +69,11 @@
 		.ext_ptr = &vcpu_sbi_ext_pmu,
 	},
 	{
-<<<<<<< HEAD
-		.dis_idx = KVM_RISCV_SBI_EXT_DBCN,
+		.ext_idx = KVM_RISCV_SBI_EXT_DBCN,
 		.ext_ptr = &vcpu_sbi_ext_dbcn,
 	},
 	{
-		.dis_idx = KVM_RISCV_SBI_EXT_EXPERIMENTAL,
-=======
 		.ext_idx = KVM_RISCV_SBI_EXT_EXPERIMENTAL,
->>>>>>> f8fc7835
 		.ext_ptr = &vcpu_sbi_ext_experimental,
 	},
 	{
