// SPDX-License-Identifier: GPL-2.0
/*
 * arch/alpha/lib/fpreg.c
 *
 * (C) Copyright 1998 Linus Torvalds
 */

#include <linux/compiler.h>
#include <linux/export.h>
#include <linux/preempt.h>
#include <asm/thread_info.h>

#if defined(CONFIG_ALPHA_EV6) || defined(CONFIG_ALPHA_EV67)
#define STT(reg,val)  asm volatile ("ftoit $f"#reg",%0" : "=r"(val));
#else
#define STT(reg,val)  asm volatile ("stt $f"#reg",%0" : "=m"(val));
#endif

unsigned long
alpha_read_fp_reg (unsigned long reg)
{
	unsigned long val;

	if (unlikely(reg >= 32))
		return 0;
<<<<<<< HEAD
	preempt_enable();
=======
	preempt_disable();
>>>>>>> 8455cbb2
	if (current_thread_info()->status & TS_SAVED_FP)
		val = current_thread_info()->fp[reg];
	else switch (reg) {
	      case  0: STT( 0, val); break;
	      case  1: STT( 1, val); break;
	      case  2: STT( 2, val); break;
	      case  3: STT( 3, val); break;
	      case  4: STT( 4, val); break;
	      case  5: STT( 5, val); break;
	      case  6: STT( 6, val); break;
	      case  7: STT( 7, val); break;
	      case  8: STT( 8, val); break;
	      case  9: STT( 9, val); break;
	      case 10: STT(10, val); break;
	      case 11: STT(11, val); break;
	      case 12: STT(12, val); break;
	      case 13: STT(13, val); break;
	      case 14: STT(14, val); break;
	      case 15: STT(15, val); break;
	      case 16: STT(16, val); break;
	      case 17: STT(17, val); break;
	      case 18: STT(18, val); break;
	      case 19: STT(19, val); break;
	      case 20: STT(20, val); break;
	      case 21: STT(21, val); break;
	      case 22: STT(22, val); break;
	      case 23: STT(23, val); break;
	      case 24: STT(24, val); break;
	      case 25: STT(25, val); break;
	      case 26: STT(26, val); break;
	      case 27: STT(27, val); break;
	      case 28: STT(28, val); break;
	      case 29: STT(29, val); break;
	      case 30: STT(30, val); break;
	      case 31: STT(31, val); break;
	}
	preempt_enable();
	return val;
}
EXPORT_SYMBOL(alpha_read_fp_reg);

#if defined(CONFIG_ALPHA_EV6) || defined(CONFIG_ALPHA_EV67)
#define LDT(reg,val)  asm volatile ("itoft %0,$f"#reg : : "r"(val));
#else
#define LDT(reg,val)  asm volatile ("ldt $f"#reg",%0" : : "m"(val));
#endif

void
alpha_write_fp_reg (unsigned long reg, unsigned long val)
{
	if (unlikely(reg >= 32))
		return;

	preempt_disable();
	if (current_thread_info()->status & TS_SAVED_FP) {
		current_thread_info()->status |= TS_RESTORE_FP;
		current_thread_info()->fp[reg] = val;
	} else switch (reg) {
	      case  0: LDT( 0, val); break;
	      case  1: LDT( 1, val); break;
	      case  2: LDT( 2, val); break;
	      case  3: LDT( 3, val); break;
	      case  4: LDT( 4, val); break;
	      case  5: LDT( 5, val); break;
	      case  6: LDT( 6, val); break;
	      case  7: LDT( 7, val); break;
	      case  8: LDT( 8, val); break;
	      case  9: LDT( 9, val); break;
	      case 10: LDT(10, val); break;
	      case 11: LDT(11, val); break;
	      case 12: LDT(12, val); break;
	      case 13: LDT(13, val); break;
	      case 14: LDT(14, val); break;
	      case 15: LDT(15, val); break;
	      case 16: LDT(16, val); break;
	      case 17: LDT(17, val); break;
	      case 18: LDT(18, val); break;
	      case 19: LDT(19, val); break;
	      case 20: LDT(20, val); break;
	      case 21: LDT(21, val); break;
	      case 22: LDT(22, val); break;
	      case 23: LDT(23, val); break;
	      case 24: LDT(24, val); break;
	      case 25: LDT(25, val); break;
	      case 26: LDT(26, val); break;
	      case 27: LDT(27, val); break;
	      case 28: LDT(28, val); break;
	      case 29: LDT(29, val); break;
	      case 30: LDT(30, val); break;
	      case 31: LDT(31, val); break;
	}
	preempt_enable();
}
EXPORT_SYMBOL(alpha_write_fp_reg);

#if defined(CONFIG_ALPHA_EV6) || defined(CONFIG_ALPHA_EV67)
#define STS(reg,val)  asm volatile ("ftois $f"#reg",%0" : "=r"(val));
#else
#define STS(reg,val)  asm volatile ("sts $f"#reg",%0" : "=m"(val));
#endif

unsigned long
alpha_read_fp_reg_s (unsigned long reg)
{
	unsigned long val;

	if (unlikely(reg >= 32))
		return 0;

<<<<<<< HEAD
	preempt_enable();
=======
	preempt_disable();
>>>>>>> 8455cbb2
	if (current_thread_info()->status & TS_SAVED_FP) {
		LDT(0, current_thread_info()->fp[reg]);
		STS(0, val);
	} else switch (reg) {
	      case  0: STS( 0, val); break;
	      case  1: STS( 1, val); break;
	      case  2: STS( 2, val); break;
	      case  3: STS( 3, val); break;
	      case  4: STS( 4, val); break;
	      case  5: STS( 5, val); break;
	      case  6: STS( 6, val); break;
	      case  7: STS( 7, val); break;
	      case  8: STS( 8, val); break;
	      case  9: STS( 9, val); break;
	      case 10: STS(10, val); break;
	      case 11: STS(11, val); break;
	      case 12: STS(12, val); break;
	      case 13: STS(13, val); break;
	      case 14: STS(14, val); break;
	      case 15: STS(15, val); break;
	      case 16: STS(16, val); break;
	      case 17: STS(17, val); break;
	      case 18: STS(18, val); break;
	      case 19: STS(19, val); break;
	      case 20: STS(20, val); break;
	      case 21: STS(21, val); break;
	      case 22: STS(22, val); break;
	      case 23: STS(23, val); break;
	      case 24: STS(24, val); break;
	      case 25: STS(25, val); break;
	      case 26: STS(26, val); break;
	      case 27: STS(27, val); break;
	      case 28: STS(28, val); break;
	      case 29: STS(29, val); break;
	      case 30: STS(30, val); break;
	      case 31: STS(31, val); break;
	}
	preempt_enable();
	return val;
}
EXPORT_SYMBOL(alpha_read_fp_reg_s);

#if defined(CONFIG_ALPHA_EV6) || defined(CONFIG_ALPHA_EV67)
#define LDS(reg,val)  asm volatile ("itofs %0,$f"#reg : : "r"(val));
#else
#define LDS(reg,val)  asm volatile ("lds $f"#reg",%0" : : "m"(val));
#endif

void
alpha_write_fp_reg_s (unsigned long reg, unsigned long val)
{
	if (unlikely(reg >= 32))
		return;

	preempt_disable();
	if (current_thread_info()->status & TS_SAVED_FP) {
		current_thread_info()->status |= TS_RESTORE_FP;
		LDS(0, val);
		STT(0, current_thread_info()->fp[reg]);
	} else switch (reg) {
	      case  0: LDS( 0, val); break;
	      case  1: LDS( 1, val); break;
	      case  2: LDS( 2, val); break;
	      case  3: LDS( 3, val); break;
	      case  4: LDS( 4, val); break;
	      case  5: LDS( 5, val); break;
	      case  6: LDS( 6, val); break;
	      case  7: LDS( 7, val); break;
	      case  8: LDS( 8, val); break;
	      case  9: LDS( 9, val); break;
	      case 10: LDS(10, val); break;
	      case 11: LDS(11, val); break;
	      case 12: LDS(12, val); break;
	      case 13: LDS(13, val); break;
	      case 14: LDS(14, val); break;
	      case 15: LDS(15, val); break;
	      case 16: LDS(16, val); break;
	      case 17: LDS(17, val); break;
	      case 18: LDS(18, val); break;
	      case 19: LDS(19, val); break;
	      case 20: LDS(20, val); break;
	      case 21: LDS(21, val); break;
	      case 22: LDS(22, val); break;
	      case 23: LDS(23, val); break;
	      case 24: LDS(24, val); break;
	      case 25: LDS(25, val); break;
	      case 26: LDS(26, val); break;
	      case 27: LDS(27, val); break;
	      case 28: LDS(28, val); break;
	      case 29: LDS(29, val); break;
	      case 30: LDS(30, val); break;
	      case 31: LDS(31, val); break;
	}
	preempt_enable();
}
EXPORT_SYMBOL(alpha_write_fp_reg_s);<|MERGE_RESOLUTION|>--- conflicted
+++ resolved
@@ -23,11 +23,7 @@
 
 	if (unlikely(reg >= 32))
 		return 0;
-<<<<<<< HEAD
-	preempt_enable();
-=======
-	preempt_disable();
->>>>>>> 8455cbb2
+	preempt_disable();
 	if (current_thread_info()->status & TS_SAVED_FP)
 		val = current_thread_info()->fp[reg];
 	else switch (reg) {
@@ -137,11 +133,7 @@
 	if (unlikely(reg >= 32))
 		return 0;
 
-<<<<<<< HEAD
-	preempt_enable();
-=======
-	preempt_disable();
->>>>>>> 8455cbb2
+	preempt_disable();
 	if (current_thread_info()->status & TS_SAVED_FP) {
 		LDT(0, current_thread_info()->fp[reg]);
 		STS(0, val);
