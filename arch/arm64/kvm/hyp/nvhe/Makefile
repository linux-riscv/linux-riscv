# SPDX-License-Identifier: GPL-2.0
#
# Makefile for Kernel-based Virtual Machine module, HYP/nVHE part
#

asflags-y := -D__KVM_NVHE_HYPERVISOR__ -D__DISABLE_EXPORTS

# Tracepoint and MMIO logging symbols should not be visible at nVHE KVM as
# there is no way to execute them and any such MMIO access from nVHE KVM
# will explode instantly (Words of Marc Zyngier). So introduce a generic flag
# __DISABLE_TRACE_MMIO__ to disable MMIO tracing for nVHE KVM.
ccflags-y := -D__KVM_NVHE_HYPERVISOR__ -D__DISABLE_EXPORTS -D__DISABLE_TRACE_MMIO__
ccflags-y += -fno-stack-protector	\
	     -DDISABLE_BRANCH_PROFILING	\
	     $(DISABLE_STACKLEAK_PLUGIN)

hostprogs := gen-hyprel
HOST_EXTRACFLAGS += -I$(objtree)/include

lib-objs := clear_page.o copy_page.o memcpy.o memset.o
lib-objs := $(addprefix ../../../lib/, $(lib-objs))

hyp-obj-y := timer-sr.o sysreg-sr.o debug-sr.o switch.o tlb.o hyp-init.o host.o \
	 hyp-main.o hyp-smp.o psci-relay.o early_alloc.o page_alloc.o \
	 cache.o setup.o mm.o mem_protect.o sys_regs.o pkvm.o stacktrace.o
hyp-obj-y += ../vgic-v3-sr.o ../aarch32.o ../vgic-v2-cpuif-proxy.o ../entry.o \
	 ../fpsimd.o ../hyp-entry.o ../exception.o ../pgtable.o
hyp-obj-$(CONFIG_DEBUG_LIST) += list_debug.o
hyp-obj-y += $(lib-objs)

##
## Build rules for compiling nVHE hyp code
## Output of this folder is `kvm_nvhe.o`, a partially linked object
## file containing all nVHE hyp code and data.
##

hyp-obj := $(patsubst %.o,%.nvhe.o,$(hyp-obj-y))
obj-y := kvm_nvhe.o
targets += $(hyp-obj) kvm_nvhe.tmp.o kvm_nvhe.rel.o hyp.lds hyp-reloc.S hyp-reloc.o

# 1) Compile all source files to `.nvhe.o` object files. The file extension
#    avoids file name clashes for files shared with VHE.
$(obj)/%.nvhe.o: $(src)/%.c FORCE
	$(call if_changed_rule,cc_o_c)
$(obj)/%.nvhe.o: $(src)/%.S FORCE
	$(call if_changed_rule,as_o_S)

# 2) Compile linker script.
$(obj)/hyp.lds: $(src)/hyp.lds.S FORCE
	$(call if_changed_dep,cpp_lds_S)

# 3) Partially link all '.nvhe.o' files and apply the linker script.
#    Prefixes names of ELF sections with '.hyp', eg. '.hyp.text'.
#    Note: The following rule assumes that the 'ld' rule puts LDFLAGS before
#          the list of dependencies to form '-T $(obj)/hyp.lds'. This is to
#          keep the dependency on the target while avoiding an error from
#          GNU ld if the linker script is passed to it twice.
LDFLAGS_kvm_nvhe.tmp.o := -r -T
$(obj)/kvm_nvhe.tmp.o: $(obj)/hyp.lds $(addprefix $(obj)/,$(hyp-obj)) FORCE
	$(call if_changed,ld)

# 4) Generate list of hyp code/data positions that need to be relocated at
#    runtime. Because the hypervisor is part of the kernel binary, relocations
#    produce a kernel VA. We enumerate relocations targeting hyp at build time
#    and convert the kernel VAs at those positions to hyp VAs.
$(obj)/hyp-reloc.S: $(obj)/kvm_nvhe.tmp.o $(obj)/gen-hyprel FORCE
	$(call if_changed,hyprel)

# 5) Compile hyp-reloc.S and link it into the existing partially linked object.
#    The object file now contains a section with pointers to hyp positions that
#    will contain kernel VAs at runtime. These pointers have relocations on them
#    so that they get updated as the hyp object is linked into `vmlinux`.
LDFLAGS_kvm_nvhe.rel.o := -r
$(obj)/kvm_nvhe.rel.o: $(obj)/kvm_nvhe.tmp.o $(obj)/hyp-reloc.o FORCE
	$(call if_changed,ld)

# 6) Produce the final 'kvm_nvhe.o', ready to be linked into 'vmlinux'.
#    Prefixes names of ELF symbols with '__kvm_nvhe_'.
$(obj)/kvm_nvhe.o: $(obj)/kvm_nvhe.rel.o FORCE
	$(call if_changed,hypcopy)

# The HYPREL command calls `gen-hyprel` to generate an assembly file with
# a list of relocations targeting hyp code/data.
quiet_cmd_hyprel = HYPREL  $@
      cmd_hyprel = $(obj)/gen-hyprel $< > $@

# The HYPCOPY command uses `objcopy` to prefix all ELF symbol names
# to avoid clashes with VHE code/data.
quiet_cmd_hypcopy = HYPCOPY $@
      cmd_hypcopy = $(OBJCOPY) --prefix-symbols=__kvm_nvhe_ $< $@

# Remove ftrace, Shadow Call Stack, and CFI CFLAGS.
# This is equivalent to the 'notrace', '__noscs', and '__nocfi' annotations.
KBUILD_CFLAGS := $(filter-out $(CC_FLAGS_FTRACE) $(CC_FLAGS_SCS) $(CC_FLAGS_CFI), $(KBUILD_CFLAGS))
# Starting from 13.0.0 llvm emits SHT_REL section '.llvm.call-graph-profile'
# when profile optimization is applied. gen-hyprel does not support SHT_REL and
# causes a build failure. Remove profile optimization flags.
KBUILD_CFLAGS := $(filter-out -fprofile-sample-use=% -fprofile-use=%, $(KBUILD_CFLAGS))
<<<<<<< HEAD
=======
KBUILD_CFLAGS += -fno-asynchronous-unwind-tables -fno-unwind-tables
>>>>>>> 0ee29814

# KVM nVHE code is run at a different exception code with a different map, so
# compiler instrumentation that inserts callbacks or checks into the code may
# cause crashes. Just disable it.
GCOV_PROFILE	:= n
KASAN_SANITIZE	:= n
KCSAN_SANITIZE	:= n
UBSAN_SANITIZE	:= n
KCOV_INSTRUMENT	:= n

# Skip objtool checking for this directory because nVHE code is compiled with
# non-standard build rules.
OBJECT_FILES_NON_STANDARD := y<|MERGE_RESOLUTION|>--- conflicted
+++ resolved
@@ -96,10 +96,7 @@
 # when profile optimization is applied. gen-hyprel does not support SHT_REL and
 # causes a build failure. Remove profile optimization flags.
 KBUILD_CFLAGS := $(filter-out -fprofile-sample-use=% -fprofile-use=%, $(KBUILD_CFLAGS))
-<<<<<<< HEAD
-=======
 KBUILD_CFLAGS += -fno-asynchronous-unwind-tables -fno-unwind-tables
->>>>>>> 0ee29814
 
 # KVM nVHE code is run at a different exception code with a different map, so
 # compiler instrumentation that inserts callbacks or checks into the code may
