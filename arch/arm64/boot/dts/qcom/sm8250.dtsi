// SPDX-License-Identifier: BSD-3-Clause
/*
 * Copyright (c) 2020, The Linux Foundation. All rights reserved.
 */

#include <dt-bindings/interrupt-controller/arm-gic.h>
#include <dt-bindings/clock/qcom,dispcc-sm8250.h>
#include <dt-bindings/clock/qcom,gcc-sm8250.h>
#include <dt-bindings/clock/qcom,gpucc-sm8250.h>
#include <dt-bindings/clock/qcom,rpmh.h>
#include <dt-bindings/clock/qcom,sm8250-lpass-aoncc.h>
#include <dt-bindings/clock/qcom,sm8250-lpass-audiocc.h>
#include <dt-bindings/dma/qcom-gpi.h>
#include <dt-bindings/gpio/gpio.h>
#include <dt-bindings/interconnect/qcom,osm-l3.h>
#include <dt-bindings/interconnect/qcom,sm8250.h>
#include <dt-bindings/mailbox/qcom-ipcc.h>
#include <dt-bindings/power/qcom-rpmpd.h>
#include <dt-bindings/soc/qcom,apr.h>
#include <dt-bindings/soc/qcom,rpmh-rsc.h>
#include <dt-bindings/sound/qcom,q6afe.h>
#include <dt-bindings/thermal/thermal.h>
#include <dt-bindings/clock/qcom,camcc-sm8250.h>
#include <dt-bindings/clock/qcom,videocc-sm8250.h>

/ {
	interrupt-parent = <&intc>;

	#address-cells = <2>;
	#size-cells = <2>;

	aliases {
		i2c0 = &i2c0;
		i2c1 = &i2c1;
		i2c2 = &i2c2;
		i2c3 = &i2c3;
		i2c4 = &i2c4;
		i2c5 = &i2c5;
		i2c6 = &i2c6;
		i2c7 = &i2c7;
		i2c8 = &i2c8;
		i2c9 = &i2c9;
		i2c10 = &i2c10;
		i2c11 = &i2c11;
		i2c12 = &i2c12;
		i2c13 = &i2c13;
		i2c14 = &i2c14;
		i2c15 = &i2c15;
		i2c16 = &i2c16;
		i2c17 = &i2c17;
		i2c18 = &i2c18;
		i2c19 = &i2c19;
		spi0 = &spi0;
		spi1 = &spi1;
		spi2 = &spi2;
		spi3 = &spi3;
		spi4 = &spi4;
		spi5 = &spi5;
		spi6 = &spi6;
		spi7 = &spi7;
		spi8 = &spi8;
		spi9 = &spi9;
		spi10 = &spi10;
		spi11 = &spi11;
		spi12 = &spi12;
		spi13 = &spi13;
		spi14 = &spi14;
		spi15 = &spi15;
		spi16 = &spi16;
		spi17 = &spi17;
		spi18 = &spi18;
		spi19 = &spi19;
	};

	chosen { };

	clocks {
		xo_board: xo-board {
			compatible = "fixed-clock";
			#clock-cells = <0>;
			clock-frequency = <38400000>;
			clock-output-names = "xo_board";
		};

		sleep_clk: sleep-clk {
			compatible = "fixed-clock";
			clock-frequency = <32768>;
			#clock-cells = <0>;
		};
	};

	cpus {
		#address-cells = <2>;
		#size-cells = <0>;

		CPU0: cpu@0 {
			device_type = "cpu";
			compatible = "qcom,kryo485";
			reg = <0x0 0x0>;
			clocks = <&cpufreq_hw 0>;
			enable-method = "psci";
			capacity-dmips-mhz = <448>;
			dynamic-power-coefficient = <205>;
			next-level-cache = <&L2_0>;
			power-domains = <&CPU_PD0>;
			power-domain-names = "psci";
			qcom,freq-domain = <&cpufreq_hw 0>;
			operating-points-v2 = <&cpu0_opp_table>;
			interconnects = <&gem_noc MASTER_AMPSS_M0 0 &mc_virt SLAVE_EBI_CH0 0>,
<<<<<<< HEAD
					<&epss_l3 MASTER_OSM_L3_APPS 0 &epss_l3 SLAVE_OSM_L3 0>;
=======
					<&epss_l3 MASTER_OSM_L3_APPS &epss_l3 SLAVE_OSM_L3>;
>>>>>>> 982bd683
			#cooling-cells = <2>;
			L2_0: l2-cache {
				compatible = "cache";
				cache-level = <2>;
				cache-size = <0x20000>;
				cache-unified;
				next-level-cache = <&L3_0>;
				L3_0: l3-cache {
					compatible = "cache";
					cache-level = <3>;
					cache-size = <0x400000>;
					cache-unified;
				};
			};
		};

		CPU1: cpu@100 {
			device_type = "cpu";
			compatible = "qcom,kryo485";
			reg = <0x0 0x100>;
			clocks = <&cpufreq_hw 0>;
			enable-method = "psci";
			capacity-dmips-mhz = <448>;
			dynamic-power-coefficient = <205>;
			next-level-cache = <&L2_100>;
			power-domains = <&CPU_PD1>;
			power-domain-names = "psci";
			qcom,freq-domain = <&cpufreq_hw 0>;
			operating-points-v2 = <&cpu0_opp_table>;
			interconnects = <&gem_noc MASTER_AMPSS_M0 0 &mc_virt SLAVE_EBI_CH0 0>,
<<<<<<< HEAD
					<&epss_l3 MASTER_OSM_L3_APPS 0 &epss_l3 SLAVE_OSM_L3 0>;
=======
					<&epss_l3 MASTER_OSM_L3_APPS &epss_l3 SLAVE_OSM_L3>;
>>>>>>> 982bd683
			#cooling-cells = <2>;
			L2_100: l2-cache {
				compatible = "cache";
				cache-level = <2>;
				cache-size = <0x20000>;
				cache-unified;
				next-level-cache = <&L3_0>;
			};
		};

		CPU2: cpu@200 {
			device_type = "cpu";
			compatible = "qcom,kryo485";
			reg = <0x0 0x200>;
			clocks = <&cpufreq_hw 0>;
			enable-method = "psci";
			capacity-dmips-mhz = <448>;
			dynamic-power-coefficient = <205>;
			next-level-cache = <&L2_200>;
			power-domains = <&CPU_PD2>;
			power-domain-names = "psci";
			qcom,freq-domain = <&cpufreq_hw 0>;
			operating-points-v2 = <&cpu0_opp_table>;
			interconnects = <&gem_noc MASTER_AMPSS_M0 0 &mc_virt SLAVE_EBI_CH0 0>,
<<<<<<< HEAD
					<&epss_l3 MASTER_OSM_L3_APPS 0 &epss_l3 SLAVE_OSM_L3 0>;
=======
					<&epss_l3 MASTER_OSM_L3_APPS &epss_l3 SLAVE_OSM_L3>;
>>>>>>> 982bd683
			#cooling-cells = <2>;
			L2_200: l2-cache {
				compatible = "cache";
				cache-level = <2>;
				cache-size = <0x20000>;
				cache-unified;
				next-level-cache = <&L3_0>;
			};
		};

		CPU3: cpu@300 {
			device_type = "cpu";
			compatible = "qcom,kryo485";
			reg = <0x0 0x300>;
			clocks = <&cpufreq_hw 0>;
			enable-method = "psci";
			capacity-dmips-mhz = <448>;
			dynamic-power-coefficient = <205>;
			next-level-cache = <&L2_300>;
			power-domains = <&CPU_PD3>;
			power-domain-names = "psci";
			qcom,freq-domain = <&cpufreq_hw 0>;
			operating-points-v2 = <&cpu0_opp_table>;
			interconnects = <&gem_noc MASTER_AMPSS_M0 0 &mc_virt SLAVE_EBI_CH0 0>,
<<<<<<< HEAD
					<&epss_l3 MASTER_OSM_L3_APPS 0 &epss_l3 SLAVE_OSM_L3 0>;
=======
					<&epss_l3 MASTER_OSM_L3_APPS &epss_l3 SLAVE_OSM_L3>;
>>>>>>> 982bd683
			#cooling-cells = <2>;
			L2_300: l2-cache {
				compatible = "cache";
				cache-level = <2>;
				cache-size = <0x20000>;
				cache-unified;
				next-level-cache = <&L3_0>;
			};
		};

		CPU4: cpu@400 {
			device_type = "cpu";
			compatible = "qcom,kryo485";
			reg = <0x0 0x400>;
			clocks = <&cpufreq_hw 1>;
			enable-method = "psci";
			capacity-dmips-mhz = <1024>;
			dynamic-power-coefficient = <379>;
			next-level-cache = <&L2_400>;
			power-domains = <&CPU_PD4>;
			power-domain-names = "psci";
			qcom,freq-domain = <&cpufreq_hw 1>;
			operating-points-v2 = <&cpu4_opp_table>;
			interconnects = <&gem_noc MASTER_AMPSS_M0 0 &mc_virt SLAVE_EBI_CH0 0>,
<<<<<<< HEAD
					<&epss_l3 MASTER_OSM_L3_APPS 0 &epss_l3 SLAVE_OSM_L3 0>;
=======
					<&epss_l3 MASTER_OSM_L3_APPS &epss_l3 SLAVE_OSM_L3>;
>>>>>>> 982bd683
			#cooling-cells = <2>;
			L2_400: l2-cache {
				compatible = "cache";
				cache-level = <2>;
				cache-size = <0x40000>;
				cache-unified;
				next-level-cache = <&L3_0>;
			};
		};

		CPU5: cpu@500 {
			device_type = "cpu";
			compatible = "qcom,kryo485";
			reg = <0x0 0x500>;
			clocks = <&cpufreq_hw 1>;
			enable-method = "psci";
			capacity-dmips-mhz = <1024>;
			dynamic-power-coefficient = <379>;
			next-level-cache = <&L2_500>;
			power-domains = <&CPU_PD5>;
			power-domain-names = "psci";
			qcom,freq-domain = <&cpufreq_hw 1>;
			operating-points-v2 = <&cpu4_opp_table>;
			interconnects = <&gem_noc MASTER_AMPSS_M0 0 &mc_virt SLAVE_EBI_CH0 0>,
<<<<<<< HEAD
					<&epss_l3 MASTER_OSM_L3_APPS 0 &epss_l3 SLAVE_OSM_L3 0>;
=======
					<&epss_l3 MASTER_OSM_L3_APPS &epss_l3 SLAVE_OSM_L3>;
>>>>>>> 982bd683
			#cooling-cells = <2>;
			L2_500: l2-cache {
				compatible = "cache";
				cache-level = <2>;
				cache-size = <0x40000>;
				cache-unified;
				next-level-cache = <&L3_0>;
			};
		};

		CPU6: cpu@600 {
			device_type = "cpu";
			compatible = "qcom,kryo485";
			reg = <0x0 0x600>;
			clocks = <&cpufreq_hw 1>;
			enable-method = "psci";
			capacity-dmips-mhz = <1024>;
			dynamic-power-coefficient = <379>;
			next-level-cache = <&L2_600>;
			power-domains = <&CPU_PD6>;
			power-domain-names = "psci";
			qcom,freq-domain = <&cpufreq_hw 1>;
			operating-points-v2 = <&cpu4_opp_table>;
			interconnects = <&gem_noc MASTER_AMPSS_M0 0 &mc_virt SLAVE_EBI_CH0 0>,
<<<<<<< HEAD
					<&epss_l3 MASTER_OSM_L3_APPS 0 &epss_l3 SLAVE_OSM_L3 0>;
=======
					<&epss_l3 MASTER_OSM_L3_APPS &epss_l3 SLAVE_OSM_L3>;
>>>>>>> 982bd683
			#cooling-cells = <2>;
			L2_600: l2-cache {
				compatible = "cache";
				cache-level = <2>;
				cache-size = <0x40000>;
				cache-unified;
				next-level-cache = <&L3_0>;
			};
		};

		CPU7: cpu@700 {
			device_type = "cpu";
			compatible = "qcom,kryo485";
			reg = <0x0 0x700>;
			clocks = <&cpufreq_hw 2>;
			enable-method = "psci";
			capacity-dmips-mhz = <1024>;
			dynamic-power-coefficient = <444>;
			next-level-cache = <&L2_700>;
			power-domains = <&CPU_PD7>;
			power-domain-names = "psci";
			qcom,freq-domain = <&cpufreq_hw 2>;
			operating-points-v2 = <&cpu7_opp_table>;
			interconnects = <&gem_noc MASTER_AMPSS_M0 0 &mc_virt SLAVE_EBI_CH0 0>,
<<<<<<< HEAD
					<&epss_l3 MASTER_OSM_L3_APPS 0 &epss_l3 SLAVE_OSM_L3 0>;
=======
					<&epss_l3 MASTER_OSM_L3_APPS &epss_l3 SLAVE_OSM_L3>;
>>>>>>> 982bd683
			#cooling-cells = <2>;
			L2_700: l2-cache {
				compatible = "cache";
				cache-level = <2>;
				cache-size = <0x80000>;
				cache-unified;
				next-level-cache = <&L3_0>;
			};
		};

		cpu-map {
			cluster0 {
				core0 {
					cpu = <&CPU0>;
				};

				core1 {
					cpu = <&CPU1>;
				};

				core2 {
					cpu = <&CPU2>;
				};

				core3 {
					cpu = <&CPU3>;
				};

				core4 {
					cpu = <&CPU4>;
				};

				core5 {
					cpu = <&CPU5>;
				};

				core6 {
					cpu = <&CPU6>;
				};

				core7 {
					cpu = <&CPU7>;
				};
			};
		};

		idle-states {
			entry-method = "psci";

			LITTLE_CPU_SLEEP_0: cpu-sleep-0-0 {
				compatible = "arm,idle-state";
				idle-state-name = "silver-rail-power-collapse";
				arm,psci-suspend-param = <0x40000004>;
				entry-latency-us = <360>;
				exit-latency-us = <531>;
				min-residency-us = <3934>;
				local-timer-stop;
			};

			BIG_CPU_SLEEP_0: cpu-sleep-1-0 {
				compatible = "arm,idle-state";
				idle-state-name = "gold-rail-power-collapse";
				arm,psci-suspend-param = <0x40000004>;
				entry-latency-us = <702>;
				exit-latency-us = <1061>;
				min-residency-us = <4488>;
				local-timer-stop;
			};
		};

		domain-idle-states {
			CLUSTER_SLEEP_0: cluster-sleep-0 {
				compatible = "domain-idle-state";
				arm,psci-suspend-param = <0x4100c244>;
				entry-latency-us = <3264>;
				exit-latency-us = <6562>;
				min-residency-us = <9987>;
			};
		};
	};

	cpu0_opp_table: opp-table-cpu0 {
		compatible = "operating-points-v2";
		opp-shared;

		cpu0_opp1: opp-300000000 {
			opp-hz = /bits/ 64 <300000000>;
			opp-peak-kBps = <800000 9600000>;
		};

		cpu0_opp2: opp-403200000 {
			opp-hz = /bits/ 64 <403200000>;
			opp-peak-kBps = <800000 9600000>;
		};

		cpu0_opp3: opp-518400000 {
			opp-hz = /bits/ 64 <518400000>;
			opp-peak-kBps = <800000 16588800>;
		};

		cpu0_opp4: opp-614400000 {
			opp-hz = /bits/ 64 <614400000>;
			opp-peak-kBps = <800000 16588800>;
		};

		cpu0_opp5: opp-691200000 {
			opp-hz = /bits/ 64 <691200000>;
			opp-peak-kBps = <800000 19660800>;
		};

		cpu0_opp6: opp-787200000 {
			opp-hz = /bits/ 64 <787200000>;
			opp-peak-kBps = <1804000 19660800>;
		};

		cpu0_opp7: opp-883200000 {
			opp-hz = /bits/ 64 <883200000>;
			opp-peak-kBps = <1804000 23347200>;
		};

		cpu0_opp8: opp-979200000 {
			opp-hz = /bits/ 64 <979200000>;
			opp-peak-kBps = <1804000 26419200>;
		};

		cpu0_opp9: opp-1075200000 {
			opp-hz = /bits/ 64 <1075200000>;
			opp-peak-kBps = <1804000 29491200>;
		};

		cpu0_opp10: opp-1171200000 {
			opp-hz = /bits/ 64 <1171200000>;
			opp-peak-kBps = <1804000 32563200>;
		};

		cpu0_opp11: opp-1248000000 {
			opp-hz = /bits/ 64 <1248000000>;
			opp-peak-kBps = <1804000 36249600>;
		};

		cpu0_opp12: opp-1344000000 {
			opp-hz = /bits/ 64 <1344000000>;
			opp-peak-kBps = <2188000 36249600>;
		};

		cpu0_opp13: opp-1420800000 {
			opp-hz = /bits/ 64 <1420800000>;
			opp-peak-kBps = <2188000 39321600>;
		};

		cpu0_opp14: opp-1516800000 {
			opp-hz = /bits/ 64 <1516800000>;
			opp-peak-kBps = <3072000 42393600>;
		};

		cpu0_opp15: opp-1612800000 {
			opp-hz = /bits/ 64 <1612800000>;
			opp-peak-kBps = <3072000 42393600>;
		};

		cpu0_opp16: opp-1708800000 {
			opp-hz = /bits/ 64 <1708800000>;
			opp-peak-kBps = <4068000 42393600>;
		};

		cpu0_opp17: opp-1804800000 {
			opp-hz = /bits/ 64 <1804800000>;
			opp-peak-kBps = <4068000 42393600>;
		};
	};

	cpu4_opp_table: opp-table-cpu4 {
		compatible = "operating-points-v2";
		opp-shared;

		cpu4_opp1: opp-710400000 {
			opp-hz = /bits/ 64 <710400000>;
			opp-peak-kBps = <1804000 19660800>;
		};

		cpu4_opp2: opp-825600000 {
			opp-hz = /bits/ 64 <825600000>;
			opp-peak-kBps = <2188000 23347200>;
		};

		cpu4_opp3: opp-940800000 {
			opp-hz = /bits/ 64 <940800000>;
			opp-peak-kBps = <2188000 26419200>;
		};

		cpu4_opp4: opp-1056000000 {
			opp-hz = /bits/ 64 <1056000000>;
			opp-peak-kBps = <3072000 26419200>;
		};

		cpu4_opp5: opp-1171200000 {
			opp-hz = /bits/ 64 <1171200000>;
			opp-peak-kBps = <3072000 29491200>;
		};

		cpu4_opp6: opp-1286400000 {
			opp-hz = /bits/ 64 <1286400000>;
			opp-peak-kBps = <4068000 29491200>;
		};

		cpu4_opp7: opp-1382400000 {
			opp-hz = /bits/ 64 <1382400000>;
			opp-peak-kBps = <4068000 32563200>;
		};

		cpu4_opp8: opp-1478400000 {
			opp-hz = /bits/ 64 <1478400000>;
			opp-peak-kBps = <4068000 32563200>;
		};

		cpu4_opp9: opp-1574400000 {
			opp-hz = /bits/ 64 <1574400000>;
			opp-peak-kBps = <5412000 39321600>;
		};

		cpu4_opp10: opp-1670400000 {
			opp-hz = /bits/ 64 <1670400000>;
			opp-peak-kBps = <5412000 42393600>;
		};

		cpu4_opp11: opp-1766400000 {
			opp-hz = /bits/ 64 <1766400000>;
			opp-peak-kBps = <5412000 45465600>;
		};

		cpu4_opp12: opp-1862400000 {
			opp-hz = /bits/ 64 <1862400000>;
			opp-peak-kBps = <6220000 45465600>;
		};

		cpu4_opp13: opp-1958400000 {
			opp-hz = /bits/ 64 <1958400000>;
			opp-peak-kBps = <6220000 48537600>;
		};

		cpu4_opp14: opp-2054400000 {
			opp-hz = /bits/ 64 <2054400000>;
			opp-peak-kBps = <7216000 48537600>;
		};

		cpu4_opp15: opp-2150400000 {
			opp-hz = /bits/ 64 <2150400000>;
			opp-peak-kBps = <7216000 51609600>;
		};

		cpu4_opp16: opp-2246400000 {
			opp-hz = /bits/ 64 <2246400000>;
			opp-peak-kBps = <7216000 51609600>;
		};

		cpu4_opp17: opp-2342400000 {
			opp-hz = /bits/ 64 <2342400000>;
			opp-peak-kBps = <8368000 51609600>;
		};

		cpu4_opp18: opp-2419200000 {
			opp-hz = /bits/ 64 <2419200000>;
			opp-peak-kBps = <8368000 51609600>;
		};
	};

	cpu7_opp_table: opp-table-cpu7 {
		compatible = "operating-points-v2";
		opp-shared;

		cpu7_opp1: opp-844800000 {
			opp-hz = /bits/ 64 <844800000>;
			opp-peak-kBps = <2188000 19660800>;
		};

		cpu7_opp2: opp-960000000 {
			opp-hz = /bits/ 64 <960000000>;
			opp-peak-kBps = <2188000 26419200>;
		};

		cpu7_opp3: opp-1075200000 {
			opp-hz = /bits/ 64 <1075200000>;
			opp-peak-kBps = <3072000 26419200>;
		};

		cpu7_opp4: opp-1190400000 {
			opp-hz = /bits/ 64 <1190400000>;
			opp-peak-kBps = <3072000 29491200>;
		};

		cpu7_opp5: opp-1305600000 {
			opp-hz = /bits/ 64 <1305600000>;
			opp-peak-kBps = <4068000 32563200>;
		};

		cpu7_opp6: opp-1401600000 {
			opp-hz = /bits/ 64 <1401600000>;
			opp-peak-kBps = <4068000 32563200>;
		};

		cpu7_opp7: opp-1516800000 {
			opp-hz = /bits/ 64 <1516800000>;
			opp-peak-kBps = <4068000 36249600>;
		};

		cpu7_opp8: opp-1632000000 {
			opp-hz = /bits/ 64 <1632000000>;
			opp-peak-kBps = <5412000 39321600>;
		};

		cpu7_opp9: opp-1747200000 {
			opp-hz = /bits/ 64 <1708800000>;
			opp-peak-kBps = <5412000 42393600>;
		};

		cpu7_opp10: opp-1862400000 {
			opp-hz = /bits/ 64 <1862400000>;
			opp-peak-kBps = <6220000 45465600>;
		};

		cpu7_opp11: opp-1977600000 {
			opp-hz = /bits/ 64 <1977600000>;
			opp-peak-kBps = <6220000 48537600>;
		};

		cpu7_opp12: opp-2073600000 {
			opp-hz = /bits/ 64 <2073600000>;
			opp-peak-kBps = <7216000 48537600>;
		};

		cpu7_opp13: opp-2169600000 {
			opp-hz = /bits/ 64 <2169600000>;
			opp-peak-kBps = <7216000 51609600>;
		};

		cpu7_opp14: opp-2265600000 {
			opp-hz = /bits/ 64 <2265600000>;
			opp-peak-kBps = <7216000 51609600>;
		};

		cpu7_opp15: opp-2361600000 {
			opp-hz = /bits/ 64 <2361600000>;
			opp-peak-kBps = <8368000 51609600>;
		};

		cpu7_opp16: opp-2457600000 {
			opp-hz = /bits/ 64 <2457600000>;
			opp-peak-kBps = <8368000 51609600>;
		};

		cpu7_opp17: opp-2553600000 {
			opp-hz = /bits/ 64 <2553600000>;
			opp-peak-kBps = <8368000 51609600>;
		};

		cpu7_opp18: opp-2649600000 {
			opp-hz = /bits/ 64 <2649600000>;
			opp-peak-kBps = <8368000 51609600>;
		};

		cpu7_opp19: opp-2745600000 {
			opp-hz = /bits/ 64 <2745600000>;
			opp-peak-kBps = <8368000 51609600>;
		};

		cpu7_opp20: opp-2841600000 {
			opp-hz = /bits/ 64 <2841600000>;
			opp-peak-kBps = <8368000 51609600>;
		};
	};

	firmware {
		scm: scm {
			compatible = "qcom,scm-sm8250", "qcom,scm";
			#reset-cells = <1>;
		};
	};

	memory@80000000 {
		device_type = "memory";
		/* We expect the bootloader to fill in the size */
		reg = <0x0 0x80000000 0x0 0x0>;
	};

	pmu {
		compatible = "arm,armv8-pmuv3";
		interrupts = <GIC_PPI 7 IRQ_TYPE_LEVEL_LOW>;
	};

	psci {
		compatible = "arm,psci-1.0";
		method = "smc";

		CPU_PD0: power-domain-cpu0 {
			#power-domain-cells = <0>;
			power-domains = <&CLUSTER_PD>;
			domain-idle-states = <&LITTLE_CPU_SLEEP_0>;
		};

		CPU_PD1: power-domain-cpu1 {
			#power-domain-cells = <0>;
			power-domains = <&CLUSTER_PD>;
			domain-idle-states = <&LITTLE_CPU_SLEEP_0>;
		};

		CPU_PD2: power-domain-cpu2 {
			#power-domain-cells = <0>;
			power-domains = <&CLUSTER_PD>;
			domain-idle-states = <&LITTLE_CPU_SLEEP_0>;
		};

		CPU_PD3: power-domain-cpu3 {
			#power-domain-cells = <0>;
			power-domains = <&CLUSTER_PD>;
			domain-idle-states = <&LITTLE_CPU_SLEEP_0>;
		};

		CPU_PD4: power-domain-cpu4 {
			#power-domain-cells = <0>;
			power-domains = <&CLUSTER_PD>;
			domain-idle-states = <&BIG_CPU_SLEEP_0>;
		};

		CPU_PD5: power-domain-cpu5 {
			#power-domain-cells = <0>;
			power-domains = <&CLUSTER_PD>;
			domain-idle-states = <&BIG_CPU_SLEEP_0>;
		};

		CPU_PD6: power-domain-cpu6 {
			#power-domain-cells = <0>;
			power-domains = <&CLUSTER_PD>;
			domain-idle-states = <&BIG_CPU_SLEEP_0>;
		};

		CPU_PD7: power-domain-cpu7 {
			#power-domain-cells = <0>;
			power-domains = <&CLUSTER_PD>;
			domain-idle-states = <&BIG_CPU_SLEEP_0>;
		};

		CLUSTER_PD: power-domain-cpu-cluster0 {
			#power-domain-cells = <0>;
			domain-idle-states = <&CLUSTER_SLEEP_0>;
		};
	};

	qup_opp_table: opp-table-qup {
		compatible = "operating-points-v2";

		opp-50000000 {
			opp-hz = /bits/ 64 <50000000>;
			required-opps = <&rpmhpd_opp_min_svs>;
		};

		opp-75000000 {
			opp-hz = /bits/ 64 <75000000>;
			required-opps = <&rpmhpd_opp_low_svs>;
		};

		opp-120000000 {
			opp-hz = /bits/ 64 <120000000>;
			required-opps = <&rpmhpd_opp_svs>;
		};
	};

	reserved-memory {
		#address-cells = <2>;
		#size-cells = <2>;
		ranges;

		hyp_mem: memory@80000000 {
			reg = <0x0 0x80000000 0x0 0x600000>;
			no-map;
		};

		xbl_aop_mem: memory@80700000 {
			reg = <0x0 0x80700000 0x0 0x160000>;
			no-map;
		};

		cmd_db: memory@80860000 {
			compatible = "qcom,cmd-db";
			reg = <0x0 0x80860000 0x0 0x20000>;
			no-map;
		};

		smem_mem: memory@80900000 {
			reg = <0x0 0x80900000 0x0 0x200000>;
			no-map;
		};

		removed_mem: memory@80b00000 {
			reg = <0x0 0x80b00000 0x0 0x5300000>;
			no-map;
		};

		camera_mem: memory@86200000 {
			reg = <0x0 0x86200000 0x0 0x500000>;
			no-map;
		};

		wlan_mem: memory@86700000 {
			reg = <0x0 0x86700000 0x0 0x100000>;
			no-map;
		};

		ipa_fw_mem: memory@86800000 {
			reg = <0x0 0x86800000 0x0 0x10000>;
			no-map;
		};

		ipa_gsi_mem: memory@86810000 {
			reg = <0x0 0x86810000 0x0 0xa000>;
			no-map;
		};

		gpu_mem: memory@8681a000 {
			reg = <0x0 0x8681a000 0x0 0x2000>;
			no-map;
		};

		npu_mem: memory@86900000 {
			reg = <0x0 0x86900000 0x0 0x500000>;
			no-map;
		};

		video_mem: memory@86e00000 {
			reg = <0x0 0x86e00000 0x0 0x500000>;
			no-map;
		};

		cvp_mem: memory@87300000 {
			reg = <0x0 0x87300000 0x0 0x500000>;
			no-map;
		};

		cdsp_mem: memory@87800000 {
			reg = <0x0 0x87800000 0x0 0x1400000>;
			no-map;
		};

		slpi_mem: memory@88c00000 {
			reg = <0x0 0x88c00000 0x0 0x1500000>;
			no-map;
		};

		adsp_mem: memory@8a100000 {
			reg = <0x0 0x8a100000 0x0 0x1d00000>;
			no-map;
		};

		spss_mem: memory@8be00000 {
			reg = <0x0 0x8be00000 0x0 0x100000>;
			no-map;
		};

		cdsp_secure_heap: memory@8bf00000 {
			reg = <0x0 0x8bf00000 0x0 0x4600000>;
			no-map;
		};
	};

	smem {
		compatible = "qcom,smem";
		memory-region = <&smem_mem>;
		hwlocks = <&tcsr_mutex 3>;
	};

	smp2p-adsp {
		compatible = "qcom,smp2p";
		qcom,smem = <443>, <429>;
		interrupts-extended = <&ipcc IPCC_CLIENT_LPASS
					     IPCC_MPROC_SIGNAL_SMP2P
					     IRQ_TYPE_EDGE_RISING>;
		mboxes = <&ipcc IPCC_CLIENT_LPASS
				IPCC_MPROC_SIGNAL_SMP2P>;

		qcom,local-pid = <0>;
		qcom,remote-pid = <2>;

		smp2p_adsp_out: master-kernel {
			qcom,entry-name = "master-kernel";
			#qcom,smem-state-cells = <1>;
		};

		smp2p_adsp_in: slave-kernel {
			qcom,entry-name = "slave-kernel";
			interrupt-controller;
			#interrupt-cells = <2>;
		};
	};

	smp2p-cdsp {
		compatible = "qcom,smp2p";
		qcom,smem = <94>, <432>;
		interrupts-extended = <&ipcc IPCC_CLIENT_CDSP
					     IPCC_MPROC_SIGNAL_SMP2P
					     IRQ_TYPE_EDGE_RISING>;
		mboxes = <&ipcc IPCC_CLIENT_CDSP
				IPCC_MPROC_SIGNAL_SMP2P>;

		qcom,local-pid = <0>;
		qcom,remote-pid = <5>;

		smp2p_cdsp_out: master-kernel {
			qcom,entry-name = "master-kernel";
			#qcom,smem-state-cells = <1>;
		};

		smp2p_cdsp_in: slave-kernel {
			qcom,entry-name = "slave-kernel";
			interrupt-controller;
			#interrupt-cells = <2>;
		};
	};

	smp2p-slpi {
		compatible = "qcom,smp2p";
		qcom,smem = <481>, <430>;
		interrupts-extended = <&ipcc IPCC_CLIENT_SLPI
					     IPCC_MPROC_SIGNAL_SMP2P
					     IRQ_TYPE_EDGE_RISING>;
		mboxes = <&ipcc IPCC_CLIENT_SLPI
				IPCC_MPROC_SIGNAL_SMP2P>;

		qcom,local-pid = <0>;
		qcom,remote-pid = <3>;

		smp2p_slpi_out: master-kernel {
			qcom,entry-name = "master-kernel";
			#qcom,smem-state-cells = <1>;
		};

		smp2p_slpi_in: slave-kernel {
			qcom,entry-name = "slave-kernel";
			interrupt-controller;
			#interrupt-cells = <2>;
		};
	};

	soc: soc@0 {
		#address-cells = <2>;
		#size-cells = <2>;
		ranges = <0 0 0 0 0x10 0>;
		dma-ranges = <0 0 0 0 0x10 0>;
		compatible = "simple-bus";

		gcc: clock-controller@100000 {
			compatible = "qcom,gcc-sm8250";
			reg = <0x0 0x00100000 0x0 0x1f0000>;
			#clock-cells = <1>;
			#reset-cells = <1>;
			#power-domain-cells = <1>;
			clock-names = "bi_tcxo",
				      "bi_tcxo_ao",
				      "sleep_clk";
			clocks = <&rpmhcc RPMH_CXO_CLK>,
				 <&rpmhcc RPMH_CXO_CLK_A>,
				 <&sleep_clk>;
		};

		ipcc: mailbox@408000 {
			compatible = "qcom,sm8250-ipcc", "qcom,ipcc";
			reg = <0 0x00408000 0 0x1000>;
			interrupts = <GIC_SPI 229 IRQ_TYPE_LEVEL_HIGH>;
			interrupt-controller;
			#interrupt-cells = <3>;
			#mbox-cells = <2>;
		};

		qfprom: efuse@784000 {
			compatible = "qcom,sm8250-qfprom", "qcom,qfprom";
			reg = <0 0x00784000 0 0x8ff>;
			#address-cells = <1>;
			#size-cells = <1>;

			gpu_speed_bin: gpu_speed_bin@19b {
				reg = <0x19b 0x1>;
				bits = <5 3>;
			};
		};

		rng: rng@793000 {
			compatible = "qcom,prng-ee";
			reg = <0 0x00793000 0 0x1000>;
			clocks = <&gcc GCC_PRNG_AHB_CLK>;
			clock-names = "core";
		};

		gpi_dma2: dma-controller@800000 {
			compatible = "qcom,sm8250-gpi-dma", "qcom,sdm845-gpi-dma";
			reg = <0 0x00800000 0 0x70000>;
			interrupts = <GIC_SPI 588 IRQ_TYPE_LEVEL_HIGH>,
				     <GIC_SPI 589 IRQ_TYPE_LEVEL_HIGH>,
				     <GIC_SPI 590 IRQ_TYPE_LEVEL_HIGH>,
				     <GIC_SPI 591 IRQ_TYPE_LEVEL_HIGH>,
				     <GIC_SPI 592 IRQ_TYPE_LEVEL_HIGH>,
				     <GIC_SPI 593 IRQ_TYPE_LEVEL_HIGH>,
				     <GIC_SPI 594 IRQ_TYPE_LEVEL_HIGH>,
				     <GIC_SPI 595 IRQ_TYPE_LEVEL_HIGH>,
				     <GIC_SPI 596 IRQ_TYPE_LEVEL_HIGH>,
				     <GIC_SPI 597 IRQ_TYPE_LEVEL_HIGH>;
			dma-channels = <10>;
			dma-channel-mask = <0x3f>;
			iommus = <&apps_smmu 0x76 0x0>;
			#dma-cells = <3>;
			status = "disabled";
		};

		qupv3_id_2: geniqup@8c0000 {
			compatible = "qcom,geni-se-qup";
			reg = <0x0 0x008c0000 0x0 0x6000>;
			clock-names = "m-ahb", "s-ahb";
			clocks = <&gcc GCC_QUPV3_WRAP_2_M_AHB_CLK>,
				 <&gcc GCC_QUPV3_WRAP_2_S_AHB_CLK>;
			#address-cells = <2>;
			#size-cells = <2>;
			iommus = <&apps_smmu 0x63 0x0>;
			ranges;
			status = "disabled";

			i2c14: i2c@880000 {
				compatible = "qcom,geni-i2c";
				reg = <0 0x00880000 0 0x4000>;
				clock-names = "se";
				clocks = <&gcc GCC_QUPV3_WRAP2_S0_CLK>;
				pinctrl-names = "default";
				pinctrl-0 = <&qup_i2c14_default>;
				interrupts = <GIC_SPI 373 IRQ_TYPE_LEVEL_HIGH>;
				dmas = <&gpi_dma2 0 0 QCOM_GPI_I2C>,
				       <&gpi_dma2 1 0 QCOM_GPI_I2C>;
				dma-names = "tx", "rx";
				#address-cells = <1>;
				#size-cells = <0>;
				status = "disabled";
			};

			spi14: spi@880000 {
				compatible = "qcom,geni-spi";
				reg = <0 0x00880000 0 0x4000>;
				clock-names = "se";
				clocks = <&gcc GCC_QUPV3_WRAP2_S0_CLK>;
				interrupts = <GIC_SPI 373 IRQ_TYPE_LEVEL_HIGH>;
				dmas = <&gpi_dma2 0 0 QCOM_GPI_SPI>,
				       <&gpi_dma2 1 0 QCOM_GPI_SPI>;
				dma-names = "tx", "rx";
				power-domains = <&rpmhpd SM8250_CX>;
				operating-points-v2 = <&qup_opp_table>;
				#address-cells = <1>;
				#size-cells = <0>;
				status = "disabled";
			};

			i2c15: i2c@884000 {
				compatible = "qcom,geni-i2c";
				reg = <0 0x00884000 0 0x4000>;
				clock-names = "se";
				clocks = <&gcc GCC_QUPV3_WRAP2_S1_CLK>;
				pinctrl-names = "default";
				pinctrl-0 = <&qup_i2c15_default>;
				interrupts = <GIC_SPI 583 IRQ_TYPE_LEVEL_HIGH>;
				dmas = <&gpi_dma2 0 1 QCOM_GPI_I2C>,
				       <&gpi_dma2 1 1 QCOM_GPI_I2C>;
				dma-names = "tx", "rx";
				#address-cells = <1>;
				#size-cells = <0>;
				status = "disabled";
			};

			spi15: spi@884000 {
				compatible = "qcom,geni-spi";
				reg = <0 0x00884000 0 0x4000>;
				clock-names = "se";
				clocks = <&gcc GCC_QUPV3_WRAP2_S1_CLK>;
				interrupts = <GIC_SPI 583 IRQ_TYPE_LEVEL_HIGH>;
				dmas = <&gpi_dma2 0 1 QCOM_GPI_SPI>,
				       <&gpi_dma2 1 1 QCOM_GPI_SPI>;
				dma-names = "tx", "rx";
				power-domains = <&rpmhpd SM8250_CX>;
				operating-points-v2 = <&qup_opp_table>;
				#address-cells = <1>;
				#size-cells = <0>;
				status = "disabled";
			};

			i2c16: i2c@888000 {
				compatible = "qcom,geni-i2c";
				reg = <0 0x00888000 0 0x4000>;
				clock-names = "se";
				clocks = <&gcc GCC_QUPV3_WRAP2_S2_CLK>;
				pinctrl-names = "default";
				pinctrl-0 = <&qup_i2c16_default>;
				interrupts = <GIC_SPI 584 IRQ_TYPE_LEVEL_HIGH>;
				dmas = <&gpi_dma2 0 2 QCOM_GPI_I2C>,
				       <&gpi_dma2 1 2 QCOM_GPI_I2C>;
				dma-names = "tx", "rx";
				#address-cells = <1>;
				#size-cells = <0>;
				status = "disabled";
			};

			spi16: spi@888000 {
				compatible = "qcom,geni-spi";
				reg = <0 0x00888000 0 0x4000>;
				clock-names = "se";
				clocks = <&gcc GCC_QUPV3_WRAP2_S2_CLK>;
				interrupts = <GIC_SPI 584 IRQ_TYPE_LEVEL_HIGH>;
				dmas = <&gpi_dma2 0 2 QCOM_GPI_SPI>,
				       <&gpi_dma2 1 2 QCOM_GPI_SPI>;
				dma-names = "tx", "rx";
				power-domains = <&rpmhpd SM8250_CX>;
				operating-points-v2 = <&qup_opp_table>;
				#address-cells = <1>;
				#size-cells = <0>;
				status = "disabled";
			};

			i2c17: i2c@88c000 {
				compatible = "qcom,geni-i2c";
				reg = <0 0x0088c000 0 0x4000>;
				clock-names = "se";
				clocks = <&gcc GCC_QUPV3_WRAP2_S3_CLK>;
				pinctrl-names = "default";
				pinctrl-0 = <&qup_i2c17_default>;
				interrupts = <GIC_SPI 585 IRQ_TYPE_LEVEL_HIGH>;
				dmas = <&gpi_dma2 0 3 QCOM_GPI_I2C>,
				       <&gpi_dma2 1 3 QCOM_GPI_I2C>;
				dma-names = "tx", "rx";
				#address-cells = <1>;
				#size-cells = <0>;
				status = "disabled";
			};

			spi17: spi@88c000 {
				compatible = "qcom,geni-spi";
				reg = <0 0x0088c000 0 0x4000>;
				clock-names = "se";
				clocks = <&gcc GCC_QUPV3_WRAP2_S3_CLK>;
				interrupts = <GIC_SPI 585 IRQ_TYPE_LEVEL_HIGH>;
				dmas = <&gpi_dma2 0 3 QCOM_GPI_SPI>,
				       <&gpi_dma2 1 3 QCOM_GPI_SPI>;
				dma-names = "tx", "rx";
				power-domains = <&rpmhpd SM8250_CX>;
				operating-points-v2 = <&qup_opp_table>;
				#address-cells = <1>;
				#size-cells = <0>;
				status = "disabled";
			};

			uart17: serial@88c000 {
				compatible = "qcom,geni-uart";
				reg = <0 0x0088c000 0 0x4000>;
				clock-names = "se";
				clocks = <&gcc GCC_QUPV3_WRAP2_S3_CLK>;
				pinctrl-names = "default";
				pinctrl-0 = <&qup_uart17_default>;
				interrupts = <GIC_SPI 585 IRQ_TYPE_LEVEL_HIGH>;
				power-domains = <&rpmhpd SM8250_CX>;
				operating-points-v2 = <&qup_opp_table>;
				status = "disabled";
			};

			i2c18: i2c@890000 {
				compatible = "qcom,geni-i2c";
				reg = <0 0x00890000 0 0x4000>;
				clock-names = "se";
				clocks = <&gcc GCC_QUPV3_WRAP2_S4_CLK>;
				pinctrl-names = "default";
				pinctrl-0 = <&qup_i2c18_default>;
				interrupts = <GIC_SPI 586 IRQ_TYPE_LEVEL_HIGH>;
				dmas = <&gpi_dma2 0 4 QCOM_GPI_I2C>,
				       <&gpi_dma2 1 4 QCOM_GPI_I2C>;
				dma-names = "tx", "rx";
				#address-cells = <1>;
				#size-cells = <0>;
				status = "disabled";
			};

			spi18: spi@890000 {
				compatible = "qcom,geni-spi";
				reg = <0 0x00890000 0 0x4000>;
				clock-names = "se";
				clocks = <&gcc GCC_QUPV3_WRAP2_S4_CLK>;
				interrupts = <GIC_SPI 586 IRQ_TYPE_LEVEL_HIGH>;
				dmas = <&gpi_dma2 0 4 QCOM_GPI_SPI>,
				       <&gpi_dma2 1 4 QCOM_GPI_SPI>;
				dma-names = "tx", "rx";
				power-domains = <&rpmhpd SM8250_CX>;
				operating-points-v2 = <&qup_opp_table>;
				#address-cells = <1>;
				#size-cells = <0>;
				status = "disabled";
			};

			uart18: serial@890000 {
				compatible = "qcom,geni-uart";
				reg = <0 0x00890000 0 0x4000>;
				clock-names = "se";
				clocks = <&gcc GCC_QUPV3_WRAP2_S4_CLK>;
				pinctrl-names = "default";
				pinctrl-0 = <&qup_uart18_default>;
				interrupts = <GIC_SPI 586 IRQ_TYPE_LEVEL_HIGH>;
				power-domains = <&rpmhpd SM8250_CX>;
				operating-points-v2 = <&qup_opp_table>;
				status = "disabled";
			};

			i2c19: i2c@894000 {
				compatible = "qcom,geni-i2c";
				reg = <0 0x00894000 0 0x4000>;
				clock-names = "se";
				clocks = <&gcc GCC_QUPV3_WRAP2_S5_CLK>;
				pinctrl-names = "default";
				pinctrl-0 = <&qup_i2c19_default>;
				interrupts = <GIC_SPI 587 IRQ_TYPE_LEVEL_HIGH>;
				dmas = <&gpi_dma2 0 5 QCOM_GPI_I2C>,
				       <&gpi_dma2 1 5 QCOM_GPI_I2C>;
				dma-names = "tx", "rx";
				#address-cells = <1>;
				#size-cells = <0>;
				status = "disabled";
			};

			spi19: spi@894000 {
				compatible = "qcom,geni-spi";
				reg = <0 0x00894000 0 0x4000>;
				clock-names = "se";
				clocks = <&gcc GCC_QUPV3_WRAP2_S5_CLK>;
				interrupts = <GIC_SPI 587 IRQ_TYPE_LEVEL_HIGH>;
				dmas = <&gpi_dma2 0 5 QCOM_GPI_SPI>,
				       <&gpi_dma2 1 5 QCOM_GPI_SPI>;
				dma-names = "tx", "rx";
				power-domains = <&rpmhpd SM8250_CX>;
				operating-points-v2 = <&qup_opp_table>;
				#address-cells = <1>;
				#size-cells = <0>;
				status = "disabled";
			};
		};

		gpi_dma0: dma-controller@900000 {
			compatible = "qcom,sm8250-gpi-dma", "qcom,sdm845-gpi-dma";
			reg = <0 0x00900000 0 0x70000>;
			interrupts = <GIC_SPI 244 IRQ_TYPE_LEVEL_HIGH>,
				     <GIC_SPI 245 IRQ_TYPE_LEVEL_HIGH>,
				     <GIC_SPI 246 IRQ_TYPE_LEVEL_HIGH>,
				     <GIC_SPI 247 IRQ_TYPE_LEVEL_HIGH>,
				     <GIC_SPI 248 IRQ_TYPE_LEVEL_HIGH>,
				     <GIC_SPI 249 IRQ_TYPE_LEVEL_HIGH>,
				     <GIC_SPI 250 IRQ_TYPE_LEVEL_HIGH>,
				     <GIC_SPI 251 IRQ_TYPE_LEVEL_HIGH>,
				     <GIC_SPI 252 IRQ_TYPE_LEVEL_HIGH>,
				     <GIC_SPI 253 IRQ_TYPE_LEVEL_HIGH>,
				     <GIC_SPI 254 IRQ_TYPE_LEVEL_HIGH>,
				     <GIC_SPI 255 IRQ_TYPE_LEVEL_HIGH>,
				     <GIC_SPI 256 IRQ_TYPE_LEVEL_HIGH>;
			dma-channels = <15>;
			dma-channel-mask = <0x7ff>;
			iommus = <&apps_smmu 0x5b6 0x0>;
			#dma-cells = <3>;
			status = "disabled";
		};

		qupv3_id_0: geniqup@9c0000 {
			compatible = "qcom,geni-se-qup";
			reg = <0x0 0x009c0000 0x0 0x6000>;
			clock-names = "m-ahb", "s-ahb";
			clocks = <&gcc GCC_QUPV3_WRAP_0_M_AHB_CLK>,
				 <&gcc GCC_QUPV3_WRAP_0_S_AHB_CLK>;
			#address-cells = <2>;
			#size-cells = <2>;
			iommus = <&apps_smmu 0x5a3 0x0>;
			ranges;
			status = "disabled";

			i2c0: i2c@980000 {
				compatible = "qcom,geni-i2c";
				reg = <0 0x00980000 0 0x4000>;
				clock-names = "se";
				clocks = <&gcc GCC_QUPV3_WRAP0_S0_CLK>;
				pinctrl-names = "default";
				pinctrl-0 = <&qup_i2c0_default>;
				interrupts = <GIC_SPI 601 IRQ_TYPE_LEVEL_HIGH>;
				dmas = <&gpi_dma0 0 0 QCOM_GPI_I2C>,
				       <&gpi_dma0 1 0 QCOM_GPI_I2C>;
				dma-names = "tx", "rx";
				#address-cells = <1>;
				#size-cells = <0>;
				status = "disabled";
			};

			spi0: spi@980000 {
				compatible = "qcom,geni-spi";
				reg = <0 0x00980000 0 0x4000>;
				clock-names = "se";
				clocks = <&gcc GCC_QUPV3_WRAP0_S0_CLK>;
				interrupts = <GIC_SPI 601 IRQ_TYPE_LEVEL_HIGH>;
				dmas = <&gpi_dma0 0 0 QCOM_GPI_SPI>,
				       <&gpi_dma0 1 0 QCOM_GPI_SPI>;
				dma-names = "tx", "rx";
				power-domains = <&rpmhpd SM8250_CX>;
				operating-points-v2 = <&qup_opp_table>;
				#address-cells = <1>;
				#size-cells = <0>;
				status = "disabled";
			};

			i2c1: i2c@984000 {
				compatible = "qcom,geni-i2c";
				reg = <0 0x00984000 0 0x4000>;
				clock-names = "se";
				clocks = <&gcc GCC_QUPV3_WRAP0_S1_CLK>;
				pinctrl-names = "default";
				pinctrl-0 = <&qup_i2c1_default>;
				interrupts = <GIC_SPI 602 IRQ_TYPE_LEVEL_HIGH>;
				dmas = <&gpi_dma0 0 1 QCOM_GPI_I2C>,
				       <&gpi_dma0 1 1 QCOM_GPI_I2C>;
				dma-names = "tx", "rx";
				#address-cells = <1>;
				#size-cells = <0>;
				status = "disabled";
			};

			spi1: spi@984000 {
				compatible = "qcom,geni-spi";
				reg = <0 0x00984000 0 0x4000>;
				clock-names = "se";
				clocks = <&gcc GCC_QUPV3_WRAP0_S1_CLK>;
				interrupts = <GIC_SPI 602 IRQ_TYPE_LEVEL_HIGH>;
				dmas = <&gpi_dma0 0 1 QCOM_GPI_SPI>,
				       <&gpi_dma0 1 1 QCOM_GPI_SPI>;
				dma-names = "tx", "rx";
				power-domains = <&rpmhpd SM8250_CX>;
				operating-points-v2 = <&qup_opp_table>;
				#address-cells = <1>;
				#size-cells = <0>;
				status = "disabled";
			};

			i2c2: i2c@988000 {
				compatible = "qcom,geni-i2c";
				reg = <0 0x00988000 0 0x4000>;
				clock-names = "se";
				clocks = <&gcc GCC_QUPV3_WRAP0_S2_CLK>;
				pinctrl-names = "default";
				pinctrl-0 = <&qup_i2c2_default>;
				interrupts = <GIC_SPI 603 IRQ_TYPE_LEVEL_HIGH>;
				dmas = <&gpi_dma0 0 2 QCOM_GPI_I2C>,
				       <&gpi_dma0 1 2 QCOM_GPI_I2C>;
				dma-names = "tx", "rx";
				#address-cells = <1>;
				#size-cells = <0>;
				status = "disabled";
			};

			spi2: spi@988000 {
				compatible = "qcom,geni-spi";
				reg = <0 0x00988000 0 0x4000>;
				clock-names = "se";
				clocks = <&gcc GCC_QUPV3_WRAP0_S2_CLK>;
				interrupts = <GIC_SPI 603 IRQ_TYPE_LEVEL_HIGH>;
				dmas = <&gpi_dma0 0 2 QCOM_GPI_SPI>,
				       <&gpi_dma0 1 2 QCOM_GPI_SPI>;
				dma-names = "tx", "rx";
				power-domains = <&rpmhpd SM8250_CX>;
				operating-points-v2 = <&qup_opp_table>;
				#address-cells = <1>;
				#size-cells = <0>;
				status = "disabled";
			};

			uart2: serial@988000 {
				compatible = "qcom,geni-debug-uart";
				reg = <0 0x00988000 0 0x4000>;
				clock-names = "se";
				clocks = <&gcc GCC_QUPV3_WRAP0_S2_CLK>;
				pinctrl-names = "default";
				pinctrl-0 = <&qup_uart2_default>;
				interrupts = <GIC_SPI 603 IRQ_TYPE_LEVEL_HIGH>;
				power-domains = <&rpmhpd SM8250_CX>;
				operating-points-v2 = <&qup_opp_table>;
				status = "disabled";
			};

			i2c3: i2c@98c000 {
				compatible = "qcom,geni-i2c";
				reg = <0 0x0098c000 0 0x4000>;
				clock-names = "se";
				clocks = <&gcc GCC_QUPV3_WRAP0_S3_CLK>;
				pinctrl-names = "default";
				pinctrl-0 = <&qup_i2c3_default>;
				interrupts = <GIC_SPI 604 IRQ_TYPE_LEVEL_HIGH>;
				dmas = <&gpi_dma0 0 3 QCOM_GPI_I2C>,
				       <&gpi_dma0 1 3 QCOM_GPI_I2C>;
				dma-names = "tx", "rx";
				#address-cells = <1>;
				#size-cells = <0>;
				status = "disabled";
			};

			spi3: spi@98c000 {
				compatible = "qcom,geni-spi";
				reg = <0 0x0098c000 0 0x4000>;
				clock-names = "se";
				clocks = <&gcc GCC_QUPV3_WRAP0_S3_CLK>;
				interrupts = <GIC_SPI 604 IRQ_TYPE_LEVEL_HIGH>;
				dmas = <&gpi_dma0 0 3 QCOM_GPI_SPI>,
				       <&gpi_dma0 1 3 QCOM_GPI_SPI>;
				dma-names = "tx", "rx";
				power-domains = <&rpmhpd SM8250_CX>;
				operating-points-v2 = <&qup_opp_table>;
				#address-cells = <1>;
				#size-cells = <0>;
				status = "disabled";
			};

			i2c4: i2c@990000 {
				compatible = "qcom,geni-i2c";
				reg = <0 0x00990000 0 0x4000>;
				clock-names = "se";
				clocks = <&gcc GCC_QUPV3_WRAP0_S4_CLK>;
				pinctrl-names = "default";
				pinctrl-0 = <&qup_i2c4_default>;
				interrupts = <GIC_SPI 605 IRQ_TYPE_LEVEL_HIGH>;
				dmas = <&gpi_dma0 0 4 QCOM_GPI_I2C>,
				       <&gpi_dma0 1 4 QCOM_GPI_I2C>;
				dma-names = "tx", "rx";
				#address-cells = <1>;
				#size-cells = <0>;
				status = "disabled";
			};

			spi4: spi@990000 {
				compatible = "qcom,geni-spi";
				reg = <0 0x00990000 0 0x4000>;
				clock-names = "se";
				clocks = <&gcc GCC_QUPV3_WRAP0_S4_CLK>;
				interrupts = <GIC_SPI 605 IRQ_TYPE_LEVEL_HIGH>;
				dmas = <&gpi_dma0 0 4 QCOM_GPI_SPI>,
				       <&gpi_dma0 1 4 QCOM_GPI_SPI>;
				dma-names = "tx", "rx";
				power-domains = <&rpmhpd SM8250_CX>;
				operating-points-v2 = <&qup_opp_table>;
				#address-cells = <1>;
				#size-cells = <0>;
				status = "disabled";
			};

			i2c5: i2c@994000 {
				compatible = "qcom,geni-i2c";
				reg = <0 0x00994000 0 0x4000>;
				clock-names = "se";
				clocks = <&gcc GCC_QUPV3_WRAP0_S5_CLK>;
				pinctrl-names = "default";
				pinctrl-0 = <&qup_i2c5_default>;
				interrupts = <GIC_SPI 606 IRQ_TYPE_LEVEL_HIGH>;
				dmas = <&gpi_dma0 0 5 QCOM_GPI_I2C>,
				       <&gpi_dma0 1 5 QCOM_GPI_I2C>;
				dma-names = "tx", "rx";
				#address-cells = <1>;
				#size-cells = <0>;
				status = "disabled";
			};

			spi5: spi@994000 {
				compatible = "qcom,geni-spi";
				reg = <0 0x00994000 0 0x4000>;
				clock-names = "se";
				clocks = <&gcc GCC_QUPV3_WRAP0_S5_CLK>;
				interrupts = <GIC_SPI 606 IRQ_TYPE_LEVEL_HIGH>;
				dmas = <&gpi_dma0 0 5 QCOM_GPI_SPI>,
				       <&gpi_dma0 1 5 QCOM_GPI_SPI>;
				dma-names = "tx", "rx";
				power-domains = <&rpmhpd SM8250_CX>;
				operating-points-v2 = <&qup_opp_table>;
				#address-cells = <1>;
				#size-cells = <0>;
				status = "disabled";
			};

			i2c6: i2c@998000 {
				compatible = "qcom,geni-i2c";
				reg = <0 0x00998000 0 0x4000>;
				clock-names = "se";
				clocks = <&gcc GCC_QUPV3_WRAP0_S6_CLK>;
				pinctrl-names = "default";
				pinctrl-0 = <&qup_i2c6_default>;
				interrupts = <GIC_SPI 607 IRQ_TYPE_LEVEL_HIGH>;
				dmas = <&gpi_dma0 0 6 QCOM_GPI_I2C>,
				       <&gpi_dma0 1 6 QCOM_GPI_I2C>;
				dma-names = "tx", "rx";
				#address-cells = <1>;
				#size-cells = <0>;
				status = "disabled";
			};

			spi6: spi@998000 {
				compatible = "qcom,geni-spi";
				reg = <0 0x00998000 0 0x4000>;
				clock-names = "se";
				clocks = <&gcc GCC_QUPV3_WRAP0_S6_CLK>;
				interrupts = <GIC_SPI 607 IRQ_TYPE_LEVEL_HIGH>;
				dmas = <&gpi_dma0 0 6 QCOM_GPI_SPI>,
				       <&gpi_dma0 1 6 QCOM_GPI_SPI>;
				dma-names = "tx", "rx";
				power-domains = <&rpmhpd SM8250_CX>;
				operating-points-v2 = <&qup_opp_table>;
				#address-cells = <1>;
				#size-cells = <0>;
				status = "disabled";
			};

			uart6: serial@998000 {
				compatible = "qcom,geni-uart";
				reg = <0 0x00998000 0 0x4000>;
				clock-names = "se";
				clocks = <&gcc GCC_QUPV3_WRAP0_S6_CLK>;
				pinctrl-names = "default";
				pinctrl-0 = <&qup_uart6_default>;
				interrupts = <GIC_SPI 607 IRQ_TYPE_LEVEL_HIGH>;
				power-domains = <&rpmhpd SM8250_CX>;
				operating-points-v2 = <&qup_opp_table>;
				status = "disabled";
			};

			i2c7: i2c@99c000 {
				compatible = "qcom,geni-i2c";
				reg = <0 0x0099c000 0 0x4000>;
				clock-names = "se";
				clocks = <&gcc GCC_QUPV3_WRAP0_S7_CLK>;
				pinctrl-names = "default";
				pinctrl-0 = <&qup_i2c7_default>;
				interrupts = <GIC_SPI 608 IRQ_TYPE_LEVEL_HIGH>;
				dmas = <&gpi_dma0 0 7 QCOM_GPI_I2C>,
				       <&gpi_dma0 1 7 QCOM_GPI_I2C>;
				dma-names = "tx", "rx";
				#address-cells = <1>;
				#size-cells = <0>;
				status = "disabled";
			};

			spi7: spi@99c000 {
				compatible = "qcom,geni-spi";
				reg = <0 0x0099c000 0 0x4000>;
				clock-names = "se";
				clocks = <&gcc GCC_QUPV3_WRAP0_S7_CLK>;
				interrupts = <GIC_SPI 608 IRQ_TYPE_LEVEL_HIGH>;
				dmas = <&gpi_dma0 0 7 QCOM_GPI_SPI>,
				       <&gpi_dma0 1 7 QCOM_GPI_SPI>;
				dma-names = "tx", "rx";
				power-domains = <&rpmhpd SM8250_CX>;
				operating-points-v2 = <&qup_opp_table>;
				#address-cells = <1>;
				#size-cells = <0>;
				status = "disabled";
			};
		};

		gpi_dma1: dma-controller@a00000 {
			compatible = "qcom,sm8250-gpi-dma", "qcom,sdm845-gpi-dma";
			reg = <0 0x00a00000 0 0x70000>;
			interrupts = <GIC_SPI 279 IRQ_TYPE_LEVEL_HIGH>,
				     <GIC_SPI 280 IRQ_TYPE_LEVEL_HIGH>,
				     <GIC_SPI 281 IRQ_TYPE_LEVEL_HIGH>,
				     <GIC_SPI 282 IRQ_TYPE_LEVEL_HIGH>,
				     <GIC_SPI 283 IRQ_TYPE_LEVEL_HIGH>,
				     <GIC_SPI 284 IRQ_TYPE_LEVEL_HIGH>,
				     <GIC_SPI 293 IRQ_TYPE_LEVEL_HIGH>,
				     <GIC_SPI 294 IRQ_TYPE_LEVEL_HIGH>,
				     <GIC_SPI 295 IRQ_TYPE_LEVEL_HIGH>,
				     <GIC_SPI 296 IRQ_TYPE_LEVEL_HIGH>;
			dma-channels = <10>;
			dma-channel-mask = <0x3f>;
			iommus = <&apps_smmu 0x56 0x0>;
			#dma-cells = <3>;
			status = "disabled";
		};

		qupv3_id_1: geniqup@ac0000 {
			compatible = "qcom,geni-se-qup";
			reg = <0x0 0x00ac0000 0x0 0x6000>;
			clock-names = "m-ahb", "s-ahb";
			clocks = <&gcc GCC_QUPV3_WRAP_1_M_AHB_CLK>,
				 <&gcc GCC_QUPV3_WRAP_1_S_AHB_CLK>;
			#address-cells = <2>;
			#size-cells = <2>;
			iommus = <&apps_smmu 0x43 0x0>;
			ranges;
			status = "disabled";

			i2c8: i2c@a80000 {
				compatible = "qcom,geni-i2c";
				reg = <0 0x00a80000 0 0x4000>;
				clock-names = "se";
				clocks = <&gcc GCC_QUPV3_WRAP1_S0_CLK>;
				pinctrl-names = "default";
				pinctrl-0 = <&qup_i2c8_default>;
				interrupts = <GIC_SPI 353 IRQ_TYPE_LEVEL_HIGH>;
				dmas = <&gpi_dma1 0 0 QCOM_GPI_I2C>,
				       <&gpi_dma1 1 0 QCOM_GPI_I2C>;
				dma-names = "tx", "rx";
				#address-cells = <1>;
				#size-cells = <0>;
				status = "disabled";
			};

			spi8: spi@a80000 {
				compatible = "qcom,geni-spi";
				reg = <0 0x00a80000 0 0x4000>;
				clock-names = "se";
				clocks = <&gcc GCC_QUPV3_WRAP1_S0_CLK>;
				interrupts = <GIC_SPI 353 IRQ_TYPE_LEVEL_HIGH>;
				dmas = <&gpi_dma1 0 0 QCOM_GPI_SPI>,
				       <&gpi_dma1 1 0 QCOM_GPI_SPI>;
				dma-names = "tx", "rx";
				power-domains = <&rpmhpd SM8250_CX>;
				operating-points-v2 = <&qup_opp_table>;
				#address-cells = <1>;
				#size-cells = <0>;
				status = "disabled";
			};

			i2c9: i2c@a84000 {
				compatible = "qcom,geni-i2c";
				reg = <0 0x00a84000 0 0x4000>;
				clock-names = "se";
				clocks = <&gcc GCC_QUPV3_WRAP1_S1_CLK>;
				pinctrl-names = "default";
				pinctrl-0 = <&qup_i2c9_default>;
				interrupts = <GIC_SPI 354 IRQ_TYPE_LEVEL_HIGH>;
				dmas = <&gpi_dma1 0 1 QCOM_GPI_I2C>,
				       <&gpi_dma1 1 1 QCOM_GPI_I2C>;
				dma-names = "tx", "rx";
				#address-cells = <1>;
				#size-cells = <0>;
				status = "disabled";
			};

			spi9: spi@a84000 {
				compatible = "qcom,geni-spi";
				reg = <0 0x00a84000 0 0x4000>;
				clock-names = "se";
				clocks = <&gcc GCC_QUPV3_WRAP1_S1_CLK>;
				interrupts = <GIC_SPI 354 IRQ_TYPE_LEVEL_HIGH>;
				dmas = <&gpi_dma1 0 1 QCOM_GPI_SPI>,
				       <&gpi_dma1 1 1 QCOM_GPI_SPI>;
				dma-names = "tx", "rx";
				power-domains = <&rpmhpd SM8250_CX>;
				operating-points-v2 = <&qup_opp_table>;
				#address-cells = <1>;
				#size-cells = <0>;
				status = "disabled";
			};

			i2c10: i2c@a88000 {
				compatible = "qcom,geni-i2c";
				reg = <0 0x00a88000 0 0x4000>;
				clock-names = "se";
				clocks = <&gcc GCC_QUPV3_WRAP1_S2_CLK>;
				pinctrl-names = "default";
				pinctrl-0 = <&qup_i2c10_default>;
				interrupts = <GIC_SPI 355 IRQ_TYPE_LEVEL_HIGH>;
				dmas = <&gpi_dma1 0 2 QCOM_GPI_I2C>,
				       <&gpi_dma1 1 2 QCOM_GPI_I2C>;
				dma-names = "tx", "rx";
				#address-cells = <1>;
				#size-cells = <0>;
				status = "disabled";
			};

			spi10: spi@a88000 {
				compatible = "qcom,geni-spi";
				reg = <0 0x00a88000 0 0x4000>;
				clock-names = "se";
				clocks = <&gcc GCC_QUPV3_WRAP1_S2_CLK>;
				interrupts = <GIC_SPI 355 IRQ_TYPE_LEVEL_HIGH>;
				dmas = <&gpi_dma1 0 2 QCOM_GPI_SPI>,
				       <&gpi_dma1 1 2 QCOM_GPI_SPI>;
				dma-names = "tx", "rx";
				power-domains = <&rpmhpd SM8250_CX>;
				operating-points-v2 = <&qup_opp_table>;
				#address-cells = <1>;
				#size-cells = <0>;
				status = "disabled";
			};

			i2c11: i2c@a8c000 {
				compatible = "qcom,geni-i2c";
				reg = <0 0x00a8c000 0 0x4000>;
				clock-names = "se";
				clocks = <&gcc GCC_QUPV3_WRAP1_S3_CLK>;
				pinctrl-names = "default";
				pinctrl-0 = <&qup_i2c11_default>;
				interrupts = <GIC_SPI 356 IRQ_TYPE_LEVEL_HIGH>;
				dmas = <&gpi_dma1 0 3 QCOM_GPI_I2C>,
				       <&gpi_dma1 1 3 QCOM_GPI_I2C>;
				dma-names = "tx", "rx";
				#address-cells = <1>;
				#size-cells = <0>;
				status = "disabled";
			};

			spi11: spi@a8c000 {
				compatible = "qcom,geni-spi";
				reg = <0 0x00a8c000 0 0x4000>;
				clock-names = "se";
				clocks = <&gcc GCC_QUPV3_WRAP1_S3_CLK>;
				interrupts = <GIC_SPI 356 IRQ_TYPE_LEVEL_HIGH>;
				dmas = <&gpi_dma1 0 3 QCOM_GPI_SPI>,
				       <&gpi_dma1 1 3 QCOM_GPI_SPI>;
				dma-names = "tx", "rx";
				power-domains = <&rpmhpd SM8250_CX>;
				operating-points-v2 = <&qup_opp_table>;
				#address-cells = <1>;
				#size-cells = <0>;
				status = "disabled";
			};

			i2c12: i2c@a90000 {
				compatible = "qcom,geni-i2c";
				reg = <0 0x00a90000 0 0x4000>;
				clock-names = "se";
				clocks = <&gcc GCC_QUPV3_WRAP1_S4_CLK>;
				pinctrl-names = "default";
				pinctrl-0 = <&qup_i2c12_default>;
				interrupts = <GIC_SPI 357 IRQ_TYPE_LEVEL_HIGH>;
				dmas = <&gpi_dma1 0 4 QCOM_GPI_I2C>,
				       <&gpi_dma1 1 4 QCOM_GPI_I2C>;
				dma-names = "tx", "rx";
				#address-cells = <1>;
				#size-cells = <0>;
				status = "disabled";
			};

			spi12: spi@a90000 {
				compatible = "qcom,geni-spi";
				reg = <0 0x00a90000 0 0x4000>;
				clock-names = "se";
				clocks = <&gcc GCC_QUPV3_WRAP1_S4_CLK>;
				interrupts = <GIC_SPI 357 IRQ_TYPE_LEVEL_HIGH>;
				dmas = <&gpi_dma1 0 4 QCOM_GPI_SPI>,
				       <&gpi_dma1 1 4 QCOM_GPI_SPI>;
				dma-names = "tx", "rx";
				power-domains = <&rpmhpd SM8250_CX>;
				operating-points-v2 = <&qup_opp_table>;
				#address-cells = <1>;
				#size-cells = <0>;
				status = "disabled";
			};

			uart12: serial@a90000 {
				compatible = "qcom,geni-debug-uart";
				reg = <0x0 0x00a90000 0x0 0x4000>;
				clock-names = "se";
				clocks = <&gcc GCC_QUPV3_WRAP1_S4_CLK>;
				pinctrl-names = "default";
				pinctrl-0 = <&qup_uart12_default>;
				interrupts = <GIC_SPI 357 IRQ_TYPE_LEVEL_HIGH>;
				power-domains = <&rpmhpd SM8250_CX>;
				operating-points-v2 = <&qup_opp_table>;
				status = "disabled";
			};

			i2c13: i2c@a94000 {
				compatible = "qcom,geni-i2c";
				reg = <0 0x00a94000 0 0x4000>;
				clock-names = "se";
				clocks = <&gcc GCC_QUPV3_WRAP1_S5_CLK>;
				pinctrl-names = "default";
				pinctrl-0 = <&qup_i2c13_default>;
				interrupts = <GIC_SPI 358 IRQ_TYPE_LEVEL_HIGH>;
				dmas = <&gpi_dma1 0 5 QCOM_GPI_I2C>,
				       <&gpi_dma1 1 5 QCOM_GPI_I2C>;
				dma-names = "tx", "rx";
				#address-cells = <1>;
				#size-cells = <0>;
				status = "disabled";
			};

			spi13: spi@a94000 {
				compatible = "qcom,geni-spi";
				reg = <0 0x00a94000 0 0x4000>;
				clock-names = "se";
				clocks = <&gcc GCC_QUPV3_WRAP1_S5_CLK>;
				interrupts = <GIC_SPI 358 IRQ_TYPE_LEVEL_HIGH>;
				dmas = <&gpi_dma1 0 5 QCOM_GPI_SPI>,
				       <&gpi_dma1 1 5 QCOM_GPI_SPI>;
				dma-names = "tx", "rx";
				power-domains = <&rpmhpd SM8250_CX>;
				operating-points-v2 = <&qup_opp_table>;
				#address-cells = <1>;
				#size-cells = <0>;
				status = "disabled";
			};
		};

		config_noc: interconnect@1500000 {
			compatible = "qcom,sm8250-config-noc";
			reg = <0 0x01500000 0 0xa580>;
			#interconnect-cells = <2>;
			qcom,bcm-voters = <&apps_bcm_voter>;
		};

		system_noc: interconnect@1620000 {
			compatible = "qcom,sm8250-system-noc";
			reg = <0 0x01620000 0 0x1c200>;
			#interconnect-cells = <2>;
			qcom,bcm-voters = <&apps_bcm_voter>;
		};

		mc_virt: interconnect@163d000 {
			compatible = "qcom,sm8250-mc-virt";
			reg = <0 0x0163d000 0 0x1000>;
			#interconnect-cells = <2>;
			qcom,bcm-voters = <&apps_bcm_voter>;
		};

		aggre1_noc: interconnect@16e0000 {
			compatible = "qcom,sm8250-aggre1-noc";
			reg = <0 0x016e0000 0 0x1f180>;
			#interconnect-cells = <2>;
			qcom,bcm-voters = <&apps_bcm_voter>;
		};

		aggre2_noc: interconnect@1700000 {
			compatible = "qcom,sm8250-aggre2-noc";
			reg = <0 0x01700000 0 0x33000>;
			#interconnect-cells = <2>;
			qcom,bcm-voters = <&apps_bcm_voter>;
		};

		compute_noc: interconnect@1733000 {
			compatible = "qcom,sm8250-compute-noc";
			reg = <0 0x01733000 0 0xa180>;
			#interconnect-cells = <2>;
			qcom,bcm-voters = <&apps_bcm_voter>;
		};

		mmss_noc: interconnect@1740000 {
			compatible = "qcom,sm8250-mmss-noc";
			reg = <0 0x01740000 0 0x1f080>;
			#interconnect-cells = <2>;
			qcom,bcm-voters = <&apps_bcm_voter>;
		};

		pcie0: pci@1c00000 {
			compatible = "qcom,pcie-sm8250";
			reg = <0 0x01c00000 0 0x3000>,
			      <0 0x60000000 0 0xf1d>,
			      <0 0x60000f20 0 0xa8>,
			      <0 0x60001000 0 0x1000>,
			      <0 0x60100000 0 0x100000>,
			      <0 0x01c03000 0 0x1000>;
			reg-names = "parf", "dbi", "elbi", "atu", "config", "mhi";
			device_type = "pci";
			linux,pci-domain = <0>;
			bus-range = <0x00 0xff>;
			num-lanes = <1>;

			#address-cells = <3>;
			#size-cells = <2>;

			ranges = <0x01000000 0x0 0x00000000 0x0 0x60200000 0x0 0x100000>,
				 <0x02000000 0x0 0x60300000 0x0 0x60300000 0x0 0x3d00000>;

			interrupts = <GIC_SPI 141 IRQ_TYPE_LEVEL_HIGH>,
				     <GIC_SPI 142 IRQ_TYPE_LEVEL_HIGH>,
				     <GIC_SPI 143 IRQ_TYPE_LEVEL_HIGH>,
				     <GIC_SPI 144 IRQ_TYPE_LEVEL_HIGH>,
				     <GIC_SPI 145 IRQ_TYPE_LEVEL_HIGH>,
				     <GIC_SPI 146 IRQ_TYPE_LEVEL_HIGH>,
				     <GIC_SPI 147 IRQ_TYPE_LEVEL_HIGH>,
				     <GIC_SPI 148 IRQ_TYPE_LEVEL_HIGH>;
			interrupt-names = "msi0", "msi1", "msi2", "msi3",
					  "msi4", "msi5", "msi6", "msi7";
			#interrupt-cells = <1>;
			interrupt-map-mask = <0 0 0 0x7>;
			interrupt-map = <0 0 0 1 &intc 0 149 IRQ_TYPE_LEVEL_HIGH>, /* int_a */
					<0 0 0 2 &intc 0 150 IRQ_TYPE_LEVEL_HIGH>, /* int_b */
					<0 0 0 3 &intc 0 151 IRQ_TYPE_LEVEL_HIGH>, /* int_c */
					<0 0 0 4 &intc 0 152 IRQ_TYPE_LEVEL_HIGH>; /* int_d */

			clocks = <&gcc GCC_PCIE_0_PIPE_CLK>,
				 <&gcc GCC_PCIE_0_AUX_CLK>,
				 <&gcc GCC_PCIE_0_CFG_AHB_CLK>,
				 <&gcc GCC_PCIE_0_MSTR_AXI_CLK>,
				 <&gcc GCC_PCIE_0_SLV_AXI_CLK>,
				 <&gcc GCC_PCIE_0_SLV_Q2A_AXI_CLK>,
				 <&gcc GCC_AGGRE_NOC_PCIE_TBU_CLK>,
				 <&gcc GCC_DDRSS_PCIE_SF_TBU_CLK>;
			clock-names = "pipe",
				      "aux",
				      "cfg",
				      "bus_master",
				      "bus_slave",
				      "slave_q2a",
				      "tbu",
				      "ddrss_sf_tbu";

			iommu-map = <0x0   &apps_smmu 0x1c00 0x1>,
				    <0x100 &apps_smmu 0x1c01 0x1>;

			resets = <&gcc GCC_PCIE_0_BCR>;
			reset-names = "pci";

			power-domains = <&gcc PCIE_0_GDSC>;

			phys = <&pcie0_lane>;
			phy-names = "pciephy";

			perst-gpios = <&tlmm 79 GPIO_ACTIVE_LOW>;
			wake-gpios = <&tlmm 81 GPIO_ACTIVE_HIGH>;

			pinctrl-names = "default";
			pinctrl-0 = <&pcie0_default_state>;

			status = "disabled";
		};

		pcie0_phy: phy@1c06000 {
			compatible = "qcom,sm8250-qmp-gen3x1-pcie-phy";
			reg = <0 0x01c06000 0 0x1c0>;
			#address-cells = <2>;
			#size-cells = <2>;
			ranges;
			clocks = <&gcc GCC_PCIE_PHY_AUX_CLK>,
				 <&gcc GCC_PCIE_0_CFG_AHB_CLK>,
				 <&gcc GCC_PCIE_WIFI_CLKREF_EN>,
				 <&gcc GCC_PCIE0_PHY_REFGEN_CLK>;
			clock-names = "aux", "cfg_ahb", "ref", "refgen";

			resets = <&gcc GCC_PCIE_0_PHY_BCR>;
			reset-names = "phy";

			assigned-clocks = <&gcc GCC_PCIE0_PHY_REFGEN_CLK>;
			assigned-clock-rates = <100000000>;

			status = "disabled";

			pcie0_lane: phy@1c06200 {
				reg = <0 0x01c06200 0 0x170>, /* tx */
				      <0 0x01c06400 0 0x200>, /* rx */
				      <0 0x01c06800 0 0x1f0>, /* pcs */
				      <0 0x01c06c00 0 0xf4>; /* "pcs_lane" same as pcs_misc? */
				clocks = <&gcc GCC_PCIE_0_PIPE_CLK>;
				clock-names = "pipe0";

				#phy-cells = <0>;

				#clock-cells = <0>;
				clock-output-names = "pcie_0_pipe_clk";
			};
		};

		pcie1: pci@1c08000 {
			compatible = "qcom,pcie-sm8250";
			reg = <0 0x01c08000 0 0x3000>,
			      <0 0x40000000 0 0xf1d>,
			      <0 0x40000f20 0 0xa8>,
			      <0 0x40001000 0 0x1000>,
			      <0 0x40100000 0 0x100000>,
			      <0 0x01c0b000 0 0x1000>;
			reg-names = "parf", "dbi", "elbi", "atu", "config", "mhi";
			device_type = "pci";
			linux,pci-domain = <1>;
			bus-range = <0x00 0xff>;
			num-lanes = <2>;

			#address-cells = <3>;
			#size-cells = <2>;

			ranges = <0x01000000 0x0 0x00000000 0x0 0x40200000 0x0 0x100000>,
				 <0x02000000 0x0 0x40300000 0x0 0x40300000 0x0 0x1fd00000>;

			interrupts = <GIC_SPI 307 IRQ_TYPE_LEVEL_HIGH>;
			interrupt-names = "msi";
			#interrupt-cells = <1>;
			interrupt-map-mask = <0 0 0 0x7>;
			interrupt-map = <0 0 0 1 &intc 0 434 IRQ_TYPE_LEVEL_HIGH>, /* int_a */
					<0 0 0 2 &intc 0 435 IRQ_TYPE_LEVEL_HIGH>, /* int_b */
					<0 0 0 3 &intc 0 438 IRQ_TYPE_LEVEL_HIGH>, /* int_c */
					<0 0 0 4 &intc 0 439 IRQ_TYPE_LEVEL_HIGH>; /* int_d */

			clocks = <&gcc GCC_PCIE_1_PIPE_CLK>,
				 <&gcc GCC_PCIE_1_AUX_CLK>,
				 <&gcc GCC_PCIE_1_CFG_AHB_CLK>,
				 <&gcc GCC_PCIE_1_MSTR_AXI_CLK>,
				 <&gcc GCC_PCIE_1_SLV_AXI_CLK>,
				 <&gcc GCC_PCIE_1_SLV_Q2A_AXI_CLK>,
				 <&gcc GCC_PCIE_WIGIG_CLKREF_EN>,
				 <&gcc GCC_AGGRE_NOC_PCIE_TBU_CLK>,
				 <&gcc GCC_DDRSS_PCIE_SF_TBU_CLK>;
			clock-names = "pipe",
				      "aux",
				      "cfg",
				      "bus_master",
				      "bus_slave",
				      "slave_q2a",
				      "ref",
				      "tbu",
				      "ddrss_sf_tbu";

			assigned-clocks = <&gcc GCC_PCIE_1_AUX_CLK>;
			assigned-clock-rates = <19200000>;

			iommu-map = <0x0   &apps_smmu 0x1c80 0x1>,
				    <0x100 &apps_smmu 0x1c81 0x1>;

			resets = <&gcc GCC_PCIE_1_BCR>;
			reset-names = "pci";

			power-domains = <&gcc PCIE_1_GDSC>;

			phys = <&pcie1_lane>;
			phy-names = "pciephy";

			perst-gpios = <&tlmm 82 GPIO_ACTIVE_LOW>;
			wake-gpios = <&tlmm 84 GPIO_ACTIVE_HIGH>;

			pinctrl-names = "default";
			pinctrl-0 = <&pcie1_default_state>;

			status = "disabled";
		};

		pcie1_phy: phy@1c0e000 {
			compatible = "qcom,sm8250-qmp-gen3x2-pcie-phy";
			reg = <0 0x01c0e000 0 0x1c0>;
			#address-cells = <2>;
			#size-cells = <2>;
			ranges;
			clocks = <&gcc GCC_PCIE_PHY_AUX_CLK>,
				 <&gcc GCC_PCIE_1_CFG_AHB_CLK>,
				 <&gcc GCC_PCIE_WIGIG_CLKREF_EN>,
				 <&gcc GCC_PCIE1_PHY_REFGEN_CLK>;
			clock-names = "aux", "cfg_ahb", "ref", "refgen";

			resets = <&gcc GCC_PCIE_1_PHY_BCR>;
			reset-names = "phy";

			assigned-clocks = <&gcc GCC_PCIE1_PHY_REFGEN_CLK>;
			assigned-clock-rates = <100000000>;

			status = "disabled";

			pcie1_lane: phy@1c0e200 {
				reg = <0 0x01c0e200 0 0x170>, /* tx0 */
				      <0 0x01c0e400 0 0x200>, /* rx0 */
				      <0 0x01c0ea00 0 0x1f0>, /* pcs */
				      <0 0x01c0e600 0 0x170>, /* tx1 */
				      <0 0x01c0e800 0 0x200>, /* rx1 */
				      <0 0x01c0ee00 0 0xf4>; /* "pcs_com" same as pcs_misc? */
				clocks = <&gcc GCC_PCIE_1_PIPE_CLK>;
				clock-names = "pipe0";

				#phy-cells = <0>;

				#clock-cells = <0>;
				clock-output-names = "pcie_1_pipe_clk";
			};
		};

		pcie2: pci@1c10000 {
			compatible = "qcom,pcie-sm8250";
			reg = <0 0x01c10000 0 0x3000>,
			      <0 0x64000000 0 0xf1d>,
			      <0 0x64000f20 0 0xa8>,
			      <0 0x64001000 0 0x1000>,
			      <0 0x64100000 0 0x100000>,
			      <0 0x01c13000 0 0x1000>;
			reg-names = "parf", "dbi", "elbi", "atu", "config", "mhi";
			device_type = "pci";
			linux,pci-domain = <2>;
			bus-range = <0x00 0xff>;
			num-lanes = <2>;

			#address-cells = <3>;
			#size-cells = <2>;

			ranges = <0x01000000 0x0 0x00000000 0x0 0x64200000 0x0 0x100000>,
				 <0x02000000 0x0 0x64300000 0x0 0x64300000 0x0 0x3d00000>;

			interrupts = <GIC_SPI 243 IRQ_TYPE_LEVEL_HIGH>;
			interrupt-names = "msi";
			#interrupt-cells = <1>;
			interrupt-map-mask = <0 0 0 0x7>;
			interrupt-map = <0 0 0 1 &intc 0 290 IRQ_TYPE_LEVEL_HIGH>, /* int_a */
					<0 0 0 2 &intc 0 415 IRQ_TYPE_LEVEL_HIGH>, /* int_b */
					<0 0 0 3 &intc 0 416 IRQ_TYPE_LEVEL_HIGH>, /* int_c */
					<0 0 0 4 &intc 0 417 IRQ_TYPE_LEVEL_HIGH>; /* int_d */

			clocks = <&gcc GCC_PCIE_2_PIPE_CLK>,
				 <&gcc GCC_PCIE_2_AUX_CLK>,
				 <&gcc GCC_PCIE_2_CFG_AHB_CLK>,
				 <&gcc GCC_PCIE_2_MSTR_AXI_CLK>,
				 <&gcc GCC_PCIE_2_SLV_AXI_CLK>,
				 <&gcc GCC_PCIE_2_SLV_Q2A_AXI_CLK>,
				 <&gcc GCC_PCIE_MDM_CLKREF_EN>,
				 <&gcc GCC_AGGRE_NOC_PCIE_TBU_CLK>,
				 <&gcc GCC_DDRSS_PCIE_SF_TBU_CLK>;
			clock-names = "pipe",
				      "aux",
				      "cfg",
				      "bus_master",
				      "bus_slave",
				      "slave_q2a",
				      "ref",
				      "tbu",
				      "ddrss_sf_tbu";

			assigned-clocks = <&gcc GCC_PCIE_2_AUX_CLK>;
			assigned-clock-rates = <19200000>;

			iommu-map = <0x0   &apps_smmu 0x1d00 0x1>,
				    <0x100 &apps_smmu 0x1d01 0x1>;

			resets = <&gcc GCC_PCIE_2_BCR>;
			reset-names = "pci";

			power-domains = <&gcc PCIE_2_GDSC>;

			phys = <&pcie2_lane>;
			phy-names = "pciephy";

			perst-gpios = <&tlmm 85 GPIO_ACTIVE_LOW>;
			wake-gpios = <&tlmm 87 GPIO_ACTIVE_HIGH>;

			pinctrl-names = "default";
			pinctrl-0 = <&pcie2_default_state>;

			status = "disabled";
		};

		pcie2_phy: phy@1c16000 {
			compatible = "qcom,sm8250-qmp-modem-pcie-phy";
			reg = <0 0x01c16000 0 0x1c0>;
			#address-cells = <2>;
			#size-cells = <2>;
			ranges;
			clocks = <&gcc GCC_PCIE_PHY_AUX_CLK>,
				 <&gcc GCC_PCIE_2_CFG_AHB_CLK>,
				 <&gcc GCC_PCIE_MDM_CLKREF_EN>,
				 <&gcc GCC_PCIE2_PHY_REFGEN_CLK>;
			clock-names = "aux", "cfg_ahb", "ref", "refgen";

			resets = <&gcc GCC_PCIE_2_PHY_BCR>;
			reset-names = "phy";

			assigned-clocks = <&gcc GCC_PCIE2_PHY_REFGEN_CLK>;
			assigned-clock-rates = <100000000>;

			status = "disabled";

			pcie2_lane: phy@1c16200 {
				reg = <0 0x01c16200 0 0x170>, /* tx0 */
				      <0 0x01c16400 0 0x200>, /* rx0 */
				      <0 0x01c16a00 0 0x1f0>, /* pcs */
				      <0 0x01c16600 0 0x170>, /* tx1 */
				      <0 0x01c16800 0 0x200>, /* rx1 */
				      <0 0x01c16e00 0 0xf4>; /* "pcs_com" same as pcs_misc? */
				clocks = <&gcc GCC_PCIE_2_PIPE_CLK>;
				clock-names = "pipe0";

				#phy-cells = <0>;

				#clock-cells = <0>;
				clock-output-names = "pcie_2_pipe_clk";
			};
		};

		ufs_mem_hc: ufshc@1d84000 {
			compatible = "qcom,sm8250-ufshc", "qcom,ufshc",
				     "jedec,ufs-2.0";
			reg = <0 0x01d84000 0 0x3000>;
			interrupts = <GIC_SPI 265 IRQ_TYPE_LEVEL_HIGH>;
			phys = <&ufs_mem_phy_lanes>;
			phy-names = "ufsphy";
			lanes-per-direction = <2>;
			#reset-cells = <1>;
			resets = <&gcc GCC_UFS_PHY_BCR>;
			reset-names = "rst";

			power-domains = <&gcc UFS_PHY_GDSC>;

			iommus = <&apps_smmu 0x0e0 0>, <&apps_smmu 0x4e0 0>;

			clock-names =
				"core_clk",
				"bus_aggr_clk",
				"iface_clk",
				"core_clk_unipro",
				"ref_clk",
				"tx_lane0_sync_clk",
				"rx_lane0_sync_clk",
				"rx_lane1_sync_clk";
			clocks =
				<&gcc GCC_UFS_PHY_AXI_CLK>,
				<&gcc GCC_AGGRE_UFS_PHY_AXI_CLK>,
				<&gcc GCC_UFS_PHY_AHB_CLK>,
				<&gcc GCC_UFS_PHY_UNIPRO_CORE_CLK>,
				<&rpmhcc RPMH_CXO_CLK>,
				<&gcc GCC_UFS_PHY_TX_SYMBOL_0_CLK>,
				<&gcc GCC_UFS_PHY_RX_SYMBOL_0_CLK>,
				<&gcc GCC_UFS_PHY_RX_SYMBOL_1_CLK>;
			freq-table-hz =
				<37500000 300000000>,
				<0 0>,
				<0 0>,
				<37500000 300000000>,
				<0 0>,
				<0 0>,
				<0 0>,
				<0 0>;

			status = "disabled";
		};

		ufs_mem_phy: phy@1d87000 {
			compatible = "qcom,sm8250-qmp-ufs-phy";
			reg = <0 0x01d87000 0 0x1c0>;
			#address-cells = <2>;
			#size-cells = <2>;
			ranges;
			clock-names = "ref",
				      "ref_aux";
			clocks = <&rpmhcc RPMH_CXO_CLK>,
				 <&gcc GCC_UFS_PHY_PHY_AUX_CLK>;

			resets = <&ufs_mem_hc 0>;
			reset-names = "ufsphy";
			status = "disabled";

			ufs_mem_phy_lanes: phy@1d87400 {
				reg = <0 0x01d87400 0 0x16c>,
				      <0 0x01d87600 0 0x200>,
				      <0 0x01d87c00 0 0x200>,
				      <0 0x01d87800 0 0x16c>,
				      <0 0x01d87a00 0 0x200>;
				#phy-cells = <0>;
			};
		};

		cryptobam: dma-controller@1dc4000 {
			compatible = "qcom,bam-v1.7.4", "qcom,bam-v1.7.0";
			reg = <0 0x01dc4000 0 0x24000>;
			interrupts = <GIC_SPI 272 IRQ_TYPE_LEVEL_HIGH>;
			#dma-cells = <1>;
			qcom,ee = <0>;
			qcom,controlled-remotely;
			num-channels = <8>;
			qcom,num-ees = <2>;
			iommus = <&apps_smmu 0x592 0x0000>,
				 <&apps_smmu 0x598 0x0000>,
				 <&apps_smmu 0x599 0x0000>,
				 <&apps_smmu 0x59f 0x0000>,
				 <&apps_smmu 0x586 0x0011>,
				 <&apps_smmu 0x596 0x0011>;
		};

		crypto: crypto@1dfa000 {
			compatible = "qcom,sm8250-qce", "qcom,sm8150-qce", "qcom,qce";
			reg = <0 0x01dfa000 0 0x6000>;
			dmas = <&cryptobam 4>, <&cryptobam 5>;
			dma-names = "rx", "tx";
			iommus = <&apps_smmu 0x592 0x0000>,
				 <&apps_smmu 0x598 0x0000>,
				 <&apps_smmu 0x599 0x0000>,
				 <&apps_smmu 0x59f 0x0000>,
				 <&apps_smmu 0x586 0x0011>,
				 <&apps_smmu 0x596 0x0011>;
			interconnects = <&aggre2_noc MASTER_CRYPTO_CORE_0 0 &mc_virt SLAVE_EBI_CH0 0>;
			interconnect-names = "memory";
		};

		tcsr_mutex: hwlock@1f40000 {
			compatible = "qcom,tcsr-mutex";
			reg = <0x0 0x01f40000 0x0 0x40000>;
			#hwlock-cells = <1>;
		};

		wsamacro: codec@3240000 {
			compatible = "qcom,sm8250-lpass-wsa-macro";
			reg = <0 0x03240000 0 0x1000>;
			clocks = <&audiocc LPASS_CDC_WSA_MCLK>,
				 <&audiocc LPASS_CDC_WSA_NPL>,
				 <&q6afecc LPASS_HW_MACRO_VOTE LPASS_CLK_ATTRIBUTE_COUPLE_NO>,
				 <&q6afecc LPASS_HW_DCODEC_VOTE LPASS_CLK_ATTRIBUTE_COUPLE_NO>,
				 <&aoncc LPASS_CDC_VA_MCLK>,
				 <&vamacro>;

			clock-names = "mclk", "npl", "macro", "dcodec", "va", "fsgen";

			#clock-cells = <0>;
			clock-output-names = "mclk";
			#sound-dai-cells = <1>;

			pinctrl-names = "default";
			pinctrl-0 = <&wsa_swr_active>;

			status = "disabled";
		};

		swr0: soundwire-controller@3250000 {
			reg = <0 0x03250000 0 0x2000>;
			compatible = "qcom,soundwire-v1.5.1";
			interrupts = <GIC_SPI 202 IRQ_TYPE_LEVEL_HIGH>;
			clocks = <&wsamacro>;
			clock-names = "iface";

			qcom,din-ports = <2>;
			qcom,dout-ports = <6>;

			qcom,ports-sinterval-low =	/bits/ 8 <0x07 0x1f 0x3f 0x07 0x1f 0x3f 0x0f 0x0f>;
			qcom,ports-offset1 =		/bits/ 8 <0x01 0x02 0x0c 0x06 0x12 0x0d 0x07 0x0a>;
			qcom,ports-offset2 =		/bits/ 8 <0xff 0x00 0x1f 0xff 0x00 0x1f 0x00 0x00>;
			qcom,ports-block-pack-mode =	/bits/ 8 <0x0 0x0 0x1 0x0 0x0 0x1 0x0 0x0>;

			#sound-dai-cells = <1>;
			#address-cells = <2>;
			#size-cells = <0>;

			status = "disabled";
		};

		audiocc: clock-controller@3300000 {
			compatible = "qcom,sm8250-lpass-audiocc";
			reg = <0 0x03300000 0 0x30000>;
			#clock-cells = <1>;
			clocks = <&q6afecc LPASS_HW_MACRO_VOTE LPASS_CLK_ATTRIBUTE_COUPLE_NO>,
				<&q6afecc LPASS_HW_DCODEC_VOTE LPASS_CLK_ATTRIBUTE_COUPLE_NO>,
				<&q6afecc LPASS_CLK_ID_TX_CORE_MCLK LPASS_CLK_ATTRIBUTE_COUPLE_NO>;
			clock-names = "core", "audio", "bus";
		};

		vamacro: codec@3370000 {
			compatible = "qcom,sm8250-lpass-va-macro";
			reg = <0 0x03370000 0 0x1000>;
			clocks = <&aoncc LPASS_CDC_VA_MCLK>,
				<&q6afecc LPASS_HW_MACRO_VOTE LPASS_CLK_ATTRIBUTE_COUPLE_NO>,
				<&q6afecc LPASS_HW_DCODEC_VOTE LPASS_CLK_ATTRIBUTE_COUPLE_NO>;

			clock-names = "mclk", "macro", "dcodec";

			#clock-cells = <0>;
			clock-output-names = "fsgen";
			#sound-dai-cells = <1>;
		};

		rxmacro: rxmacro@3200000 {
			pinctrl-names = "default";
			pinctrl-0 = <&rx_swr_active>;
			compatible = "qcom,sm8250-lpass-rx-macro";
			reg = <0 0x03200000 0 0x1000>;
			status = "disabled";

			clocks = <&q6afecc LPASS_CLK_ID_TX_CORE_MCLK LPASS_CLK_ATTRIBUTE_COUPLE_NO>,
				<&q6afecc LPASS_CLK_ID_TX_CORE_NPL_MCLK  LPASS_CLK_ATTRIBUTE_COUPLE_NO>,
				<&q6afecc LPASS_HW_MACRO_VOTE LPASS_CLK_ATTRIBUTE_COUPLE_NO>,
				<&q6afecc LPASS_HW_DCODEC_VOTE LPASS_CLK_ATTRIBUTE_COUPLE_NO>,
				<&vamacro>;

			clock-names = "mclk", "npl", "macro", "dcodec", "fsgen";

			#clock-cells = <0>;
			clock-output-names = "mclk";
			#sound-dai-cells = <1>;
		};

		swr1: soundwire-controller@3210000 {
			reg = <0 0x03210000 0 0x2000>;
			compatible = "qcom,soundwire-v1.5.1";
			status = "disabled";
			interrupts = <GIC_SPI 298 IRQ_TYPE_LEVEL_HIGH>;
			clocks = <&rxmacro>;
			clock-names = "iface";
			label = "RX";
			qcom,din-ports = <0>;
			qcom,dout-ports = <5>;

			qcom,ports-sinterval-low =	/bits/ 8 <0x03 0x1f 0x1f 0x07 0x00>;
			qcom,ports-offset1 =		/bits/ 8 <0x00 0x00 0x0b 0x01 0x00>;
			qcom,ports-offset2 =		/bits/ 8 <0x00 0x00 0x0b 0x00 0x00>;
			qcom,ports-hstart =		/bits/ 8 <0xff 0x03 0xff 0xff 0xff>;
			qcom,ports-hstop =		/bits/ 8 <0xff 0x06 0xff 0xff 0xff>;
			qcom,ports-word-length =	/bits/ 8 <0x01 0x07 0x04 0xff 0xff>;
			qcom,ports-block-pack-mode =	/bits/ 8 <0xff 0x00 0x01 0xff 0xff>;
			qcom,ports-lane-control =	/bits/ 8 <0x01 0x00 0x00 0x00 0x00>;
			qcom,ports-block-group-count =	/bits/ 8 <0xff 0xff 0xff 0xff 0x00>;

			#sound-dai-cells = <1>;
			#address-cells = <2>;
			#size-cells = <0>;
		};

		txmacro: txmacro@3220000 {
			pinctrl-names = "default";
			pinctrl-0 = <&tx_swr_active>;
			compatible = "qcom,sm8250-lpass-tx-macro";
			reg = <0 0x03220000 0 0x1000>;
			status = "disabled";

			clocks = <&q6afecc LPASS_CLK_ID_TX_CORE_MCLK LPASS_CLK_ATTRIBUTE_COUPLE_NO>,
				 <&q6afecc LPASS_CLK_ID_TX_CORE_NPL_MCLK  LPASS_CLK_ATTRIBUTE_COUPLE_NO>,
				 <&q6afecc LPASS_HW_MACRO_VOTE LPASS_CLK_ATTRIBUTE_COUPLE_NO>,
				 <&q6afecc LPASS_HW_DCODEC_VOTE LPASS_CLK_ATTRIBUTE_COUPLE_NO>,
				 <&vamacro>;

			clock-names = "mclk", "npl", "macro", "dcodec", "fsgen";

			#clock-cells = <0>;
			clock-output-names = "mclk";
			#sound-dai-cells = <1>;
		};

		/* tx macro */
		swr2: soundwire-controller@3230000 {
			reg = <0 0x03230000 0 0x2000>;
			compatible = "qcom,soundwire-v1.5.1";
			interrupts = <GIC_SPI 297 IRQ_TYPE_LEVEL_HIGH>;
			interrupt-names = "core";
			status = "disabled";

			clocks = <&txmacro>;
			clock-names = "iface";
			label = "TX";

			qcom,din-ports = <5>;
			qcom,dout-ports = <0>;
			qcom,ports-sinterval-low =	/bits/ 8 <0xff 0x01 0x01 0x03 0x03>;
			qcom,ports-offset1 =		/bits/ 8 <0xff 0x01 0x00 0x02 0x00>;
			qcom,ports-offset2 =		/bits/ 8 <0xff 0x00 0x00 0x00 0x00>;
			qcom,ports-block-pack-mode =	/bits/ 8 <0xff 0xff 0xff 0xff 0xff>;
			qcom,ports-hstart =		/bits/ 8 <0xff 0xff 0xff 0xff 0xff>;
			qcom,ports-hstop =		/bits/ 8 <0xff 0xff 0xff 0xff 0xff>;
			qcom,ports-word-length =	/bits/ 8 <0xff 0xff 0xff 0xff 0xff>;
			qcom,ports-block-group-count =	/bits/ 8 <0xff 0xff 0xff 0xff 0xff>;
			qcom,ports-lane-control =	/bits/ 8 <0xff 0x00 0x01 0x00 0x01>;
			#sound-dai-cells = <1>;
			#address-cells = <2>;
			#size-cells = <0>;
		};

		aoncc: clock-controller@3380000 {
			compatible = "qcom,sm8250-lpass-aoncc";
			reg = <0 0x03380000 0 0x40000>;
			#clock-cells = <1>;
			clocks = <&q6afecc LPASS_HW_MACRO_VOTE LPASS_CLK_ATTRIBUTE_COUPLE_NO>,
				<&q6afecc LPASS_HW_DCODEC_VOTE LPASS_CLK_ATTRIBUTE_COUPLE_NO>,
				<&q6afecc LPASS_CLK_ID_TX_CORE_NPL_MCLK LPASS_CLK_ATTRIBUTE_COUPLE_NO>;
			clock-names = "core", "audio", "bus";
		};

		lpass_tlmm: pinctrl@33c0000 {
			compatible = "qcom,sm8250-lpass-lpi-pinctrl";
			reg = <0 0x033c0000 0x0 0x20000>,
			      <0 0x03550000 0x0 0x10000>;
			gpio-controller;
			#gpio-cells = <2>;
			gpio-ranges = <&lpass_tlmm 0 0 14>;

			clocks = <&q6afecc LPASS_HW_MACRO_VOTE LPASS_CLK_ATTRIBUTE_COUPLE_NO>,
				<&q6afecc LPASS_HW_DCODEC_VOTE LPASS_CLK_ATTRIBUTE_COUPLE_NO>;
			clock-names = "core", "audio";

			wsa_swr_active: wsa-swr-active-state {
				clk-pins {
					pins = "gpio10";
					function = "wsa_swr_clk";
					drive-strength = <2>;
					slew-rate = <1>;
					bias-disable;
				};

				data-pins {
					pins = "gpio11";
					function = "wsa_swr_data";
					drive-strength = <2>;
					slew-rate = <1>;
					bias-bus-hold;
				};
			};

			wsa_swr_sleep: wsa-swr-sleep-state {
				clk-pins {
					pins = "gpio10";
					function = "wsa_swr_clk";
					drive-strength = <2>;
					bias-pull-down;
				};

				data-pins {
					pins = "gpio11";
					function = "wsa_swr_data";
					drive-strength = <2>;
					bias-pull-down;
				};
			};

			dmic01_active: dmic01-active-state {
				clk-pins {
					pins = "gpio6";
					function = "dmic1_clk";
					drive-strength = <8>;
					output-high;
				};
				data-pins {
					pins = "gpio7";
					function = "dmic1_data";
					drive-strength = <8>;
				};
			};

			dmic01_sleep: dmic01-sleep-state {
				clk-pins {
					pins = "gpio6";
					function = "dmic1_clk";
					drive-strength = <2>;
					bias-disable;
					output-low;
				};

				data-pins {
					pins = "gpio7";
					function = "dmic1_data";
					drive-strength = <2>;
					bias-pull-down;
				};
			};

			rx_swr_active: rx-swr-active-state {
				clk-pins {
					pins = "gpio3";
					function = "swr_rx_clk";
					drive-strength = <2>;
					slew-rate = <1>;
					bias-disable;
				};

				data-pins {
					pins = "gpio4", "gpio5";
					function = "swr_rx_data";
					drive-strength = <2>;
					slew-rate = <1>;
					bias-bus-hold;
				};
			};

			tx_swr_active: tx-swr-active-state {
				clk-pins {
					pins = "gpio0";
					function = "swr_tx_clk";
					drive-strength = <2>;
					slew-rate = <1>;
					bias-disable;
				};

				data-pins {
					pins = "gpio1", "gpio2";
					function = "swr_tx_data";
					drive-strength = <2>;
					slew-rate = <1>;
					bias-bus-hold;
				};
			};

			tx_swr_sleep: tx-swr-sleep-state {
				clk-pins {
					pins = "gpio0";
					function = "swr_tx_clk";
					drive-strength = <2>;
					bias-pull-down;
				};

				data1-pins {
					pins = "gpio1";
					function = "swr_tx_data";
					drive-strength = <2>;
					bias-bus-hold;
				};

				data2-pins {
					pins = "gpio2";
					function = "swr_tx_data";
					drive-strength = <2>;
					bias-pull-down;
				};
			};
		};

		gpu: gpu@3d00000 {
			compatible = "qcom,adreno-650.2",
				     "qcom,adreno";

			reg = <0 0x03d00000 0 0x40000>;
			reg-names = "kgsl_3d0_reg_memory";

			interrupts = <GIC_SPI 300 IRQ_TYPE_LEVEL_HIGH>;

			iommus = <&adreno_smmu 0 0x401>;

			operating-points-v2 = <&gpu_opp_table>;

			qcom,gmu = <&gmu>;

			nvmem-cells = <&gpu_speed_bin>;
			nvmem-cell-names = "speed_bin";

			status = "disabled";

			zap-shader {
				memory-region = <&gpu_mem>;
			};

			gpu_opp_table: opp-table {
				compatible = "operating-points-v2";

				opp-670000000 {
					opp-hz = /bits/ 64 <670000000>;
					opp-level = <RPMH_REGULATOR_LEVEL_NOM_L1>;
					opp-supported-hw = <0xa>;
				};

				opp-587000000 {
					opp-hz = /bits/ 64 <587000000>;
					opp-level = <RPMH_REGULATOR_LEVEL_NOM>;
					opp-supported-hw = <0xb>;
				};

				opp-525000000 {
					opp-hz = /bits/ 64 <525000000>;
					opp-level = <RPMH_REGULATOR_LEVEL_SVS_L2>;
					opp-supported-hw = <0xf>;
				};

				opp-490000000 {
					opp-hz = /bits/ 64 <490000000>;
					opp-level = <RPMH_REGULATOR_LEVEL_SVS_L1>;
					opp-supported-hw = <0xf>;
				};

				opp-441600000 {
					opp-hz = /bits/ 64 <441600000>;
					opp-level = <RPMH_REGULATOR_LEVEL_SVS_L0>;
					opp-supported-hw = <0xf>;
				};

				opp-400000000 {
					opp-hz = /bits/ 64 <400000000>;
					opp-level = <RPMH_REGULATOR_LEVEL_SVS>;
					opp-supported-hw = <0xf>;
				};

				opp-305000000 {
					opp-hz = /bits/ 64 <305000000>;
					opp-level = <RPMH_REGULATOR_LEVEL_LOW_SVS>;
					opp-supported-hw = <0xf>;
				};
			};
		};

		gmu: gmu@3d6a000 {
			compatible = "qcom,adreno-gmu-650.2", "qcom,adreno-gmu";

			reg = <0 0x03d6a000 0 0x30000>,
			      <0 0x3de0000 0 0x10000>,
			      <0 0xb290000 0 0x10000>,
			      <0 0xb490000 0 0x10000>;
			reg-names = "gmu", "rscc", "gmu_pdc", "gmu_pdc_seq";

			interrupts = <GIC_SPI 304 IRQ_TYPE_LEVEL_HIGH>,
				     <GIC_SPI 305 IRQ_TYPE_LEVEL_HIGH>;
			interrupt-names = "hfi", "gmu";

			clocks = <&gpucc GPU_CC_AHB_CLK>,
				 <&gpucc GPU_CC_CX_GMU_CLK>,
				 <&gpucc GPU_CC_CXO_CLK>,
				 <&gcc GCC_DDRSS_GPU_AXI_CLK>,
				 <&gcc GCC_GPU_MEMNOC_GFX_CLK>;
			clock-names = "ahb", "gmu", "cxo", "axi", "memnoc";

			power-domains = <&gpucc GPU_CX_GDSC>,
					<&gpucc GPU_GX_GDSC>;
			power-domain-names = "cx", "gx";

			iommus = <&adreno_smmu 5 0x400>;

			operating-points-v2 = <&gmu_opp_table>;

			status = "disabled";

			gmu_opp_table: opp-table {
				compatible = "operating-points-v2";

				opp-200000000 {
					opp-hz = /bits/ 64 <200000000>;
					opp-level = <RPMH_REGULATOR_LEVEL_MIN_SVS>;
				};
			};
		};

		gpucc: clock-controller@3d90000 {
			compatible = "qcom,sm8250-gpucc";
			reg = <0 0x03d90000 0 0x9000>;
			clocks = <&rpmhcc RPMH_CXO_CLK>,
				 <&gcc GCC_GPU_GPLL0_CLK_SRC>,
				 <&gcc GCC_GPU_GPLL0_DIV_CLK_SRC>;
			clock-names = "bi_tcxo",
				      "gcc_gpu_gpll0_clk_src",
				      "gcc_gpu_gpll0_div_clk_src";
			#clock-cells = <1>;
			#reset-cells = <1>;
			#power-domain-cells = <1>;
		};

		adreno_smmu: iommu@3da0000 {
			compatible = "qcom,sm8250-smmu-500", "qcom,adreno-smmu",
				     "qcom,smmu-500", "arm,mmu-500";
			reg = <0 0x03da0000 0 0x10000>;
			#iommu-cells = <2>;
			#global-interrupts = <2>;
			interrupts = <GIC_SPI 672 IRQ_TYPE_LEVEL_HIGH>,
				     <GIC_SPI 673 IRQ_TYPE_LEVEL_HIGH>,
				     <GIC_SPI 678 IRQ_TYPE_LEVEL_HIGH>,
				     <GIC_SPI 679 IRQ_TYPE_LEVEL_HIGH>,
				     <GIC_SPI 680 IRQ_TYPE_LEVEL_HIGH>,
				     <GIC_SPI 681 IRQ_TYPE_LEVEL_HIGH>,
				     <GIC_SPI 682 IRQ_TYPE_LEVEL_HIGH>,
				     <GIC_SPI 683 IRQ_TYPE_LEVEL_HIGH>,
				     <GIC_SPI 684 IRQ_TYPE_LEVEL_HIGH>,
				     <GIC_SPI 685 IRQ_TYPE_LEVEL_HIGH>;
			clocks = <&gpucc GPU_CC_AHB_CLK>,
				 <&gcc GCC_GPU_MEMNOC_GFX_CLK>,
				 <&gcc GCC_GPU_SNOC_DVM_GFX_CLK>;
			clock-names = "ahb", "bus", "iface";

			power-domains = <&gpucc GPU_CX_GDSC>;
		};

		slpi: remoteproc@5c00000 {
			compatible = "qcom,sm8250-slpi-pas";
			reg = <0 0x05c00000 0 0x4000>;

			interrupts-extended = <&pdc 9 IRQ_TYPE_LEVEL_HIGH>,
					      <&smp2p_slpi_in 0 IRQ_TYPE_EDGE_RISING>,
					      <&smp2p_slpi_in 1 IRQ_TYPE_EDGE_RISING>,
					      <&smp2p_slpi_in 2 IRQ_TYPE_EDGE_RISING>,
					      <&smp2p_slpi_in 3 IRQ_TYPE_EDGE_RISING>;
			interrupt-names = "wdog", "fatal", "ready",
					  "handover", "stop-ack";

			clocks = <&rpmhcc RPMH_CXO_CLK>;
			clock-names = "xo";

			power-domains = <&rpmhpd SM8250_LCX>,
					<&rpmhpd SM8250_LMX>;
			power-domain-names = "lcx", "lmx";

			memory-region = <&slpi_mem>;

			qcom,qmp = <&aoss_qmp>;

			qcom,smem-states = <&smp2p_slpi_out 0>;
			qcom,smem-state-names = "stop";

			status = "disabled";

			glink-edge {
				interrupts-extended = <&ipcc IPCC_CLIENT_SLPI
							     IPCC_MPROC_SIGNAL_GLINK_QMP
							     IRQ_TYPE_EDGE_RISING>;
				mboxes = <&ipcc IPCC_CLIENT_SLPI
						IPCC_MPROC_SIGNAL_GLINK_QMP>;

				label = "slpi";
				qcom,remote-pid = <3>;

				fastrpc {
					compatible = "qcom,fastrpc";
					qcom,glink-channels = "fastrpcglink-apps-dsp";
					label = "sdsp";
					qcom,non-secure-domain;
					#address-cells = <1>;
					#size-cells = <0>;

					compute-cb@1 {
						compatible = "qcom,fastrpc-compute-cb";
						reg = <1>;
						iommus = <&apps_smmu 0x0541 0x0>;
					};

					compute-cb@2 {
						compatible = "qcom,fastrpc-compute-cb";
						reg = <2>;
						iommus = <&apps_smmu 0x0542 0x0>;
					};

					compute-cb@3 {
						compatible = "qcom,fastrpc-compute-cb";
						reg = <3>;
						iommus = <&apps_smmu 0x0543 0x0>;
						/* note: shared-cb = <4> in downstream */
					};
				};
			};
		};

		stm@6002000 {
			compatible = "arm,coresight-stm", "arm,primecell";
			reg = <0 0x06002000 0 0x1000>, <0 0x16280000 0 0x180000>;
			reg-names = "stm-base", "stm-stimulus-base";

			clocks = <&aoss_qmp>;
			clock-names = "apb_pclk";

			out-ports {
				port {
					stm_out: endpoint {
						remote-endpoint = <&funnel0_in7>;
					};
				};
			};
		};

		tpda@6004000 {
			compatible = "qcom,coresight-tpda", "arm,primecell";
			reg = <0 0x06004000 0 0x1000>;

			clocks = <&aoss_qmp>;
			clock-names = "apb_pclk";

			out-ports {
				#address-cells = <1>;
				#size-cells = <0>;

				port@0 {
					reg = <0>;
					tpda_out_funnel_qatb: endpoint {
						remote-endpoint = <&funnel_qatb_in_tpda>;
					};
				};
			};

			in-ports {
				#address-cells = <1>;
				#size-cells = <0>;

				port@9 {
					reg = <9>;
					tpda_9_in_tpdm_mm: endpoint {
						remote-endpoint = <&tpdm_mm_out_tpda9>;
					};
				};

				port@17 {
					reg = <23>;
					tpda_23_in_tpdm_prng: endpoint {
						remote-endpoint = <&tpdm_prng_out_tpda_23>;
					};
				};
			};
		};

		funnel@6005000 {
			compatible = "arm,coresight-dynamic-funnel", "arm,primecell";
			reg = <0 0x06005000 0 0x1000>;

			clocks = <&aoss_qmp>;
			clock-names = "apb_pclk";

			out-ports {
				port {
					funnel_qatb_out_funnel_in0: endpoint {
						remote-endpoint = <&funnel_in0_in_funnel_qatb>;
					};
				};
			};

			in-ports {
				#address-cells = <1>;
				#size-cells = <0>;

				port@0 {
					reg = <0>;
					funnel_qatb_in_tpda: endpoint {
						remote-endpoint = <&tpda_out_funnel_qatb>;
					};
				};
			};
		};

		funnel@6041000 {
			compatible = "arm,coresight-dynamic-funnel", "arm,primecell";
			reg = <0 0x06041000 0 0x1000>;

			clocks = <&aoss_qmp>;
			clock-names = "apb_pclk";

			out-ports {
				port {
					funnel_in0_out_funnel_merg: endpoint {
						remote-endpoint = <&funnel_merg_in_funnel_in0>;
					};
				};
			};

			in-ports {
				#address-cells = <1>;
				#size-cells = <0>;

				port@6 {
					reg = <6>;
					funnel_in0_in_funnel_qatb: endpoint {
						remote-endpoint = <&funnel_qatb_out_funnel_in0>;
					};
				};

				port@7 {
					reg = <7>;
					funnel0_in7: endpoint {
						remote-endpoint = <&stm_out>;
					};
				};
			};
		};

		funnel@6042000 {
			compatible = "arm,coresight-dynamic-funnel", "arm,primecell";
			reg = <0 0x06042000 0 0x1000>;

			clocks = <&aoss_qmp>;
			clock-names = "apb_pclk";

			out-ports {
				port {
					funnel_in1_out_funnel_merg: endpoint {
						remote-endpoint = <&funnel_merg_in_funnel_in1>;
					};
				};
			};

			in-ports {
				#address-cells = <1>;
				#size-cells = <0>;

				port@4 {
					reg = <4>;
					funnel_in1_in_funnel_apss_merg: endpoint {
					remote-endpoint = <&funnel_apss_merg_out_funnel_in1>;
					};
				};
			};
		};

		funnel@6045000 {
			compatible = "arm,coresight-dynamic-funnel", "arm,primecell";
			reg = <0 0x06045000 0 0x1000>;

			clocks = <&aoss_qmp>;
			clock-names = "apb_pclk";

			out-ports {
				port {
					funnel_merg_out_funnel_swao: endpoint {
					remote-endpoint = <&funnel_swao_in_funnel_merg>;
					};
				};
			};

			in-ports {
				#address-cells = <1>;
				#size-cells = <0>;

				port@0 {
					reg = <0>;
					funnel_merg_in_funnel_in0: endpoint {
					remote-endpoint = <&funnel_in0_out_funnel_merg>;
					};
				};

				port@1 {
					reg = <1>;
					funnel_merg_in_funnel_in1: endpoint {
					remote-endpoint = <&funnel_in1_out_funnel_merg>;
					};
				};
			};
		};

		replicator@6046000 {
			compatible = "arm,coresight-dynamic-replicator", "arm,primecell";
			reg = <0 0x06046000 0 0x1000>;

			clocks = <&aoss_qmp>;
			clock-names = "apb_pclk";

			out-ports {
				port {
					replicator_out: endpoint {
						remote-endpoint = <&etr_in>;
					};
				};
			};

			in-ports {
				port {
					replicator_cx_in_swao_out: endpoint {
						remote-endpoint = <&replicator_swao_out_cx_in>;
					};
				};
			};
		};

		etr@6048000 {
			compatible = "arm,coresight-tmc", "arm,primecell";
			reg = <0 0x06048000 0 0x1000>;

			clocks = <&aoss_qmp>;
			clock-names = "apb_pclk";
			arm,scatter-gather;

			in-ports {
				port {
					etr_in: endpoint {
						remote-endpoint = <&replicator_out>;
					};
				};
			};
		};

		tpdm@684c000 {
			compatible = "qcom,coresight-tpdm", "arm,primecell";
			reg = <0 0x0684c000 0 0x1000>;

			clocks = <&aoss_qmp>;
			clock-names = "apb_pclk";

			out-ports {
				port {
					tpdm_prng_out_tpda_23: endpoint {
						remote-endpoint = <&tpda_23_in_tpdm_prng>;
					};
				};
			};
		};

		funnel@6b04000 {
			compatible = "arm,coresight-dynamic-funnel", "arm,primecell";
			arm,primecell-periphid = <0x000bb908>;

			reg = <0 0x06b04000 0 0x1000>;

			clocks = <&aoss_qmp>;
			clock-names = "apb_pclk";

			out-ports {
				port {
					funnel_swao_out_etf: endpoint {
						remote-endpoint = <&etf_in_funnel_swao_out>;
					};
				};
			};

			in-ports {
				#address-cells = <1>;
				#size-cells = <0>;

				port@7 {
					reg = <7>;
					funnel_swao_in_funnel_merg: endpoint {
						remote-endpoint= <&funnel_merg_out_funnel_swao>;
					};
				};
			};
		};

		etf@6b05000 {
			compatible = "arm,coresight-tmc", "arm,primecell";
			reg = <0 0x06b05000 0 0x1000>;

			clocks = <&aoss_qmp>;
			clock-names = "apb_pclk";

			out-ports {
				port {
					etf_out: endpoint {
						remote-endpoint = <&replicator_in>;
					};
				};
			};

			in-ports {
				#address-cells = <1>;
				#size-cells = <0>;

				port@0 {
					reg = <0>;
					etf_in_funnel_swao_out: endpoint {
						remote-endpoint = <&funnel_swao_out_etf>;
					};
				};
			};
		};

		replicator@6b06000 {
			compatible = "arm,coresight-dynamic-replicator", "arm,primecell";
			reg = <0 0x06b06000 0 0x1000>;

			clocks = <&aoss_qmp>;
			clock-names = "apb_pclk";

			out-ports {
				port {
					replicator_swao_out_cx_in: endpoint {
						remote-endpoint = <&replicator_cx_in_swao_out>;
					};
				};
			};

			in-ports {
				port {
					replicator_in: endpoint {
						remote-endpoint = <&etf_out>;
					};
				};
			};
		};

		tpdm@6c08000 {
			compatible = "qcom,coresight-tpdm", "arm,primecell";
			reg = <0 0x06c08000 0 0x1000>;

			clocks = <&aoss_qmp>;
			clock-names = "apb_pclk";

			out-ports {
				port {
					tpdm_mm_out_funnel_dl_mm: endpoint {
						remote-endpoint = <&funnel_dl_mm_in_tpdm_mm>;
					};
				};
			};
		};

		funnel@6c0b000 {
			compatible = "arm,coresight-dynamic-funnel", "arm,primecell";
			reg = <0 0x06c0b000 0 0x1000>;

			clocks = <&aoss_qmp>;
			clock-names = "apb_pclk";

			out-ports {
				port {
					funnel_dl_mm_out_funnel_dl_center: endpoint {
					remote-endpoint = <&funnel_dl_center_in_funnel_dl_mm>;
					};
				};
			};

			in-ports {
				#address-cells = <1>;
				#size-cells = <0>;

				port@3 {
					reg = <3>;
					funnel_dl_mm_in_tpdm_mm: endpoint {
						remote-endpoint = <&tpdm_mm_out_funnel_dl_mm>;
					};
				};
			};
		};

		funnel@6c2d000 {
			compatible = "arm,coresight-dynamic-funnel", "arm,primecell";
			reg = <0 0x06c2d000 0 0x1000>;

			clocks = <&aoss_qmp>;
			clock-names = "apb_pclk";

			out-ports {
				#address-cells = <1>;
				#size-cells = <0>;
				port {
					tpdm_mm_out_tpda9: endpoint {
						remote-endpoint = <&tpda_9_in_tpdm_mm>;
					};
				};
			};

			in-ports {
				#address-cells = <1>;
				#size-cells = <0>;

				port@2 {
					reg = <2>;
					funnel_dl_center_in_funnel_dl_mm: endpoint {
					remote-endpoint = <&funnel_dl_mm_out_funnel_dl_center>;
					};
				};
			};
		};

		etm@7040000 {
			compatible = "arm,coresight-etm4x", "arm,primecell";
			reg = <0 0x07040000 0 0x1000>;

			cpu = <&CPU0>;

			clocks = <&aoss_qmp>;
			clock-names = "apb_pclk";
			arm,coresight-loses-context-with-cpu;

			out-ports {
				port {
					etm0_out: endpoint {
						remote-endpoint = <&apss_funnel_in0>;
					};
				};
			};
		};

		etm@7140000 {
			compatible = "arm,coresight-etm4x", "arm,primecell";
			reg = <0 0x07140000 0 0x1000>;

			cpu = <&CPU1>;

			clocks = <&aoss_qmp>;
			clock-names = "apb_pclk";
			arm,coresight-loses-context-with-cpu;

			out-ports {
				port {
					etm1_out: endpoint {
						remote-endpoint = <&apss_funnel_in1>;
					};
				};
			};
		};

		etm@7240000 {
			compatible = "arm,coresight-etm4x", "arm,primecell";
			reg = <0 0x07240000 0 0x1000>;

			cpu = <&CPU2>;

			clocks = <&aoss_qmp>;
			clock-names = "apb_pclk";
			arm,coresight-loses-context-with-cpu;

			out-ports {
				port {
					etm2_out: endpoint {
						remote-endpoint = <&apss_funnel_in2>;
					};
				};
			};
		};

		etm@7340000 {
			compatible = "arm,coresight-etm4x", "arm,primecell";
			reg = <0 0x07340000 0 0x1000>;

			cpu = <&CPU3>;

			clocks = <&aoss_qmp>;
			clock-names = "apb_pclk";
			arm,coresight-loses-context-with-cpu;

			out-ports {
				port {
					etm3_out: endpoint {
						remote-endpoint = <&apss_funnel_in3>;
					};
				};
			};
		};

		etm@7440000 {
			compatible = "arm,coresight-etm4x", "arm,primecell";
			reg = <0 0x07440000 0 0x1000>;

			cpu = <&CPU4>;

			clocks = <&aoss_qmp>;
			clock-names = "apb_pclk";
			arm,coresight-loses-context-with-cpu;

			out-ports {
				port {
					etm4_out: endpoint {
						remote-endpoint = <&apss_funnel_in4>;
					};
				};
			};
		};

		etm@7540000 {
			compatible = "arm,coresight-etm4x", "arm,primecell";
			reg = <0 0x07540000 0 0x1000>;

			cpu = <&CPU5>;

			clocks = <&aoss_qmp>;
			clock-names = "apb_pclk";
			arm,coresight-loses-context-with-cpu;

			out-ports {
				port {
					etm5_out: endpoint {
						remote-endpoint = <&apss_funnel_in5>;
					};
				};
			};
		};

		etm@7640000 {
			compatible = "arm,coresight-etm4x", "arm,primecell";
			reg = <0 0x07640000 0 0x1000>;

			cpu = <&CPU6>;

			clocks = <&aoss_qmp>;
			clock-names = "apb_pclk";
			arm,coresight-loses-context-with-cpu;

			out-ports {
				port {
					etm6_out: endpoint {
						remote-endpoint = <&apss_funnel_in6>;
					};
				};
			};
		};

		etm@7740000 {
			compatible = "arm,coresight-etm4x", "arm,primecell";
			reg = <0 0x07740000 0 0x1000>;

			cpu = <&CPU7>;

			clocks = <&aoss_qmp>;
			clock-names = "apb_pclk";
			arm,coresight-loses-context-with-cpu;

			out-ports {
				port {
					etm7_out: endpoint {
						remote-endpoint = <&apss_funnel_in7>;
					};
				};
			};
		};

		funnel@7800000 {
			compatible = "arm,coresight-dynamic-funnel", "arm,primecell";
			reg = <0 0x07800000 0 0x1000>;

			clocks = <&aoss_qmp>;
			clock-names = "apb_pclk";

			out-ports {
				port {
					funnel_apss_out_funnel_apss_merg: endpoint {
					remote-endpoint = <&funnel_apss_merg_in_funnel_apss>;
					};
				};
			};

			in-ports {
				#address-cells = <1>;
				#size-cells = <0>;

				port@0 {
					reg = <0>;
					apss_funnel_in0: endpoint {
						remote-endpoint = <&etm0_out>;
					};
				};

				port@1 {
					reg = <1>;
					apss_funnel_in1: endpoint {
						remote-endpoint = <&etm1_out>;
					};
				};

				port@2 {
					reg = <2>;
					apss_funnel_in2: endpoint {
						remote-endpoint = <&etm2_out>;
					};
				};

				port@3 {
					reg = <3>;
					apss_funnel_in3: endpoint {
						remote-endpoint = <&etm3_out>;
					};
				};

				port@4 {
					reg = <4>;
					apss_funnel_in4: endpoint {
						remote-endpoint = <&etm4_out>;
					};
				};

				port@5 {
					reg = <5>;
					apss_funnel_in5: endpoint {
						remote-endpoint = <&etm5_out>;
					};
				};

				port@6 {
					reg = <6>;
					apss_funnel_in6: endpoint {
						remote-endpoint = <&etm6_out>;
					};
				};

				port@7 {
					reg = <7>;
					apss_funnel_in7: endpoint {
						remote-endpoint = <&etm7_out>;
					};
				};
			};
		};

		funnel@7810000 {
			compatible = "arm,coresight-dynamic-funnel", "arm,primecell";
			reg = <0 0x07810000 0 0x1000>;

			clocks = <&aoss_qmp>;
			clock-names = "apb_pclk";

			out-ports {
				port {
					funnel_apss_merg_out_funnel_in1: endpoint {
					remote-endpoint = <&funnel_in1_in_funnel_apss_merg>;
					};
				};
			};

			in-ports {
				#address-cells = <1>;
				#size-cells = <0>;

				port@0 {
					reg = <0>;
					funnel_apss_merg_in_funnel_apss: endpoint {
					remote-endpoint = <&funnel_apss_out_funnel_apss_merg>;
					};
				};
			};
		};

		cdsp: remoteproc@8300000 {
			compatible = "qcom,sm8250-cdsp-pas";
			reg = <0 0x08300000 0 0x10000>;

			interrupts-extended = <&intc GIC_SPI 578 IRQ_TYPE_LEVEL_HIGH>,
					      <&smp2p_cdsp_in 0 IRQ_TYPE_EDGE_RISING>,
					      <&smp2p_cdsp_in 1 IRQ_TYPE_EDGE_RISING>,
					      <&smp2p_cdsp_in 2 IRQ_TYPE_EDGE_RISING>,
					      <&smp2p_cdsp_in 3 IRQ_TYPE_EDGE_RISING>;
			interrupt-names = "wdog", "fatal", "ready",
					  "handover", "stop-ack";

			clocks = <&rpmhcc RPMH_CXO_CLK>;
			clock-names = "xo";

			power-domains = <&rpmhpd SM8250_CX>;

			memory-region = <&cdsp_mem>;

			qcom,qmp = <&aoss_qmp>;

			qcom,smem-states = <&smp2p_cdsp_out 0>;
			qcom,smem-state-names = "stop";

			status = "disabled";

			glink-edge {
				interrupts-extended = <&ipcc IPCC_CLIENT_CDSP
							     IPCC_MPROC_SIGNAL_GLINK_QMP
							     IRQ_TYPE_EDGE_RISING>;
				mboxes = <&ipcc IPCC_CLIENT_CDSP
						IPCC_MPROC_SIGNAL_GLINK_QMP>;

				label = "cdsp";
				qcom,remote-pid = <5>;

				fastrpc {
					compatible = "qcom,fastrpc";
					qcom,glink-channels = "fastrpcglink-apps-dsp";
					label = "cdsp";
					qcom,non-secure-domain;
					#address-cells = <1>;
					#size-cells = <0>;

					compute-cb@1 {
						compatible = "qcom,fastrpc-compute-cb";
						reg = <1>;
						iommus = <&apps_smmu 0x1001 0x0460>;
					};

					compute-cb@2 {
						compatible = "qcom,fastrpc-compute-cb";
						reg = <2>;
						iommus = <&apps_smmu 0x1002 0x0460>;
					};

					compute-cb@3 {
						compatible = "qcom,fastrpc-compute-cb";
						reg = <3>;
						iommus = <&apps_smmu 0x1003 0x0460>;
					};

					compute-cb@4 {
						compatible = "qcom,fastrpc-compute-cb";
						reg = <4>;
						iommus = <&apps_smmu 0x1004 0x0460>;
					};

					compute-cb@5 {
						compatible = "qcom,fastrpc-compute-cb";
						reg = <5>;
						iommus = <&apps_smmu 0x1005 0x0460>;
					};

					compute-cb@6 {
						compatible = "qcom,fastrpc-compute-cb";
						reg = <6>;
						iommus = <&apps_smmu 0x1006 0x0460>;
					};

					compute-cb@7 {
						compatible = "qcom,fastrpc-compute-cb";
						reg = <7>;
						iommus = <&apps_smmu 0x1007 0x0460>;
					};

					compute-cb@8 {
						compatible = "qcom,fastrpc-compute-cb";
						reg = <8>;
						iommus = <&apps_smmu 0x1008 0x0460>;
					};

					/* note: secure cb9 in downstream */
				};
			};
		};

		usb_1_hsphy: phy@88e3000 {
			compatible = "qcom,sm8250-usb-hs-phy",
				     "qcom,usb-snps-hs-7nm-phy";
			reg = <0 0x088e3000 0 0x400>;
			status = "disabled";
			#phy-cells = <0>;

			clocks = <&rpmhcc RPMH_CXO_CLK>;
			clock-names = "ref";

			resets = <&gcc GCC_QUSB2PHY_PRIM_BCR>;
		};

		usb_2_hsphy: phy@88e4000 {
			compatible = "qcom,sm8250-usb-hs-phy",
				     "qcom,usb-snps-hs-7nm-phy";
			reg = <0 0x088e4000 0 0x400>;
			status = "disabled";
			#phy-cells = <0>;

			clocks = <&rpmhcc RPMH_CXO_CLK>;
			clock-names = "ref";

			resets = <&gcc GCC_QUSB2PHY_SEC_BCR>;
		};

		usb_1_qmpphy: phy@88e9000 {
			compatible = "qcom,sm8250-qmp-usb3-dp-phy";
			reg = <0 0x088e9000 0 0x200>,
			      <0 0x088e8000 0 0x40>,
			      <0 0x088ea000 0 0x200>;
			status = "disabled";
			#address-cells = <2>;
			#size-cells = <2>;
			ranges;

			clocks = <&gcc GCC_USB3_PRIM_PHY_AUX_CLK>,
				 <&rpmhcc RPMH_CXO_CLK>,
				 <&gcc GCC_USB3_PRIM_PHY_COM_AUX_CLK>;
			clock-names = "aux", "ref_clk_src", "com_aux";

			resets = <&gcc GCC_USB3_DP_PHY_PRIM_BCR>,
				 <&gcc GCC_USB3_PHY_PRIM_BCR>;
			reset-names = "phy", "common";

			usb_1_ssphy: usb3-phy@88e9200 {
				reg = <0 0x088e9200 0 0x200>,
				      <0 0x088e9400 0 0x200>,
				      <0 0x088e9c00 0 0x400>,
				      <0 0x088e9600 0 0x200>,
				      <0 0x088e9800 0 0x200>,
				      <0 0x088e9a00 0 0x100>;
				#clock-cells = <0>;
				#phy-cells = <0>;
				clocks = <&gcc GCC_USB3_PRIM_PHY_PIPE_CLK>;
				clock-names = "pipe0";
				clock-output-names = "usb3_phy_pipe_clk_src";
			};

			dp_phy: dp-phy@88ea200 {
				reg = <0 0x088ea200 0 0x200>,
				      <0 0x088ea400 0 0x200>,
				      <0 0x088eaa00 0 0x200>,
				      <0 0x088ea600 0 0x200>,
				      <0 0x088ea800 0 0x200>;
				#phy-cells = <0>;
				#clock-cells = <1>;
			};
		};

		usb_2_qmpphy: phy@88eb000 {
			compatible = "qcom,sm8250-qmp-usb3-uni-phy";
			reg = <0 0x088eb000 0 0x200>;
			status = "disabled";
			#address-cells = <2>;
			#size-cells = <2>;
			ranges;

			clocks = <&gcc GCC_USB3_SEC_PHY_AUX_CLK>,
				 <&rpmhcc RPMH_CXO_CLK>,
				 <&gcc GCC_USB3_SEC_CLKREF_EN>,
				 <&gcc GCC_USB3_SEC_PHY_COM_AUX_CLK>;
			clock-names = "aux", "ref_clk_src", "ref", "com_aux";

			resets = <&gcc GCC_USB3PHY_PHY_SEC_BCR>,
				 <&gcc GCC_USB3_PHY_SEC_BCR>;
			reset-names = "phy", "common";

			usb_2_ssphy: phy@88eb200 {
				reg = <0 0x088eb200 0 0x200>,
				      <0 0x088eb400 0 0x200>,
				      <0 0x088eb800 0 0x800>;
				#clock-cells = <0>;
				#phy-cells = <0>;
				clocks = <&gcc GCC_USB3_SEC_PHY_PIPE_CLK>;
				clock-names = "pipe0";
				clock-output-names = "usb3_uni_phy_pipe_clk_src";
			};
		};

		sdhc_2: mmc@8804000 {
			compatible = "qcom,sm8250-sdhci", "qcom,sdhci-msm-v5";
			reg = <0 0x08804000 0 0x1000>;

			interrupts = <GIC_SPI 204 IRQ_TYPE_LEVEL_HIGH>,
				     <GIC_SPI 222 IRQ_TYPE_LEVEL_HIGH>;
			interrupt-names = "hc_irq", "pwr_irq";

			clocks = <&gcc GCC_SDCC2_AHB_CLK>,
				 <&gcc GCC_SDCC2_APPS_CLK>,
				 <&rpmhcc RPMH_CXO_CLK>;
			clock-names = "iface", "core", "xo";
			iommus = <&apps_smmu 0x4a0 0x0>;
			qcom,dll-config = <0x0007642c>;
			qcom,ddr-config = <0x80040868>;
			power-domains = <&rpmhpd SM8250_CX>;
			operating-points-v2 = <&sdhc2_opp_table>;

			status = "disabled";

			sdhc2_opp_table: opp-table {
				compatible = "operating-points-v2";

				opp-19200000 {
					opp-hz = /bits/ 64 <19200000>;
					required-opps = <&rpmhpd_opp_min_svs>;
				};

				opp-50000000 {
					opp-hz = /bits/ 64 <50000000>;
					required-opps = <&rpmhpd_opp_low_svs>;
				};

				opp-100000000 {
					opp-hz = /bits/ 64 <100000000>;
					required-opps = <&rpmhpd_opp_svs>;
				};

				opp-202000000 {
					opp-hz = /bits/ 64 <202000000>;
					required-opps = <&rpmhpd_opp_svs_l1>;
				};
			};
		};

		dc_noc: interconnect@90c0000 {
			compatible = "qcom,sm8250-dc-noc";
			reg = <0 0x090c0000 0 0x4200>;
			#interconnect-cells = <2>;
			qcom,bcm-voters = <&apps_bcm_voter>;
		};

		gem_noc: interconnect@9100000 {
			compatible = "qcom,sm8250-gem-noc";
			reg = <0 0x09100000 0 0xb4000>;
			#interconnect-cells = <2>;
			qcom,bcm-voters = <&apps_bcm_voter>;
		};

		npu_noc: interconnect@9990000 {
			compatible = "qcom,sm8250-npu-noc";
			reg = <0 0x09990000 0 0x1600>;
			#interconnect-cells = <2>;
			qcom,bcm-voters = <&apps_bcm_voter>;
		};

		usb_1: usb@a6f8800 {
			compatible = "qcom,sm8250-dwc3", "qcom,dwc3";
			reg = <0 0x0a6f8800 0 0x400>;
			status = "disabled";
			#address-cells = <2>;
			#size-cells = <2>;
			ranges;
			dma-ranges;

			clocks = <&gcc GCC_CFG_NOC_USB3_PRIM_AXI_CLK>,
				 <&gcc GCC_USB30_PRIM_MASTER_CLK>,
				 <&gcc GCC_AGGRE_USB3_PRIM_AXI_CLK>,
				 <&gcc GCC_USB30_PRIM_SLEEP_CLK>,
				 <&gcc GCC_USB30_PRIM_MOCK_UTMI_CLK>,
				 <&gcc GCC_USB3_SEC_CLKREF_EN>;
			clock-names = "cfg_noc",
				      "core",
				      "iface",
				      "sleep",
				      "mock_utmi",
				      "xo";

			assigned-clocks = <&gcc GCC_USB30_PRIM_MOCK_UTMI_CLK>,
					  <&gcc GCC_USB30_PRIM_MASTER_CLK>;
			assigned-clock-rates = <19200000>, <200000000>;

			interrupts-extended = <&intc GIC_SPI 131 IRQ_TYPE_LEVEL_HIGH>,
					      <&pdc 17 IRQ_TYPE_LEVEL_HIGH>,
					      <&pdc 15 IRQ_TYPE_EDGE_BOTH>,
					      <&pdc 14 IRQ_TYPE_EDGE_BOTH>;
			interrupt-names = "hs_phy_irq",
					  "ss_phy_irq",
					  "dm_hs_phy_irq",
					  "dp_hs_phy_irq";

			power-domains = <&gcc USB30_PRIM_GDSC>;

			resets = <&gcc GCC_USB30_PRIM_BCR>;

			interconnects = <&aggre1_noc MASTER_USB3 0 &mc_virt SLAVE_EBI_CH0 0>,
					<&gem_noc MASTER_AMPSS_M0 0 &config_noc SLAVE_USB3 0>;
			interconnect-names = "usb-ddr", "apps-usb";

			usb_1_dwc3: usb@a600000 {
				compatible = "snps,dwc3";
				reg = <0 0x0a600000 0 0xcd00>;
				interrupts = <GIC_SPI 133 IRQ_TYPE_LEVEL_HIGH>;
				iommus = <&apps_smmu 0x0 0x0>;
				snps,dis_u2_susphy_quirk;
				snps,dis_enblslpm_quirk;
				phys = <&usb_1_hsphy>, <&usb_1_ssphy>;
				phy-names = "usb2-phy", "usb3-phy";
			};
		};

		system-cache-controller@9200000 {
			compatible = "qcom,sm8250-llcc";
			reg = <0 0x09200000 0 0x50000>, <0 0x09280000 0 0x50000>,
			      <0 0x09300000 0 0x50000>, <0 0x09380000 0 0x50000>,
			      <0 0x09600000 0 0x50000>;
			reg-names = "llcc0_base", "llcc1_base", "llcc2_base",
				    "llcc3_base", "llcc_broadcast_base";
		};

		usb_2: usb@a8f8800 {
			compatible = "qcom,sm8250-dwc3", "qcom,dwc3";
			reg = <0 0x0a8f8800 0 0x400>;
			status = "disabled";
			#address-cells = <2>;
			#size-cells = <2>;
			ranges;
			dma-ranges;

			clocks = <&gcc GCC_CFG_NOC_USB3_SEC_AXI_CLK>,
				 <&gcc GCC_USB30_SEC_MASTER_CLK>,
				 <&gcc GCC_AGGRE_USB3_SEC_AXI_CLK>,
				 <&gcc GCC_USB30_SEC_SLEEP_CLK>,
				 <&gcc GCC_USB30_SEC_MOCK_UTMI_CLK>,
				 <&gcc GCC_USB3_SEC_CLKREF_EN>;
			clock-names = "cfg_noc",
				      "core",
				      "iface",
				      "sleep",
				      "mock_utmi",
				      "xo";

			assigned-clocks = <&gcc GCC_USB30_SEC_MOCK_UTMI_CLK>,
					  <&gcc GCC_USB30_SEC_MASTER_CLK>;
			assigned-clock-rates = <19200000>, <200000000>;

			interrupts-extended = <&intc GIC_SPI 136 IRQ_TYPE_LEVEL_HIGH>,
					      <&pdc 16 IRQ_TYPE_LEVEL_HIGH>,
					      <&pdc 13 IRQ_TYPE_EDGE_BOTH>,
					      <&pdc 12 IRQ_TYPE_EDGE_BOTH>;
			interrupt-names = "hs_phy_irq",
					  "ss_phy_irq",
					  "dm_hs_phy_irq",
					  "dp_hs_phy_irq";

			power-domains = <&gcc USB30_SEC_GDSC>;

			resets = <&gcc GCC_USB30_SEC_BCR>;

			interconnects = <&aggre1_noc MASTER_USB3_1 0 &mc_virt SLAVE_EBI_CH0 0>,
					<&gem_noc MASTER_AMPSS_M0 0 &config_noc SLAVE_USB3_1 0>;
			interconnect-names = "usb-ddr", "apps-usb";

			usb_2_dwc3: usb@a800000 {
				compatible = "snps,dwc3";
				reg = <0 0x0a800000 0 0xcd00>;
				interrupts = <GIC_SPI 138 IRQ_TYPE_LEVEL_HIGH>;
				iommus = <&apps_smmu 0x20 0>;
				snps,dis_u2_susphy_quirk;
				snps,dis_enblslpm_quirk;
				phys = <&usb_2_hsphy>, <&usb_2_ssphy>;
				phy-names = "usb2-phy", "usb3-phy";
			};
		};

		venus: video-codec@aa00000 {
			compatible = "qcom,sm8250-venus";
			reg = <0 0x0aa00000 0 0x100000>;
			interrupts = <GIC_SPI 174 IRQ_TYPE_LEVEL_HIGH>;
			power-domains = <&videocc MVS0C_GDSC>,
					<&videocc MVS0_GDSC>,
					<&rpmhpd SM8250_MX>;
			power-domain-names = "venus", "vcodec0", "mx";
			operating-points-v2 = <&venus_opp_table>;

			clocks = <&gcc GCC_VIDEO_AXI0_CLK>,
				 <&videocc VIDEO_CC_MVS0C_CLK>,
				 <&videocc VIDEO_CC_MVS0_CLK>;
			clock-names = "iface", "core", "vcodec0_core";

			interconnects = <&gem_noc MASTER_AMPSS_M0 0 &config_noc SLAVE_VENUS_CFG 0>,
					<&mmss_noc MASTER_VIDEO_P0 0 &mc_virt SLAVE_EBI_CH0 0>;
			interconnect-names = "cpu-cfg", "video-mem";

			iommus = <&apps_smmu 0x2100 0x0400>;
			memory-region = <&video_mem>;

			resets = <&gcc GCC_VIDEO_AXI0_CLK_ARES>,
				 <&videocc VIDEO_CC_MVS0C_CLK_ARES>;
			reset-names = "bus", "core";

			status = "disabled";

			video-decoder {
				compatible = "venus-decoder";
			};

			video-encoder {
				compatible = "venus-encoder";
			};

			venus_opp_table: opp-table {
				compatible = "operating-points-v2";

				opp-720000000 {
					opp-hz = /bits/ 64 <720000000>;
					required-opps = <&rpmhpd_opp_low_svs>;
				};

				opp-1014000000 {
					opp-hz = /bits/ 64 <1014000000>;
					required-opps = <&rpmhpd_opp_svs>;
				};

				opp-1098000000 {
					opp-hz = /bits/ 64 <1098000000>;
					required-opps = <&rpmhpd_opp_svs_l1>;
				};

				opp-1332000000 {
					opp-hz = /bits/ 64 <1332000000>;
					required-opps = <&rpmhpd_opp_nom>;
				};
			};
		};

		videocc: clock-controller@abf0000 {
			compatible = "qcom,sm8250-videocc";
			reg = <0 0x0abf0000 0 0x10000>;
			clocks = <&gcc GCC_VIDEO_AHB_CLK>,
				 <&rpmhcc RPMH_CXO_CLK>,
				 <&rpmhcc RPMH_CXO_CLK_A>;
			power-domains = <&rpmhpd SM8250_MMCX>;
			required-opps = <&rpmhpd_opp_low_svs>;
			clock-names = "iface", "bi_tcxo", "bi_tcxo_ao";
			#clock-cells = <1>;
			#reset-cells = <1>;
			#power-domain-cells = <1>;
		};

		cci0: cci@ac4f000 {
			compatible = "qcom,sm8250-cci", "qcom,msm8996-cci";
			#address-cells = <1>;
			#size-cells = <0>;

			reg = <0 0x0ac4f000 0 0x1000>;
			interrupts = <GIC_SPI 460 IRQ_TYPE_EDGE_RISING>;
			power-domains = <&camcc TITAN_TOP_GDSC>;

			clocks = <&camcc CAM_CC_CAMNOC_AXI_CLK>,
				 <&camcc CAM_CC_SLOW_AHB_CLK_SRC>,
				 <&camcc CAM_CC_CPAS_AHB_CLK>,
				 <&camcc CAM_CC_CCI_0_CLK>,
				 <&camcc CAM_CC_CCI_0_CLK_SRC>;
			clock-names = "camnoc_axi",
				      "slow_ahb_src",
				      "cpas_ahb",
				      "cci",
				      "cci_src";

			pinctrl-0 = <&cci0_default>;
			pinctrl-1 = <&cci0_sleep>;
			pinctrl-names = "default", "sleep";

			status = "disabled";

			cci0_i2c0: i2c-bus@0 {
				reg = <0>;
				clock-frequency = <1000000>;
				#address-cells = <1>;
				#size-cells = <0>;
			};

			cci0_i2c1: i2c-bus@1 {
				reg = <1>;
				clock-frequency = <1000000>;
				#address-cells = <1>;
				#size-cells = <0>;
			};
		};

		cci1: cci@ac50000 {
			compatible = "qcom,sm8250-cci", "qcom,msm8996-cci";
			#address-cells = <1>;
			#size-cells = <0>;

			reg = <0 0x0ac50000 0 0x1000>;
			interrupts = <GIC_SPI 271 IRQ_TYPE_EDGE_RISING>;
			power-domains = <&camcc TITAN_TOP_GDSC>;

			clocks = <&camcc CAM_CC_CAMNOC_AXI_CLK>,
				 <&camcc CAM_CC_SLOW_AHB_CLK_SRC>,
				 <&camcc CAM_CC_CPAS_AHB_CLK>,
				 <&camcc CAM_CC_CCI_1_CLK>,
				 <&camcc CAM_CC_CCI_1_CLK_SRC>;
			clock-names = "camnoc_axi",
				      "slow_ahb_src",
				      "cpas_ahb",
				      "cci",
				      "cci_src";

			pinctrl-0 = <&cci1_default>;
			pinctrl-1 = <&cci1_sleep>;
			pinctrl-names = "default", "sleep";

			status = "disabled";

			cci1_i2c0: i2c-bus@0 {
				reg = <0>;
				clock-frequency = <1000000>;
				#address-cells = <1>;
				#size-cells = <0>;
			};

			cci1_i2c1: i2c-bus@1 {
				reg = <1>;
				clock-frequency = <1000000>;
				#address-cells = <1>;
				#size-cells = <0>;
			};
		};

		camss: camss@ac6a000 {
			compatible = "qcom,sm8250-camss";
			status = "disabled";

			reg = <0 0x0ac6a000 0 0x2000>,
			      <0 0x0ac6c000 0 0x2000>,
			      <0 0x0ac6e000 0 0x1000>,
			      <0 0x0ac70000 0 0x1000>,
			      <0 0x0ac72000 0 0x1000>,
			      <0 0x0ac74000 0 0x1000>,
			      <0 0x0acb4000 0 0xd000>,
			      <0 0x0acc3000 0 0xd000>,
			      <0 0x0acd9000 0 0x2200>,
			      <0 0x0acdb200 0 0x2200>;
			reg-names = "csiphy0",
				    "csiphy1",
				    "csiphy2",
				    "csiphy3",
				    "csiphy4",
				    "csiphy5",
				    "vfe0",
				    "vfe1",
				    "vfe_lite0",
				    "vfe_lite1";

			interrupts = <GIC_SPI 477 IRQ_TYPE_LEVEL_HIGH>,
				     <GIC_SPI 478 IRQ_TYPE_LEVEL_HIGH>,
				     <GIC_SPI 479 IRQ_TYPE_LEVEL_HIGH>,
				     <GIC_SPI 448 IRQ_TYPE_LEVEL_HIGH>,
				     <GIC_SPI 86 IRQ_TYPE_LEVEL_HIGH>,
				     <GIC_SPI 89 IRQ_TYPE_LEVEL_HIGH>,
				     <GIC_SPI 464 IRQ_TYPE_LEVEL_HIGH>,
				     <GIC_SPI 466 IRQ_TYPE_LEVEL_HIGH>,
				     <GIC_SPI 468 IRQ_TYPE_LEVEL_HIGH>,
				     <GIC_SPI 359 IRQ_TYPE_LEVEL_HIGH>,
				     <GIC_SPI 465 IRQ_TYPE_LEVEL_HIGH>,
				     <GIC_SPI 467 IRQ_TYPE_LEVEL_HIGH>,
				     <GIC_SPI 469 IRQ_TYPE_LEVEL_HIGH>,
				     <GIC_SPI 360 IRQ_TYPE_LEVEL_HIGH>;
			interrupt-names = "csiphy0",
					  "csiphy1",
					  "csiphy2",
					  "csiphy3",
					  "csiphy4",
					  "csiphy5",
					  "csid0",
					  "csid1",
					  "csid2",
					  "csid3",
					  "vfe0",
					  "vfe1",
					  "vfe_lite0",
					  "vfe_lite1";

			power-domains = <&camcc IFE_0_GDSC>,
					<&camcc IFE_1_GDSC>,
					<&camcc TITAN_TOP_GDSC>;

			clocks = <&gcc GCC_CAMERA_AHB_CLK>,
				 <&gcc GCC_CAMERA_HF_AXI_CLK>,
				 <&gcc GCC_CAMERA_SF_AXI_CLK>,
				 <&camcc CAM_CC_CAMNOC_AXI_CLK>,
				 <&camcc CAM_CC_CAMNOC_AXI_CLK_SRC>,
				 <&camcc CAM_CC_CORE_AHB_CLK>,
				 <&camcc CAM_CC_CPAS_AHB_CLK>,
				 <&camcc CAM_CC_CSIPHY0_CLK>,
				 <&camcc CAM_CC_CSI0PHYTIMER_CLK>,
				 <&camcc CAM_CC_CSIPHY1_CLK>,
				 <&camcc CAM_CC_CSI1PHYTIMER_CLK>,
				 <&camcc CAM_CC_CSIPHY2_CLK>,
				 <&camcc CAM_CC_CSI2PHYTIMER_CLK>,
				 <&camcc CAM_CC_CSIPHY3_CLK>,
				 <&camcc CAM_CC_CSI3PHYTIMER_CLK>,
				 <&camcc CAM_CC_CSIPHY4_CLK>,
				 <&camcc CAM_CC_CSI4PHYTIMER_CLK>,
				 <&camcc CAM_CC_CSIPHY5_CLK>,
				 <&camcc CAM_CC_CSI5PHYTIMER_CLK>,
				 <&camcc CAM_CC_SLOW_AHB_CLK_SRC>,
				 <&camcc CAM_CC_IFE_0_AHB_CLK>,
				 <&camcc CAM_CC_IFE_0_AXI_CLK>,
				 <&camcc CAM_CC_IFE_0_CLK>,
				 <&camcc CAM_CC_IFE_0_CPHY_RX_CLK>,
				 <&camcc CAM_CC_IFE_0_CSID_CLK>,
				 <&camcc CAM_CC_IFE_0_AREG_CLK>,
				 <&camcc CAM_CC_IFE_1_AHB_CLK>,
				 <&camcc CAM_CC_IFE_1_AXI_CLK>,
				 <&camcc CAM_CC_IFE_1_CLK>,
				 <&camcc CAM_CC_IFE_1_CPHY_RX_CLK>,
				 <&camcc CAM_CC_IFE_1_CSID_CLK>,
				 <&camcc CAM_CC_IFE_1_AREG_CLK>,
				 <&camcc CAM_CC_IFE_LITE_AHB_CLK>,
				 <&camcc CAM_CC_IFE_LITE_AXI_CLK>,
				 <&camcc CAM_CC_IFE_LITE_CLK>,
				 <&camcc CAM_CC_IFE_LITE_CPHY_RX_CLK>,
				 <&camcc CAM_CC_IFE_LITE_CSID_CLK>;

			clock-names = "cam_ahb_clk",
				      "cam_hf_axi",
				      "cam_sf_axi",
				      "camnoc_axi",
				      "camnoc_axi_src",
				      "core_ahb",
				      "cpas_ahb",
				      "csiphy0",
				      "csiphy0_timer",
				      "csiphy1",
				      "csiphy1_timer",
				      "csiphy2",
				      "csiphy2_timer",
				      "csiphy3",
				      "csiphy3_timer",
				      "csiphy4",
				      "csiphy4_timer",
				      "csiphy5",
				      "csiphy5_timer",
				      "slow_ahb_src",
				      "vfe0_ahb",
				      "vfe0_axi",
				      "vfe0",
				      "vfe0_cphy_rx",
				      "vfe0_csid",
				      "vfe0_areg",
				      "vfe1_ahb",
				      "vfe1_axi",
				      "vfe1",
				      "vfe1_cphy_rx",
				      "vfe1_csid",
				      "vfe1_areg",
				      "vfe_lite_ahb",
				      "vfe_lite_axi",
				      "vfe_lite",
				      "vfe_lite_cphy_rx",
				      "vfe_lite_csid";

			iommus = <&apps_smmu 0x800 0x400>,
				 <&apps_smmu 0x801 0x400>,
				 <&apps_smmu 0x840 0x400>,
				 <&apps_smmu 0x841 0x400>,
				 <&apps_smmu 0xc00 0x400>,
				 <&apps_smmu 0xc01 0x400>,
				 <&apps_smmu 0xc40 0x400>,
				 <&apps_smmu 0xc41 0x400>;

			interconnects = <&gem_noc MASTER_AMPSS_M0 0 &config_noc SLAVE_CAMERA_CFG 0>,
					<&mmss_noc MASTER_CAMNOC_HF 0 &mc_virt SLAVE_EBI_CH0 0>,
					<&mmss_noc MASTER_CAMNOC_SF 0 &mc_virt SLAVE_EBI_CH0 0>,
					<&mmss_noc MASTER_CAMNOC_ICP 0 &mc_virt SLAVE_EBI_CH0 0>;
			interconnect-names = "cam_ahb",
					     "cam_hf_0_mnoc",
					     "cam_sf_0_mnoc",
					     "cam_sf_icp_mnoc";

			ports {
				#address-cells = <1>;
				#size-cells = <0>;

				port@0 {
					reg = <0>;
				};

				port@1 {
					reg = <1>;
				};

				port@2 {
					reg = <2>;
				};

				port@3 {
					reg = <3>;
				};

				port@4 {
					reg = <4>;
				};

				port@5 {
					reg = <5>;
				};
			};
		};

		camcc: clock-controller@ad00000 {
			compatible = "qcom,sm8250-camcc";
			reg = <0 0x0ad00000 0 0x10000>;
			clocks = <&gcc GCC_CAMERA_AHB_CLK>,
				 <&rpmhcc RPMH_CXO_CLK>,
				 <&rpmhcc RPMH_CXO_CLK_A>,
				 <&sleep_clk>;
			clock-names = "iface", "bi_tcxo", "bi_tcxo_ao", "sleep_clk";
			power-domains = <&rpmhpd SM8250_MMCX>;
			required-opps = <&rpmhpd_opp_low_svs>;
			status = "disabled";
			#clock-cells = <1>;
			#reset-cells = <1>;
			#power-domain-cells = <1>;
		};

		mdss: display-subsystem@ae00000 {
			compatible = "qcom,sm8250-mdss";
			reg = <0 0x0ae00000 0 0x1000>;
			reg-names = "mdss";

			interconnects = <&mmss_noc MASTER_MDP_PORT0 0 &mc_virt SLAVE_EBI_CH0 0>,
					<&mmss_noc MASTER_MDP_PORT1 0 &mc_virt SLAVE_EBI_CH0 0>;
			interconnect-names = "mdp0-mem", "mdp1-mem";

			power-domains = <&dispcc MDSS_GDSC>;

			clocks = <&dispcc DISP_CC_MDSS_AHB_CLK>,
				 <&gcc GCC_DISP_HF_AXI_CLK>,
				 <&gcc GCC_DISP_SF_AXI_CLK>,
				 <&dispcc DISP_CC_MDSS_MDP_CLK>;
			clock-names = "iface", "bus", "nrt_bus", "core";

			interrupts = <GIC_SPI 83 IRQ_TYPE_LEVEL_HIGH>;
			interrupt-controller;
			#interrupt-cells = <1>;

			iommus = <&apps_smmu 0x820 0x402>;

			status = "disabled";

			#address-cells = <2>;
			#size-cells = <2>;
			ranges;

			mdss_mdp: display-controller@ae01000 {
				compatible = "qcom,sm8250-dpu";
				reg = <0 0x0ae01000 0 0x8f000>,
				      <0 0x0aeb0000 0 0x2008>;
				reg-names = "mdp", "vbif";

				clocks = <&dispcc DISP_CC_MDSS_AHB_CLK>,
					 <&gcc GCC_DISP_HF_AXI_CLK>,
					 <&dispcc DISP_CC_MDSS_MDP_CLK>,
					 <&dispcc DISP_CC_MDSS_VSYNC_CLK>;
				clock-names = "iface", "bus", "core", "vsync";

				assigned-clocks = <&dispcc DISP_CC_MDSS_VSYNC_CLK>;
				assigned-clock-rates = <19200000>;

				operating-points-v2 = <&mdp_opp_table>;
				power-domains = <&rpmhpd SM8250_MMCX>;

				interrupt-parent = <&mdss>;
				interrupts = <0>;

				ports {
					#address-cells = <1>;
					#size-cells = <0>;

					port@0 {
						reg = <0>;
						dpu_intf1_out: endpoint {
							remote-endpoint = <&mdss_dsi0_in>;
						};
					};

					port@1 {
						reg = <1>;
						dpu_intf2_out: endpoint {
							remote-endpoint = <&mdss_dsi1_in>;
						};
					};
				};

				mdp_opp_table: opp-table {
					compatible = "operating-points-v2";

					opp-200000000 {
						opp-hz = /bits/ 64 <200000000>;
						required-opps = <&rpmhpd_opp_low_svs>;
					};

					opp-300000000 {
						opp-hz = /bits/ 64 <300000000>;
						required-opps = <&rpmhpd_opp_svs>;
					};

					opp-345000000 {
						opp-hz = /bits/ 64 <345000000>;
						required-opps = <&rpmhpd_opp_svs_l1>;
					};

					opp-460000000 {
						opp-hz = /bits/ 64 <460000000>;
						required-opps = <&rpmhpd_opp_nom>;
					};
				};
			};

			mdss_dsi0: dsi@ae94000 {
				compatible = "qcom,sm8250-dsi-ctrl",
					     "qcom,mdss-dsi-ctrl";
				reg = <0 0x0ae94000 0 0x400>;
				reg-names = "dsi_ctrl";

				interrupt-parent = <&mdss>;
				interrupts = <4>;

				clocks = <&dispcc DISP_CC_MDSS_BYTE0_CLK>,
					 <&dispcc DISP_CC_MDSS_BYTE0_INTF_CLK>,
					 <&dispcc DISP_CC_MDSS_PCLK0_CLK>,
					 <&dispcc DISP_CC_MDSS_ESC0_CLK>,
					 <&dispcc DISP_CC_MDSS_AHB_CLK>,
					<&gcc GCC_DISP_HF_AXI_CLK>;
				clock-names = "byte",
					      "byte_intf",
					      "pixel",
					      "core",
					      "iface",
					      "bus";

				assigned-clocks = <&dispcc DISP_CC_MDSS_BYTE0_CLK_SRC>, <&dispcc DISP_CC_MDSS_PCLK0_CLK_SRC>;
				assigned-clock-parents = <&mdss_dsi0_phy 0>, <&mdss_dsi0_phy 1>;

				operating-points-v2 = <&dsi_opp_table>;
				power-domains = <&rpmhpd SM8250_MMCX>;

				phys = <&mdss_dsi0_phy>;

				status = "disabled";

				#address-cells = <1>;
				#size-cells = <0>;

				ports {
					#address-cells = <1>;
					#size-cells = <0>;

					port@0 {
						reg = <0>;
						mdss_dsi0_in: endpoint {
							remote-endpoint = <&dpu_intf1_out>;
						};
					};

					port@1 {
						reg = <1>;
						mdss_dsi0_out: endpoint {
						};
					};
				};

				dsi_opp_table: opp-table {
					compatible = "operating-points-v2";

					opp-187500000 {
						opp-hz = /bits/ 64 <187500000>;
						required-opps = <&rpmhpd_opp_low_svs>;
					};

					opp-300000000 {
						opp-hz = /bits/ 64 <300000000>;
						required-opps = <&rpmhpd_opp_svs>;
					};

					opp-358000000 {
						opp-hz = /bits/ 64 <358000000>;
						required-opps = <&rpmhpd_opp_svs_l1>;
					};
				};
			};

			mdss_dsi0_phy: phy@ae94400 {
				compatible = "qcom,dsi-phy-7nm";
				reg = <0 0x0ae94400 0 0x200>,
				      <0 0x0ae94600 0 0x280>,
				      <0 0x0ae94900 0 0x260>;
				reg-names = "dsi_phy",
					    "dsi_phy_lane",
					    "dsi_pll";

				#clock-cells = <1>;
				#phy-cells = <0>;

				clocks = <&dispcc DISP_CC_MDSS_AHB_CLK>,
					 <&rpmhcc RPMH_CXO_CLK>;
				clock-names = "iface", "ref";

				status = "disabled";
			};

			mdss_dsi1: dsi@ae96000 {
				compatible = "qcom,sm8250-dsi-ctrl",
					     "qcom,mdss-dsi-ctrl";
				reg = <0 0x0ae96000 0 0x400>;
				reg-names = "dsi_ctrl";

				interrupt-parent = <&mdss>;
				interrupts = <5>;

				clocks = <&dispcc DISP_CC_MDSS_BYTE1_CLK>,
					 <&dispcc DISP_CC_MDSS_BYTE1_INTF_CLK>,
					 <&dispcc DISP_CC_MDSS_PCLK1_CLK>,
					 <&dispcc DISP_CC_MDSS_ESC1_CLK>,
					 <&dispcc DISP_CC_MDSS_AHB_CLK>,
					 <&gcc GCC_DISP_HF_AXI_CLK>;
				clock-names = "byte",
					      "byte_intf",
					      "pixel",
					      "core",
					      "iface",
					      "bus";

				assigned-clocks = <&dispcc DISP_CC_MDSS_BYTE1_CLK_SRC>, <&dispcc DISP_CC_MDSS_PCLK1_CLK_SRC>;
				assigned-clock-parents = <&mdss_dsi1_phy 0>, <&mdss_dsi1_phy 1>;

				operating-points-v2 = <&dsi_opp_table>;
				power-domains = <&rpmhpd SM8250_MMCX>;

				phys = <&mdss_dsi1_phy>;

				status = "disabled";

				#address-cells = <1>;
				#size-cells = <0>;

				ports {
					#address-cells = <1>;
					#size-cells = <0>;

					port@0 {
						reg = <0>;
						mdss_dsi1_in: endpoint {
							remote-endpoint = <&dpu_intf2_out>;
						};
					};

					port@1 {
						reg = <1>;
						mdss_dsi1_out: endpoint {
						};
					};
				};
			};

			mdss_dsi1_phy: phy@ae96400 {
				compatible = "qcom,dsi-phy-7nm";
				reg = <0 0x0ae96400 0 0x200>,
				      <0 0x0ae96600 0 0x280>,
				      <0 0x0ae96900 0 0x260>;
				reg-names = "dsi_phy",
					    "dsi_phy_lane",
					    "dsi_pll";

				#clock-cells = <1>;
				#phy-cells = <0>;

				clocks = <&dispcc DISP_CC_MDSS_AHB_CLK>,
					 <&rpmhcc RPMH_CXO_CLK>;
				clock-names = "iface", "ref";

				status = "disabled";
			};
		};

		dispcc: clock-controller@af00000 {
			compatible = "qcom,sm8250-dispcc";
			reg = <0 0x0af00000 0 0x10000>;
			power-domains = <&rpmhpd SM8250_MMCX>;
			required-opps = <&rpmhpd_opp_low_svs>;
			clocks = <&rpmhcc RPMH_CXO_CLK>,
				 <&mdss_dsi0_phy 0>,
				 <&mdss_dsi0_phy 1>,
				 <&mdss_dsi1_phy 0>,
				 <&mdss_dsi1_phy 1>,
				 <&dp_phy 0>,
				 <&dp_phy 1>;
			clock-names = "bi_tcxo",
				      "dsi0_phy_pll_out_byteclk",
				      "dsi0_phy_pll_out_dsiclk",
				      "dsi1_phy_pll_out_byteclk",
				      "dsi1_phy_pll_out_dsiclk",
				      "dp_phy_pll_link_clk",
				      "dp_phy_pll_vco_div_clk";
			#clock-cells = <1>;
			#reset-cells = <1>;
			#power-domain-cells = <1>;
		};

		pdc: interrupt-controller@b220000 {
			compatible = "qcom,sm8250-pdc", "qcom,pdc";
			reg = <0 0x0b220000 0 0x30000>, <0 0x17c000f0 0 0x60>;
			qcom,pdc-ranges = <0 480 94>, <94 609 31>,
					  <125 63 1>, <126 716 12>;
			#interrupt-cells = <2>;
			interrupt-parent = <&intc>;
			interrupt-controller;
		};

		tsens0: thermal-sensor@c263000 {
			compatible = "qcom,sm8250-tsens", "qcom,tsens-v2";
			reg = <0 0x0c263000 0 0x1ff>, /* TM */
			      <0 0x0c222000 0 0x1ff>; /* SROT */
			#qcom,sensors = <16>;
			interrupts = <GIC_SPI 506 IRQ_TYPE_LEVEL_HIGH>,
				     <GIC_SPI 508 IRQ_TYPE_LEVEL_HIGH>;
			interrupt-names = "uplow", "critical";
			#thermal-sensor-cells = <1>;
		};

		tsens1: thermal-sensor@c265000 {
			compatible = "qcom,sm8250-tsens", "qcom,tsens-v2";
			reg = <0 0x0c265000 0 0x1ff>, /* TM */
			      <0 0x0c223000 0 0x1ff>; /* SROT */
			#qcom,sensors = <9>;
			interrupts = <GIC_SPI 507 IRQ_TYPE_LEVEL_HIGH>,
				     <GIC_SPI 509 IRQ_TYPE_LEVEL_HIGH>;
			interrupt-names = "uplow", "critical";
			#thermal-sensor-cells = <1>;
		};

		aoss_qmp: power-management@c300000 {
			compatible = "qcom,sm8250-aoss-qmp", "qcom,aoss-qmp";
			reg = <0 0x0c300000 0 0x400>;
			interrupts-extended = <&ipcc IPCC_CLIENT_AOP
						     IPCC_MPROC_SIGNAL_GLINK_QMP
						     IRQ_TYPE_EDGE_RISING>;
			mboxes = <&ipcc IPCC_CLIENT_AOP
					IPCC_MPROC_SIGNAL_GLINK_QMP>;

			#clock-cells = <0>;
		};

		sram@c3f0000 {
			compatible = "qcom,rpmh-stats";
			reg = <0 0x0c3f0000 0 0x400>;
		};

		spmi_bus: spmi@c440000 {
			compatible = "qcom,spmi-pmic-arb";
			reg = <0x0 0x0c440000 0x0 0x0001100>,
			      <0x0 0x0c600000 0x0 0x2000000>,
			      <0x0 0x0e600000 0x0 0x0100000>,
			      <0x0 0x0e700000 0x0 0x00a0000>,
			      <0x0 0x0c40a000 0x0 0x0026000>;
			reg-names = "core", "chnls", "obsrvr", "intr", "cnfg";
			interrupt-names = "periph_irq";
			interrupts-extended = <&pdc 1 IRQ_TYPE_LEVEL_HIGH>;
			qcom,ee = <0>;
			qcom,channel = <0>;
			#address-cells = <2>;
			#size-cells = <0>;
			interrupt-controller;
			#interrupt-cells = <4>;
		};

		tlmm: pinctrl@f100000 {
			compatible = "qcom,sm8250-pinctrl";
			reg = <0 0x0f100000 0 0x300000>,
			      <0 0x0f500000 0 0x300000>,
			      <0 0x0f900000 0 0x300000>;
			reg-names = "west", "south", "north";
			interrupts = <GIC_SPI 208 IRQ_TYPE_LEVEL_HIGH>;
			gpio-controller;
			#gpio-cells = <2>;
			interrupt-controller;
			#interrupt-cells = <2>;
			gpio-ranges = <&tlmm 0 0 181>;
			wakeup-parent = <&pdc>;

			cam2_default: cam2-default-state {
				rst-pins {
					pins = "gpio78";
					function = "gpio";
					drive-strength = <2>;
					bias-disable;
				};

				mclk-pins {
					pins = "gpio96";
					function = "cam_mclk";
					drive-strength = <16>;
					bias-disable;
				};
			};

			cam2_suspend: cam2-suspend-state {
				rst-pins {
					pins = "gpio78";
					function = "gpio";
					drive-strength = <2>;
					bias-pull-down;
					output-low;
				};

				mclk-pins {
					pins = "gpio96";
					function = "cam_mclk";
					drive-strength = <2>;
					bias-disable;
				};
			};

			cci0_default: cci0-default-state {
				cci0_i2c0_default: cci0-i2c0-default-pins {
					/* SDA, SCL */
					pins = "gpio101", "gpio102";
					function = "cci_i2c";

					bias-pull-up;
					drive-strength = <2>; /* 2 mA */
				};

				cci0_i2c1_default: cci0-i2c1-default-pins {
					/* SDA, SCL */
					pins = "gpio103", "gpio104";
					function = "cci_i2c";

					bias-pull-up;
					drive-strength = <2>; /* 2 mA */
				};
			};

			cci0_sleep: cci0-sleep-state {
				cci0_i2c0_sleep: cci0-i2c0-sleep-pins {
					/* SDA, SCL */
					pins = "gpio101", "gpio102";
					function = "cci_i2c";

					drive-strength = <2>; /* 2 mA */
					bias-pull-down;
				};

				cci0_i2c1_sleep: cci0-i2c1-sleep-pins {
					/* SDA, SCL */
					pins = "gpio103", "gpio104";
					function = "cci_i2c";

					drive-strength = <2>; /* 2 mA */
					bias-pull-down;
				};
			};

			cci1_default: cci1-default-state {
				cci1_i2c0_default: cci1-i2c0-default-pins {
					/* SDA, SCL */
					pins = "gpio105","gpio106";
					function = "cci_i2c";

					bias-pull-up;
					drive-strength = <2>; /* 2 mA */
				};

				cci1_i2c1_default: cci1-i2c1-default-pins {
					/* SDA, SCL */
					pins = "gpio107","gpio108";
					function = "cci_i2c";

					bias-pull-up;
					drive-strength = <2>; /* 2 mA */
				};
			};

			cci1_sleep: cci1-sleep-state {
				cci1_i2c0_sleep: cci1-i2c0-sleep-pins {
					/* SDA, SCL */
					pins = "gpio105","gpio106";
					function = "cci_i2c";

					bias-pull-down;
					drive-strength = <2>; /* 2 mA */
				};

				cci1_i2c1_sleep: cci1-i2c1-sleep-pins {
					/* SDA, SCL */
					pins = "gpio107","gpio108";
					function = "cci_i2c";

					bias-pull-down;
					drive-strength = <2>; /* 2 mA */
				};
			};

			pri_mi2s_active: pri-mi2s-active-state {
				sclk-pins {
					pins = "gpio138";
					function = "mi2s0_sck";
					drive-strength = <8>;
					bias-disable;
				};

				ws-pins {
					pins = "gpio141";
					function = "mi2s0_ws";
					drive-strength = <8>;
					output-high;
				};

				data0-pins {
					pins = "gpio139";
					function = "mi2s0_data0";
					drive-strength = <8>;
					bias-disable;
					output-high;
				};

				data1-pins {
					pins = "gpio140";
					function = "mi2s0_data1";
					drive-strength = <8>;
					output-high;
				};
			};

			qup_i2c0_default: qup-i2c0-default-state {
				pins = "gpio28", "gpio29";
				function = "qup0";
				drive-strength = <2>;
				bias-disable;
			};

			qup_i2c1_default: qup-i2c1-default-state {
				pins = "gpio4", "gpio5";
				function = "qup1";
				drive-strength = <2>;
				bias-disable;
			};

			qup_i2c2_default: qup-i2c2-default-state {
				pins = "gpio115", "gpio116";
				function = "qup2";
				drive-strength = <2>;
				bias-disable;
			};

			qup_i2c3_default: qup-i2c3-default-state {
				pins = "gpio119", "gpio120";
				function = "qup3";
				drive-strength = <2>;
				bias-disable;
			};

			qup_i2c4_default: qup-i2c4-default-state {
				pins = "gpio8", "gpio9";
				function = "qup4";
				drive-strength = <2>;
				bias-disable;
			};

			qup_i2c5_default: qup-i2c5-default-state {
				pins = "gpio12", "gpio13";
				function = "qup5";
				drive-strength = <2>;
				bias-disable;
			};

			qup_i2c6_default: qup-i2c6-default-state {
				pins = "gpio16", "gpio17";
				function = "qup6";
				drive-strength = <2>;
				bias-disable;
			};

			qup_i2c7_default: qup-i2c7-default-state {
				pins = "gpio20", "gpio21";
				function = "qup7";
				drive-strength = <2>;
				bias-disable;
			};

			qup_i2c8_default: qup-i2c8-default-state {
				pins = "gpio24", "gpio25";
				function = "qup8";
				drive-strength = <2>;
				bias-disable;
			};

			qup_i2c9_default: qup-i2c9-default-state {
				pins = "gpio125", "gpio126";
				function = "qup9";
				drive-strength = <2>;
				bias-disable;
			};

			qup_i2c10_default: qup-i2c10-default-state {
				pins = "gpio129", "gpio130";
				function = "qup10";
				drive-strength = <2>;
				bias-disable;
			};

			qup_i2c11_default: qup-i2c11-default-state {
				pins = "gpio60", "gpio61";
				function = "qup11";
				drive-strength = <2>;
				bias-disable;
			};

			qup_i2c12_default: qup-i2c12-default-state {
				pins = "gpio32", "gpio33";
				function = "qup12";
				drive-strength = <2>;
				bias-disable;
			};

			qup_i2c13_default: qup-i2c13-default-state {
				pins = "gpio36", "gpio37";
				function = "qup13";
				drive-strength = <2>;
				bias-disable;
			};

			qup_i2c14_default: qup-i2c14-default-state {
				pins = "gpio40", "gpio41";
				function = "qup14";
				drive-strength = <2>;
				bias-disable;
			};

			qup_i2c15_default: qup-i2c15-default-state {
				pins = "gpio44", "gpio45";
				function = "qup15";
				drive-strength = <2>;
				bias-disable;
			};

			qup_i2c16_default: qup-i2c16-default-state {
				pins = "gpio48", "gpio49";
				function = "qup16";
				drive-strength = <2>;
				bias-disable;
			};

			qup_i2c17_default: qup-i2c17-default-state {
				pins = "gpio52", "gpio53";
				function = "qup17";
				drive-strength = <2>;
				bias-disable;
			};

			qup_i2c18_default: qup-i2c18-default-state {
				pins = "gpio56", "gpio57";
				function = "qup18";
				drive-strength = <2>;
				bias-disable;
			};

			qup_i2c19_default: qup-i2c19-default-state {
				pins = "gpio0", "gpio1";
				function = "qup19";
				drive-strength = <2>;
				bias-disable;
			};

			qup_spi0_cs: qup-spi0-cs-state {
				pins = "gpio31";
				function = "qup0";
			};

			qup_spi0_cs_gpio: qup-spi0-cs-gpio-state {
				pins = "gpio31";
				function = "gpio";
			};

			qup_spi0_data_clk: qup-spi0-data-clk-state {
				pins = "gpio28", "gpio29",
				       "gpio30";
				function = "qup0";
			};

			qup_spi1_cs: qup-spi1-cs-state {
				pins = "gpio7";
				function = "qup1";
			};

			qup_spi1_cs_gpio: qup-spi1-cs-gpio-state {
				pins = "gpio7";
				function = "gpio";
			};

			qup_spi1_data_clk: qup-spi1-data-clk-state {
				pins = "gpio4", "gpio5",
				       "gpio6";
				function = "qup1";
			};

			qup_spi2_cs: qup-spi2-cs-state {
				pins = "gpio118";
				function = "qup2";
			};

			qup_spi2_cs_gpio: qup-spi2-cs-gpio-state {
				pins = "gpio118";
				function = "gpio";
			};

			qup_spi2_data_clk: qup-spi2-data-clk-state {
				pins = "gpio115", "gpio116",
				       "gpio117";
				function = "qup2";
			};

			qup_spi3_cs: qup-spi3-cs-state {
				pins = "gpio122";
				function = "qup3";
			};

			qup_spi3_cs_gpio: qup-spi3-cs-gpio-state {
				pins = "gpio122";
				function = "gpio";
			};

			qup_spi3_data_clk: qup-spi3-data-clk-state {
				pins = "gpio119", "gpio120",
				       "gpio121";
				function = "qup3";
			};

			qup_spi4_cs: qup-spi4-cs-state {
				pins = "gpio11";
				function = "qup4";
			};

			qup_spi4_cs_gpio: qup-spi4-cs-gpio-state {
				pins = "gpio11";
				function = "gpio";
			};

			qup_spi4_data_clk: qup-spi4-data-clk-state {
				pins = "gpio8", "gpio9",
				       "gpio10";
				function = "qup4";
			};

			qup_spi5_cs: qup-spi5-cs-state {
				pins = "gpio15";
				function = "qup5";
			};

			qup_spi5_cs_gpio: qup-spi5-cs-gpio-state {
				pins = "gpio15";
				function = "gpio";
			};

			qup_spi5_data_clk: qup-spi5-data-clk-state {
				pins = "gpio12", "gpio13",
				       "gpio14";
				function = "qup5";
			};

			qup_spi6_cs: qup-spi6-cs-state {
				pins = "gpio19";
				function = "qup6";
			};

			qup_spi6_cs_gpio: qup-spi6-cs-gpio-state {
				pins = "gpio19";
				function = "gpio";
			};

			qup_spi6_data_clk: qup-spi6-data-clk-state {
				pins = "gpio16", "gpio17",
				       "gpio18";
				function = "qup6";
			};

			qup_spi7_cs: qup-spi7-cs-state {
				pins = "gpio23";
				function = "qup7";
			};

			qup_spi7_cs_gpio: qup-spi7-cs-gpio-state {
				pins = "gpio23";
				function = "gpio";
			};

			qup_spi7_data_clk: qup-spi7-data-clk-state {
				pins = "gpio20", "gpio21",
				       "gpio22";
				function = "qup7";
			};

			qup_spi8_cs: qup-spi8-cs-state {
				pins = "gpio27";
				function = "qup8";
			};

			qup_spi8_cs_gpio: qup-spi8-cs-gpio-state {
				pins = "gpio27";
				function = "gpio";
			};

			qup_spi8_data_clk: qup-spi8-data-clk-state {
				pins = "gpio24", "gpio25",
				       "gpio26";
				function = "qup8";
			};

			qup_spi9_cs: qup-spi9-cs-state {
				pins = "gpio128";
				function = "qup9";
			};

			qup_spi9_cs_gpio: qup-spi9-cs-gpio-state {
				pins = "gpio128";
				function = "gpio";
			};

			qup_spi9_data_clk: qup-spi9-data-clk-state {
				pins = "gpio125", "gpio126",
				       "gpio127";
				function = "qup9";
			};

			qup_spi10_cs: qup-spi10-cs-state {
				pins = "gpio132";
				function = "qup10";
			};

			qup_spi10_cs_gpio: qup-spi10-cs-gpio-state {
				pins = "gpio132";
				function = "gpio";
			};

			qup_spi10_data_clk: qup-spi10-data-clk-state {
				pins = "gpio129", "gpio130",
				       "gpio131";
				function = "qup10";
			};

			qup_spi11_cs: qup-spi11-cs-state {
				pins = "gpio63";
				function = "qup11";
			};

			qup_spi11_cs_gpio: qup-spi11-cs-gpio-state {
				pins = "gpio63";
				function = "gpio";
			};

			qup_spi11_data_clk: qup-spi11-data-clk-state {
				pins = "gpio60", "gpio61",
				       "gpio62";
				function = "qup11";
			};

			qup_spi12_cs: qup-spi12-cs-state {
				pins = "gpio35";
				function = "qup12";
			};

			qup_spi12_cs_gpio: qup-spi12-cs-gpio-state {
				pins = "gpio35";
				function = "gpio";
			};

			qup_spi12_data_clk: qup-spi12-data-clk-state {
				pins = "gpio32", "gpio33",
				       "gpio34";
				function = "qup12";
			};

			qup_spi13_cs: qup-spi13-cs-state {
				pins = "gpio39";
				function = "qup13";
			};

			qup_spi13_cs_gpio: qup-spi13-cs-gpio-state {
				pins = "gpio39";
				function = "gpio";
			};

			qup_spi13_data_clk: qup-spi13-data-clk-state {
				pins = "gpio36", "gpio37",
				       "gpio38";
				function = "qup13";
			};

			qup_spi14_cs: qup-spi14-cs-state {
				pins = "gpio43";
				function = "qup14";
			};

			qup_spi14_cs_gpio: qup-spi14-cs-gpio-state {
				pins = "gpio43";
				function = "gpio";
			};

			qup_spi14_data_clk: qup-spi14-data-clk-state {
				pins = "gpio40", "gpio41",
				       "gpio42";
				function = "qup14";
			};

			qup_spi15_cs: qup-spi15-cs-state {
				pins = "gpio47";
				function = "qup15";
			};

			qup_spi15_cs_gpio: qup-spi15-cs-gpio-state {
				pins = "gpio47";
				function = "gpio";
			};

			qup_spi15_data_clk: qup-spi15-data-clk-state {
				pins = "gpio44", "gpio45",
				       "gpio46";
				function = "qup15";
			};

			qup_spi16_cs: qup-spi16-cs-state {
				pins = "gpio51";
				function = "qup16";
			};

			qup_spi16_cs_gpio: qup-spi16-cs-gpio-state {
				pins = "gpio51";
				function = "gpio";
			};

			qup_spi16_data_clk: qup-spi16-data-clk-state {
				pins = "gpio48", "gpio49",
				       "gpio50";
				function = "qup16";
			};

			qup_spi17_cs: qup-spi17-cs-state {
				pins = "gpio55";
				function = "qup17";
			};

			qup_spi17_cs_gpio: qup-spi17-cs-gpio-state {
				pins = "gpio55";
				function = "gpio";
			};

			qup_spi17_data_clk: qup-spi17-data-clk-state {
				pins = "gpio52", "gpio53",
				       "gpio54";
				function = "qup17";
			};

			qup_spi18_cs: qup-spi18-cs-state {
				pins = "gpio59";
				function = "qup18";
			};

			qup_spi18_cs_gpio: qup-spi18-cs-gpio-state {
				pins = "gpio59";
				function = "gpio";
			};

			qup_spi18_data_clk: qup-spi18-data-clk-state {
				pins = "gpio56", "gpio57",
				       "gpio58";
				function = "qup18";
			};

			qup_spi19_cs: qup-spi19-cs-state {
				pins = "gpio3";
				function = "qup19";
			};

			qup_spi19_cs_gpio: qup-spi19-cs-gpio-state {
				pins = "gpio3";
				function = "gpio";
			};

			qup_spi19_data_clk: qup-spi19-data-clk-state {
				pins = "gpio0", "gpio1",
				       "gpio2";
				function = "qup19";
			};

			qup_uart2_default: qup-uart2-default-state {
				pins = "gpio117", "gpio118";
				function = "qup2";
			};

			qup_uart6_default: qup-uart6-default-state {
				pins = "gpio16", "gpio17", "gpio18", "gpio19";
				function = "qup6";
			};

			qup_uart12_default: qup-uart12-default-state {
				pins = "gpio34", "gpio35";
				function = "qup12";
			};

			qup_uart17_default: qup-uart17-default-state {
				pins = "gpio52", "gpio53", "gpio54", "gpio55";
				function = "qup17";
			};

			qup_uart18_default: qup-uart18-default-state {
				pins = "gpio58", "gpio59";
				function = "qup18";
			};

			tert_mi2s_active: tert-mi2s-active-state {
				sck-pins {
					pins = "gpio133";
					function = "mi2s2_sck";
					drive-strength = <8>;
					bias-disable;
				};

				data0-pins {
					pins = "gpio134";
					function = "mi2s2_data0";
					drive-strength = <8>;
					bias-disable;
					output-high;
				};

				ws-pins {
					pins = "gpio135";
					function = "mi2s2_ws";
					drive-strength = <8>;
					output-high;
				};
			};

			sdc2_sleep_state: sdc2-sleep-state {
				clk-pins {
					pins = "sdc2_clk";
					drive-strength = <2>;
					bias-disable;
				};

				cmd-pins {
					pins = "sdc2_cmd";
					drive-strength = <2>;
					bias-pull-up;
				};

				data-pins {
					pins = "sdc2_data";
					drive-strength = <2>;
					bias-pull-up;
				};
			};

			pcie0_default_state: pcie0-default-state {
				perst-pins {
					pins = "gpio79";
					function = "gpio";
					drive-strength = <2>;
					bias-pull-down;
				};

				clkreq-pins {
					pins = "gpio80";
					function = "pci_e0";
					drive-strength = <2>;
					bias-pull-up;
				};

				wake-pins {
					pins = "gpio81";
					function = "gpio";
					drive-strength = <2>;
					bias-pull-up;
				};
			};

			pcie1_default_state: pcie1-default-state {
				perst-pins {
					pins = "gpio82";
					function = "gpio";
					drive-strength = <2>;
					bias-pull-down;
				};

				clkreq-pins {
					pins = "gpio83";
					function = "pci_e1";
					drive-strength = <2>;
					bias-pull-up;
				};

				wake-pins {
					pins = "gpio84";
					function = "gpio";
					drive-strength = <2>;
					bias-pull-up;
				};
			};

			pcie2_default_state: pcie2-default-state {
				perst-pins {
					pins = "gpio85";
					function = "gpio";
					drive-strength = <2>;
					bias-pull-down;
				};

				clkreq-pins {
					pins = "gpio86";
					function = "pci_e2";
					drive-strength = <2>;
					bias-pull-up;
				};

				wake-pins {
					pins = "gpio87";
					function = "gpio";
					drive-strength = <2>;
					bias-pull-up;
				};
			};
		};

		apps_smmu: iommu@15000000 {
			compatible = "qcom,sm8250-smmu-500", "qcom,smmu-500", "arm,mmu-500";
			reg = <0 0x15000000 0 0x100000>;
			#iommu-cells = <2>;
			#global-interrupts = <2>;
			interrupts =    <GIC_SPI 64 IRQ_TYPE_LEVEL_HIGH>,
					<GIC_SPI 65 IRQ_TYPE_LEVEL_HIGH>,
					<GIC_SPI 97 IRQ_TYPE_LEVEL_HIGH>,
					<GIC_SPI 98 IRQ_TYPE_LEVEL_HIGH>,
					<GIC_SPI 99 IRQ_TYPE_LEVEL_HIGH>,
					<GIC_SPI 100 IRQ_TYPE_LEVEL_HIGH>,
					<GIC_SPI 101 IRQ_TYPE_LEVEL_HIGH>,
					<GIC_SPI 102 IRQ_TYPE_LEVEL_HIGH>,
					<GIC_SPI 103 IRQ_TYPE_LEVEL_HIGH>,
					<GIC_SPI 104 IRQ_TYPE_LEVEL_HIGH>,
					<GIC_SPI 105 IRQ_TYPE_LEVEL_HIGH>,
					<GIC_SPI 106 IRQ_TYPE_LEVEL_HIGH>,
					<GIC_SPI 107 IRQ_TYPE_LEVEL_HIGH>,
					<GIC_SPI 108 IRQ_TYPE_LEVEL_HIGH>,
					<GIC_SPI 109 IRQ_TYPE_LEVEL_HIGH>,
					<GIC_SPI 110 IRQ_TYPE_LEVEL_HIGH>,
					<GIC_SPI 111 IRQ_TYPE_LEVEL_HIGH>,
					<GIC_SPI 112 IRQ_TYPE_LEVEL_HIGH>,
					<GIC_SPI 113 IRQ_TYPE_LEVEL_HIGH>,
					<GIC_SPI 114 IRQ_TYPE_LEVEL_HIGH>,
					<GIC_SPI 115 IRQ_TYPE_LEVEL_HIGH>,
					<GIC_SPI 116 IRQ_TYPE_LEVEL_HIGH>,
					<GIC_SPI 117 IRQ_TYPE_LEVEL_HIGH>,
					<GIC_SPI 118 IRQ_TYPE_LEVEL_HIGH>,
					<GIC_SPI 181 IRQ_TYPE_LEVEL_HIGH>,
					<GIC_SPI 182 IRQ_TYPE_LEVEL_HIGH>,
					<GIC_SPI 183 IRQ_TYPE_LEVEL_HIGH>,
					<GIC_SPI 184 IRQ_TYPE_LEVEL_HIGH>,
					<GIC_SPI 185 IRQ_TYPE_LEVEL_HIGH>,
					<GIC_SPI 186 IRQ_TYPE_LEVEL_HIGH>,
					<GIC_SPI 187 IRQ_TYPE_LEVEL_HIGH>,
					<GIC_SPI 188 IRQ_TYPE_LEVEL_HIGH>,
					<GIC_SPI 189 IRQ_TYPE_LEVEL_HIGH>,
					<GIC_SPI 190 IRQ_TYPE_LEVEL_HIGH>,
					<GIC_SPI 191 IRQ_TYPE_LEVEL_HIGH>,
					<GIC_SPI 192 IRQ_TYPE_LEVEL_HIGH>,
					<GIC_SPI 315 IRQ_TYPE_LEVEL_HIGH>,
					<GIC_SPI 316 IRQ_TYPE_LEVEL_HIGH>,
					<GIC_SPI 317 IRQ_TYPE_LEVEL_HIGH>,
					<GIC_SPI 318 IRQ_TYPE_LEVEL_HIGH>,
					<GIC_SPI 319 IRQ_TYPE_LEVEL_HIGH>,
					<GIC_SPI 320 IRQ_TYPE_LEVEL_HIGH>,
					<GIC_SPI 321 IRQ_TYPE_LEVEL_HIGH>,
					<GIC_SPI 322 IRQ_TYPE_LEVEL_HIGH>,
					<GIC_SPI 323 IRQ_TYPE_LEVEL_HIGH>,
					<GIC_SPI 324 IRQ_TYPE_LEVEL_HIGH>,
					<GIC_SPI 325 IRQ_TYPE_LEVEL_HIGH>,
					<GIC_SPI 326 IRQ_TYPE_LEVEL_HIGH>,
					<GIC_SPI 327 IRQ_TYPE_LEVEL_HIGH>,
					<GIC_SPI 328 IRQ_TYPE_LEVEL_HIGH>,
					<GIC_SPI 329 IRQ_TYPE_LEVEL_HIGH>,
					<GIC_SPI 330 IRQ_TYPE_LEVEL_HIGH>,
					<GIC_SPI 331 IRQ_TYPE_LEVEL_HIGH>,
					<GIC_SPI 332 IRQ_TYPE_LEVEL_HIGH>,
					<GIC_SPI 333 IRQ_TYPE_LEVEL_HIGH>,
					<GIC_SPI 334 IRQ_TYPE_LEVEL_HIGH>,
					<GIC_SPI 335 IRQ_TYPE_LEVEL_HIGH>,
					<GIC_SPI 336 IRQ_TYPE_LEVEL_HIGH>,
					<GIC_SPI 337 IRQ_TYPE_LEVEL_HIGH>,
					<GIC_SPI 338 IRQ_TYPE_LEVEL_HIGH>,
					<GIC_SPI 339 IRQ_TYPE_LEVEL_HIGH>,
					<GIC_SPI 340 IRQ_TYPE_LEVEL_HIGH>,
					<GIC_SPI 341 IRQ_TYPE_LEVEL_HIGH>,
					<GIC_SPI 342 IRQ_TYPE_LEVEL_HIGH>,
					<GIC_SPI 343 IRQ_TYPE_LEVEL_HIGH>,
					<GIC_SPI 344 IRQ_TYPE_LEVEL_HIGH>,
					<GIC_SPI 345 IRQ_TYPE_LEVEL_HIGH>,
					<GIC_SPI 395 IRQ_TYPE_LEVEL_HIGH>,
					<GIC_SPI 396 IRQ_TYPE_LEVEL_HIGH>,
					<GIC_SPI 397 IRQ_TYPE_LEVEL_HIGH>,
					<GIC_SPI 398 IRQ_TYPE_LEVEL_HIGH>,
					<GIC_SPI 399 IRQ_TYPE_LEVEL_HIGH>,
					<GIC_SPI 400 IRQ_TYPE_LEVEL_HIGH>,
					<GIC_SPI 401 IRQ_TYPE_LEVEL_HIGH>,
					<GIC_SPI 402 IRQ_TYPE_LEVEL_HIGH>,
					<GIC_SPI 403 IRQ_TYPE_LEVEL_HIGH>,
					<GIC_SPI 404 IRQ_TYPE_LEVEL_HIGH>,
					<GIC_SPI 405 IRQ_TYPE_LEVEL_HIGH>,
					<GIC_SPI 406 IRQ_TYPE_LEVEL_HIGH>,
					<GIC_SPI 407 IRQ_TYPE_LEVEL_HIGH>,
					<GIC_SPI 408 IRQ_TYPE_LEVEL_HIGH>,
					<GIC_SPI 409 IRQ_TYPE_LEVEL_HIGH>,
					<GIC_SPI 412 IRQ_TYPE_LEVEL_HIGH>,
					<GIC_SPI 418 IRQ_TYPE_LEVEL_HIGH>,
					<GIC_SPI 419 IRQ_TYPE_LEVEL_HIGH>,
					<GIC_SPI 421 IRQ_TYPE_LEVEL_HIGH>,
					<GIC_SPI 423 IRQ_TYPE_LEVEL_HIGH>,
					<GIC_SPI 424 IRQ_TYPE_LEVEL_HIGH>,
					<GIC_SPI 425 IRQ_TYPE_LEVEL_HIGH>,
					<GIC_SPI 690 IRQ_TYPE_LEVEL_HIGH>,
					<GIC_SPI 691 IRQ_TYPE_LEVEL_HIGH>,
					<GIC_SPI 692 IRQ_TYPE_LEVEL_HIGH>,
					<GIC_SPI 693 IRQ_TYPE_LEVEL_HIGH>,
					<GIC_SPI 694 IRQ_TYPE_LEVEL_HIGH>,
					<GIC_SPI 695 IRQ_TYPE_LEVEL_HIGH>,
					<GIC_SPI 696 IRQ_TYPE_LEVEL_HIGH>,
					<GIC_SPI 697 IRQ_TYPE_LEVEL_HIGH>,
					<GIC_SPI 707 IRQ_TYPE_LEVEL_HIGH>;
		};

		adsp: remoteproc@17300000 {
			compatible = "qcom,sm8250-adsp-pas";
			reg = <0 0x17300000 0 0x100>;

			interrupts-extended = <&pdc 6 IRQ_TYPE_LEVEL_HIGH>,
					      <&smp2p_adsp_in 0 IRQ_TYPE_EDGE_RISING>,
					      <&smp2p_adsp_in 1 IRQ_TYPE_EDGE_RISING>,
					      <&smp2p_adsp_in 2 IRQ_TYPE_EDGE_RISING>,
					      <&smp2p_adsp_in 3 IRQ_TYPE_EDGE_RISING>;
			interrupt-names = "wdog", "fatal", "ready",
					  "handover", "stop-ack";

			clocks = <&rpmhcc RPMH_CXO_CLK>;
			clock-names = "xo";

			power-domains = <&rpmhpd SM8250_LCX>,
					<&rpmhpd SM8250_LMX>;
			power-domain-names = "lcx", "lmx";

			memory-region = <&adsp_mem>;

			qcom,qmp = <&aoss_qmp>;

			qcom,smem-states = <&smp2p_adsp_out 0>;
			qcom,smem-state-names = "stop";

			status = "disabled";

			glink-edge {
				interrupts-extended = <&ipcc IPCC_CLIENT_LPASS
							     IPCC_MPROC_SIGNAL_GLINK_QMP
							     IRQ_TYPE_EDGE_RISING>;
				mboxes = <&ipcc IPCC_CLIENT_LPASS
						IPCC_MPROC_SIGNAL_GLINK_QMP>;

				label = "lpass";
				qcom,remote-pid = <2>;

				apr {
					compatible = "qcom,apr-v2";
					qcom,glink-channels = "apr_audio_svc";
					qcom,domain = <APR_DOMAIN_ADSP>;
					#address-cells = <1>;
					#size-cells = <0>;

					service@3 {
						reg = <APR_SVC_ADSP_CORE>;
						compatible = "qcom,q6core";
						qcom,protection-domain = "avs/audio", "msm/adsp/audio_pd";
					};

					q6afe: service@4 {
						compatible = "qcom,q6afe";
						reg = <APR_SVC_AFE>;
						qcom,protection-domain = "avs/audio", "msm/adsp/audio_pd";
						q6afedai: dais {
							compatible = "qcom,q6afe-dais";
							#address-cells = <1>;
							#size-cells = <0>;
							#sound-dai-cells = <1>;
						};

						q6afecc: clock-controller {
							compatible = "qcom,q6afe-clocks";
							#clock-cells = <2>;
						};
					};

					q6asm: service@7 {
						compatible = "qcom,q6asm";
						reg = <APR_SVC_ASM>;
						qcom,protection-domain = "avs/audio", "msm/adsp/audio_pd";
						q6asmdai: dais {
							compatible = "qcom,q6asm-dais";
							#address-cells = <1>;
							#size-cells = <0>;
							#sound-dai-cells = <1>;
							iommus = <&apps_smmu 0x1801 0x0>;
						};
					};

					q6adm: service@8 {
						compatible = "qcom,q6adm";
						reg = <APR_SVC_ADM>;
						qcom,protection-domain = "avs/audio", "msm/adsp/audio_pd";
						q6routing: routing {
							compatible = "qcom,q6adm-routing";
							#sound-dai-cells = <0>;
						};
					};
				};

				fastrpc {
					compatible = "qcom,fastrpc";
					qcom,glink-channels = "fastrpcglink-apps-dsp";
					label = "adsp";
					qcom,non-secure-domain;
					#address-cells = <1>;
					#size-cells = <0>;

					compute-cb@3 {
						compatible = "qcom,fastrpc-compute-cb";
						reg = <3>;
						iommus = <&apps_smmu 0x1803 0x0>;
					};

					compute-cb@4 {
						compatible = "qcom,fastrpc-compute-cb";
						reg = <4>;
						iommus = <&apps_smmu 0x1804 0x0>;
					};

					compute-cb@5 {
						compatible = "qcom,fastrpc-compute-cb";
						reg = <5>;
						iommus = <&apps_smmu 0x1805 0x0>;
					};
				};
			};
		};

		intc: interrupt-controller@17a00000 {
			compatible = "arm,gic-v3";
			#interrupt-cells = <3>;
			interrupt-controller;
			reg = <0x0 0x17a00000 0x0 0x10000>,     /* GICD */
			      <0x0 0x17a60000 0x0 0x100000>;    /* GICR * 8 */
			interrupts = <GIC_PPI 9 IRQ_TYPE_LEVEL_HIGH>;
		};

		watchdog@17c10000 {
			compatible = "qcom,apss-wdt-sm8250", "qcom,kpss-wdt";
			reg = <0 0x17c10000 0 0x1000>;
			clocks = <&sleep_clk>;
			interrupts = <GIC_SPI 0 IRQ_TYPE_LEVEL_HIGH>;
		};

		timer@17c20000 {
			#address-cells = <1>;
			#size-cells = <1>;
			ranges = <0 0 0 0x20000000>;
			compatible = "arm,armv7-timer-mem";
			reg = <0x0 0x17c20000 0x0 0x1000>;
			clock-frequency = <19200000>;

			frame@17c21000 {
				frame-number = <0>;
				interrupts = <GIC_SPI 8 IRQ_TYPE_LEVEL_HIGH>,
					     <GIC_SPI 6 IRQ_TYPE_LEVEL_HIGH>;
				reg = <0x17c21000 0x1000>,
				      <0x17c22000 0x1000>;
			};

			frame@17c23000 {
				frame-number = <1>;
				interrupts = <GIC_SPI 9 IRQ_TYPE_LEVEL_HIGH>;
				reg = <0x17c23000 0x1000>;
				status = "disabled";
			};

			frame@17c25000 {
				frame-number = <2>;
				interrupts = <GIC_SPI 10 IRQ_TYPE_LEVEL_HIGH>;
				reg = <0x17c25000 0x1000>;
				status = "disabled";
			};

			frame@17c27000 {
				frame-number = <3>;
				interrupts = <GIC_SPI 11 IRQ_TYPE_LEVEL_HIGH>;
				reg = <0x17c27000 0x1000>;
				status = "disabled";
			};

			frame@17c29000 {
				frame-number = <4>;
				interrupts = <GIC_SPI 12 IRQ_TYPE_LEVEL_HIGH>;
				reg = <0x17c29000 0x1000>;
				status = "disabled";
			};

			frame@17c2b000 {
				frame-number = <5>;
				interrupts = <GIC_SPI 13 IRQ_TYPE_LEVEL_HIGH>;
				reg = <0x17c2b000 0x1000>;
				status = "disabled";
			};

			frame@17c2d000 {
				frame-number = <6>;
				interrupts = <GIC_SPI 14 IRQ_TYPE_LEVEL_HIGH>;
				reg = <0x17c2d000 0x1000>;
				status = "disabled";
			};
		};

		apps_rsc: rsc@18200000 {
			label = "apps_rsc";
			compatible = "qcom,rpmh-rsc";
			reg = <0x0 0x18200000 0x0 0x10000>,
				<0x0 0x18210000 0x0 0x10000>,
				<0x0 0x18220000 0x0 0x10000>;
			reg-names = "drv-0", "drv-1", "drv-2";
			interrupts = <GIC_SPI 3 IRQ_TYPE_LEVEL_HIGH>,
				     <GIC_SPI 4 IRQ_TYPE_LEVEL_HIGH>,
				     <GIC_SPI 5 IRQ_TYPE_LEVEL_HIGH>;
			qcom,tcs-offset = <0xd00>;
			qcom,drv-id = <2>;
			qcom,tcs-config = <ACTIVE_TCS  2>, <SLEEP_TCS   3>,
					  <WAKE_TCS    3>, <CONTROL_TCS 1>;
			power-domains = <&CLUSTER_PD>;

			rpmhcc: clock-controller {
				compatible = "qcom,sm8250-rpmh-clk";
				#clock-cells = <1>;
				clock-names = "xo";
				clocks = <&xo_board>;
			};

			rpmhpd: power-controller {
				compatible = "qcom,sm8250-rpmhpd";
				#power-domain-cells = <1>;
				operating-points-v2 = <&rpmhpd_opp_table>;

				rpmhpd_opp_table: opp-table {
					compatible = "operating-points-v2";

					rpmhpd_opp_ret: opp1 {
						opp-level = <RPMH_REGULATOR_LEVEL_RETENTION>;
					};

					rpmhpd_opp_min_svs: opp2 {
						opp-level = <RPMH_REGULATOR_LEVEL_MIN_SVS>;
					};

					rpmhpd_opp_low_svs: opp3 {
						opp-level = <RPMH_REGULATOR_LEVEL_LOW_SVS>;
					};

					rpmhpd_opp_svs: opp4 {
						opp-level = <RPMH_REGULATOR_LEVEL_SVS>;
					};

					rpmhpd_opp_svs_l1: opp5 {
						opp-level = <RPMH_REGULATOR_LEVEL_SVS_L1>;
					};

					rpmhpd_opp_nom: opp6 {
						opp-level = <RPMH_REGULATOR_LEVEL_NOM>;
					};

					rpmhpd_opp_nom_l1: opp7 {
						opp-level = <RPMH_REGULATOR_LEVEL_NOM_L1>;
					};

					rpmhpd_opp_nom_l2: opp8 {
						opp-level = <RPMH_REGULATOR_LEVEL_NOM_L2>;
					};

					rpmhpd_opp_turbo: opp9 {
						opp-level = <RPMH_REGULATOR_LEVEL_TURBO>;
					};

					rpmhpd_opp_turbo_l1: opp10 {
						opp-level = <RPMH_REGULATOR_LEVEL_TURBO_L1>;
					};
				};
			};

			apps_bcm_voter: bcm-voter {
				compatible = "qcom,bcm-voter";
			};
		};

		epss_l3: interconnect@18590000 {
			compatible = "qcom,sm8250-epss-l3", "qcom,epss-l3";
			reg = <0 0x18590000 0 0x1000>;

			clocks = <&rpmhcc RPMH_CXO_CLK>, <&gcc GPLL0>;
			clock-names = "xo", "alternate";

			#interconnect-cells = <2>;
		};

		cpufreq_hw: cpufreq@18591000 {
			compatible = "qcom,sm8250-cpufreq-epss", "qcom,cpufreq-epss";
			reg = <0 0x18591000 0 0x1000>,
			      <0 0x18592000 0 0x1000>,
			      <0 0x18593000 0 0x1000>;
			reg-names = "freq-domain0", "freq-domain1",
				    "freq-domain2";

			clocks = <&rpmhcc RPMH_CXO_CLK>, <&gcc GPLL0>;
			clock-names = "xo", "alternate";
			interrupts = <GIC_SPI 30 IRQ_TYPE_LEVEL_HIGH>,
				     <GIC_SPI 31 IRQ_TYPE_LEVEL_HIGH>,
				     <GIC_SPI 19 IRQ_TYPE_LEVEL_HIGH>;
			interrupt-names = "dcvsh-irq-0", "dcvsh-irq-1", "dcvsh-irq-2";
			#freq-domain-cells = <1>;
			#clock-cells = <1>;
		};
	};

	sound: sound {
	};

	timer {
		compatible = "arm,armv8-timer";
		interrupts = <GIC_PPI 13
				(GIC_CPU_MASK_SIMPLE(8) | IRQ_TYPE_LEVEL_LOW)>,
			     <GIC_PPI 14
				(GIC_CPU_MASK_SIMPLE(8) | IRQ_TYPE_LEVEL_LOW)>,
			     <GIC_PPI 11
				(GIC_CPU_MASK_SIMPLE(8) | IRQ_TYPE_LEVEL_LOW)>,
			     <GIC_PPI 10
				(GIC_CPU_MASK_SIMPLE(8) | IRQ_TYPE_LEVEL_LOW)>;
	};

	thermal-zones {
		cpu0-thermal {
			polling-delay-passive = <250>;
			polling-delay = <1000>;

			thermal-sensors = <&tsens0 1>;

			trips {
				cpu0_alert0: trip-point0 {
					temperature = <90000>;
					hysteresis = <2000>;
					type = "passive";
				};

				cpu0_alert1: trip-point1 {
					temperature = <95000>;
					hysteresis = <2000>;
					type = "passive";
				};

				cpu0_crit: cpu-crit {
					temperature = <110000>;
					hysteresis = <1000>;
					type = "critical";
				};
			};

			cooling-maps {
				map0 {
					trip = <&cpu0_alert0>;
					cooling-device = <&CPU0 THERMAL_NO_LIMIT THERMAL_NO_LIMIT>,
							 <&CPU1 THERMAL_NO_LIMIT THERMAL_NO_LIMIT>,
							 <&CPU2 THERMAL_NO_LIMIT THERMAL_NO_LIMIT>,
							 <&CPU3 THERMAL_NO_LIMIT THERMAL_NO_LIMIT>;
				};
				map1 {
					trip = <&cpu0_alert1>;
					cooling-device = <&CPU0 THERMAL_NO_LIMIT THERMAL_NO_LIMIT>,
							 <&CPU1 THERMAL_NO_LIMIT THERMAL_NO_LIMIT>,
							 <&CPU2 THERMAL_NO_LIMIT THERMAL_NO_LIMIT>,
							 <&CPU3 THERMAL_NO_LIMIT THERMAL_NO_LIMIT>;
				};
			};
		};

		cpu1-thermal {
			polling-delay-passive = <250>;
			polling-delay = <1000>;

			thermal-sensors = <&tsens0 2>;

			trips {
				cpu1_alert0: trip-point0 {
					temperature = <90000>;
					hysteresis = <2000>;
					type = "passive";
				};

				cpu1_alert1: trip-point1 {
					temperature = <95000>;
					hysteresis = <2000>;
					type = "passive";
				};

				cpu1_crit: cpu-crit {
					temperature = <110000>;
					hysteresis = <1000>;
					type = "critical";
				};
			};

			cooling-maps {
				map0 {
					trip = <&cpu1_alert0>;
					cooling-device = <&CPU0 THERMAL_NO_LIMIT THERMAL_NO_LIMIT>,
							 <&CPU1 THERMAL_NO_LIMIT THERMAL_NO_LIMIT>,
							 <&CPU2 THERMAL_NO_LIMIT THERMAL_NO_LIMIT>,
							 <&CPU3 THERMAL_NO_LIMIT THERMAL_NO_LIMIT>;
				};
				map1 {
					trip = <&cpu1_alert1>;
					cooling-device = <&CPU0 THERMAL_NO_LIMIT THERMAL_NO_LIMIT>,
							 <&CPU1 THERMAL_NO_LIMIT THERMAL_NO_LIMIT>,
							 <&CPU2 THERMAL_NO_LIMIT THERMAL_NO_LIMIT>,
							 <&CPU3 THERMAL_NO_LIMIT THERMAL_NO_LIMIT>;
				};
			};
		};

		cpu2-thermal {
			polling-delay-passive = <250>;
			polling-delay = <1000>;

			thermal-sensors = <&tsens0 3>;

			trips {
				cpu2_alert0: trip-point0 {
					temperature = <90000>;
					hysteresis = <2000>;
					type = "passive";
				};

				cpu2_alert1: trip-point1 {
					temperature = <95000>;
					hysteresis = <2000>;
					type = "passive";
				};

				cpu2_crit: cpu-crit {
					temperature = <110000>;
					hysteresis = <1000>;
					type = "critical";
				};
			};

			cooling-maps {
				map0 {
					trip = <&cpu2_alert0>;
					cooling-device = <&CPU0 THERMAL_NO_LIMIT THERMAL_NO_LIMIT>,
							 <&CPU1 THERMAL_NO_LIMIT THERMAL_NO_LIMIT>,
							 <&CPU2 THERMAL_NO_LIMIT THERMAL_NO_LIMIT>,
							 <&CPU3 THERMAL_NO_LIMIT THERMAL_NO_LIMIT>;
				};
				map1 {
					trip = <&cpu2_alert1>;
					cooling-device = <&CPU0 THERMAL_NO_LIMIT THERMAL_NO_LIMIT>,
							 <&CPU1 THERMAL_NO_LIMIT THERMAL_NO_LIMIT>,
							 <&CPU2 THERMAL_NO_LIMIT THERMAL_NO_LIMIT>,
							 <&CPU3 THERMAL_NO_LIMIT THERMAL_NO_LIMIT>;
				};
			};
		};

		cpu3-thermal {
			polling-delay-passive = <250>;
			polling-delay = <1000>;

			thermal-sensors = <&tsens0 4>;

			trips {
				cpu3_alert0: trip-point0 {
					temperature = <90000>;
					hysteresis = <2000>;
					type = "passive";
				};

				cpu3_alert1: trip-point1 {
					temperature = <95000>;
					hysteresis = <2000>;
					type = "passive";
				};

				cpu3_crit: cpu-crit {
					temperature = <110000>;
					hysteresis = <1000>;
					type = "critical";
				};
			};

			cooling-maps {
				map0 {
					trip = <&cpu3_alert0>;
					cooling-device = <&CPU0 THERMAL_NO_LIMIT THERMAL_NO_LIMIT>,
							 <&CPU1 THERMAL_NO_LIMIT THERMAL_NO_LIMIT>,
							 <&CPU2 THERMAL_NO_LIMIT THERMAL_NO_LIMIT>,
							 <&CPU3 THERMAL_NO_LIMIT THERMAL_NO_LIMIT>;
				};
				map1 {
					trip = <&cpu3_alert1>;
					cooling-device = <&CPU0 THERMAL_NO_LIMIT THERMAL_NO_LIMIT>,
							 <&CPU1 THERMAL_NO_LIMIT THERMAL_NO_LIMIT>,
							 <&CPU2 THERMAL_NO_LIMIT THERMAL_NO_LIMIT>,
							 <&CPU3 THERMAL_NO_LIMIT THERMAL_NO_LIMIT>;
				};
			};
		};

		cpu4-top-thermal {
			polling-delay-passive = <250>;
			polling-delay = <1000>;

			thermal-sensors = <&tsens0 7>;

			trips {
				cpu4_top_alert0: trip-point0 {
					temperature = <90000>;
					hysteresis = <2000>;
					type = "passive";
				};

				cpu4_top_alert1: trip-point1 {
					temperature = <95000>;
					hysteresis = <2000>;
					type = "passive";
				};

				cpu4_top_crit: cpu-crit {
					temperature = <110000>;
					hysteresis = <1000>;
					type = "critical";
				};
			};

			cooling-maps {
				map0 {
					trip = <&cpu4_top_alert0>;
					cooling-device = <&CPU4 THERMAL_NO_LIMIT THERMAL_NO_LIMIT>,
							 <&CPU5 THERMAL_NO_LIMIT THERMAL_NO_LIMIT>,
							 <&CPU6 THERMAL_NO_LIMIT THERMAL_NO_LIMIT>,
							 <&CPU7 THERMAL_NO_LIMIT THERMAL_NO_LIMIT>;
				};
				map1 {
					trip = <&cpu4_top_alert1>;
					cooling-device = <&CPU4 THERMAL_NO_LIMIT THERMAL_NO_LIMIT>,
							 <&CPU5 THERMAL_NO_LIMIT THERMAL_NO_LIMIT>,
							 <&CPU6 THERMAL_NO_LIMIT THERMAL_NO_LIMIT>,
							 <&CPU7 THERMAL_NO_LIMIT THERMAL_NO_LIMIT>;
				};
			};
		};

		cpu5-top-thermal {
			polling-delay-passive = <250>;
			polling-delay = <1000>;

			thermal-sensors = <&tsens0 8>;

			trips {
				cpu5_top_alert0: trip-point0 {
					temperature = <90000>;
					hysteresis = <2000>;
					type = "passive";
				};

				cpu5_top_alert1: trip-point1 {
					temperature = <95000>;
					hysteresis = <2000>;
					type = "passive";
				};

				cpu5_top_crit: cpu-crit {
					temperature = <110000>;
					hysteresis = <1000>;
					type = "critical";
				};
			};

			cooling-maps {
				map0 {
					trip = <&cpu5_top_alert0>;
					cooling-device = <&CPU4 THERMAL_NO_LIMIT THERMAL_NO_LIMIT>,
							 <&CPU5 THERMAL_NO_LIMIT THERMAL_NO_LIMIT>,
							 <&CPU6 THERMAL_NO_LIMIT THERMAL_NO_LIMIT>,
							 <&CPU7 THERMAL_NO_LIMIT THERMAL_NO_LIMIT>;
				};
				map1 {
					trip = <&cpu5_top_alert1>;
					cooling-device = <&CPU4 THERMAL_NO_LIMIT THERMAL_NO_LIMIT>,
							 <&CPU5 THERMAL_NO_LIMIT THERMAL_NO_LIMIT>,
							 <&CPU6 THERMAL_NO_LIMIT THERMAL_NO_LIMIT>,
							 <&CPU7 THERMAL_NO_LIMIT THERMAL_NO_LIMIT>;
				};
			};
		};

		cpu6-top-thermal {
			polling-delay-passive = <250>;
			polling-delay = <1000>;

			thermal-sensors = <&tsens0 9>;

			trips {
				cpu6_top_alert0: trip-point0 {
					temperature = <90000>;
					hysteresis = <2000>;
					type = "passive";
				};

				cpu6_top_alert1: trip-point1 {
					temperature = <95000>;
					hysteresis = <2000>;
					type = "passive";
				};

				cpu6_top_crit: cpu-crit {
					temperature = <110000>;
					hysteresis = <1000>;
					type = "critical";
				};
			};

			cooling-maps {
				map0 {
					trip = <&cpu6_top_alert0>;
					cooling-device = <&CPU4 THERMAL_NO_LIMIT THERMAL_NO_LIMIT>,
							 <&CPU5 THERMAL_NO_LIMIT THERMAL_NO_LIMIT>,
							 <&CPU6 THERMAL_NO_LIMIT THERMAL_NO_LIMIT>,
							 <&CPU7 THERMAL_NO_LIMIT THERMAL_NO_LIMIT>;
				};
				map1 {
					trip = <&cpu6_top_alert1>;
					cooling-device = <&CPU4 THERMAL_NO_LIMIT THERMAL_NO_LIMIT>,
							 <&CPU5 THERMAL_NO_LIMIT THERMAL_NO_LIMIT>,
							 <&CPU6 THERMAL_NO_LIMIT THERMAL_NO_LIMIT>,
							 <&CPU7 THERMAL_NO_LIMIT THERMAL_NO_LIMIT>;
				};
			};
		};

		cpu7-top-thermal {
			polling-delay-passive = <250>;
			polling-delay = <1000>;

			thermal-sensors = <&tsens0 10>;

			trips {
				cpu7_top_alert0: trip-point0 {
					temperature = <90000>;
					hysteresis = <2000>;
					type = "passive";
				};

				cpu7_top_alert1: trip-point1 {
					temperature = <95000>;
					hysteresis = <2000>;
					type = "passive";
				};

				cpu7_top_crit: cpu-crit {
					temperature = <110000>;
					hysteresis = <1000>;
					type = "critical";
				};
			};

			cooling-maps {
				map0 {
					trip = <&cpu7_top_alert0>;
					cooling-device = <&CPU4 THERMAL_NO_LIMIT THERMAL_NO_LIMIT>,
							 <&CPU5 THERMAL_NO_LIMIT THERMAL_NO_LIMIT>,
							 <&CPU6 THERMAL_NO_LIMIT THERMAL_NO_LIMIT>,
							 <&CPU7 THERMAL_NO_LIMIT THERMAL_NO_LIMIT>;
				};
				map1 {
					trip = <&cpu7_top_alert1>;
					cooling-device = <&CPU4 THERMAL_NO_LIMIT THERMAL_NO_LIMIT>,
							 <&CPU5 THERMAL_NO_LIMIT THERMAL_NO_LIMIT>,
							 <&CPU6 THERMAL_NO_LIMIT THERMAL_NO_LIMIT>,
							 <&CPU7 THERMAL_NO_LIMIT THERMAL_NO_LIMIT>;
				};
			};
		};

		cpu4-bottom-thermal {
			polling-delay-passive = <250>;
			polling-delay = <1000>;

			thermal-sensors = <&tsens0 11>;

			trips {
				cpu4_bottom_alert0: trip-point0 {
					temperature = <90000>;
					hysteresis = <2000>;
					type = "passive";
				};

				cpu4_bottom_alert1: trip-point1 {
					temperature = <95000>;
					hysteresis = <2000>;
					type = "passive";
				};

				cpu4_bottom_crit: cpu-crit {
					temperature = <110000>;
					hysteresis = <1000>;
					type = "critical";
				};
			};

			cooling-maps {
				map0 {
					trip = <&cpu4_bottom_alert0>;
					cooling-device = <&CPU4 THERMAL_NO_LIMIT THERMAL_NO_LIMIT>,
							 <&CPU5 THERMAL_NO_LIMIT THERMAL_NO_LIMIT>,
							 <&CPU6 THERMAL_NO_LIMIT THERMAL_NO_LIMIT>,
							 <&CPU7 THERMAL_NO_LIMIT THERMAL_NO_LIMIT>;
				};
				map1 {
					trip = <&cpu4_bottom_alert1>;
					cooling-device = <&CPU4 THERMAL_NO_LIMIT THERMAL_NO_LIMIT>,
							 <&CPU5 THERMAL_NO_LIMIT THERMAL_NO_LIMIT>,
							 <&CPU6 THERMAL_NO_LIMIT THERMAL_NO_LIMIT>,
							 <&CPU7 THERMAL_NO_LIMIT THERMAL_NO_LIMIT>;
				};
			};
		};

		cpu5-bottom-thermal {
			polling-delay-passive = <250>;
			polling-delay = <1000>;

			thermal-sensors = <&tsens0 12>;

			trips {
				cpu5_bottom_alert0: trip-point0 {
					temperature = <90000>;
					hysteresis = <2000>;
					type = "passive";
				};

				cpu5_bottom_alert1: trip-point1 {
					temperature = <95000>;
					hysteresis = <2000>;
					type = "passive";
				};

				cpu5_bottom_crit: cpu-crit {
					temperature = <110000>;
					hysteresis = <1000>;
					type = "critical";
				};
			};

			cooling-maps {
				map0 {
					trip = <&cpu5_bottom_alert0>;
					cooling-device = <&CPU4 THERMAL_NO_LIMIT THERMAL_NO_LIMIT>,
							 <&CPU5 THERMAL_NO_LIMIT THERMAL_NO_LIMIT>,
							 <&CPU6 THERMAL_NO_LIMIT THERMAL_NO_LIMIT>,
							 <&CPU7 THERMAL_NO_LIMIT THERMAL_NO_LIMIT>;
				};
				map1 {
					trip = <&cpu5_bottom_alert1>;
					cooling-device = <&CPU4 THERMAL_NO_LIMIT THERMAL_NO_LIMIT>,
							 <&CPU5 THERMAL_NO_LIMIT THERMAL_NO_LIMIT>,
							 <&CPU6 THERMAL_NO_LIMIT THERMAL_NO_LIMIT>,
							 <&CPU7 THERMAL_NO_LIMIT THERMAL_NO_LIMIT>;
				};
			};
		};

		cpu6-bottom-thermal {
			polling-delay-passive = <250>;
			polling-delay = <1000>;

			thermal-sensors = <&tsens0 13>;

			trips {
				cpu6_bottom_alert0: trip-point0 {
					temperature = <90000>;
					hysteresis = <2000>;
					type = "passive";
				};

				cpu6_bottom_alert1: trip-point1 {
					temperature = <95000>;
					hysteresis = <2000>;
					type = "passive";
				};

				cpu6_bottom_crit: cpu-crit {
					temperature = <110000>;
					hysteresis = <1000>;
					type = "critical";
				};
			};

			cooling-maps {
				map0 {
					trip = <&cpu6_bottom_alert0>;
					cooling-device = <&CPU4 THERMAL_NO_LIMIT THERMAL_NO_LIMIT>,
							 <&CPU5 THERMAL_NO_LIMIT THERMAL_NO_LIMIT>,
							 <&CPU6 THERMAL_NO_LIMIT THERMAL_NO_LIMIT>,
							 <&CPU7 THERMAL_NO_LIMIT THERMAL_NO_LIMIT>;
				};
				map1 {
					trip = <&cpu6_bottom_alert1>;
					cooling-device = <&CPU4 THERMAL_NO_LIMIT THERMAL_NO_LIMIT>,
							 <&CPU5 THERMAL_NO_LIMIT THERMAL_NO_LIMIT>,
							 <&CPU6 THERMAL_NO_LIMIT THERMAL_NO_LIMIT>,
							 <&CPU7 THERMAL_NO_LIMIT THERMAL_NO_LIMIT>;
				};
			};
		};

		cpu7-bottom-thermal {
			polling-delay-passive = <250>;
			polling-delay = <1000>;

			thermal-sensors = <&tsens0 14>;

			trips {
				cpu7_bottom_alert0: trip-point0 {
					temperature = <90000>;
					hysteresis = <2000>;
					type = "passive";
				};

				cpu7_bottom_alert1: trip-point1 {
					temperature = <95000>;
					hysteresis = <2000>;
					type = "passive";
				};

				cpu7_bottom_crit: cpu-crit {
					temperature = <110000>;
					hysteresis = <1000>;
					type = "critical";
				};
			};

			cooling-maps {
				map0 {
					trip = <&cpu7_bottom_alert0>;
					cooling-device = <&CPU4 THERMAL_NO_LIMIT THERMAL_NO_LIMIT>,
							 <&CPU5 THERMAL_NO_LIMIT THERMAL_NO_LIMIT>,
							 <&CPU6 THERMAL_NO_LIMIT THERMAL_NO_LIMIT>,
							 <&CPU7 THERMAL_NO_LIMIT THERMAL_NO_LIMIT>;
				};
				map1 {
					trip = <&cpu7_bottom_alert1>;
					cooling-device = <&CPU4 THERMAL_NO_LIMIT THERMAL_NO_LIMIT>,
							 <&CPU5 THERMAL_NO_LIMIT THERMAL_NO_LIMIT>,
							 <&CPU6 THERMAL_NO_LIMIT THERMAL_NO_LIMIT>,
							 <&CPU7 THERMAL_NO_LIMIT THERMAL_NO_LIMIT>;
				};
			};
		};

		aoss0-thermal {
			polling-delay-passive = <250>;
			polling-delay = <1000>;

			thermal-sensors = <&tsens0 0>;

			trips {
				aoss0_alert0: trip-point0 {
					temperature = <90000>;
					hysteresis = <2000>;
					type = "hot";
				};
			};
		};

		cluster0-thermal {
			polling-delay-passive = <250>;
			polling-delay = <1000>;

			thermal-sensors = <&tsens0 5>;

			trips {
				cluster0_alert0: trip-point0 {
					temperature = <90000>;
					hysteresis = <2000>;
					type = "hot";
				};
				cluster0_crit: cluster0_crit {
					temperature = <110000>;
					hysteresis = <2000>;
					type = "critical";
				};
			};
		};

		cluster1-thermal {
			polling-delay-passive = <250>;
			polling-delay = <1000>;

			thermal-sensors = <&tsens0 6>;

			trips {
				cluster1_alert0: trip-point0 {
					temperature = <90000>;
					hysteresis = <2000>;
					type = "hot";
				};
				cluster1_crit: cluster1_crit {
					temperature = <110000>;
					hysteresis = <2000>;
					type = "critical";
				};
			};
		};

		gpu-top-thermal {
			polling-delay-passive = <250>;
			polling-delay = <1000>;

			thermal-sensors = <&tsens0 15>;

			trips {
				gpu1_alert0: trip-point0 {
					temperature = <90000>;
					hysteresis = <2000>;
					type = "hot";
				};
			};
		};

		aoss1-thermal {
			polling-delay-passive = <250>;
			polling-delay = <1000>;

			thermal-sensors = <&tsens1 0>;

			trips {
				aoss1_alert0: trip-point0 {
					temperature = <90000>;
					hysteresis = <2000>;
					type = "hot";
				};
			};
		};

		wlan-thermal {
			polling-delay-passive = <250>;
			polling-delay = <1000>;

			thermal-sensors = <&tsens1 1>;

			trips {
				wlan_alert0: trip-point0 {
					temperature = <90000>;
					hysteresis = <2000>;
					type = "hot";
				};
			};
		};

		video-thermal {
			polling-delay-passive = <250>;
			polling-delay = <1000>;

			thermal-sensors = <&tsens1 2>;

			trips {
				video_alert0: trip-point0 {
					temperature = <90000>;
					hysteresis = <2000>;
					type = "hot";
				};
			};
		};

		mem-thermal {
			polling-delay-passive = <250>;
			polling-delay = <1000>;

			thermal-sensors = <&tsens1 3>;

			trips {
				mem_alert0: trip-point0 {
					temperature = <90000>;
					hysteresis = <2000>;
					type = "hot";
				};
			};
		};

		q6-hvx-thermal {
			polling-delay-passive = <250>;
			polling-delay = <1000>;

			thermal-sensors = <&tsens1 4>;

			trips {
				q6_hvx_alert0: trip-point0 {
					temperature = <90000>;
					hysteresis = <2000>;
					type = "hot";
				};
			};
		};

		camera-thermal {
			polling-delay-passive = <250>;
			polling-delay = <1000>;

			thermal-sensors = <&tsens1 5>;

			trips {
				camera_alert0: trip-point0 {
					temperature = <90000>;
					hysteresis = <2000>;
					type = "hot";
				};
			};
		};

		compute-thermal {
			polling-delay-passive = <250>;
			polling-delay = <1000>;

			thermal-sensors = <&tsens1 6>;

			trips {
				compute_alert0: trip-point0 {
					temperature = <90000>;
					hysteresis = <2000>;
					type = "hot";
				};
			};
		};

		npu-thermal {
			polling-delay-passive = <250>;
			polling-delay = <1000>;

			thermal-sensors = <&tsens1 7>;

			trips {
				npu_alert0: trip-point0 {
					temperature = <90000>;
					hysteresis = <2000>;
					type = "hot";
				};
			};
		};

		gpu-bottom-thermal {
			polling-delay-passive = <250>;
			polling-delay = <1000>;

			thermal-sensors = <&tsens1 8>;

			trips {
				gpu2_alert0: trip-point0 {
					temperature = <90000>;
					hysteresis = <2000>;
					type = "hot";
				};
			};
		};
	};
};<|MERGE_RESOLUTION|>--- conflicted
+++ resolved
@@ -107,11 +107,7 @@
 			qcom,freq-domain = <&cpufreq_hw 0>;
 			operating-points-v2 = <&cpu0_opp_table>;
 			interconnects = <&gem_noc MASTER_AMPSS_M0 0 &mc_virt SLAVE_EBI_CH0 0>,
-<<<<<<< HEAD
-					<&epss_l3 MASTER_OSM_L3_APPS 0 &epss_l3 SLAVE_OSM_L3 0>;
-=======
 					<&epss_l3 MASTER_OSM_L3_APPS &epss_l3 SLAVE_OSM_L3>;
->>>>>>> 982bd683
 			#cooling-cells = <2>;
 			L2_0: l2-cache {
 				compatible = "cache";
@@ -142,11 +138,7 @@
 			qcom,freq-domain = <&cpufreq_hw 0>;
 			operating-points-v2 = <&cpu0_opp_table>;
 			interconnects = <&gem_noc MASTER_AMPSS_M0 0 &mc_virt SLAVE_EBI_CH0 0>,
-<<<<<<< HEAD
-					<&epss_l3 MASTER_OSM_L3_APPS 0 &epss_l3 SLAVE_OSM_L3 0>;
-=======
 					<&epss_l3 MASTER_OSM_L3_APPS &epss_l3 SLAVE_OSM_L3>;
->>>>>>> 982bd683
 			#cooling-cells = <2>;
 			L2_100: l2-cache {
 				compatible = "cache";
@@ -171,11 +163,7 @@
 			qcom,freq-domain = <&cpufreq_hw 0>;
 			operating-points-v2 = <&cpu0_opp_table>;
 			interconnects = <&gem_noc MASTER_AMPSS_M0 0 &mc_virt SLAVE_EBI_CH0 0>,
-<<<<<<< HEAD
-					<&epss_l3 MASTER_OSM_L3_APPS 0 &epss_l3 SLAVE_OSM_L3 0>;
-=======
 					<&epss_l3 MASTER_OSM_L3_APPS &epss_l3 SLAVE_OSM_L3>;
->>>>>>> 982bd683
 			#cooling-cells = <2>;
 			L2_200: l2-cache {
 				compatible = "cache";
@@ -200,11 +188,7 @@
 			qcom,freq-domain = <&cpufreq_hw 0>;
 			operating-points-v2 = <&cpu0_opp_table>;
 			interconnects = <&gem_noc MASTER_AMPSS_M0 0 &mc_virt SLAVE_EBI_CH0 0>,
-<<<<<<< HEAD
-					<&epss_l3 MASTER_OSM_L3_APPS 0 &epss_l3 SLAVE_OSM_L3 0>;
-=======
 					<&epss_l3 MASTER_OSM_L3_APPS &epss_l3 SLAVE_OSM_L3>;
->>>>>>> 982bd683
 			#cooling-cells = <2>;
 			L2_300: l2-cache {
 				compatible = "cache";
@@ -229,11 +213,7 @@
 			qcom,freq-domain = <&cpufreq_hw 1>;
 			operating-points-v2 = <&cpu4_opp_table>;
 			interconnects = <&gem_noc MASTER_AMPSS_M0 0 &mc_virt SLAVE_EBI_CH0 0>,
-<<<<<<< HEAD
-					<&epss_l3 MASTER_OSM_L3_APPS 0 &epss_l3 SLAVE_OSM_L3 0>;
-=======
 					<&epss_l3 MASTER_OSM_L3_APPS &epss_l3 SLAVE_OSM_L3>;
->>>>>>> 982bd683
 			#cooling-cells = <2>;
 			L2_400: l2-cache {
 				compatible = "cache";
@@ -258,11 +238,7 @@
 			qcom,freq-domain = <&cpufreq_hw 1>;
 			operating-points-v2 = <&cpu4_opp_table>;
 			interconnects = <&gem_noc MASTER_AMPSS_M0 0 &mc_virt SLAVE_EBI_CH0 0>,
-<<<<<<< HEAD
-					<&epss_l3 MASTER_OSM_L3_APPS 0 &epss_l3 SLAVE_OSM_L3 0>;
-=======
 					<&epss_l3 MASTER_OSM_L3_APPS &epss_l3 SLAVE_OSM_L3>;
->>>>>>> 982bd683
 			#cooling-cells = <2>;
 			L2_500: l2-cache {
 				compatible = "cache";
@@ -287,11 +263,7 @@
 			qcom,freq-domain = <&cpufreq_hw 1>;
 			operating-points-v2 = <&cpu4_opp_table>;
 			interconnects = <&gem_noc MASTER_AMPSS_M0 0 &mc_virt SLAVE_EBI_CH0 0>,
-<<<<<<< HEAD
-					<&epss_l3 MASTER_OSM_L3_APPS 0 &epss_l3 SLAVE_OSM_L3 0>;
-=======
 					<&epss_l3 MASTER_OSM_L3_APPS &epss_l3 SLAVE_OSM_L3>;
->>>>>>> 982bd683
 			#cooling-cells = <2>;
 			L2_600: l2-cache {
 				compatible = "cache";
@@ -316,11 +288,7 @@
 			qcom,freq-domain = <&cpufreq_hw 2>;
 			operating-points-v2 = <&cpu7_opp_table>;
 			interconnects = <&gem_noc MASTER_AMPSS_M0 0 &mc_virt SLAVE_EBI_CH0 0>,
-<<<<<<< HEAD
-					<&epss_l3 MASTER_OSM_L3_APPS 0 &epss_l3 SLAVE_OSM_L3 0>;
-=======
 					<&epss_l3 MASTER_OSM_L3_APPS &epss_l3 SLAVE_OSM_L3>;
->>>>>>> 982bd683
 			#cooling-cells = <2>;
 			L2_700: l2-cache {
 				compatible = "cache";
@@ -5711,7 +5679,7 @@
 			clocks = <&rpmhcc RPMH_CXO_CLK>, <&gcc GPLL0>;
 			clock-names = "xo", "alternate";
 
-			#interconnect-cells = <2>;
+			#interconnect-cells = <1>;
 		};
 
 		cpufreq_hw: cpufreq@18591000 {
