--- conflicted
+++ resolved
@@ -35,16 +35,6 @@
 		arm,smc-id = <0xb200005a>;
 		status = "disabled";
 	};
-<<<<<<< HEAD
-
-	clocks {
-		ck_flexgen_08: ck-flexgen-08 {
-			#clock-cells = <0>;
-			compatible = "fixed-clock";
-			clock-frequency = <100000000>;
-		};
-=======
->>>>>>> 0c383648
 
 	clocks {
 		clk_dsi_txbyte: txbyteclk {
@@ -57,18 +47,6 @@
 			#clock-cells = <0>;
 			compatible = "fixed-clock";
 			clock-frequency = <64000000>;
-		};
-
-		ck_icn_p_vdec: ck-icn-p-vdec {
-			#clock-cells = <0>;
-			compatible = "fixed-clock";
-			clock-frequency = <200000000>;
-		};
-
-		ck_icn_p_venc: ck-icn-p-venc {
-			#clock-cells = <0>;
-			compatible = "fixed-clock";
-			clock-frequency = <200000000>;
 		};
 	};
 
@@ -359,35 +337,6 @@
 				max-frequency = <120000000>;
 				access-controllers = <&rifsc 76>;
 				status = "disabled";
-			};
-
-			sdmmc1: mmc@48220000 {
-				compatible = "st,stm32mp25-sdmmc2", "arm,pl18x", "arm,primecell";
-				arm,primecell-periphid = <0x00353180>;
-				reg = <0x48220000 0x400>, <0x44230400 0x8>;
-				interrupts = <GIC_SPI 123 IRQ_TYPE_LEVEL_HIGH>;
-				clocks = <&ck_flexgen_51>;
-				clock-names = "apb_pclk";
-				cap-sd-highspeed;
-				cap-mmc-highspeed;
-				max-frequency = <120000000>;
-				status = "disabled";
-			};
-		};
-
-		bsec: efuse@44000000 {
-			compatible = "st,stm32mp25-bsec";
-			reg = <0x44000000 0x1000>;
-			#address-cells = <1>;
-			#size-cells = <1>;
-
-			part_number_otp@24 {
-				reg = <0x24 0x4>;
-			};
-
-			package_otp@1e8 {
-				reg = <0x1e8 0x1>;
-				bits = <0 3>;
 			};
 		};
 
