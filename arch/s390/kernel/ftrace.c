// SPDX-License-Identifier: GPL-2.0
/*
 * Dynamic function tracer architecture backend.
 *
 * Copyright IBM Corp. 2009,2014
 *
 *   Author(s): Martin Schwidefsky <schwidefsky@de.ibm.com>
 */

#include <linux/moduleloader.h>
#include <linux/hardirq.h>
#include <linux/uaccess.h>
#include <linux/ftrace.h>
#include <linux/kernel.h>
#include <linux/types.h>
#include <linux/kprobes.h>
#include <trace/syscall.h>
#include <asm/asm-offsets.h>
#include <asm/text-patching.h>
#include <asm/cacheflush.h>
#include <asm/ftrace.lds.h>
#include <asm/nospec-branch.h>
#include <asm/set_memory.h>
#include "entry.h"
#include "ftrace.h"

/*
 * To generate function prologue either gcc's hotpatch feature (since gcc 4.8)
 * or a combination of -pg -mrecord-mcount -mnop-mcount -mfentry flags
 * (since gcc 9 / clang 10) is used.
 * In both cases the original and also the disabled function prologue contains
 * only a single six byte instruction and looks like this:
 * >	brcl	0,0			# offset 0
 * To enable ftrace the code gets patched like above and afterwards looks
 * like this:
 * >	brasl	%r0,ftrace_caller	# offset 0
 *
 * The instruction will be patched by ftrace_make_call / ftrace_make_nop.
 * The ftrace function gets called with a non-standard C function call ABI
 * where r0 contains the return address. It is also expected that the called
 * function only clobbers r0 and r1, but restores r2-r15.
 * For module code we can't directly jump to ftrace caller, but need a
 * trampoline (ftrace_plt), which clobbers also r1.
 */

void *ftrace_func __read_mostly = ftrace_stub;
struct ftrace_insn {
	u16 opc;
	s32 disp;
} __packed;

asm(
	"	.align 16\n"
	"ftrace_shared_hotpatch_trampoline_br:\n"
	"	lmg	%r0,%r1,2(%r1)\n"
	"	br	%r1\n"
	"ftrace_shared_hotpatch_trampoline_br_end:\n"
);

#ifdef CONFIG_EXPOLINE
asm(
	"	.align 16\n"
	"ftrace_shared_hotpatch_trampoline_exrl:\n"
	"	lmg	%r0,%r1,2(%r1)\n"
	"	exrl	%r0,0f\n"
	"	j	.\n"
	"0:	br	%r1\n"
	"ftrace_shared_hotpatch_trampoline_exrl_end:\n"
);
#endif /* CONFIG_EXPOLINE */

#ifdef CONFIG_MODULES
static char *ftrace_plt;
#endif /* CONFIG_MODULES */

static const char *ftrace_shared_hotpatch_trampoline(const char **end)
{
	const char *tstart, *tend;

	tstart = ftrace_shared_hotpatch_trampoline_br;
	tend = ftrace_shared_hotpatch_trampoline_br_end;
#ifdef CONFIG_EXPOLINE
	if (!nospec_disable) {
		tstart = ftrace_shared_hotpatch_trampoline_exrl;
		tend = ftrace_shared_hotpatch_trampoline_exrl_end;
	}
#endif /* CONFIG_EXPOLINE */
	if (end)
		*end = tend;
	return tstart;
}

bool ftrace_need_init_nop(void)
{
	return true;
}

int ftrace_init_nop(struct module *mod, struct dyn_ftrace *rec)
{
	static struct ftrace_hotpatch_trampoline *next_vmlinux_trampoline =
		__ftrace_hotpatch_trampolines_start;
	static const char orig[6] = { 0xc0, 0x04, 0x00, 0x00, 0x00, 0x00 };
	static struct ftrace_hotpatch_trampoline *trampoline;
	struct ftrace_hotpatch_trampoline **next_trampoline;
	struct ftrace_hotpatch_trampoline *trampolines_end;
	struct ftrace_hotpatch_trampoline tmp;
	struct ftrace_insn *insn;
	const char *shared;
	s32 disp;

	BUILD_BUG_ON(sizeof(struct ftrace_hotpatch_trampoline) !=
		     SIZEOF_FTRACE_HOTPATCH_TRAMPOLINE);

	next_trampoline = &next_vmlinux_trampoline;
	trampolines_end = __ftrace_hotpatch_trampolines_end;
	shared = ftrace_shared_hotpatch_trampoline(NULL);
#ifdef CONFIG_MODULES
	if (mod) {
		next_trampoline = &mod->arch.next_trampoline;
		trampolines_end = mod->arch.trampolines_end;
		shared = ftrace_plt;
	}
#endif

	if (WARN_ON_ONCE(*next_trampoline >= trampolines_end))
		return -ENOMEM;
	trampoline = (*next_trampoline)++;

	/* Check for the compiler-generated fentry nop (brcl 0, .). */
	if (WARN_ON_ONCE(memcmp((const void *)rec->ip, &orig, sizeof(orig))))
		return -EINVAL;

	/* Generate the trampoline. */
	tmp.brasl_opc = 0xc015; /* brasl %r1, shared */
	tmp.brasl_disp = (shared - (const char *)&trampoline->brasl_opc) / 2;
	tmp.interceptor = FTRACE_ADDR;
	tmp.rest_of_intercepted_function = rec->ip + sizeof(struct ftrace_insn);
	s390_kernel_write(trampoline, &tmp, sizeof(tmp));

	/* Generate a jump to the trampoline. */
	disp = ((char *)trampoline - (char *)rec->ip) / 2;
	insn = (struct ftrace_insn *)rec->ip;
	s390_kernel_write(&insn->disp, &disp, sizeof(disp));

	return 0;
}

static struct ftrace_hotpatch_trampoline *ftrace_get_trampoline(struct dyn_ftrace *rec)
{
	struct ftrace_hotpatch_trampoline *trampoline;
	struct ftrace_insn insn;
	s64 disp;
	u16 opc;

	if (copy_from_kernel_nofault(&insn, (void *)rec->ip, sizeof(insn)))
		return ERR_PTR(-EFAULT);
	disp = (s64)insn.disp * 2;
	trampoline = (void *)(rec->ip + disp);
	if (get_kernel_nofault(opc, &trampoline->brasl_opc))
		return ERR_PTR(-EFAULT);
	if (opc != 0xc015)
		return ERR_PTR(-EINVAL);
	return trampoline;
}

int ftrace_modify_call(struct dyn_ftrace *rec, unsigned long old_addr,
		       unsigned long addr)
{
	struct ftrace_hotpatch_trampoline *trampoline;
	u64 old;

	trampoline = ftrace_get_trampoline(rec);
	if (IS_ERR(trampoline))
		return PTR_ERR(trampoline);
	if (get_kernel_nofault(old, &trampoline->interceptor))
		return -EFAULT;
	if (old != old_addr)
		return -EINVAL;
	s390_kernel_write(&trampoline->interceptor, &addr, sizeof(addr));
	return 0;
}

static int ftrace_patch_branch_mask(void *addr, u16 expected, bool enable)
{
	u16 old;
	u8 op;

	if (get_kernel_nofault(old, addr))
		return -EFAULT;
	if (old != expected)
		return -EINVAL;
	/* set mask field to all ones or zeroes */
	op = enable ? 0xf4 : 0x04;
	s390_kernel_write((char *)addr + 1, &op, sizeof(op));
	return 0;
}

int ftrace_make_nop(struct module *mod, struct dyn_ftrace *rec,
		    unsigned long addr)
{
	/* Expect brcl 0xf,... */
	return ftrace_patch_branch_mask((void *)rec->ip, 0xc0f4, false);
}

int ftrace_make_call(struct dyn_ftrace *rec, unsigned long addr)
{
	struct ftrace_hotpatch_trampoline *trampoline;

	trampoline = ftrace_get_trampoline(rec);
	if (IS_ERR(trampoline))
		return PTR_ERR(trampoline);
	s390_kernel_write(&trampoline->interceptor, &addr, sizeof(addr));
<<<<<<< HEAD
	brcl_enable((void *)rec->ip);
	return 0;
=======
	/* Expect brcl 0x0,... */
	return ftrace_patch_branch_mask((void *)rec->ip, 0xc004, true);
>>>>>>> 31231092
}

int ftrace_update_ftrace_func(ftrace_func_t func)
{
	ftrace_func = func;
	return 0;
}

void arch_ftrace_update_code(int command)
{
	ftrace_modify_all_code(command);
}

int ftrace_arch_code_modify_post_process(void)
{
	/*
	 * Flush any pre-fetched instructions on all
	 * CPUs to make the new code visible.
	 */
	text_poke_sync_lock();
	return 0;
}

#ifdef CONFIG_MODULES

static int __init ftrace_plt_init(void)
{
	const char *start, *end;

	ftrace_plt = module_alloc(PAGE_SIZE);
	if (!ftrace_plt)
		panic("cannot allocate ftrace plt\n");

	start = ftrace_shared_hotpatch_trampoline(&end);
	memcpy(ftrace_plt, start, end - start);
	set_memory_ro((unsigned long)ftrace_plt, 1);
	return 0;
}
device_initcall(ftrace_plt_init);

#endif /* CONFIG_MODULES */

#ifdef CONFIG_FUNCTION_GRAPH_TRACER
/*
 * Hook the return address and push it in the stack of return addresses
 * in current thread info.
 */
unsigned long prepare_ftrace_return(unsigned long ra, unsigned long sp,
				    unsigned long ip)
{
	if (unlikely(ftrace_graph_is_dead()))
		goto out;
	if (unlikely(atomic_read(&current->tracing_graph_pause)))
		goto out;
	ip -= MCOUNT_INSN_SIZE;
	if (!function_graph_enter(ra, ip, 0, (void *) sp))
		ra = (unsigned long) return_to_handler;
out:
	return ra;
}
NOKPROBE_SYMBOL(prepare_ftrace_return);

/*
 * Patch the kernel code at ftrace_graph_caller location. The instruction
 * there is branch relative on condition. To enable the ftrace graph code
 * block, we simply patch the mask field of the instruction to zero and
 * turn the instruction into a nop.
 * To disable the ftrace graph code the mask field will be patched to
 * all ones, which turns the instruction into an unconditional branch.
 */
int ftrace_enable_ftrace_graph_caller(void)
{
	int rc;

	/* Expect brc 0xf,... */
	rc = ftrace_patch_branch_mask(ftrace_graph_caller, 0xa7f4, false);
	if (rc)
		return rc;
	text_poke_sync_lock();
	return 0;
}

int ftrace_disable_ftrace_graph_caller(void)
{
	int rc;

	/* Expect brc 0x0,... */
	rc = ftrace_patch_branch_mask(ftrace_graph_caller, 0xa704, true);
	if (rc)
		return rc;
	text_poke_sync_lock();
	return 0;
}

#endif /* CONFIG_FUNCTION_GRAPH_TRACER */

#ifdef CONFIG_KPROBES_ON_FTRACE
void kprobe_ftrace_handler(unsigned long ip, unsigned long parent_ip,
		struct ftrace_ops *ops, struct ftrace_regs *fregs)
{
	struct kprobe_ctlblk *kcb;
	struct pt_regs *regs;
	struct kprobe *p;
	int bit;

	bit = ftrace_test_recursion_trylock(ip, parent_ip);
	if (bit < 0)
		return;

	regs = ftrace_get_regs(fregs);
	p = get_kprobe((kprobe_opcode_t *)ip);
	if (!regs || unlikely(!p) || kprobe_disabled(p))
		goto out;

	if (kprobe_running()) {
		kprobes_inc_nmissed_count(p);
		goto out;
	}

	__this_cpu_write(current_kprobe, p);

	kcb = get_kprobe_ctlblk();
	kcb->kprobe_status = KPROBE_HIT_ACTIVE;

	instruction_pointer_set(regs, ip);

	if (!p->pre_handler || !p->pre_handler(p, regs)) {

		instruction_pointer_set(regs, ip + MCOUNT_INSN_SIZE);

		if (unlikely(p->post_handler)) {
			kcb->kprobe_status = KPROBE_HIT_SSDONE;
			p->post_handler(p, regs, 0);
		}
	}
	__this_cpu_write(current_kprobe, NULL);
out:
	ftrace_test_recursion_unlock(bit);
}
NOKPROBE_SYMBOL(kprobe_ftrace_handler);

int arch_prepare_kprobe_ftrace(struct kprobe *p)
{
	p->ainsn.insn = NULL;
	return 0;
}
#endif<|MERGE_RESOLUTION|>--- conflicted
+++ resolved
@@ -210,13 +210,8 @@
 	if (IS_ERR(trampoline))
 		return PTR_ERR(trampoline);
 	s390_kernel_write(&trampoline->interceptor, &addr, sizeof(addr));
-<<<<<<< HEAD
-	brcl_enable((void *)rec->ip);
-	return 0;
-=======
 	/* Expect brcl 0x0,... */
 	return ftrace_patch_branch_mask((void *)rec->ip, 0xc004, true);
->>>>>>> 31231092
 }
 
 int ftrace_update_ftrace_func(ftrace_func_t func)
