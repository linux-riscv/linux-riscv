--- conflicted
+++ resolved
@@ -447,19 +447,13 @@
 	rk3066a-rayeager.dtb \
 	rk3188-radxarock.dtb \
 	rk3288-evb-act8846.dtb \
-<<<<<<< HEAD
-	rk3288-evb-rk808.dtb
+	rk3288-evb-rk808.dtb \
+	rk3288-firefly-beta.dtb \
+	rk3288-firefly.dtb
 dtb-$(CONFIG_ARCH_S3C24XX) += \
 	s3c2416-smdk2416.dtb
 dtb-$(CONFIG_ARCH_S3C64XX) += \
 	s3c6410-mini6410.dtb \
-=======
-	rk3288-evb-rk808.dtb \
-	rk3288-firefly-beta.dtb \
-	rk3288-firefly.dtb
-dtb-$(CONFIG_ARCH_S3C24XX) += s3c2416-smdk2416.dtb
-dtb-$(CONFIG_ARCH_S3C64XX) += s3c6410-mini6410.dtb \
->>>>>>> 11ff8c86
 	s3c6410-smdk6410.dtb
 dtb-$(CONFIG_ARCH_S5PV210) += \
 	s5pv210-aquila.dtb \
