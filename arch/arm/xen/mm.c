// SPDX-License-Identifier: GPL-2.0-only
#include <linux/cpu.h>
#include <linux/dma-direct.h>
#include <linux/dma-map-ops.h>
#include <linux/gfp.h>
#include <linux/highmem.h>
#include <linux/export.h>
#include <linux/memblock.h>
#include <linux/of_address.h>
#include <linux/slab.h>
#include <linux/types.h>
#include <linux/vmalloc.h>
#include <linux/swiotlb.h>

#include <xen/xen.h>
#include <xen/interface/grant_table.h>
#include <xen/interface/memory.h>
#include <xen/page.h>
#include <xen/xen-ops.h>
#include <xen/swiotlb-xen.h>

#include <asm/cacheflush.h>
#include <asm/xen/hypercall.h>
#include <asm/xen/interface.h>

unsigned long xen_get_swiotlb_free_pages(unsigned int order)
{
	phys_addr_t base;
	gfp_t flags = __GFP_NOWARN|__GFP_KSWAPD_RECLAIM;
	u64 i;

	for_each_mem_range(i, &base, NULL) {
		if (base < (phys_addr_t)0xffffffff) {
			if (IS_ENABLED(CONFIG_ZONE_DMA32))
				flags |= __GFP_DMA32;
			else
				flags |= __GFP_DMA;
			break;
		}
	}
	return __get_free_pages(flags, order);
}

static bool hypercall_cflush = false;

/* buffers in highmem or foreign pages cannot cross page boundaries */
static void dma_cache_maint(struct device *dev, dma_addr_t handle,
			    size_t size, u32 op)
{
	struct gnttab_cache_flush cflush;

	cflush.offset = xen_offset_in_page(handle);
	cflush.op = op;
	handle &= XEN_PAGE_MASK;

	do {
		cflush.a.dev_bus_addr = dma_to_phys(dev, handle);

		if (size + cflush.offset > XEN_PAGE_SIZE)
			cflush.length = XEN_PAGE_SIZE - cflush.offset;
		else
			cflush.length = size;

		HYPERVISOR_grant_table_op(GNTTABOP_cache_flush, &cflush, 1);

		cflush.offset = 0;
		handle += cflush.length;
		size -= cflush.length;
	} while (size);
}

/*
 * Dom0 is mapped 1:1, and while the Linux page can span across multiple Xen
 * pages, it is not possible for it to contain a mix of local and foreign Xen
 * pages.  Calling pfn_valid on a foreign mfn will always return false, so if
 * pfn_valid returns true the pages is local and we can use the native
 * dma-direct functions, otherwise we call the Xen specific version.
 */
void xen_dma_sync_for_cpu(struct device *dev, dma_addr_t handle,
			  size_t size, enum dma_data_direction dir)
{
	if (dir != DMA_TO_DEVICE)
		dma_cache_maint(dev, handle, size, GNTTAB_CACHE_INVAL);
}

void xen_dma_sync_for_device(struct device *dev, dma_addr_t handle,
			     size_t size, enum dma_data_direction dir)
{
	if (dir == DMA_FROM_DEVICE)
		dma_cache_maint(dev, handle, size, GNTTAB_CACHE_INVAL);
	else
		dma_cache_maint(dev, handle, size, GNTTAB_CACHE_CLEAN);
}

bool xen_arch_need_swiotlb(struct device *dev,
			   phys_addr_t phys,
			   dma_addr_t dev_addr)
{
	unsigned int xen_pfn = XEN_PFN_DOWN(phys);
	unsigned int bfn = XEN_PFN_DOWN(dma_to_phys(dev, dev_addr));

	/*
	 * The swiotlb buffer should be used if
	 *	- Xen doesn't have the cache flush hypercall
	 *	- The Linux page refers to foreign memory
	 *	- The device doesn't support coherent DMA request
	 *
	 * The Linux page may be spanned acrros multiple Xen page, although
	 * it's not possible to have a mix of local and foreign Xen page.
	 * Furthermore, range_straddles_page_boundary is already checking
	 * if buffer is physically contiguous in the host RAM.
	 *
	 * Therefore we only need to check the first Xen page to know if we
	 * require a bounce buffer because the device doesn't support coherent
	 * memory and we are not able to flush the cache.
	 */
	return (!hypercall_cflush && (xen_pfn != bfn) &&
		!dev_is_dma_coherent(dev));
}

int xen_create_contiguous_region(phys_addr_t pstart, unsigned int order,
				 unsigned int address_bits,
				 dma_addr_t *dma_handle)
{
	if (!xen_initial_domain())
		return -EINVAL;

	/* we assume that dom0 is mapped 1:1 for now */
	*dma_handle = pstart;
	return 0;
}

void xen_destroy_contiguous_region(phys_addr_t pstart, unsigned int order)
{
	return;
}

int xen_swiotlb_detect(void)
{
	if (!xen_domain())
		return 0;
	if (xen_feature(XENFEAT_direct_mapped))
		return 1;
	/* legacy case */
	if (!xen_feature(XENFEAT_not_direct_mapped) && xen_initial_domain())
		return 1;
	return 0;
}

static int __init xen_mm_init(void)
{
	struct gnttab_cache_flush cflush;
<<<<<<< HEAD
	if (!xen_swiotlb_detect())
		return 0;
	xen_swiotlb_init();
=======
	int rc;

	if (!xen_swiotlb_detect())
		return 0;

	rc = xen_swiotlb_init();
	/* we can work with the default swiotlb */
	if (rc < 0 && rc != -EEXIST)
		return rc;
>>>>>>> 3b7961a3

	cflush.op = 0;
	cflush.a.dev_bus_addr = 0;
	cflush.offset = 0;
	cflush.length = 0;
	if (HYPERVISOR_grant_table_op(GNTTABOP_cache_flush, &cflush, 1) != -ENOSYS)
		hypercall_cflush = true;
	return 0;
}
arch_initcall(xen_mm_init);<|MERGE_RESOLUTION|>--- conflicted
+++ resolved
@@ -135,26 +135,9 @@
 	return;
 }
 
-int xen_swiotlb_detect(void)
-{
-	if (!xen_domain())
-		return 0;
-	if (xen_feature(XENFEAT_direct_mapped))
-		return 1;
-	/* legacy case */
-	if (!xen_feature(XENFEAT_not_direct_mapped) && xen_initial_domain())
-		return 1;
-	return 0;
-}
-
 static int __init xen_mm_init(void)
 {
 	struct gnttab_cache_flush cflush;
-<<<<<<< HEAD
-	if (!xen_swiotlb_detect())
-		return 0;
-	xen_swiotlb_init();
-=======
 	int rc;
 
 	if (!xen_swiotlb_detect())
@@ -164,7 +147,6 @@
 	/* we can work with the default swiotlb */
 	if (rc < 0 && rc != -EEXIST)
 		return rc;
->>>>>>> 3b7961a3
 
 	cflush.op = 0;
 	cflush.a.dev_bus_addr = 0;
