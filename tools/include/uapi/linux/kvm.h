/* SPDX-License-Identifier: GPL-2.0 WITH Linux-syscall-note */
#ifndef __LINUX_KVM_H
#define __LINUX_KVM_H

/*
 * Userspace interface for /dev/kvm - kernel based virtual machine
 *
 * Note: you must update KVM_API_VERSION if you change this interface.
 */

#include <linux/const.h>
#include <linux/types.h>
#include <linux/compiler.h>
#include <linux/ioctl.h>
#include <asm/kvm.h>

#define KVM_API_VERSION 12

/* *** Deprecated interfaces *** */

#define KVM_TRC_SHIFT           16

#define KVM_TRC_ENTRYEXIT       (1 << KVM_TRC_SHIFT)
#define KVM_TRC_HANDLER         (1 << (KVM_TRC_SHIFT + 1))

#define KVM_TRC_VMENTRY         (KVM_TRC_ENTRYEXIT + 0x01)
#define KVM_TRC_VMEXIT          (KVM_TRC_ENTRYEXIT + 0x02)
#define KVM_TRC_PAGE_FAULT      (KVM_TRC_HANDLER + 0x01)

#define KVM_TRC_HEAD_SIZE       12
#define KVM_TRC_CYCLE_SIZE      8
#define KVM_TRC_EXTRA_MAX       7

#define KVM_TRC_INJ_VIRQ         (KVM_TRC_HANDLER + 0x02)
#define KVM_TRC_REDELIVER_EVT    (KVM_TRC_HANDLER + 0x03)
#define KVM_TRC_PEND_INTR        (KVM_TRC_HANDLER + 0x04)
#define KVM_TRC_IO_READ          (KVM_TRC_HANDLER + 0x05)
#define KVM_TRC_IO_WRITE         (KVM_TRC_HANDLER + 0x06)
#define KVM_TRC_CR_READ          (KVM_TRC_HANDLER + 0x07)
#define KVM_TRC_CR_WRITE         (KVM_TRC_HANDLER + 0x08)
#define KVM_TRC_DR_READ          (KVM_TRC_HANDLER + 0x09)
#define KVM_TRC_DR_WRITE         (KVM_TRC_HANDLER + 0x0A)
#define KVM_TRC_MSR_READ         (KVM_TRC_HANDLER + 0x0B)
#define KVM_TRC_MSR_WRITE        (KVM_TRC_HANDLER + 0x0C)
#define KVM_TRC_CPUID            (KVM_TRC_HANDLER + 0x0D)
#define KVM_TRC_INTR             (KVM_TRC_HANDLER + 0x0E)
#define KVM_TRC_NMI              (KVM_TRC_HANDLER + 0x0F)
#define KVM_TRC_VMMCALL          (KVM_TRC_HANDLER + 0x10)
#define KVM_TRC_HLT              (KVM_TRC_HANDLER + 0x11)
#define KVM_TRC_CLTS             (KVM_TRC_HANDLER + 0x12)
#define KVM_TRC_LMSW             (KVM_TRC_HANDLER + 0x13)
#define KVM_TRC_APIC_ACCESS      (KVM_TRC_HANDLER + 0x14)
#define KVM_TRC_TDP_FAULT        (KVM_TRC_HANDLER + 0x15)
#define KVM_TRC_GTLB_WRITE       (KVM_TRC_HANDLER + 0x16)
#define KVM_TRC_STLB_WRITE       (KVM_TRC_HANDLER + 0x17)
#define KVM_TRC_STLB_INVAL       (KVM_TRC_HANDLER + 0x18)
#define KVM_TRC_PPC_INSTR        (KVM_TRC_HANDLER + 0x19)

struct kvm_user_trace_setup {
	__u32 buf_size;
	__u32 buf_nr;
};

#define __KVM_DEPRECATED_MAIN_W_0x06 \
	_IOW(KVMIO, 0x06, struct kvm_user_trace_setup)
#define __KVM_DEPRECATED_MAIN_0x07 _IO(KVMIO, 0x07)
#define __KVM_DEPRECATED_MAIN_0x08 _IO(KVMIO, 0x08)

#define __KVM_DEPRECATED_VM_R_0x70 _IOR(KVMIO, 0x70, struct kvm_assigned_irq)

struct kvm_breakpoint {
	__u32 enabled;
	__u32 padding;
	__u64 address;
};

struct kvm_debug_guest {
	__u32 enabled;
	__u32 pad;
	struct kvm_breakpoint breakpoints[4];
	__u32 singlestep;
};

#define __KVM_DEPRECATED_VCPU_W_0x87 _IOW(KVMIO, 0x87, struct kvm_debug_guest)

/* *** End of deprecated interfaces *** */


/* for KVM_SET_USER_MEMORY_REGION */
struct kvm_userspace_memory_region {
	__u32 slot;
	__u32 flags;
	__u64 guest_phys_addr;
	__u64 memory_size; /* bytes */
	__u64 userspace_addr; /* start of the userspace allocated memory */
};

/*
 * The bit 0 ~ bit 15 of kvm_userspace_memory_region::flags are visible for
 * userspace, other bits are reserved for kvm internal use which are defined
<<<<<<< HEAD
 *in include/linux/kvm_host.h.
=======
 * in include/linux/kvm_host.h.
>>>>>>> e7a909d5
 */
#define KVM_MEM_LOG_DIRTY_PAGES	(1UL << 0)
#define KVM_MEM_READONLY	(1UL << 1)

/* for KVM_IRQ_LINE */
struct kvm_irq_level {
	/*
	 * ACPI gsi notion of irq.
	 * For IA-64 (APIC model) IOAPIC0: irq 0-23; IOAPIC1: irq 24-47..
	 * For X86 (standard AT mode) PIC0/1: irq 0-15. IOAPIC0: 0-23..
	 * For ARM: See Documentation/virt/kvm/api.rst
	 */
	union {
		__u32 irq;
		__s32 status;
	};
	__u32 level;
};


struct kvm_irqchip {
	__u32 chip_id;
	__u32 pad;
        union {
		char dummy[512];  /* reserving space */
#ifdef __KVM_HAVE_PIT
		struct kvm_pic_state pic;
#endif
#ifdef __KVM_HAVE_IOAPIC
		struct kvm_ioapic_state ioapic;
#endif
	} chip;
};

/* for KVM_CREATE_PIT2 */
struct kvm_pit_config {
	__u32 flags;
	__u32 pad[15];
};

#define KVM_PIT_SPEAKER_DUMMY     1

struct kvm_s390_skeys {
	__u64 start_gfn;
	__u64 count;
	__u64 skeydata_addr;
	__u32 flags;
	__u32 reserved[9];
};

#define KVM_S390_CMMA_PEEK (1 << 0)

/**
 * kvm_s390_cmma_log - Used for CMMA migration.
 *
 * Used both for input and output.
 *
 * @start_gfn: Guest page number to start from.
 * @count: Size of the result buffer.
 * @flags: Control operation mode via KVM_S390_CMMA_* flags
 * @remaining: Used with KVM_S390_GET_CMMA_BITS. Indicates how many dirty
 *             pages are still remaining.
 * @mask: Used with KVM_S390_SET_CMMA_BITS. Bitmap of bits to actually set
 *        in the PGSTE.
 * @values: Pointer to the values buffer.
 *
 * Used in KVM_S390_{G,S}ET_CMMA_BITS ioctls.
 */
struct kvm_s390_cmma_log {
	__u64 start_gfn;
	__u32 count;
	__u32 flags;
	union {
		__u64 remaining;
		__u64 mask;
	};
	__u64 values;
};

struct kvm_hyperv_exit {
#define KVM_EXIT_HYPERV_SYNIC          1
#define KVM_EXIT_HYPERV_HCALL          2
#define KVM_EXIT_HYPERV_SYNDBG         3
	__u32 type;
	__u32 pad1;
	union {
		struct {
			__u32 msr;
			__u32 pad2;
			__u64 control;
			__u64 evt_page;
			__u64 msg_page;
		} synic;
		struct {
			__u64 input;
			__u64 result;
			__u64 params[2];
		} hcall;
		struct {
			__u32 msr;
			__u32 pad2;
			__u64 control;
			__u64 status;
			__u64 send_page;
			__u64 recv_page;
			__u64 pending_page;
		} syndbg;
	} u;
};

struct kvm_xen_exit {
#define KVM_EXIT_XEN_HCALL          1
	__u32 type;
	union {
		struct {
			__u32 longmode;
			__u32 cpl;
			__u64 input;
			__u64 result;
			__u64 params[6];
		} hcall;
	} u;
};

#define KVM_S390_GET_SKEYS_NONE   1
#define KVM_S390_SKEYS_MAX        1048576

#define KVM_EXIT_UNKNOWN          0
#define KVM_EXIT_EXCEPTION        1
#define KVM_EXIT_IO               2
#define KVM_EXIT_HYPERCALL        3
#define KVM_EXIT_DEBUG            4
#define KVM_EXIT_HLT              5
#define KVM_EXIT_MMIO             6
#define KVM_EXIT_IRQ_WINDOW_OPEN  7
#define KVM_EXIT_SHUTDOWN         8
#define KVM_EXIT_FAIL_ENTRY       9
#define KVM_EXIT_INTR             10
#define KVM_EXIT_SET_TPR          11
#define KVM_EXIT_TPR_ACCESS       12
#define KVM_EXIT_S390_SIEIC       13
#define KVM_EXIT_S390_RESET       14
#define KVM_EXIT_DCR              15 /* deprecated */
#define KVM_EXIT_NMI              16
#define KVM_EXIT_INTERNAL_ERROR   17
#define KVM_EXIT_OSI              18
#define KVM_EXIT_PAPR_HCALL	  19
#define KVM_EXIT_S390_UCONTROL	  20
#define KVM_EXIT_WATCHDOG         21
#define KVM_EXIT_S390_TSCH        22
#define KVM_EXIT_EPR              23
#define KVM_EXIT_SYSTEM_EVENT     24
#define KVM_EXIT_S390_STSI        25
#define KVM_EXIT_IOAPIC_EOI       26
#define KVM_EXIT_HYPERV           27
#define KVM_EXIT_ARM_NISV         28
#define KVM_EXIT_X86_RDMSR        29
#define KVM_EXIT_X86_WRMSR        30
#define KVM_EXIT_DIRTY_RING_FULL  31
#define KVM_EXIT_AP_RESET_HOLD    32
#define KVM_EXIT_X86_BUS_LOCK     33
#define KVM_EXIT_XEN              34
#define KVM_EXIT_RISCV_SBI        35
#define KVM_EXIT_RISCV_CSR        36
#define KVM_EXIT_NOTIFY           37

/* For KVM_EXIT_INTERNAL_ERROR */
/* Emulate instruction failed. */
#define KVM_INTERNAL_ERROR_EMULATION	1
/* Encounter unexpected simultaneous exceptions. */
#define KVM_INTERNAL_ERROR_SIMUL_EX	2
/* Encounter unexpected vm-exit due to delivery event. */
#define KVM_INTERNAL_ERROR_DELIVERY_EV	3
/* Encounter unexpected vm-exit reason */
#define KVM_INTERNAL_ERROR_UNEXPECTED_EXIT_REASON	4

/* Flags that describe what fields in emulation_failure hold valid data. */
#define KVM_INTERNAL_ERROR_EMULATION_FLAG_INSTRUCTION_BYTES (1ULL << 0)

/* for KVM_RUN, returned by mmap(vcpu_fd, offset=0) */
struct kvm_run {
	/* in */
	__u8 request_interrupt_window;
	__u8 immediate_exit;
	__u8 padding1[6];

	/* out */
	__u32 exit_reason;
	__u8 ready_for_interrupt_injection;
	__u8 if_flag;
	__u16 flags;

	/* in (pre_kvm_run), out (post_kvm_run) */
	__u64 cr8;
	__u64 apic_base;

#ifdef __KVM_S390
	/* the processor status word for s390 */
	__u64 psw_mask; /* psw upper half */
	__u64 psw_addr; /* psw lower half */
#endif
	union {
		/* KVM_EXIT_UNKNOWN */
		struct {
			__u64 hardware_exit_reason;
		} hw;
		/* KVM_EXIT_FAIL_ENTRY */
		struct {
			__u64 hardware_entry_failure_reason;
			__u32 cpu;
		} fail_entry;
		/* KVM_EXIT_EXCEPTION */
		struct {
			__u32 exception;
			__u32 error_code;
		} ex;
		/* KVM_EXIT_IO */
		struct {
#define KVM_EXIT_IO_IN  0
#define KVM_EXIT_IO_OUT 1
			__u8 direction;
			__u8 size; /* bytes */
			__u16 port;
			__u32 count;
			__u64 data_offset; /* relative to kvm_run start */
		} io;
		/* KVM_EXIT_DEBUG */
		struct {
			struct kvm_debug_exit_arch arch;
		} debug;
		/* KVM_EXIT_MMIO */
		struct {
			__u64 phys_addr;
			__u8  data[8];
			__u32 len;
			__u8  is_write;
		} mmio;
		/* KVM_EXIT_HYPERCALL */
		struct {
			__u64 nr;
			__u64 args[6];
			__u64 ret;
			__u32 longmode;
			__u32 pad;
		} hypercall;
		/* KVM_EXIT_TPR_ACCESS */
		struct {
			__u64 rip;
			__u32 is_write;
			__u32 pad;
		} tpr_access;
		/* KVM_EXIT_S390_SIEIC */
		struct {
			__u8 icptcode;
			__u16 ipa;
			__u32 ipb;
		} s390_sieic;
		/* KVM_EXIT_S390_RESET */
#define KVM_S390_RESET_POR       1
#define KVM_S390_RESET_CLEAR     2
#define KVM_S390_RESET_SUBSYSTEM 4
#define KVM_S390_RESET_CPU_INIT  8
#define KVM_S390_RESET_IPL       16
		__u64 s390_reset_flags;
		/* KVM_EXIT_S390_UCONTROL */
		struct {
			__u64 trans_exc_code;
			__u32 pgm_code;
		} s390_ucontrol;
		/* KVM_EXIT_DCR (deprecated) */
		struct {
			__u32 dcrn;
			__u32 data;
			__u8  is_write;
		} dcr;
		/* KVM_EXIT_INTERNAL_ERROR */
		struct {
			__u32 suberror;
			/* Available with KVM_CAP_INTERNAL_ERROR_DATA: */
			__u32 ndata;
			__u64 data[16];
		} internal;
		/*
		 * KVM_INTERNAL_ERROR_EMULATION
		 *
		 * "struct emulation_failure" is an overlay of "struct internal"
		 * that is used for the KVM_INTERNAL_ERROR_EMULATION sub-type of
		 * KVM_EXIT_INTERNAL_ERROR.  Note, unlike other internal error
		 * sub-types, this struct is ABI!  It also needs to be backwards
		 * compatible with "struct internal".  Take special care that
		 * "ndata" is correct, that new fields are enumerated in "flags",
		 * and that each flag enumerates fields that are 64-bit aligned
		 * and sized (so that ndata+internal.data[] is valid/accurate).
		 *
		 * Space beyond the defined fields may be used to store arbitrary
		 * debug information relating to the emulation failure. It is
		 * accounted for in "ndata" but the format is unspecified and is
		 * not represented in "flags". Any such information is *not* ABI!
		 */
		struct {
			__u32 suberror;
			__u32 ndata;
			__u64 flags;
			union {
				struct {
					__u8  insn_size;
					__u8  insn_bytes[15];
				};
			};
			/* Arbitrary debug data may follow. */
		} emulation_failure;
		/* KVM_EXIT_OSI */
		struct {
			__u64 gprs[32];
		} osi;
		/* KVM_EXIT_PAPR_HCALL */
		struct {
			__u64 nr;
			__u64 ret;
			__u64 args[9];
		} papr_hcall;
		/* KVM_EXIT_S390_TSCH */
		struct {
			__u16 subchannel_id;
			__u16 subchannel_nr;
			__u32 io_int_parm;
			__u32 io_int_word;
			__u32 ipb;
			__u8 dequeued;
		} s390_tsch;
		/* KVM_EXIT_EPR */
		struct {
			__u32 epr;
		} epr;
		/* KVM_EXIT_SYSTEM_EVENT */
		struct {
#define KVM_SYSTEM_EVENT_SHUTDOWN       1
#define KVM_SYSTEM_EVENT_RESET          2
#define KVM_SYSTEM_EVENT_CRASH          3
#define KVM_SYSTEM_EVENT_WAKEUP         4
#define KVM_SYSTEM_EVENT_SUSPEND        5
#define KVM_SYSTEM_EVENT_SEV_TERM       6
			__u32 type;
			__u32 ndata;
			union {
#ifndef __KERNEL__
				__u64 flags;
#endif
				__u64 data[16];
			};
		} system_event;
		/* KVM_EXIT_S390_STSI */
		struct {
			__u64 addr;
			__u8 ar;
			__u8 reserved;
			__u8 fc;
			__u8 sel1;
			__u16 sel2;
		} s390_stsi;
		/* KVM_EXIT_IOAPIC_EOI */
		struct {
			__u8 vector;
		} eoi;
		/* KVM_EXIT_HYPERV */
		struct kvm_hyperv_exit hyperv;
		/* KVM_EXIT_ARM_NISV */
		struct {
			__u64 esr_iss;
			__u64 fault_ipa;
		} arm_nisv;
		/* KVM_EXIT_X86_RDMSR / KVM_EXIT_X86_WRMSR */
		struct {
			__u8 error; /* user -> kernel */
			__u8 pad[7];
#define KVM_MSR_EXIT_REASON_INVAL	(1 << 0)
#define KVM_MSR_EXIT_REASON_UNKNOWN	(1 << 1)
#define KVM_MSR_EXIT_REASON_FILTER	(1 << 2)
#define KVM_MSR_EXIT_REASON_VALID_MASK	(KVM_MSR_EXIT_REASON_INVAL   |	\
					 KVM_MSR_EXIT_REASON_UNKNOWN |	\
					 KVM_MSR_EXIT_REASON_FILTER)
			__u32 reason; /* kernel -> user */
			__u32 index; /* kernel -> user */
			__u64 data; /* kernel <-> user */
		} msr;
		/* KVM_EXIT_XEN */
		struct kvm_xen_exit xen;
		/* KVM_EXIT_RISCV_SBI */
		struct {
			unsigned long extension_id;
			unsigned long function_id;
			unsigned long args[6];
			unsigned long ret[2];
		} riscv_sbi;
		/* KVM_EXIT_RISCV_CSR */
		struct {
			unsigned long csr_num;
			unsigned long new_value;
			unsigned long write_mask;
			unsigned long ret_value;
		} riscv_csr;
		/* KVM_EXIT_NOTIFY */
		struct {
#define KVM_NOTIFY_CONTEXT_INVALID	(1 << 0)
			__u32 flags;
		} notify;
		/* Fix the size of the union. */
		char padding[256];
	};

	/* 2048 is the size of the char array used to bound/pad the size
	 * of the union that holds sync regs.
	 */
	#define SYNC_REGS_SIZE_BYTES 2048
	/*
	 * shared registers between kvm and userspace.
	 * kvm_valid_regs specifies the register classes set by the host
	 * kvm_dirty_regs specified the register classes dirtied by userspace
	 * struct kvm_sync_regs is architecture specific, as well as the
	 * bits for kvm_valid_regs and kvm_dirty_regs
	 */
	__u64 kvm_valid_regs;
	__u64 kvm_dirty_regs;
	union {
		struct kvm_sync_regs regs;
		char padding[SYNC_REGS_SIZE_BYTES];
	} s;
};

/* for KVM_REGISTER_COALESCED_MMIO / KVM_UNREGISTER_COALESCED_MMIO */

struct kvm_coalesced_mmio_zone {
	__u64 addr;
	__u32 size;
	union {
		__u32 pad;
		__u32 pio;
	};
};

struct kvm_coalesced_mmio {
	__u64 phys_addr;
	__u32 len;
	union {
		__u32 pad;
		__u32 pio;
	};
	__u8  data[8];
};

struct kvm_coalesced_mmio_ring {
	__u32 first, last;
	struct kvm_coalesced_mmio coalesced_mmio[];
};

#define KVM_COALESCED_MMIO_MAX \
	((PAGE_SIZE - sizeof(struct kvm_coalesced_mmio_ring)) / \
	 sizeof(struct kvm_coalesced_mmio))

/* for KVM_TRANSLATE */
struct kvm_translation {
	/* in */
	__u64 linear_address;

	/* out */
	__u64 physical_address;
	__u8  valid;
	__u8  writeable;
	__u8  usermode;
	__u8  pad[5];
};

/* for KVM_S390_MEM_OP */
struct kvm_s390_mem_op {
	/* in */
	__u64 gaddr;		/* the guest address */
	__u64 flags;		/* flags */
	__u32 size;		/* amount of bytes */
	__u32 op;		/* type of operation */
	__u64 buf;		/* buffer in userspace */
	union {
		struct {
			__u8 ar;	/* the access register number */
			__u8 key;	/* access key, ignored if flag unset */
		};
		__u32 sida_offset; /* offset into the sida */
		__u8 reserved[32]; /* ignored */
	};
};
/* types for kvm_s390_mem_op->op */
#define KVM_S390_MEMOP_LOGICAL_READ	0
#define KVM_S390_MEMOP_LOGICAL_WRITE	1
#define KVM_S390_MEMOP_SIDA_READ	2
#define KVM_S390_MEMOP_SIDA_WRITE	3
#define KVM_S390_MEMOP_ABSOLUTE_READ	4
#define KVM_S390_MEMOP_ABSOLUTE_WRITE	5
/* flags for kvm_s390_mem_op->flags */
#define KVM_S390_MEMOP_F_CHECK_ONLY		(1ULL << 0)
#define KVM_S390_MEMOP_F_INJECT_EXCEPTION	(1ULL << 1)
#define KVM_S390_MEMOP_F_SKEY_PROTECTION	(1ULL << 2)

/* for KVM_INTERRUPT */
struct kvm_interrupt {
	/* in */
	__u32 irq;
};

/* for KVM_GET_DIRTY_LOG */
struct kvm_dirty_log {
	__u32 slot;
	__u32 padding1;
	union {
		void __user *dirty_bitmap; /* one bit per page */
		__u64 padding2;
	};
};

/* for KVM_CLEAR_DIRTY_LOG */
struct kvm_clear_dirty_log {
	__u32 slot;
	__u32 num_pages;
	__u64 first_page;
	union {
		void __user *dirty_bitmap; /* one bit per page */
		__u64 padding2;
	};
};

/* for KVM_SET_SIGNAL_MASK */
struct kvm_signal_mask {
	__u32 len;
	__u8  sigset[];
};

/* for KVM_TPR_ACCESS_REPORTING */
struct kvm_tpr_access_ctl {
	__u32 enabled;
	__u32 flags;
	__u32 reserved[8];
};

/* for KVM_SET_VAPIC_ADDR */
struct kvm_vapic_addr {
	__u64 vapic_addr;
};

/* for KVM_SET_MP_STATE */

/* not all states are valid on all architectures */
#define KVM_MP_STATE_RUNNABLE          0
#define KVM_MP_STATE_UNINITIALIZED     1
#define KVM_MP_STATE_INIT_RECEIVED     2
#define KVM_MP_STATE_HALTED            3
#define KVM_MP_STATE_SIPI_RECEIVED     4
#define KVM_MP_STATE_STOPPED           5
#define KVM_MP_STATE_CHECK_STOP        6
#define KVM_MP_STATE_OPERATING         7
#define KVM_MP_STATE_LOAD              8
#define KVM_MP_STATE_AP_RESET_HOLD     9
#define KVM_MP_STATE_SUSPENDED         10

struct kvm_mp_state {
	__u32 mp_state;
};

struct kvm_s390_psw {
	__u64 mask;
	__u64 addr;
};

/* valid values for type in kvm_s390_interrupt */
#define KVM_S390_SIGP_STOP		0xfffe0000u
#define KVM_S390_PROGRAM_INT		0xfffe0001u
#define KVM_S390_SIGP_SET_PREFIX	0xfffe0002u
#define KVM_S390_RESTART		0xfffe0003u
#define KVM_S390_INT_PFAULT_INIT	0xfffe0004u
#define KVM_S390_INT_PFAULT_DONE	0xfffe0005u
#define KVM_S390_MCHK			0xfffe1000u
#define KVM_S390_INT_CLOCK_COMP		0xffff1004u
#define KVM_S390_INT_CPU_TIMER		0xffff1005u
#define KVM_S390_INT_VIRTIO		0xffff2603u
#define KVM_S390_INT_SERVICE		0xffff2401u
#define KVM_S390_INT_EMERGENCY		0xffff1201u
#define KVM_S390_INT_EXTERNAL_CALL	0xffff1202u
/* Anything below 0xfffe0000u is taken by INT_IO */
#define KVM_S390_INT_IO(ai,cssid,ssid,schid)   \
	(((schid)) |			       \
	 ((ssid) << 16) |		       \
	 ((cssid) << 18) |		       \
	 ((ai) << 26))
#define KVM_S390_INT_IO_MIN		0x00000000u
#define KVM_S390_INT_IO_MAX		0xfffdffffu
#define KVM_S390_INT_IO_AI_MASK		0x04000000u


struct kvm_s390_interrupt {
	__u32 type;
	__u32 parm;
	__u64 parm64;
};

struct kvm_s390_io_info {
	__u16 subchannel_id;
	__u16 subchannel_nr;
	__u32 io_int_parm;
	__u32 io_int_word;
};

struct kvm_s390_ext_info {
	__u32 ext_params;
	__u32 pad;
	__u64 ext_params2;
};

struct kvm_s390_pgm_info {
	__u64 trans_exc_code;
	__u64 mon_code;
	__u64 per_address;
	__u32 data_exc_code;
	__u16 code;
	__u16 mon_class_nr;
	__u8 per_code;
	__u8 per_atmid;
	__u8 exc_access_id;
	__u8 per_access_id;
	__u8 op_access_id;
#define KVM_S390_PGM_FLAGS_ILC_VALID	0x01
#define KVM_S390_PGM_FLAGS_ILC_0	0x02
#define KVM_S390_PGM_FLAGS_ILC_1	0x04
#define KVM_S390_PGM_FLAGS_ILC_MASK	0x06
#define KVM_S390_PGM_FLAGS_NO_REWIND	0x08
	__u8 flags;
	__u8 pad[2];
};

struct kvm_s390_prefix_info {
	__u32 address;
};

struct kvm_s390_extcall_info {
	__u16 code;
};

struct kvm_s390_emerg_info {
	__u16 code;
};

#define KVM_S390_STOP_FLAG_STORE_STATUS	0x01
struct kvm_s390_stop_info {
	__u32 flags;
};

struct kvm_s390_mchk_info {
	__u64 cr14;
	__u64 mcic;
	__u64 failing_storage_address;
	__u32 ext_damage_code;
	__u32 pad;
	__u8 fixed_logout[16];
};

struct kvm_s390_irq {
	__u64 type;
	union {
		struct kvm_s390_io_info io;
		struct kvm_s390_ext_info ext;
		struct kvm_s390_pgm_info pgm;
		struct kvm_s390_emerg_info emerg;
		struct kvm_s390_extcall_info extcall;
		struct kvm_s390_prefix_info prefix;
		struct kvm_s390_stop_info stop;
		struct kvm_s390_mchk_info mchk;
		char reserved[64];
	} u;
};

struct kvm_s390_irq_state {
	__u64 buf;
	__u32 flags;        /* will stay unused for compatibility reasons */
	__u32 len;
	__u32 reserved[4];  /* will stay unused for compatibility reasons */
};

/* for KVM_SET_GUEST_DEBUG */

#define KVM_GUESTDBG_ENABLE		0x00000001
#define KVM_GUESTDBG_SINGLESTEP		0x00000002

struct kvm_guest_debug {
	__u32 control;
	__u32 pad;
	struct kvm_guest_debug_arch arch;
};

enum {
	kvm_ioeventfd_flag_nr_datamatch,
	kvm_ioeventfd_flag_nr_pio,
	kvm_ioeventfd_flag_nr_deassign,
	kvm_ioeventfd_flag_nr_virtio_ccw_notify,
	kvm_ioeventfd_flag_nr_fast_mmio,
	kvm_ioeventfd_flag_nr_max,
};

#define KVM_IOEVENTFD_FLAG_DATAMATCH (1 << kvm_ioeventfd_flag_nr_datamatch)
#define KVM_IOEVENTFD_FLAG_PIO       (1 << kvm_ioeventfd_flag_nr_pio)
#define KVM_IOEVENTFD_FLAG_DEASSIGN  (1 << kvm_ioeventfd_flag_nr_deassign)
#define KVM_IOEVENTFD_FLAG_VIRTIO_CCW_NOTIFY \
	(1 << kvm_ioeventfd_flag_nr_virtio_ccw_notify)

#define KVM_IOEVENTFD_VALID_FLAG_MASK  ((1 << kvm_ioeventfd_flag_nr_max) - 1)

struct kvm_ioeventfd {
	__u64 datamatch;
	__u64 addr;        /* legal pio/mmio address */
	__u32 len;         /* 1, 2, 4, or 8 bytes; or 0 to ignore length */
	__s32 fd;
	__u32 flags;
	__u8  pad[36];
};

#define KVM_X86_DISABLE_EXITS_MWAIT          (1 << 0)
#define KVM_X86_DISABLE_EXITS_HLT            (1 << 1)
#define KVM_X86_DISABLE_EXITS_PAUSE          (1 << 2)
#define KVM_X86_DISABLE_EXITS_CSTATE         (1 << 3)
#define KVM_X86_DISABLE_VALID_EXITS          (KVM_X86_DISABLE_EXITS_MWAIT | \
                                              KVM_X86_DISABLE_EXITS_HLT | \
                                              KVM_X86_DISABLE_EXITS_PAUSE | \
                                              KVM_X86_DISABLE_EXITS_CSTATE)

/* for KVM_ENABLE_CAP */
struct kvm_enable_cap {
	/* in */
	__u32 cap;
	__u32 flags;
	__u64 args[4];
	__u8  pad[64];
};

/* for KVM_PPC_GET_PVINFO */

#define KVM_PPC_PVINFO_FLAGS_EV_IDLE   (1<<0)

struct kvm_ppc_pvinfo {
	/* out */
	__u32 flags;
	__u32 hcall[4];
	__u8  pad[108];
};

/* for KVM_PPC_GET_SMMU_INFO */
#define KVM_PPC_PAGE_SIZES_MAX_SZ	8

struct kvm_ppc_one_page_size {
	__u32 page_shift;	/* Page shift (or 0) */
	__u32 pte_enc;		/* Encoding in the HPTE (>>12) */
};

struct kvm_ppc_one_seg_page_size {
	__u32 page_shift;	/* Base page shift of segment (or 0) */
	__u32 slb_enc;		/* SLB encoding for BookS */
	struct kvm_ppc_one_page_size enc[KVM_PPC_PAGE_SIZES_MAX_SZ];
};

#define KVM_PPC_PAGE_SIZES_REAL		0x00000001
#define KVM_PPC_1T_SEGMENTS		0x00000002
#define KVM_PPC_NO_HASH			0x00000004

struct kvm_ppc_smmu_info {
	__u64 flags;
	__u32 slb_size;
	__u16 data_keys;	/* # storage keys supported for data */
	__u16 instr_keys;	/* # storage keys supported for instructions */
	struct kvm_ppc_one_seg_page_size sps[KVM_PPC_PAGE_SIZES_MAX_SZ];
};

/* for KVM_PPC_RESIZE_HPT_{PREPARE,COMMIT} */
struct kvm_ppc_resize_hpt {
	__u64 flags;
	__u32 shift;
	__u32 pad;
};

#define KVMIO 0xAE

/* machine type bits, to be used as argument to KVM_CREATE_VM */
#define KVM_VM_S390_UCONTROL	1

/* on ppc, 0 indicate default, 1 should force HV and 2 PR */
#define KVM_VM_PPC_HV 1
#define KVM_VM_PPC_PR 2

/* on MIPS, 0 indicates auto, 1 forces VZ ASE, 2 forces trap & emulate */
#define KVM_VM_MIPS_AUTO	0
#define KVM_VM_MIPS_VZ		1
#define KVM_VM_MIPS_TE		2

#define KVM_S390_SIE_PAGE_OFFSET 1

/*
 * On arm64, machine type can be used to request the physical
 * address size for the VM. Bits[7-0] are reserved for the guest
 * PA size shift (i.e, log2(PA_Size)). For backward compatibility,
 * value 0 implies the default IPA size, 40bits.
 */
#define KVM_VM_TYPE_ARM_IPA_SIZE_MASK	0xffULL
#define KVM_VM_TYPE_ARM_IPA_SIZE(x)		\
	((x) & KVM_VM_TYPE_ARM_IPA_SIZE_MASK)
/*
 * ioctls for /dev/kvm fds:
 */
#define KVM_GET_API_VERSION       _IO(KVMIO,   0x00)
#define KVM_CREATE_VM             _IO(KVMIO,   0x01) /* returns a VM fd */
#define KVM_GET_MSR_INDEX_LIST    _IOWR(KVMIO, 0x02, struct kvm_msr_list)

#define KVM_S390_ENABLE_SIE       _IO(KVMIO,   0x06)
/*
 * Check if a kvm extension is available.  Argument is extension number,
 * return is 1 (yes) or 0 (no, sorry).
 */
#define KVM_CHECK_EXTENSION       _IO(KVMIO,   0x03)
/*
 * Get size for mmap(vcpu_fd)
 */
#define KVM_GET_VCPU_MMAP_SIZE    _IO(KVMIO,   0x04) /* in bytes */
#define KVM_GET_SUPPORTED_CPUID   _IOWR(KVMIO, 0x05, struct kvm_cpuid2)
#define KVM_TRACE_ENABLE          __KVM_DEPRECATED_MAIN_W_0x06
#define KVM_TRACE_PAUSE           __KVM_DEPRECATED_MAIN_0x07
#define KVM_TRACE_DISABLE         __KVM_DEPRECATED_MAIN_0x08
#define KVM_GET_EMULATED_CPUID	  _IOWR(KVMIO, 0x09, struct kvm_cpuid2)
#define KVM_GET_MSR_FEATURE_INDEX_LIST    _IOWR(KVMIO, 0x0a, struct kvm_msr_list)

/*
 * Extension capability list.
 */
#define KVM_CAP_IRQCHIP	  0
#define KVM_CAP_HLT	  1
#define KVM_CAP_MMU_SHADOW_CACHE_CONTROL 2
#define KVM_CAP_USER_MEMORY 3
#define KVM_CAP_SET_TSS_ADDR 4
#define KVM_CAP_VAPIC 6
#define KVM_CAP_EXT_CPUID 7
#define KVM_CAP_CLOCKSOURCE 8
#define KVM_CAP_NR_VCPUS 9       /* returns recommended max vcpus per vm */
#define KVM_CAP_NR_MEMSLOTS 10   /* returns max memory slots per vm */
#define KVM_CAP_PIT 11
#define KVM_CAP_NOP_IO_DELAY 12
#define KVM_CAP_PV_MMU 13
#define KVM_CAP_MP_STATE 14
#define KVM_CAP_COALESCED_MMIO 15
#define KVM_CAP_SYNC_MMU 16  /* Changes to host mmap are reflected in guest */
#define KVM_CAP_IOMMU 18
/* Bug in KVM_SET_USER_MEMORY_REGION fixed: */
#define KVM_CAP_DESTROY_MEMORY_REGION_WORKS 21
#define KVM_CAP_USER_NMI 22
#ifdef __KVM_HAVE_GUEST_DEBUG
#define KVM_CAP_SET_GUEST_DEBUG 23
#endif
#ifdef __KVM_HAVE_PIT
#define KVM_CAP_REINJECT_CONTROL 24
#endif
#define KVM_CAP_IRQ_ROUTING 25
#define KVM_CAP_IRQ_INJECT_STATUS 26
#define KVM_CAP_ASSIGN_DEV_IRQ 29
/* Another bug in KVM_SET_USER_MEMORY_REGION fixed: */
#define KVM_CAP_JOIN_MEMORY_REGIONS_WORKS 30
#ifdef __KVM_HAVE_MCE
#define KVM_CAP_MCE 31
#endif
#define KVM_CAP_IRQFD 32
#ifdef __KVM_HAVE_PIT
#define KVM_CAP_PIT2 33
#endif
#define KVM_CAP_SET_BOOT_CPU_ID 34
#ifdef __KVM_HAVE_PIT_STATE2
#define KVM_CAP_PIT_STATE2 35
#endif
#define KVM_CAP_IOEVENTFD 36
#define KVM_CAP_SET_IDENTITY_MAP_ADDR 37
#ifdef __KVM_HAVE_XEN_HVM
#define KVM_CAP_XEN_HVM 38
#endif
#define KVM_CAP_ADJUST_CLOCK 39
#define KVM_CAP_INTERNAL_ERROR_DATA 40
#ifdef __KVM_HAVE_VCPU_EVENTS
#define KVM_CAP_VCPU_EVENTS 41
#endif
#define KVM_CAP_S390_PSW 42
#define KVM_CAP_PPC_SEGSTATE 43
#define KVM_CAP_HYPERV 44
#define KVM_CAP_HYPERV_VAPIC 45
#define KVM_CAP_HYPERV_SPIN 46
#define KVM_CAP_PCI_SEGMENT 47
#define KVM_CAP_PPC_PAIRED_SINGLES 48
#define KVM_CAP_INTR_SHADOW 49
#ifdef __KVM_HAVE_DEBUGREGS
#define KVM_CAP_DEBUGREGS 50
#endif
#define KVM_CAP_X86_ROBUST_SINGLESTEP 51
#define KVM_CAP_PPC_OSI 52
#define KVM_CAP_PPC_UNSET_IRQ 53
#define KVM_CAP_ENABLE_CAP 54
#ifdef __KVM_HAVE_XSAVE
#define KVM_CAP_XSAVE 55
#endif
#ifdef __KVM_HAVE_XCRS
#define KVM_CAP_XCRS 56
#endif
#define KVM_CAP_PPC_GET_PVINFO 57
#define KVM_CAP_PPC_IRQ_LEVEL 58
#define KVM_CAP_ASYNC_PF 59
#define KVM_CAP_TSC_CONTROL 60
#define KVM_CAP_GET_TSC_KHZ 61
#define KVM_CAP_PPC_BOOKE_SREGS 62
#define KVM_CAP_SPAPR_TCE 63
#define KVM_CAP_PPC_SMT 64
#define KVM_CAP_PPC_RMA	65
#define KVM_CAP_MAX_VCPUS 66       /* returns max vcpus per vm */
#define KVM_CAP_PPC_HIOR 67
#define KVM_CAP_PPC_PAPR 68
#define KVM_CAP_SW_TLB 69
#define KVM_CAP_ONE_REG 70
#define KVM_CAP_S390_GMAP 71
#define KVM_CAP_TSC_DEADLINE_TIMER 72
#define KVM_CAP_S390_UCONTROL 73
#define KVM_CAP_SYNC_REGS 74
#define KVM_CAP_PCI_2_3 75
#define KVM_CAP_KVMCLOCK_CTRL 76
#define KVM_CAP_SIGNAL_MSI 77
#define KVM_CAP_PPC_GET_SMMU_INFO 78
#define KVM_CAP_S390_COW 79
#define KVM_CAP_PPC_ALLOC_HTAB 80
#define KVM_CAP_READONLY_MEM 81
#define KVM_CAP_IRQFD_RESAMPLE 82
#define KVM_CAP_PPC_BOOKE_WATCHDOG 83
#define KVM_CAP_PPC_HTAB_FD 84
#define KVM_CAP_S390_CSS_SUPPORT 85
#define KVM_CAP_PPC_EPR 86
#define KVM_CAP_ARM_PSCI 87
#define KVM_CAP_ARM_SET_DEVICE_ADDR 88
#define KVM_CAP_DEVICE_CTRL 89
#define KVM_CAP_IRQ_MPIC 90
#define KVM_CAP_PPC_RTAS 91
#define KVM_CAP_IRQ_XICS 92
#define KVM_CAP_ARM_EL1_32BIT 93
#define KVM_CAP_SPAPR_MULTITCE 94
#define KVM_CAP_EXT_EMUL_CPUID 95
#define KVM_CAP_HYPERV_TIME 96
#define KVM_CAP_IOAPIC_POLARITY_IGNORED 97
#define KVM_CAP_ENABLE_CAP_VM 98
#define KVM_CAP_S390_IRQCHIP 99
#define KVM_CAP_IOEVENTFD_NO_LENGTH 100
#define KVM_CAP_VM_ATTRIBUTES 101
#define KVM_CAP_ARM_PSCI_0_2 102
#define KVM_CAP_PPC_FIXUP_HCALL 103
#define KVM_CAP_PPC_ENABLE_HCALL 104
#define KVM_CAP_CHECK_EXTENSION_VM 105
#define KVM_CAP_S390_USER_SIGP 106
#define KVM_CAP_S390_VECTOR_REGISTERS 107
#define KVM_CAP_S390_MEM_OP 108
#define KVM_CAP_S390_USER_STSI 109
#define KVM_CAP_S390_SKEYS 110
#define KVM_CAP_MIPS_FPU 111
#define KVM_CAP_MIPS_MSA 112
#define KVM_CAP_S390_INJECT_IRQ 113
#define KVM_CAP_S390_IRQ_STATE 114
#define KVM_CAP_PPC_HWRNG 115
#define KVM_CAP_DISABLE_QUIRKS 116
#define KVM_CAP_X86_SMM 117
#define KVM_CAP_MULTI_ADDRESS_SPACE 118
#define KVM_CAP_GUEST_DEBUG_HW_BPS 119
#define KVM_CAP_GUEST_DEBUG_HW_WPS 120
#define KVM_CAP_SPLIT_IRQCHIP 121
#define KVM_CAP_IOEVENTFD_ANY_LENGTH 122
#define KVM_CAP_HYPERV_SYNIC 123
#define KVM_CAP_S390_RI 124
#define KVM_CAP_SPAPR_TCE_64 125
#define KVM_CAP_ARM_PMU_V3 126
#define KVM_CAP_VCPU_ATTRIBUTES 127
#define KVM_CAP_MAX_VCPU_ID 128
#define KVM_CAP_X2APIC_API 129
#define KVM_CAP_S390_USER_INSTR0 130
#define KVM_CAP_MSI_DEVID 131
#define KVM_CAP_PPC_HTM 132
#define KVM_CAP_SPAPR_RESIZE_HPT 133
#define KVM_CAP_PPC_MMU_RADIX 134
#define KVM_CAP_PPC_MMU_HASH_V3 135
#define KVM_CAP_IMMEDIATE_EXIT 136
#define KVM_CAP_MIPS_VZ 137
#define KVM_CAP_MIPS_TE 138
#define KVM_CAP_MIPS_64BIT 139
#define KVM_CAP_S390_GS 140
#define KVM_CAP_S390_AIS 141
#define KVM_CAP_SPAPR_TCE_VFIO 142
#define KVM_CAP_X86_DISABLE_EXITS 143
#define KVM_CAP_ARM_USER_IRQ 144
#define KVM_CAP_S390_CMMA_MIGRATION 145
#define KVM_CAP_PPC_FWNMI 146
#define KVM_CAP_PPC_SMT_POSSIBLE 147
#define KVM_CAP_HYPERV_SYNIC2 148
#define KVM_CAP_HYPERV_VP_INDEX 149
#define KVM_CAP_S390_AIS_MIGRATION 150
#define KVM_CAP_PPC_GET_CPU_CHAR 151
#define KVM_CAP_S390_BPB 152
#define KVM_CAP_GET_MSR_FEATURES 153
#define KVM_CAP_HYPERV_EVENTFD 154
#define KVM_CAP_HYPERV_TLBFLUSH 155
#define KVM_CAP_S390_HPAGE_1M 156
#define KVM_CAP_NESTED_STATE 157
#define KVM_CAP_ARM_INJECT_SERROR_ESR 158
#define KVM_CAP_MSR_PLATFORM_INFO 159
#define KVM_CAP_PPC_NESTED_HV 160
#define KVM_CAP_HYPERV_SEND_IPI 161
#define KVM_CAP_COALESCED_PIO 162
#define KVM_CAP_HYPERV_ENLIGHTENED_VMCS 163
#define KVM_CAP_EXCEPTION_PAYLOAD 164
#define KVM_CAP_ARM_VM_IPA_SIZE 165
#define KVM_CAP_MANUAL_DIRTY_LOG_PROTECT 166 /* Obsolete */
#define KVM_CAP_HYPERV_CPUID 167
#define KVM_CAP_MANUAL_DIRTY_LOG_PROTECT2 168
#define KVM_CAP_PPC_IRQ_XIVE 169
#define KVM_CAP_ARM_SVE 170
#define KVM_CAP_ARM_PTRAUTH_ADDRESS 171
#define KVM_CAP_ARM_PTRAUTH_GENERIC 172
#define KVM_CAP_PMU_EVENT_FILTER 173
#define KVM_CAP_ARM_IRQ_LINE_LAYOUT_2 174
#define KVM_CAP_HYPERV_DIRECT_TLBFLUSH 175
#define KVM_CAP_PPC_GUEST_DEBUG_SSTEP 176
#define KVM_CAP_ARM_NISV_TO_USER 177
#define KVM_CAP_ARM_INJECT_EXT_DABT 178
#define KVM_CAP_S390_VCPU_RESETS 179
#define KVM_CAP_S390_PROTECTED 180
#define KVM_CAP_PPC_SECURE_GUEST 181
#define KVM_CAP_HALT_POLL 182
#define KVM_CAP_ASYNC_PF_INT 183
#define KVM_CAP_LAST_CPU 184
#define KVM_CAP_SMALLER_MAXPHYADDR 185
#define KVM_CAP_S390_DIAG318 186
#define KVM_CAP_STEAL_TIME 187
#define KVM_CAP_X86_USER_SPACE_MSR 188
#define KVM_CAP_X86_MSR_FILTER 189
#define KVM_CAP_ENFORCE_PV_FEATURE_CPUID 190
#define KVM_CAP_SYS_HYPERV_CPUID 191
#define KVM_CAP_DIRTY_LOG_RING 192
#define KVM_CAP_X86_BUS_LOCK_EXIT 193
#define KVM_CAP_PPC_DAWR1 194
#define KVM_CAP_SET_GUEST_DEBUG2 195
#define KVM_CAP_SGX_ATTRIBUTE 196
#define KVM_CAP_VM_COPY_ENC_CONTEXT_FROM 197
#define KVM_CAP_PTP_KVM 198
#define KVM_CAP_HYPERV_ENFORCE_CPUID 199
#define KVM_CAP_SREGS2 200
#define KVM_CAP_EXIT_HYPERCALL 201
#define KVM_CAP_PPC_RPT_INVALIDATE 202
#define KVM_CAP_BINARY_STATS_FD 203
#define KVM_CAP_EXIT_ON_EMULATION_FAILURE 204
#define KVM_CAP_ARM_MTE 205
#define KVM_CAP_VM_MOVE_ENC_CONTEXT_FROM 206
#define KVM_CAP_VM_GPA_BITS 207
#define KVM_CAP_XSAVE2 208
#define KVM_CAP_SYS_ATTRIBUTES 209
#define KVM_CAP_PPC_AIL_MODE_3 210
#define KVM_CAP_S390_MEM_OP_EXTENSION 211
#define KVM_CAP_PMU_CAPABILITY 212
#define KVM_CAP_DISABLE_QUIRKS2 213
#define KVM_CAP_VM_TSC_CONTROL 214
#define KVM_CAP_SYSTEM_EVENT_DATA 215
#define KVM_CAP_ARM_SYSTEM_SUSPEND 216
#define KVM_CAP_S390_PROTECTED_DUMP 217
#define KVM_CAP_X86_TRIPLE_FAULT_EVENT 218
#define KVM_CAP_X86_NOTIFY_VMEXIT 219
#define KVM_CAP_VM_DISABLE_NX_HUGE_PAGES 220
#define KVM_CAP_S390_ZPCI_OP 221
#define KVM_CAP_S390_CPU_TOPOLOGY 222
#define KVM_CAP_DIRTY_LOG_RING_ACQ_REL 223
#define KVM_CAP_S390_PROTECTED_ASYNC_DISABLE 224
#define KVM_CAP_DIRTY_LOG_RING_WITH_BITMAP 225

#ifdef KVM_CAP_IRQ_ROUTING

struct kvm_irq_routing_irqchip {
	__u32 irqchip;
	__u32 pin;
};

struct kvm_irq_routing_msi {
	__u32 address_lo;
	__u32 address_hi;
	__u32 data;
	union {
		__u32 pad;
		__u32 devid;
	};
};

struct kvm_irq_routing_s390_adapter {
	__u64 ind_addr;
	__u64 summary_addr;
	__u64 ind_offset;
	__u32 summary_offset;
	__u32 adapter_id;
};

struct kvm_irq_routing_hv_sint {
	__u32 vcpu;
	__u32 sint;
};

struct kvm_irq_routing_xen_evtchn {
	__u32 port;
	__u32 vcpu;
	__u32 priority;
};

#define KVM_IRQ_ROUTING_XEN_EVTCHN_PRIO_2LEVEL ((__u32)(-1))

/* gsi routing entry types */
#define KVM_IRQ_ROUTING_IRQCHIP 1
#define KVM_IRQ_ROUTING_MSI 2
#define KVM_IRQ_ROUTING_S390_ADAPTER 3
#define KVM_IRQ_ROUTING_HV_SINT 4
#define KVM_IRQ_ROUTING_XEN_EVTCHN 5

struct kvm_irq_routing_entry {
	__u32 gsi;
	__u32 type;
	__u32 flags;
	__u32 pad;
	union {
		struct kvm_irq_routing_irqchip irqchip;
		struct kvm_irq_routing_msi msi;
		struct kvm_irq_routing_s390_adapter adapter;
		struct kvm_irq_routing_hv_sint hv_sint;
		struct kvm_irq_routing_xen_evtchn xen_evtchn;
		__u32 pad[8];
	} u;
};

struct kvm_irq_routing {
	__u32 nr;
	__u32 flags;
	struct kvm_irq_routing_entry entries[];
};

#endif

#ifdef KVM_CAP_MCE
/* x86 MCE */
struct kvm_x86_mce {
	__u64 status;
	__u64 addr;
	__u64 misc;
	__u64 mcg_status;
	__u8 bank;
	__u8 pad1[7];
	__u64 pad2[3];
};
#endif

#ifdef KVM_CAP_XEN_HVM
#define KVM_XEN_HVM_CONFIG_HYPERCALL_MSR	(1 << 0)
#define KVM_XEN_HVM_CONFIG_INTERCEPT_HCALL	(1 << 1)
#define KVM_XEN_HVM_CONFIG_SHARED_INFO		(1 << 2)
#define KVM_XEN_HVM_CONFIG_RUNSTATE		(1 << 3)
#define KVM_XEN_HVM_CONFIG_EVTCHN_2LEVEL	(1 << 4)
#define KVM_XEN_HVM_CONFIG_EVTCHN_SEND		(1 << 5)
#define KVM_XEN_HVM_CONFIG_RUNSTATE_UPDATE_FLAG	(1 << 6)

struct kvm_xen_hvm_config {
	__u32 flags;
	__u32 msr;
	__u64 blob_addr_32;
	__u64 blob_addr_64;
	__u8 blob_size_32;
	__u8 blob_size_64;
	__u8 pad2[30];
};
#endif

#define KVM_IRQFD_FLAG_DEASSIGN (1 << 0)
/*
 * Available with KVM_CAP_IRQFD_RESAMPLE
 *
 * KVM_IRQFD_FLAG_RESAMPLE indicates resamplefd is valid and specifies
 * the irqfd to operate in resampling mode for level triggered interrupt
 * emulation.  See Documentation/virt/kvm/api.rst.
 */
#define KVM_IRQFD_FLAG_RESAMPLE (1 << 1)

struct kvm_irqfd {
	__u32 fd;
	__u32 gsi;
	__u32 flags;
	__u32 resamplefd;
	__u8  pad[16];
};

/* For KVM_CAP_ADJUST_CLOCK */

/* Do not use 1, KVM_CHECK_EXTENSION returned it before we had flags.  */
#define KVM_CLOCK_TSC_STABLE		2
#define KVM_CLOCK_REALTIME		(1 << 2)
#define KVM_CLOCK_HOST_TSC		(1 << 3)

struct kvm_clock_data {
	__u64 clock;
	__u32 flags;
	__u32 pad0;
	__u64 realtime;
	__u64 host_tsc;
	__u32 pad[4];
};

/* For KVM_CAP_SW_TLB */

#define KVM_MMU_FSL_BOOKE_NOHV		0
#define KVM_MMU_FSL_BOOKE_HV		1

struct kvm_config_tlb {
	__u64 params;
	__u64 array;
	__u32 mmu_type;
	__u32 array_len;
};

struct kvm_dirty_tlb {
	__u64 bitmap;
	__u32 num_dirty;
};

/* Available with KVM_CAP_ONE_REG */

#define KVM_REG_ARCH_MASK	0xff00000000000000ULL
#define KVM_REG_GENERIC		0x0000000000000000ULL

/*
 * Architecture specific registers are to be defined in arch headers and
 * ORed with the arch identifier.
 */
#define KVM_REG_PPC		0x1000000000000000ULL
#define KVM_REG_X86		0x2000000000000000ULL
#define KVM_REG_IA64		0x3000000000000000ULL
#define KVM_REG_ARM		0x4000000000000000ULL
#define KVM_REG_S390		0x5000000000000000ULL
#define KVM_REG_ARM64		0x6000000000000000ULL
#define KVM_REG_MIPS		0x7000000000000000ULL
#define KVM_REG_RISCV		0x8000000000000000ULL

#define KVM_REG_SIZE_SHIFT	52
#define KVM_REG_SIZE_MASK	0x00f0000000000000ULL
#define KVM_REG_SIZE_U8		0x0000000000000000ULL
#define KVM_REG_SIZE_U16	0x0010000000000000ULL
#define KVM_REG_SIZE_U32	0x0020000000000000ULL
#define KVM_REG_SIZE_U64	0x0030000000000000ULL
#define KVM_REG_SIZE_U128	0x0040000000000000ULL
#define KVM_REG_SIZE_U256	0x0050000000000000ULL
#define KVM_REG_SIZE_U512	0x0060000000000000ULL
#define KVM_REG_SIZE_U1024	0x0070000000000000ULL
#define KVM_REG_SIZE_U2048	0x0080000000000000ULL

struct kvm_reg_list {
	__u64 n; /* number of regs */
	__u64 reg[];
};

struct kvm_one_reg {
	__u64 id;
	__u64 addr;
};

#define KVM_MSI_VALID_DEVID	(1U << 0)
struct kvm_msi {
	__u32 address_lo;
	__u32 address_hi;
	__u32 data;
	__u32 flags;
	__u32 devid;
	__u8  pad[12];
};

struct kvm_arm_device_addr {
	__u64 id;
	__u64 addr;
};

/*
 * Device control API, available with KVM_CAP_DEVICE_CTRL
 */
#define KVM_CREATE_DEVICE_TEST		1

struct kvm_create_device {
	__u32	type;	/* in: KVM_DEV_TYPE_xxx */
	__u32	fd;	/* out: device handle */
	__u32	flags;	/* in: KVM_CREATE_DEVICE_xxx */
};

struct kvm_device_attr {
	__u32	flags;		/* no flags currently defined */
	__u32	group;		/* device-defined */
	__u64	attr;		/* group-defined */
	__u64	addr;		/* userspace address of attr data */
};

#define  KVM_DEV_VFIO_GROUP			1
#define   KVM_DEV_VFIO_GROUP_ADD			1
#define   KVM_DEV_VFIO_GROUP_DEL			2
#define   KVM_DEV_VFIO_GROUP_SET_SPAPR_TCE		3

enum kvm_device_type {
	KVM_DEV_TYPE_FSL_MPIC_20	= 1,
#define KVM_DEV_TYPE_FSL_MPIC_20	KVM_DEV_TYPE_FSL_MPIC_20
	KVM_DEV_TYPE_FSL_MPIC_42,
#define KVM_DEV_TYPE_FSL_MPIC_42	KVM_DEV_TYPE_FSL_MPIC_42
	KVM_DEV_TYPE_XICS,
#define KVM_DEV_TYPE_XICS		KVM_DEV_TYPE_XICS
	KVM_DEV_TYPE_VFIO,
#define KVM_DEV_TYPE_VFIO		KVM_DEV_TYPE_VFIO
	KVM_DEV_TYPE_ARM_VGIC_V2,
#define KVM_DEV_TYPE_ARM_VGIC_V2	KVM_DEV_TYPE_ARM_VGIC_V2
	KVM_DEV_TYPE_FLIC,
#define KVM_DEV_TYPE_FLIC		KVM_DEV_TYPE_FLIC
	KVM_DEV_TYPE_ARM_VGIC_V3,
#define KVM_DEV_TYPE_ARM_VGIC_V3	KVM_DEV_TYPE_ARM_VGIC_V3
	KVM_DEV_TYPE_ARM_VGIC_ITS,
#define KVM_DEV_TYPE_ARM_VGIC_ITS	KVM_DEV_TYPE_ARM_VGIC_ITS
	KVM_DEV_TYPE_XIVE,
#define KVM_DEV_TYPE_XIVE		KVM_DEV_TYPE_XIVE
	KVM_DEV_TYPE_ARM_PV_TIME,
#define KVM_DEV_TYPE_ARM_PV_TIME	KVM_DEV_TYPE_ARM_PV_TIME
	KVM_DEV_TYPE_MAX,
};

struct kvm_vfio_spapr_tce {
	__s32	groupfd;
	__s32	tablefd;
};

/*
 * KVM_CREATE_VCPU receives as a parameter the vcpu slot, and returns
 * a vcpu fd.
 */
#define KVM_CREATE_VCPU           _IO(KVMIO,   0x41)
#define KVM_GET_DIRTY_LOG         _IOW(KVMIO,  0x42, struct kvm_dirty_log)
#define KVM_SET_NR_MMU_PAGES      _IO(KVMIO,   0x44)
#define KVM_GET_NR_MMU_PAGES      _IO(KVMIO,   0x45)
#define KVM_SET_USER_MEMORY_REGION _IOW(KVMIO, 0x46, \
					struct kvm_userspace_memory_region)
#define KVM_SET_TSS_ADDR          _IO(KVMIO,   0x47)
#define KVM_SET_IDENTITY_MAP_ADDR _IOW(KVMIO,  0x48, __u64)

/* enable ucontrol for s390 */
struct kvm_s390_ucas_mapping {
	__u64 user_addr;
	__u64 vcpu_addr;
	__u64 length;
};
#define KVM_S390_UCAS_MAP        _IOW(KVMIO, 0x50, struct kvm_s390_ucas_mapping)
#define KVM_S390_UCAS_UNMAP      _IOW(KVMIO, 0x51, struct kvm_s390_ucas_mapping)
#define KVM_S390_VCPU_FAULT	 _IOW(KVMIO, 0x52, unsigned long)

/* Device model IOC */
#define KVM_CREATE_IRQCHIP        _IO(KVMIO,   0x60)
#define KVM_IRQ_LINE              _IOW(KVMIO,  0x61, struct kvm_irq_level)
#define KVM_GET_IRQCHIP           _IOWR(KVMIO, 0x62, struct kvm_irqchip)
#define KVM_SET_IRQCHIP           _IOR(KVMIO,  0x63, struct kvm_irqchip)
#define KVM_CREATE_PIT            _IO(KVMIO,   0x64)
#define KVM_GET_PIT               _IOWR(KVMIO, 0x65, struct kvm_pit_state)
#define KVM_SET_PIT               _IOR(KVMIO,  0x66, struct kvm_pit_state)
#define KVM_IRQ_LINE_STATUS       _IOWR(KVMIO, 0x67, struct kvm_irq_level)
#define KVM_REGISTER_COALESCED_MMIO \
			_IOW(KVMIO,  0x67, struct kvm_coalesced_mmio_zone)
#define KVM_UNREGISTER_COALESCED_MMIO \
			_IOW(KVMIO,  0x68, struct kvm_coalesced_mmio_zone)
#define KVM_ASSIGN_PCI_DEVICE     _IOR(KVMIO,  0x69, \
				       struct kvm_assigned_pci_dev)
#define KVM_SET_GSI_ROUTING       _IOW(KVMIO,  0x6a, struct kvm_irq_routing)
/* deprecated, replaced by KVM_ASSIGN_DEV_IRQ */
#define KVM_ASSIGN_IRQ            __KVM_DEPRECATED_VM_R_0x70
#define KVM_ASSIGN_DEV_IRQ        _IOW(KVMIO,  0x70, struct kvm_assigned_irq)
#define KVM_REINJECT_CONTROL      _IO(KVMIO,   0x71)
#define KVM_DEASSIGN_PCI_DEVICE   _IOW(KVMIO,  0x72, \
				       struct kvm_assigned_pci_dev)
#define KVM_ASSIGN_SET_MSIX_NR    _IOW(KVMIO,  0x73, \
				       struct kvm_assigned_msix_nr)
#define KVM_ASSIGN_SET_MSIX_ENTRY _IOW(KVMIO,  0x74, \
				       struct kvm_assigned_msix_entry)
#define KVM_DEASSIGN_DEV_IRQ      _IOW(KVMIO,  0x75, struct kvm_assigned_irq)
#define KVM_IRQFD                 _IOW(KVMIO,  0x76, struct kvm_irqfd)
#define KVM_CREATE_PIT2		  _IOW(KVMIO,  0x77, struct kvm_pit_config)
#define KVM_SET_BOOT_CPU_ID       _IO(KVMIO,   0x78)
#define KVM_IOEVENTFD             _IOW(KVMIO,  0x79, struct kvm_ioeventfd)
#define KVM_XEN_HVM_CONFIG        _IOW(KVMIO,  0x7a, struct kvm_xen_hvm_config)
#define KVM_SET_CLOCK             _IOW(KVMIO,  0x7b, struct kvm_clock_data)
#define KVM_GET_CLOCK             _IOR(KVMIO,  0x7c, struct kvm_clock_data)
/* Available with KVM_CAP_PIT_STATE2 */
#define KVM_GET_PIT2              _IOR(KVMIO,  0x9f, struct kvm_pit_state2)
#define KVM_SET_PIT2              _IOW(KVMIO,  0xa0, struct kvm_pit_state2)
/* Available with KVM_CAP_PPC_GET_PVINFO */
#define KVM_PPC_GET_PVINFO	  _IOW(KVMIO,  0xa1, struct kvm_ppc_pvinfo)
/* Available with KVM_CAP_TSC_CONTROL for a vCPU, or with
*  KVM_CAP_VM_TSC_CONTROL to set defaults for a VM */
#define KVM_SET_TSC_KHZ           _IO(KVMIO,  0xa2)
#define KVM_GET_TSC_KHZ           _IO(KVMIO,  0xa3)
/* Available with KVM_CAP_PCI_2_3 */
#define KVM_ASSIGN_SET_INTX_MASK  _IOW(KVMIO,  0xa4, \
				       struct kvm_assigned_pci_dev)
/* Available with KVM_CAP_SIGNAL_MSI */
#define KVM_SIGNAL_MSI            _IOW(KVMIO,  0xa5, struct kvm_msi)
/* Available with KVM_CAP_PPC_GET_SMMU_INFO */
#define KVM_PPC_GET_SMMU_INFO	  _IOR(KVMIO,  0xa6, struct kvm_ppc_smmu_info)
/* Available with KVM_CAP_PPC_ALLOC_HTAB */
#define KVM_PPC_ALLOCATE_HTAB	  _IOWR(KVMIO, 0xa7, __u32)
#define KVM_CREATE_SPAPR_TCE	  _IOW(KVMIO,  0xa8, struct kvm_create_spapr_tce)
#define KVM_CREATE_SPAPR_TCE_64	  _IOW(KVMIO,  0xa8, \
				       struct kvm_create_spapr_tce_64)
/* Available with KVM_CAP_RMA */
#define KVM_ALLOCATE_RMA	  _IOR(KVMIO,  0xa9, struct kvm_allocate_rma)
/* Available with KVM_CAP_PPC_HTAB_FD */
#define KVM_PPC_GET_HTAB_FD	  _IOW(KVMIO,  0xaa, struct kvm_get_htab_fd)
/* Available with KVM_CAP_ARM_SET_DEVICE_ADDR */
#define KVM_ARM_SET_DEVICE_ADDR	  _IOW(KVMIO,  0xab, struct kvm_arm_device_addr)
/* Available with KVM_CAP_PPC_RTAS */
#define KVM_PPC_RTAS_DEFINE_TOKEN _IOW(KVMIO,  0xac, struct kvm_rtas_token_args)
/* Available with KVM_CAP_SPAPR_RESIZE_HPT */
#define KVM_PPC_RESIZE_HPT_PREPARE _IOR(KVMIO, 0xad, struct kvm_ppc_resize_hpt)
#define KVM_PPC_RESIZE_HPT_COMMIT  _IOR(KVMIO, 0xae, struct kvm_ppc_resize_hpt)
/* Available with KVM_CAP_PPC_RADIX_MMU or KVM_CAP_PPC_HASH_MMU_V3 */
#define KVM_PPC_CONFIGURE_V3_MMU  _IOW(KVMIO,  0xaf, struct kvm_ppc_mmuv3_cfg)
/* Available with KVM_CAP_PPC_RADIX_MMU */
#define KVM_PPC_GET_RMMU_INFO	  _IOW(KVMIO,  0xb0, struct kvm_ppc_rmmu_info)
/* Available with KVM_CAP_PPC_GET_CPU_CHAR */
#define KVM_PPC_GET_CPU_CHAR	  _IOR(KVMIO,  0xb1, struct kvm_ppc_cpu_char)
/* Available with KVM_CAP_PMU_EVENT_FILTER */
#define KVM_SET_PMU_EVENT_FILTER  _IOW(KVMIO,  0xb2, struct kvm_pmu_event_filter)
#define KVM_PPC_SVM_OFF		  _IO(KVMIO,  0xb3)
#define KVM_ARM_MTE_COPY_TAGS	  _IOR(KVMIO,  0xb4, struct kvm_arm_copy_mte_tags)

/* ioctl for vm fd */
#define KVM_CREATE_DEVICE	  _IOWR(KVMIO,  0xe0, struct kvm_create_device)

/* ioctls for fds returned by KVM_CREATE_DEVICE */
#define KVM_SET_DEVICE_ATTR	  _IOW(KVMIO,  0xe1, struct kvm_device_attr)
#define KVM_GET_DEVICE_ATTR	  _IOW(KVMIO,  0xe2, struct kvm_device_attr)
#define KVM_HAS_DEVICE_ATTR	  _IOW(KVMIO,  0xe3, struct kvm_device_attr)

/*
 * ioctls for vcpu fds
 */
#define KVM_RUN                   _IO(KVMIO,   0x80)
#define KVM_GET_REGS              _IOR(KVMIO,  0x81, struct kvm_regs)
#define KVM_SET_REGS              _IOW(KVMIO,  0x82, struct kvm_regs)
#define KVM_GET_SREGS             _IOR(KVMIO,  0x83, struct kvm_sregs)
#define KVM_SET_SREGS             _IOW(KVMIO,  0x84, struct kvm_sregs)
#define KVM_TRANSLATE             _IOWR(KVMIO, 0x85, struct kvm_translation)
#define KVM_INTERRUPT             _IOW(KVMIO,  0x86, struct kvm_interrupt)
/* KVM_DEBUG_GUEST is no longer supported, use KVM_SET_GUEST_DEBUG instead */
#define KVM_DEBUG_GUEST           __KVM_DEPRECATED_VCPU_W_0x87
#define KVM_GET_MSRS              _IOWR(KVMIO, 0x88, struct kvm_msrs)
#define KVM_SET_MSRS              _IOW(KVMIO,  0x89, struct kvm_msrs)
#define KVM_SET_CPUID             _IOW(KVMIO,  0x8a, struct kvm_cpuid)
#define KVM_SET_SIGNAL_MASK       _IOW(KVMIO,  0x8b, struct kvm_signal_mask)
#define KVM_GET_FPU               _IOR(KVMIO,  0x8c, struct kvm_fpu)
#define KVM_SET_FPU               _IOW(KVMIO,  0x8d, struct kvm_fpu)
#define KVM_GET_LAPIC             _IOR(KVMIO,  0x8e, struct kvm_lapic_state)
#define KVM_SET_LAPIC             _IOW(KVMIO,  0x8f, struct kvm_lapic_state)
#define KVM_SET_CPUID2            _IOW(KVMIO,  0x90, struct kvm_cpuid2)
#define KVM_GET_CPUID2            _IOWR(KVMIO, 0x91, struct kvm_cpuid2)
/* Available with KVM_CAP_VAPIC */
#define KVM_TPR_ACCESS_REPORTING  _IOWR(KVMIO, 0x92, struct kvm_tpr_access_ctl)
/* Available with KVM_CAP_VAPIC */
#define KVM_SET_VAPIC_ADDR        _IOW(KVMIO,  0x93, struct kvm_vapic_addr)
/* valid for virtual machine (for floating interrupt)_and_ vcpu */
#define KVM_S390_INTERRUPT        _IOW(KVMIO,  0x94, struct kvm_s390_interrupt)
/* store status for s390 */
#define KVM_S390_STORE_STATUS_NOADDR    (-1ul)
#define KVM_S390_STORE_STATUS_PREFIXED  (-2ul)
#define KVM_S390_STORE_STATUS	  _IOW(KVMIO,  0x95, unsigned long)
/* initial ipl psw for s390 */
#define KVM_S390_SET_INITIAL_PSW  _IOW(KVMIO,  0x96, struct kvm_s390_psw)
/* initial reset for s390 */
#define KVM_S390_INITIAL_RESET    _IO(KVMIO,   0x97)
#define KVM_GET_MP_STATE          _IOR(KVMIO,  0x98, struct kvm_mp_state)
#define KVM_SET_MP_STATE          _IOW(KVMIO,  0x99, struct kvm_mp_state)
/* Available with KVM_CAP_USER_NMI */
#define KVM_NMI                   _IO(KVMIO,   0x9a)
/* Available with KVM_CAP_SET_GUEST_DEBUG */
#define KVM_SET_GUEST_DEBUG       _IOW(KVMIO,  0x9b, struct kvm_guest_debug)
/* MCE for x86 */
#define KVM_X86_SETUP_MCE         _IOW(KVMIO,  0x9c, __u64)
#define KVM_X86_GET_MCE_CAP_SUPPORTED _IOR(KVMIO,  0x9d, __u64)
#define KVM_X86_SET_MCE           _IOW(KVMIO,  0x9e, struct kvm_x86_mce)
/* Available with KVM_CAP_VCPU_EVENTS */
#define KVM_GET_VCPU_EVENTS       _IOR(KVMIO,  0x9f, struct kvm_vcpu_events)
#define KVM_SET_VCPU_EVENTS       _IOW(KVMIO,  0xa0, struct kvm_vcpu_events)
/* Available with KVM_CAP_DEBUGREGS */
#define KVM_GET_DEBUGREGS         _IOR(KVMIO,  0xa1, struct kvm_debugregs)
#define KVM_SET_DEBUGREGS         _IOW(KVMIO,  0xa2, struct kvm_debugregs)
/*
 * vcpu version available with KVM_ENABLE_CAP
 * vm version available with KVM_CAP_ENABLE_CAP_VM
 */
#define KVM_ENABLE_CAP            _IOW(KVMIO,  0xa3, struct kvm_enable_cap)
/* Available with KVM_CAP_XSAVE */
#define KVM_GET_XSAVE		  _IOR(KVMIO,  0xa4, struct kvm_xsave)
#define KVM_SET_XSAVE		  _IOW(KVMIO,  0xa5, struct kvm_xsave)
/* Available with KVM_CAP_XCRS */
#define KVM_GET_XCRS		  _IOR(KVMIO,  0xa6, struct kvm_xcrs)
#define KVM_SET_XCRS		  _IOW(KVMIO,  0xa7, struct kvm_xcrs)
/* Available with KVM_CAP_SW_TLB */
#define KVM_DIRTY_TLB		  _IOW(KVMIO,  0xaa, struct kvm_dirty_tlb)
/* Available with KVM_CAP_ONE_REG */
#define KVM_GET_ONE_REG		  _IOW(KVMIO,  0xab, struct kvm_one_reg)
#define KVM_SET_ONE_REG		  _IOW(KVMIO,  0xac, struct kvm_one_reg)
/* VM is being stopped by host */
#define KVM_KVMCLOCK_CTRL	  _IO(KVMIO,   0xad)
#define KVM_ARM_VCPU_INIT	  _IOW(KVMIO,  0xae, struct kvm_vcpu_init)
#define KVM_ARM_PREFERRED_TARGET  _IOR(KVMIO,  0xaf, struct kvm_vcpu_init)
#define KVM_GET_REG_LIST	  _IOWR(KVMIO, 0xb0, struct kvm_reg_list)
/* Available with KVM_CAP_S390_MEM_OP */
#define KVM_S390_MEM_OP		  _IOW(KVMIO,  0xb1, struct kvm_s390_mem_op)
/* Available with KVM_CAP_S390_SKEYS */
#define KVM_S390_GET_SKEYS      _IOW(KVMIO, 0xb2, struct kvm_s390_skeys)
#define KVM_S390_SET_SKEYS      _IOW(KVMIO, 0xb3, struct kvm_s390_skeys)
/* Available with KVM_CAP_S390_INJECT_IRQ */
#define KVM_S390_IRQ              _IOW(KVMIO,  0xb4, struct kvm_s390_irq)
/* Available with KVM_CAP_S390_IRQ_STATE */
#define KVM_S390_SET_IRQ_STATE	  _IOW(KVMIO, 0xb5, struct kvm_s390_irq_state)
#define KVM_S390_GET_IRQ_STATE	  _IOW(KVMIO, 0xb6, struct kvm_s390_irq_state)
/* Available with KVM_CAP_X86_SMM */
#define KVM_SMI                   _IO(KVMIO,   0xb7)
/* Available with KVM_CAP_S390_CMMA_MIGRATION */
#define KVM_S390_GET_CMMA_BITS      _IOWR(KVMIO, 0xb8, struct kvm_s390_cmma_log)
#define KVM_S390_SET_CMMA_BITS      _IOW(KVMIO, 0xb9, struct kvm_s390_cmma_log)
/* Memory Encryption Commands */
#define KVM_MEMORY_ENCRYPT_OP      _IOWR(KVMIO, 0xba, unsigned long)

struct kvm_enc_region {
	__u64 addr;
	__u64 size;
};

#define KVM_MEMORY_ENCRYPT_REG_REGION    _IOR(KVMIO, 0xbb, struct kvm_enc_region)
#define KVM_MEMORY_ENCRYPT_UNREG_REGION  _IOR(KVMIO, 0xbc, struct kvm_enc_region)

/* Available with KVM_CAP_HYPERV_EVENTFD */
#define KVM_HYPERV_EVENTFD        _IOW(KVMIO,  0xbd, struct kvm_hyperv_eventfd)

/* Available with KVM_CAP_NESTED_STATE */
#define KVM_GET_NESTED_STATE         _IOWR(KVMIO, 0xbe, struct kvm_nested_state)
#define KVM_SET_NESTED_STATE         _IOW(KVMIO,  0xbf, struct kvm_nested_state)

/* Available with KVM_CAP_MANUAL_DIRTY_LOG_PROTECT_2 */
#define KVM_CLEAR_DIRTY_LOG          _IOWR(KVMIO, 0xc0, struct kvm_clear_dirty_log)

/* Available with KVM_CAP_HYPERV_CPUID (vcpu) / KVM_CAP_SYS_HYPERV_CPUID (system) */
#define KVM_GET_SUPPORTED_HV_CPUID _IOWR(KVMIO, 0xc1, struct kvm_cpuid2)

/* Available with KVM_CAP_ARM_SVE */
#define KVM_ARM_VCPU_FINALIZE	  _IOW(KVMIO,  0xc2, int)

/* Available with  KVM_CAP_S390_VCPU_RESETS */
#define KVM_S390_NORMAL_RESET	_IO(KVMIO,   0xc3)
#define KVM_S390_CLEAR_RESET	_IO(KVMIO,   0xc4)

struct kvm_s390_pv_sec_parm {
	__u64 origin;
	__u64 length;
};

struct kvm_s390_pv_unp {
	__u64 addr;
	__u64 size;
	__u64 tweak;
};

enum pv_cmd_dmp_id {
	KVM_PV_DUMP_INIT,
	KVM_PV_DUMP_CONFIG_STOR_STATE,
	KVM_PV_DUMP_COMPLETE,
	KVM_PV_DUMP_CPU,
};

struct kvm_s390_pv_dmp {
	__u64 subcmd;
	__u64 buff_addr;
	__u64 buff_len;
	__u64 gaddr;		/* For dump storage state */
	__u64 reserved[4];
};

enum pv_cmd_info_id {
	KVM_PV_INFO_VM,
	KVM_PV_INFO_DUMP,
};

struct kvm_s390_pv_info_dump {
	__u64 dump_cpu_buffer_len;
	__u64 dump_config_mem_buffer_per_1m;
	__u64 dump_config_finalize_len;
};

struct kvm_s390_pv_info_vm {
	__u64 inst_calls_list[4];
	__u64 max_cpus;
	__u64 max_guests;
	__u64 max_guest_addr;
	__u64 feature_indication;
};

struct kvm_s390_pv_info_header {
	__u32 id;
	__u32 len_max;
	__u32 len_written;
	__u32 reserved;
};

struct kvm_s390_pv_info {
	struct kvm_s390_pv_info_header header;
	union {
		struct kvm_s390_pv_info_dump dump;
		struct kvm_s390_pv_info_vm vm;
	};
};

enum pv_cmd_id {
	KVM_PV_ENABLE,
	KVM_PV_DISABLE,
	KVM_PV_SET_SEC_PARMS,
	KVM_PV_UNPACK,
	KVM_PV_VERIFY,
	KVM_PV_PREP_RESET,
	KVM_PV_UNSHARE_ALL,
	KVM_PV_INFO,
	KVM_PV_DUMP,
	KVM_PV_ASYNC_CLEANUP_PREPARE,
	KVM_PV_ASYNC_CLEANUP_PERFORM,
};

struct kvm_pv_cmd {
	__u32 cmd;	/* Command to be executed */
	__u16 rc;	/* Ultravisor return code */
	__u16 rrc;	/* Ultravisor return reason code */
	__u64 data;	/* Data or address */
	__u32 flags;    /* flags for future extensions. Must be 0 for now */
	__u32 reserved[3];
};

/* Available with KVM_CAP_S390_PROTECTED */
#define KVM_S390_PV_COMMAND		_IOWR(KVMIO, 0xc5, struct kvm_pv_cmd)

/* Available with KVM_CAP_X86_MSR_FILTER */
#define KVM_X86_SET_MSR_FILTER	_IOW(KVMIO,  0xc6, struct kvm_msr_filter)

/* Available with KVM_CAP_DIRTY_LOG_RING */
#define KVM_RESET_DIRTY_RINGS		_IO(KVMIO, 0xc7)

/* Per-VM Xen attributes */
#define KVM_XEN_HVM_GET_ATTR	_IOWR(KVMIO, 0xc8, struct kvm_xen_hvm_attr)
#define KVM_XEN_HVM_SET_ATTR	_IOW(KVMIO,  0xc9, struct kvm_xen_hvm_attr)

struct kvm_xen_hvm_attr {
	__u16 type;
	__u16 pad[3];
	union {
		__u8 long_mode;
		__u8 vector;
		__u8 runstate_update_flag;
		struct {
			__u64 gfn;
		} shared_info;
		struct {
			__u32 send_port;
			__u32 type; /* EVTCHNSTAT_ipi / EVTCHNSTAT_interdomain */
			__u32 flags;
#define KVM_XEN_EVTCHN_DEASSIGN		(1 << 0)
#define KVM_XEN_EVTCHN_UPDATE		(1 << 1)
#define KVM_XEN_EVTCHN_RESET		(1 << 2)
			/*
			 * Events sent by the guest are either looped back to
			 * the guest itself (potentially on a different port#)
			 * or signalled via an eventfd.
			 */
			union {
				struct {
					__u32 port;
					__u32 vcpu;
					__u32 priority;
				} port;
				struct {
					__u32 port; /* Zero for eventfd */
					__s32 fd;
				} eventfd;
				__u32 padding[4];
			} deliver;
		} evtchn;
		__u32 xen_version;
		__u64 pad[8];
	} u;
};

/* Available with KVM_CAP_XEN_HVM / KVM_XEN_HVM_CONFIG_SHARED_INFO */
#define KVM_XEN_ATTR_TYPE_LONG_MODE		0x0
#define KVM_XEN_ATTR_TYPE_SHARED_INFO		0x1
#define KVM_XEN_ATTR_TYPE_UPCALL_VECTOR		0x2
/* Available with KVM_CAP_XEN_HVM / KVM_XEN_HVM_CONFIG_EVTCHN_SEND */
#define KVM_XEN_ATTR_TYPE_EVTCHN		0x3
#define KVM_XEN_ATTR_TYPE_XEN_VERSION		0x4
/* Available with KVM_CAP_XEN_HVM / KVM_XEN_HVM_CONFIG_RUNSTATE_UPDATE_FLAG */
#define KVM_XEN_ATTR_TYPE_RUNSTATE_UPDATE_FLAG	0x5

/* Per-vCPU Xen attributes */
#define KVM_XEN_VCPU_GET_ATTR	_IOWR(KVMIO, 0xca, struct kvm_xen_vcpu_attr)
#define KVM_XEN_VCPU_SET_ATTR	_IOW(KVMIO,  0xcb, struct kvm_xen_vcpu_attr)

/* Available with KVM_CAP_XEN_HVM / KVM_XEN_HVM_CONFIG_EVTCHN_SEND */
#define KVM_XEN_HVM_EVTCHN_SEND	_IOW(KVMIO,  0xd0, struct kvm_irq_routing_xen_evtchn)

#define KVM_GET_SREGS2             _IOR(KVMIO,  0xcc, struct kvm_sregs2)
#define KVM_SET_SREGS2             _IOW(KVMIO,  0xcd, struct kvm_sregs2)

struct kvm_xen_vcpu_attr {
	__u16 type;
	__u16 pad[3];
	union {
		__u64 gpa;
		__u64 pad[8];
		struct {
			__u64 state;
			__u64 state_entry_time;
			__u64 time_running;
			__u64 time_runnable;
			__u64 time_blocked;
			__u64 time_offline;
		} runstate;
		__u32 vcpu_id;
		struct {
			__u32 port;
			__u32 priority;
			__u64 expires_ns;
		} timer;
		__u8 vector;
	} u;
};

/* Available with KVM_CAP_XEN_HVM / KVM_XEN_HVM_CONFIG_SHARED_INFO */
#define KVM_XEN_VCPU_ATTR_TYPE_VCPU_INFO	0x0
#define KVM_XEN_VCPU_ATTR_TYPE_VCPU_TIME_INFO	0x1
#define KVM_XEN_VCPU_ATTR_TYPE_RUNSTATE_ADDR	0x2
#define KVM_XEN_VCPU_ATTR_TYPE_RUNSTATE_CURRENT	0x3
#define KVM_XEN_VCPU_ATTR_TYPE_RUNSTATE_DATA	0x4
#define KVM_XEN_VCPU_ATTR_TYPE_RUNSTATE_ADJUST	0x5
/* Available with KVM_CAP_XEN_HVM / KVM_XEN_HVM_CONFIG_EVTCHN_SEND */
#define KVM_XEN_VCPU_ATTR_TYPE_VCPU_ID		0x6
#define KVM_XEN_VCPU_ATTR_TYPE_TIMER		0x7
#define KVM_XEN_VCPU_ATTR_TYPE_UPCALL_VECTOR	0x8

/* Secure Encrypted Virtualization command */
enum sev_cmd_id {
	/* Guest initialization commands */
	KVM_SEV_INIT = 0,
	KVM_SEV_ES_INIT,
	/* Guest launch commands */
	KVM_SEV_LAUNCH_START,
	KVM_SEV_LAUNCH_UPDATE_DATA,
	KVM_SEV_LAUNCH_UPDATE_VMSA,
	KVM_SEV_LAUNCH_SECRET,
	KVM_SEV_LAUNCH_MEASURE,
	KVM_SEV_LAUNCH_FINISH,
	/* Guest migration commands (outgoing) */
	KVM_SEV_SEND_START,
	KVM_SEV_SEND_UPDATE_DATA,
	KVM_SEV_SEND_UPDATE_VMSA,
	KVM_SEV_SEND_FINISH,
	/* Guest migration commands (incoming) */
	KVM_SEV_RECEIVE_START,
	KVM_SEV_RECEIVE_UPDATE_DATA,
	KVM_SEV_RECEIVE_UPDATE_VMSA,
	KVM_SEV_RECEIVE_FINISH,
	/* Guest status and debug commands */
	KVM_SEV_GUEST_STATUS,
	KVM_SEV_DBG_DECRYPT,
	KVM_SEV_DBG_ENCRYPT,
	/* Guest certificates commands */
	KVM_SEV_CERT_EXPORT,
	/* Attestation report */
	KVM_SEV_GET_ATTESTATION_REPORT,
	/* Guest Migration Extension */
	KVM_SEV_SEND_CANCEL,

	KVM_SEV_NR_MAX,
};

struct kvm_sev_cmd {
	__u32 id;
	__u64 data;
	__u32 error;
	__u32 sev_fd;
};

struct kvm_sev_launch_start {
	__u32 handle;
	__u32 policy;
	__u64 dh_uaddr;
	__u32 dh_len;
	__u64 session_uaddr;
	__u32 session_len;
};

struct kvm_sev_launch_update_data {
	__u64 uaddr;
	__u32 len;
};


struct kvm_sev_launch_secret {
	__u64 hdr_uaddr;
	__u32 hdr_len;
	__u64 guest_uaddr;
	__u32 guest_len;
	__u64 trans_uaddr;
	__u32 trans_len;
};

struct kvm_sev_launch_measure {
	__u64 uaddr;
	__u32 len;
};

struct kvm_sev_guest_status {
	__u32 handle;
	__u32 policy;
	__u32 state;
};

struct kvm_sev_dbg {
	__u64 src_uaddr;
	__u64 dst_uaddr;
	__u32 len;
};

struct kvm_sev_attestation_report {
	__u8 mnonce[16];
	__u64 uaddr;
	__u32 len;
};

struct kvm_sev_send_start {
	__u32 policy;
	__u64 pdh_cert_uaddr;
	__u32 pdh_cert_len;
	__u64 plat_certs_uaddr;
	__u32 plat_certs_len;
	__u64 amd_certs_uaddr;
	__u32 amd_certs_len;
	__u64 session_uaddr;
	__u32 session_len;
};

struct kvm_sev_send_update_data {
	__u64 hdr_uaddr;
	__u32 hdr_len;
	__u64 guest_uaddr;
	__u32 guest_len;
	__u64 trans_uaddr;
	__u32 trans_len;
};

struct kvm_sev_receive_start {
	__u32 handle;
	__u32 policy;
	__u64 pdh_uaddr;
	__u32 pdh_len;
	__u64 session_uaddr;
	__u32 session_len;
};

struct kvm_sev_receive_update_data {
	__u64 hdr_uaddr;
	__u32 hdr_len;
	__u64 guest_uaddr;
	__u32 guest_len;
	__u64 trans_uaddr;
	__u32 trans_len;
};

#define KVM_DEV_ASSIGN_ENABLE_IOMMU	(1 << 0)
#define KVM_DEV_ASSIGN_PCI_2_3		(1 << 1)
#define KVM_DEV_ASSIGN_MASK_INTX	(1 << 2)

struct kvm_assigned_pci_dev {
	__u32 assigned_dev_id;
	__u32 busnr;
	__u32 devfn;
	__u32 flags;
	__u32 segnr;
	union {
		__u32 reserved[11];
	};
};

#define KVM_DEV_IRQ_HOST_INTX    (1 << 0)
#define KVM_DEV_IRQ_HOST_MSI     (1 << 1)
#define KVM_DEV_IRQ_HOST_MSIX    (1 << 2)

#define KVM_DEV_IRQ_GUEST_INTX   (1 << 8)
#define KVM_DEV_IRQ_GUEST_MSI    (1 << 9)
#define KVM_DEV_IRQ_GUEST_MSIX   (1 << 10)

#define KVM_DEV_IRQ_HOST_MASK	 0x00ff
#define KVM_DEV_IRQ_GUEST_MASK   0xff00

struct kvm_assigned_irq {
	__u32 assigned_dev_id;
	__u32 host_irq; /* ignored (legacy field) */
	__u32 guest_irq;
	__u32 flags;
	union {
		__u32 reserved[12];
	};
};

struct kvm_assigned_msix_nr {
	__u32 assigned_dev_id;
	__u16 entry_nr;
	__u16 padding;
};

#define KVM_MAX_MSIX_PER_DEV		256
struct kvm_assigned_msix_entry {
	__u32 assigned_dev_id;
	__u32 gsi;
	__u16 entry; /* The index of entry in the MSI-X table */
	__u16 padding[3];
};

#define KVM_X2APIC_API_USE_32BIT_IDS            (1ULL << 0)
#define KVM_X2APIC_API_DISABLE_BROADCAST_QUIRK  (1ULL << 1)

/* Available with KVM_CAP_ARM_USER_IRQ */

/* Bits for run->s.regs.device_irq_level */
#define KVM_ARM_DEV_EL1_VTIMER		(1 << 0)
#define KVM_ARM_DEV_EL1_PTIMER		(1 << 1)
#define KVM_ARM_DEV_PMU			(1 << 2)

struct kvm_hyperv_eventfd {
	__u32 conn_id;
	__s32 fd;
	__u32 flags;
	__u32 padding[3];
};

#define KVM_HYPERV_CONN_ID_MASK		0x00ffffff
#define KVM_HYPERV_EVENTFD_DEASSIGN	(1 << 0)

#define KVM_DIRTY_LOG_MANUAL_PROTECT_ENABLE    (1 << 0)
#define KVM_DIRTY_LOG_INITIALLY_SET            (1 << 1)

/*
 * Arch needs to define the macro after implementing the dirty ring
 * feature.  KVM_DIRTY_LOG_PAGE_OFFSET should be defined as the
 * starting page offset of the dirty ring structures.
 */
#ifndef KVM_DIRTY_LOG_PAGE_OFFSET
#define KVM_DIRTY_LOG_PAGE_OFFSET 0
#endif

/*
 * KVM dirty GFN flags, defined as:
 *
 * |---------------+---------------+--------------|
 * | bit 1 (reset) | bit 0 (dirty) | Status       |
 * |---------------+---------------+--------------|
 * |             0 |             0 | Invalid GFN  |
 * |             0 |             1 | Dirty GFN    |
 * |             1 |             X | GFN to reset |
 * |---------------+---------------+--------------|
 *
 * Lifecycle of a dirty GFN goes like:
 *
 *      dirtied         harvested        reset
 * 00 -----------> 01 -------------> 1X -------+
 *  ^                                          |
 *  |                                          |
 *  +------------------------------------------+
 *
 * The userspace program is only responsible for the 01->1X state
 * conversion after harvesting an entry.  Also, it must not skip any
 * dirty bits, so that dirty bits are always harvested in sequence.
 */
#define KVM_DIRTY_GFN_F_DIRTY           _BITUL(0)
#define KVM_DIRTY_GFN_F_RESET           _BITUL(1)
#define KVM_DIRTY_GFN_F_MASK            0x3

/*
 * KVM dirty rings should be mapped at KVM_DIRTY_LOG_PAGE_OFFSET of
 * per-vcpu mmaped regions as an array of struct kvm_dirty_gfn.  The
 * size of the gfn buffer is decided by the first argument when
 * enabling KVM_CAP_DIRTY_LOG_RING.
 */
struct kvm_dirty_gfn {
	__u32 flags;
	__u32 slot;
	__u64 offset;
};

#define KVM_BUS_LOCK_DETECTION_OFF             (1 << 0)
#define KVM_BUS_LOCK_DETECTION_EXIT            (1 << 1)

#define KVM_PMU_CAP_DISABLE                    (1 << 0)

/**
 * struct kvm_stats_header - Header of per vm/vcpu binary statistics data.
 * @flags: Some extra information for header, always 0 for now.
 * @name_size: The size in bytes of the memory which contains statistics
 *             name string including trailing '\0'. The memory is allocated
 *             at the send of statistics descriptor.
 * @num_desc: The number of statistics the vm or vcpu has.
 * @id_offset: The offset of the vm/vcpu stats' id string in the file pointed
 *             by vm/vcpu stats fd.
 * @desc_offset: The offset of the vm/vcpu stats' descriptor block in the file
 *               pointd by vm/vcpu stats fd.
 * @data_offset: The offset of the vm/vcpu stats' data block in the file
 *               pointed by vm/vcpu stats fd.
 *
 * This is the header userspace needs to read from stats fd before any other
 * readings. It is used by userspace to discover all the information about the
 * vm/vcpu's binary statistics.
 * Userspace reads this header from the start of the vm/vcpu's stats fd.
 */
struct kvm_stats_header {
	__u32 flags;
	__u32 name_size;
	__u32 num_desc;
	__u32 id_offset;
	__u32 desc_offset;
	__u32 data_offset;
};

#define KVM_STATS_TYPE_SHIFT		0
#define KVM_STATS_TYPE_MASK		(0xF << KVM_STATS_TYPE_SHIFT)
#define KVM_STATS_TYPE_CUMULATIVE	(0x0 << KVM_STATS_TYPE_SHIFT)
#define KVM_STATS_TYPE_INSTANT		(0x1 << KVM_STATS_TYPE_SHIFT)
#define KVM_STATS_TYPE_PEAK		(0x2 << KVM_STATS_TYPE_SHIFT)
#define KVM_STATS_TYPE_LINEAR_HIST	(0x3 << KVM_STATS_TYPE_SHIFT)
#define KVM_STATS_TYPE_LOG_HIST		(0x4 << KVM_STATS_TYPE_SHIFT)
#define KVM_STATS_TYPE_MAX		KVM_STATS_TYPE_LOG_HIST

#define KVM_STATS_UNIT_SHIFT		4
#define KVM_STATS_UNIT_MASK		(0xF << KVM_STATS_UNIT_SHIFT)
#define KVM_STATS_UNIT_NONE		(0x0 << KVM_STATS_UNIT_SHIFT)
#define KVM_STATS_UNIT_BYTES		(0x1 << KVM_STATS_UNIT_SHIFT)
#define KVM_STATS_UNIT_SECONDS		(0x2 << KVM_STATS_UNIT_SHIFT)
#define KVM_STATS_UNIT_CYCLES		(0x3 << KVM_STATS_UNIT_SHIFT)
#define KVM_STATS_UNIT_BOOLEAN		(0x4 << KVM_STATS_UNIT_SHIFT)
#define KVM_STATS_UNIT_MAX		KVM_STATS_UNIT_BOOLEAN

#define KVM_STATS_BASE_SHIFT		8
#define KVM_STATS_BASE_MASK		(0xF << KVM_STATS_BASE_SHIFT)
#define KVM_STATS_BASE_POW10		(0x0 << KVM_STATS_BASE_SHIFT)
#define KVM_STATS_BASE_POW2		(0x1 << KVM_STATS_BASE_SHIFT)
#define KVM_STATS_BASE_MAX		KVM_STATS_BASE_POW2

/**
 * struct kvm_stats_desc - Descriptor of a KVM statistics.
 * @flags: Annotations of the stats, like type, unit, etc.
 * @exponent: Used together with @flags to determine the unit.
 * @size: The number of data items for this stats.
 *        Every data item is of type __u64.
 * @offset: The offset of the stats to the start of stat structure in
 *          structure kvm or kvm_vcpu.
 * @bucket_size: A parameter value used for histogram stats. It is only used
 *		for linear histogram stats, specifying the size of the bucket;
 * @name: The name string for the stats. Its size is indicated by the
 *        &kvm_stats_header->name_size.
 */
struct kvm_stats_desc {
	__u32 flags;
	__s16 exponent;
	__u16 size;
	__u32 offset;
	__u32 bucket_size;
	char name[];
};

#define KVM_GET_STATS_FD  _IO(KVMIO,  0xce)

/* Available with KVM_CAP_XSAVE2 */
#define KVM_GET_XSAVE2		  _IOR(KVMIO,  0xcf, struct kvm_xsave)

/* Available with KVM_CAP_S390_PROTECTED_DUMP */
#define KVM_S390_PV_CPU_COMMAND	_IOWR(KVMIO, 0xd0, struct kvm_pv_cmd)

/* Available with KVM_CAP_X86_NOTIFY_VMEXIT */
#define KVM_X86_NOTIFY_VMEXIT_ENABLED		(1ULL << 0)
#define KVM_X86_NOTIFY_VMEXIT_USER		(1ULL << 1)

/* Available with KVM_CAP_S390_ZPCI_OP */
#define KVM_S390_ZPCI_OP         _IOW(KVMIO,  0xd1, struct kvm_s390_zpci_op)

struct kvm_s390_zpci_op {
	/* in */
	__u32 fh;               /* target device */
	__u8  op;               /* operation to perform */
	__u8  pad[3];
	union {
		/* for KVM_S390_ZPCIOP_REG_AEN */
		struct {
			__u64 ibv;      /* Guest addr of interrupt bit vector */
			__u64 sb;       /* Guest addr of summary bit */
			__u32 flags;
			__u32 noi;      /* Number of interrupts */
			__u8 isc;       /* Guest interrupt subclass */
			__u8 sbo;       /* Offset of guest summary bit vector */
			__u16 pad;
		} reg_aen;
		__u64 reserved[8];
	} u;
};

/* types for kvm_s390_zpci_op->op */
#define KVM_S390_ZPCIOP_REG_AEN                0
#define KVM_S390_ZPCIOP_DEREG_AEN      1

/* flags for kvm_s390_zpci_op->u.reg_aen.flags */
#define KVM_S390_ZPCIOP_REGAEN_HOST    (1 << 0)

#endif /* __LINUX_KVM_H */<|MERGE_RESOLUTION|>--- conflicted
+++ resolved
@@ -98,11 +98,7 @@
 /*
  * The bit 0 ~ bit 15 of kvm_userspace_memory_region::flags are visible for
  * userspace, other bits are reserved for kvm internal use which are defined
-<<<<<<< HEAD
- *in include/linux/kvm_host.h.
-=======
  * in include/linux/kvm_host.h.
->>>>>>> e7a909d5
  */
 #define KVM_MEM_LOG_DIRTY_PAGES	(1UL << 0)
 #define KVM_MEM_READONLY	(1UL << 1)
