--- conflicted
+++ resolved
@@ -257,17 +257,6 @@
 	status = rmdir(tmpfs_loc);
 	if (status)
 		ksft_exit_fail_msg("cannot remove tmp dir: %s\n", strerror(errno));
-<<<<<<< HEAD
-
-	ksft_print_msg("Please check dmesg for more information\n");
-	ksft_test_result_pass("File-backed THP split test done\n");
-	return;
-
-cleanup:
-	umount(tmpfs_loc);
-	rmdir(tmpfs_loc);
-	ksft_exit_fail_msg("Error occurred\n");
-=======
 
 	ksft_print_msg("Please check dmesg for more information\n");
 	ksft_test_result_pass("File-backed THP split test done\n");
@@ -367,17 +356,13 @@
 	if (err)
 		ksft_exit_fail_msg("Split PMD-mapped pagecache folio to order %d failed\n", order);
 	ksft_test_result_pass("Split PMD-mapped pagecache folio to order %d passed\n", order);
->>>>>>> 3bc02e1b
 }
 
 int main(int argc, char **argv)
 {
-<<<<<<< HEAD
-=======
 	int i;
 	size_t fd_size;
 
->>>>>>> 3bc02e1b
 	ksft_print_header();
 
 	if (geteuid() != 0) {
@@ -385,35 +370,24 @@
 		ksft_finished();
 	}
 
-<<<<<<< HEAD
-	ksft_set_plan(3);
-=======
 	ksft_set_plan(3+9);
->>>>>>> 3bc02e1b
 
 	pagesize = getpagesize();
 	pageshift = ffs(pagesize) - 1;
 	pmd_pagesize = read_pmd_pagesize();
 	if (!pmd_pagesize)
 		ksft_exit_fail_msg("Reading PMD pagesize failed\n");
-<<<<<<< HEAD
-=======
 
 	fd_size = 2 * pmd_pagesize;
->>>>>>> 3bc02e1b
 
 	split_pmd_thp();
 	split_pte_mapped_thp();
 	split_file_backed_thp();
 
-<<<<<<< HEAD
-	ksft_finished();
-=======
 	for (i = 8; i >= 0; i--)
 		split_thp_in_pagecache_to_order(fd_size, i);
 
 	ksft_finished();
 
 	return 0;
->>>>>>> 3bc02e1b
 }