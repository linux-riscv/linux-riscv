#!/bin/bash
# SPDX-License-Identifier: GPL-2.0

# Double quotes to prevent globbing and word splitting is recommended in new
# code but we accept it, especially because there were too many before having
# address all other issues detected by shellcheck.
#shellcheck disable=SC2086

ret=0
sin=""
sinfail=""
sout=""
cin=""
cinfail=""
cinsent=""
cout=""
capout=""
ns1=""
ns2=""
ksft_skip=4
timeout_poll=30
timeout_test=$((timeout_poll * 2 + 1))
capture=0
checksum=0
ip_mptcp=0
check_invert=0
validate_checksum=0
init=0

declare -A all_tests
declare -a only_tests_ids
declare -a only_tests_names
declare -A failed_tests
TEST_COUNT=0
TEST_NAME=""
nr_blank=40

export FAILING_LINKS=""

# generated using "nfbpf_compile '(ip && (ip[54] & 0xf0) == 0x30) ||
#				  (ip6 && (ip6[74] & 0xf0) == 0x30)'"
CBPF_MPTCP_SUBOPTION_ADD_ADDR="14,
			       48 0 0 0,
			       84 0 0 240,
			       21 0 3 64,
			       48 0 0 54,
			       84 0 0 240,
			       21 6 7 48,
			       48 0 0 0,
			       84 0 0 240,
			       21 0 4 96,
			       48 0 0 74,
			       84 0 0 240,
			       21 0 1 48,
			       6 0 0 65535,
			       6 0 0 0"

init_partial()
{
	capout=$(mktemp)

	local rndh
	rndh=$(mktemp -u XXXXXX)

	ns1="ns1-$rndh"
	ns2="ns2-$rndh"

	local netns
	for netns in "$ns1" "$ns2"; do
		ip netns add $netns || exit $ksft_skip
		ip -net $netns link set lo up
		ip netns exec $netns sysctl -q net.mptcp.enabled=1
		ip netns exec $netns sysctl -q net.ipv4.conf.all.rp_filter=0
		ip netns exec $netns sysctl -q net.ipv4.conf.default.rp_filter=0
		if [ $checksum -eq 1 ]; then
			ip netns exec $netns sysctl -q net.mptcp.checksum_enabled=1
		fi
	done

	check_invert=0
	validate_checksum=$checksum
	FAILING_LINKS=""

	#  ns1         ns2
	# ns1eth1    ns2eth1
	# ns1eth2    ns2eth2
	# ns1eth3    ns2eth3
	# ns1eth4    ns2eth4

	local i
	for i in $(seq 1 4); do
		ip link add ns1eth$i netns "$ns1" type veth peer name ns2eth$i netns "$ns2"
		ip -net "$ns1" addr add 10.0.$i.1/24 dev ns1eth$i
		ip -net "$ns1" addr add dead:beef:$i::1/64 dev ns1eth$i nodad
		ip -net "$ns1" link set ns1eth$i up

		ip -net "$ns2" addr add 10.0.$i.2/24 dev ns2eth$i
		ip -net "$ns2" addr add dead:beef:$i::2/64 dev ns2eth$i nodad
		ip -net "$ns2" link set ns2eth$i up

		# let $ns2 reach any $ns1 address from any interface
		ip -net "$ns2" route add default via 10.0.$i.1 dev ns2eth$i metric 10$i
		ip -net "$ns2" route add default via dead:beef:$i::1 dev ns2eth$i metric 10$i
	done
}

init_shapers()
{
	local i
	for i in $(seq 1 4); do
		tc -n $ns1 qdisc add dev ns1eth$i root netem rate 20mbit delay 1
		tc -n $ns2 qdisc add dev ns2eth$i root netem rate 20mbit delay 1
	done
}

cleanup_partial()
{
	rm -f "$capout"

	local netns
	for netns in "$ns1" "$ns2"; do
		ip netns del $netns
		rm -f /tmp/$netns.{nstat,out}
	done
}

check_tools()
{
	if ! ip -Version &> /dev/null; then
		echo "SKIP: Could not run test without ip tool"
		exit $ksft_skip
	fi

	if ! iptables -V &> /dev/null; then
		echo "SKIP: Could not run all tests without iptables tool"
		exit $ksft_skip
	fi

	if ! ip6tables -V &> /dev/null; then
		echo "SKIP: Could not run all tests without ip6tables tool"
		exit $ksft_skip
	fi
}

init() {
	init=1

	check_tools

	sin=$(mktemp)
	sout=$(mktemp)
	cin=$(mktemp)
	cinsent=$(mktemp)
	cout=$(mktemp)

	trap cleanup EXIT

	make_file "$cin" "client" 1
	make_file "$sin" "server" 1
}

cleanup()
{
	rm -f "$cin" "$cout" "$sinfail"
	rm -f "$sin" "$sout" "$cinsent" "$cinfail"
	cleanup_partial
}

skip_test()
{
	if [ "${#only_tests_ids[@]}" -eq 0 ] && [ "${#only_tests_names[@]}" -eq 0 ]; then
		return 1
	fi

	local i
	for i in "${only_tests_ids[@]}"; do
		if [ "${TEST_COUNT}" -eq "${i}" ]; then
			return 1
		fi
	done
	for i in "${only_tests_names[@]}"; do
		if [ "${TEST_NAME}" = "${i}" ]; then
			return 1
		fi
	done

	return 0
}

# $1: test name
reset()
{
	TEST_NAME="${1}"

	TEST_COUNT=$((TEST_COUNT+1))

	if skip_test; then
		return 1
	fi

	if [ "${init}" != "1" ]; then
		init
	else
		cleanup_partial
	fi

	init_partial

	return 0
}

# $1: test name
reset_with_cookies()
{
	reset "${1}" || return 1

	local netns
	for netns in "$ns1" "$ns2"; do
		ip netns exec $netns sysctl -q net.ipv4.tcp_syncookies=2
	done
}

# $1: test name
reset_with_add_addr_timeout()
{
	local ip="${2:-4}"
	local tables

	reset "${1}" || return 1

	tables="iptables"
	if [ $ip -eq 6 ]; then
		tables="ip6tables"
	fi

	ip netns exec $ns1 sysctl -q net.mptcp.add_addr_timeout=1
	ip netns exec $ns2 $tables -A OUTPUT -p tcp \
		-m tcp --tcp-option 30 \
		-m bpf --bytecode \
		"$CBPF_MPTCP_SUBOPTION_ADD_ADDR" \
		-j DROP
}

# $1: test name
reset_with_checksum()
{
	local ns1_enable=$1
	local ns2_enable=$2

	reset "checksum test ${1} ${2}" || return 1

	ip netns exec $ns1 sysctl -q net.mptcp.checksum_enabled=$ns1_enable
	ip netns exec $ns2 sysctl -q net.mptcp.checksum_enabled=$ns2_enable

	validate_checksum=1
}

reset_with_allow_join_id0()
{
	local ns1_enable=$2
	local ns2_enable=$3

	reset "${1}" || return 1

	ip netns exec $ns1 sysctl -q net.mptcp.allow_join_initial_addr_port=$ns1_enable
	ip netns exec $ns2 sysctl -q net.mptcp.allow_join_initial_addr_port=$ns2_enable
}

fail_test()
{
	ret=1
	failed_tests[${TEST_COUNT}]="${TEST_NAME}"
}

get_failed_tests_ids()
{
	# sorted
	local i
	for i in "${!failed_tests[@]}"; do
		echo "${i}"
	done | sort -n
}

print_file_err()
{
	ls -l "$1" 1>&2
	echo "Trailing bytes are: "
	tail -c 27 "$1"
}

check_transfer()
{
	local in=$1
	local out=$2
	local what=$3
	local i a b

	local line
	cmp -l "$in" "$out" | while read -r i a b; do
		local sum=$((0${a} + 0${b}))
		if [ $check_invert -eq 0 ] || [ $sum -ne $((0xff)) ]; then
			echo "[ FAIL ] $what does not match (in, out):"
			print_file_err "$in"
			print_file_err "$out"
			fail_test

			return 1
		else
			echo "$what has inverted byte at ${i}"
		fi
	done

	return 0
}

do_ping()
{
	local listener_ns="$1"
	local connector_ns="$2"
	local connect_addr="$3"

	if ! ip netns exec ${connector_ns} ping -q -c 1 $connect_addr >/dev/null; then
		echo "$listener_ns -> $connect_addr connectivity [ FAIL ]" 1>&2
		fail_test
	fi
}

link_failure()
{
	local ns="$1"

	if [ -z "$FAILING_LINKS" ]; then
		l=$((RANDOM%4))
		FAILING_LINKS=$((l+1))
	fi

	local l
	for l in $FAILING_LINKS; do
		local veth="ns1eth$l"
		ip -net "$ns" link set "$veth" down
	done
}

# $1: IP address
is_v6()
{
	[ -z "${1##*:*}" ]
}

# $1: ns, $2: port
wait_local_port_listen()
{
	local listener_ns="${1}"
	local port="${2}"

	local port_hex
	port_hex="$(printf "%04X" "${port}")"

	local i
	for i in $(seq 10); do
		ip netns exec "${listener_ns}" cat /proc/net/tcp* | \
			awk "BEGIN {rc=1} {if (\$2 ~ /:${port_hex}\$/ && \$4 ~ /0A/) {rc=0; exit}} END {exit rc}" &&
			break
		sleep 0.1
	done
}

rm_addr_count()
{
	local ns=${1}

	ip netns exec ${ns} nstat -as | grep MPTcpExtRmAddr | awk '{print $2}'
}

# $1: ns, $2: old rm_addr counter in $ns
wait_rm_addr()
{
	local ns="${1}"
	local old_cnt="${2}"
	local cnt

	local i
	for i in $(seq 10); do
		cnt=$(rm_addr_count ${ns})
		[ "$cnt" = "${old_cnt}" ] || break
		sleep 0.1
	done
}

wait_mpj()
{
	local ns="${1}"
	local cnt old_cnt

	old_cnt=$(ip netns exec ${ns} nstat -as | grep MPJoinAckRx | awk '{print $2}')

	local i
	for i in $(seq 10); do
		cnt=$(ip netns exec ${ns} nstat -as | grep MPJoinAckRx | awk '{print $2}')
		[ "$cnt" = "${old_cnt}" ] || break
		sleep 0.1
	done
}

pm_nl_set_limits()
{
	local ns=$1
	local addrs=$2
	local subflows=$3

	if [ $ip_mptcp -eq 1 ]; then
		ip -n $ns mptcp limits set add_addr_accepted $addrs subflows $subflows
	else
		ip netns exec $ns ./pm_nl_ctl limits $addrs $subflows
	fi
}

pm_nl_add_endpoint()
{
	local ns=$1
	local addr=$2
	local flags _flags
	local port _port
	local dev _dev
	local id _id
	local nr=2

	local p
	for p in "${@}"
	do
		if [ $p = "flags" ]; then
			eval _flags=\$"$nr"
			[ -n "$_flags" ]; flags="flags $_flags"
		fi
		if [ $p = "dev" ]; then
			eval _dev=\$"$nr"
			[ -n "$_dev" ]; dev="dev $_dev"
		fi
		if [ $p = "id" ]; then
			eval _id=\$"$nr"
			[ -n "$_id" ]; id="id $_id"
		fi
		if [ $p = "port" ]; then
			eval _port=\$"$nr"
			[ -n "$_port" ]; port="port $_port"
		fi

		nr=$((nr + 1))
	done

	if [ $ip_mptcp -eq 1 ]; then
		ip -n $ns mptcp endpoint add $addr ${_flags//","/" "} $dev $id $port
	else
		ip netns exec $ns ./pm_nl_ctl add $addr $flags $dev $id $port
	fi
}

pm_nl_del_endpoint()
{
	local ns=$1
	local id=$2
	local addr=$3

	if [ $ip_mptcp -eq 1 ]; then
		ip -n $ns mptcp endpoint delete id $id $addr
	else
		ip netns exec $ns ./pm_nl_ctl del $id $addr
	fi
}

pm_nl_flush_endpoint()
{
	local ns=$1

	if [ $ip_mptcp -eq 1 ]; then
		ip -n $ns mptcp endpoint flush
	else
		ip netns exec $ns ./pm_nl_ctl flush
	fi
}

pm_nl_show_endpoints()
{
	local ns=$1

	if [ $ip_mptcp -eq 1 ]; then
		ip -n $ns mptcp endpoint show
	else
		ip netns exec $ns ./pm_nl_ctl dump
	fi
}

pm_nl_change_endpoint()
{
	local ns=$1
	local id=$2
	local flags=$3

	if [ $ip_mptcp -eq 1 ]; then
		ip -n $ns mptcp endpoint change id $id ${flags//","/" "}
	else
		ip netns exec $ns ./pm_nl_ctl set id $id flags $flags
	fi
}

pm_nl_check_endpoint()
{
	local line expected_line
	local need_title=$1
	local msg="$2"
	local ns=$3
	local addr=$4
	local _flags=""
	local flags
	local _port
	local port
	local dev
	local _id
	local id

	if [ "${need_title}" = 1 ]; then
		printf "%03u %-36s %s" "${TEST_COUNT}" "${TEST_NAME}" "${msg}"
	else
		printf "%-${nr_blank}s %s" " " "${msg}"
	fi

	shift 4
	while [ -n "$1" ]; do
		if [ $1 = "flags" ]; then
			_flags=$2
			[ -n "$_flags" ]; flags="flags $_flags"
			shift
		elif [ $1 = "dev" ]; then
			[ -n "$2" ]; dev="dev $1"
			shift
		elif [ $1 = "id" ]; then
			_id=$2
			[ -n "$_id" ]; id="id $_id"
			shift
		elif [ $1 = "port" ]; then
			_port=$2
			[ -n "$_port" ]; port=" port $_port"
			shift
		fi

		shift
	done

	if [ -z "$id" ]; then
		echo "[skip] bad test - missing endpoint id"
		return
	fi

	if [ $ip_mptcp -eq 1 ]; then
		line=$(ip -n $ns mptcp endpoint show $id)
		# the dump order is: address id flags port dev
		expected_line="$addr"
		[ -n "$addr" ] && expected_line="$expected_line $addr"
		expected_line="$expected_line $id"
		[ -n "$_flags" ] && expected_line="$expected_line ${_flags//","/" "}"
		[ -n "$dev" ] && expected_line="$expected_line $dev"
		[ -n "$port" ] && expected_line="$expected_line $port"
	else
		line=$(ip netns exec $ns ./pm_nl_ctl get $_id)
		# the dump order is: id flags dev address port
		expected_line="$id"
		[ -n "$flags" ] && expected_line="$expected_line $flags"
		[ -n "$dev" ] && expected_line="$expected_line $dev"
		[ -n "$addr" ] && expected_line="$expected_line $addr"
		[ -n "$_port" ] && expected_line="$expected_line $_port"
	fi
	if [ "$line" = "$expected_line" ]; then
		echo "[ ok ]"
	else
		echo "[fail] expected '$expected_line' found '$line'"
		fail_test
	fi
}

filter_tcp_from()
{
	local ns="${1}"
	local src="${2}"
	local target="${3}"

	ip netns exec "${ns}" iptables -A INPUT -s "${src}" -p tcp -j "${target}"
}

do_transfer()
{
	local listener_ns="$1"
	local connector_ns="$2"
	local cl_proto="$3"
	local srv_proto="$4"
	local connect_addr="$5"
	local test_link_fail="$6"
	local addr_nr_ns1="$7"
	local addr_nr_ns2="$8"
	local speed="$9"
	local sflags="${10}"

	local port=$((10000 + TEST_COUNT - 1))
	local cappid

	:> "$cout"
	:> "$sout"
	:> "$capout"

	if [ $capture -eq 1 ]; then
		local capuser
		if [ -z $SUDO_USER ] ; then
			capuser=""
		else
			capuser="-Z $SUDO_USER"
		fi

		capfile=$(printf "mp_join-%02u-%s.pcap" "$TEST_COUNT" "${listener_ns}")

		echo "Capturing traffic for test $TEST_COUNT into $capfile"
		ip netns exec ${listener_ns} tcpdump -i any -s 65535 -B 32768 $capuser -w $capfile > "$capout" 2>&1 &
		cappid=$!

		sleep 1
	fi

	NSTAT_HISTORY=/tmp/${listener_ns}.nstat ip netns exec ${listener_ns} \
		nstat -n
	NSTAT_HISTORY=/tmp/${connector_ns}.nstat ip netns exec ${connector_ns} \
		nstat -n

	local extra_args
	if [ $speed = "fast" ]; then
		extra_args="-j"
	elif [ $speed = "slow" ]; then
		extra_args="-r 50"
	elif [[ $speed = "speed_"* ]]; then
		extra_args="-r ${speed:6}"
	fi

	if [[ "${addr_nr_ns2}" = "fastclose_"* ]]; then
		# disconnect
		extra_args="$extra_args -I ${addr_nr_ns2:10}"
		addr_nr_ns2=0
	fi

	local local_addr
	if is_v6 "${connect_addr}"; then
		local_addr="::"
	else
		local_addr="0.0.0.0"
	fi

	if [ "$test_link_fail" -gt 1 ];then
		timeout ${timeout_test} \
			ip netns exec ${listener_ns} \
				./mptcp_connect -t ${timeout_poll} -l -p $port -s ${srv_proto} \
					$extra_args ${local_addr} < "$sinfail" > "$sout" &
	else
		timeout ${timeout_test} \
			ip netns exec ${listener_ns} \
				./mptcp_connect -t ${timeout_poll} -l -p $port -s ${srv_proto} \
					$extra_args ${local_addr} < "$sin" > "$sout" &
	fi
	local spid=$!

	wait_local_port_listen "${listener_ns}" "${port}"

	if [ "$test_link_fail" -eq 0 ];then
		timeout ${timeout_test} \
			ip netns exec ${connector_ns} \
				./mptcp_connect -t ${timeout_poll} -p $port -s ${cl_proto} \
					$extra_args $connect_addr < "$cin" > "$cout" &
	elif [ "$test_link_fail" -eq 1 ] || [ "$test_link_fail" -eq 2 ];then
		( cat "$cinfail" ; sleep 2; link_failure $listener_ns ; cat "$cinfail" ) | \
			tee "$cinsent" | \
			timeout ${timeout_test} \
				ip netns exec ${connector_ns} \
					./mptcp_connect -t ${timeout_poll} -p $port -s ${cl_proto} \
						$extra_args $connect_addr > "$cout" &
	else
		tee "$cinsent" < "$cinfail" | \
			timeout ${timeout_test} \
				ip netns exec ${connector_ns} \
					./mptcp_connect -t ${timeout_poll} -p $port -s ${cl_proto} \
						$extra_args $connect_addr > "$cout" &
	fi
	local cpid=$!

	# let the mptcp subflow be established in background before
	# do endpoint manipulation
	if [ $addr_nr_ns1 != "0" ] || [ $addr_nr_ns2 != "0" ]; then
		sleep 1
	fi

	if [ $addr_nr_ns1 -gt 0 ]; then
		local counter=2
		local add_nr_ns1=${addr_nr_ns1}
		while [ $add_nr_ns1 -gt 0 ]; do
			local addr
			if is_v6 "${connect_addr}"; then
				addr="dead:beef:$counter::1"
			else
				addr="10.0.$counter.1"
			fi
			pm_nl_add_endpoint $ns1 $addr flags signal
			counter=$((counter + 1))
			add_nr_ns1=$((add_nr_ns1 - 1))
		done
	elif [ $addr_nr_ns1 -lt 0 ]; then
		local rm_nr_ns1=$((-addr_nr_ns1))
		if [ $rm_nr_ns1 -lt 8 ]; then
			local counter=0
			local line
			pm_nl_show_endpoints ${listener_ns} | while read -r line; do
				# shellcheck disable=SC2206 # we do want to split per word
				local arr=($line)
				local nr=0

				local i
				for i in "${arr[@]}"; do
					if [ $i = "id" ]; then
						if [ $counter -eq $rm_nr_ns1 ]; then
							break
						fi
						id=${arr[$nr+1]}
						rm_addr=$(rm_addr_count ${connector_ns})
						pm_nl_del_endpoint ${listener_ns} $id
						wait_rm_addr ${connector_ns} ${rm_addr}
						counter=$((counter + 1))
					fi
					nr=$((nr + 1))
				done
			done
		elif [ $rm_nr_ns1 -eq 8 ]; then
			pm_nl_flush_endpoint ${listener_ns}
		elif [ $rm_nr_ns1 -eq 9 ]; then
			pm_nl_del_endpoint ${listener_ns} 0 ${connect_addr}
		fi
	fi

	local flags="subflow"
	if [[ "${addr_nr_ns2}" = "fullmesh_"* ]]; then
		flags="${flags},fullmesh"
		addr_nr_ns2=${addr_nr_ns2:9}
	fi

	# if newly added endpoints must be deleted, give the background msk
	# some time to created them
	[ $addr_nr_ns1 -gt 0 ] && [ $addr_nr_ns2 -lt 0 ] && sleep 1

	if [ $addr_nr_ns2 -gt 0 ]; then
		local add_nr_ns2=${addr_nr_ns2}
		local counter=3
		while [ $add_nr_ns2 -gt 0 ]; do
			local addr
			if is_v6 "${connect_addr}"; then
				addr="dead:beef:$counter::2"
			else
				addr="10.0.$counter.2"
			fi
			pm_nl_add_endpoint $ns2 $addr flags $flags
			counter=$((counter + 1))
			add_nr_ns2=$((add_nr_ns2 - 1))
		done
	elif [ $addr_nr_ns2 -lt 0 ]; then
		local rm_nr_ns2=$((-addr_nr_ns2))
		if [ $rm_nr_ns2 -lt 8 ]; then
			local counter=0
			local line
			pm_nl_show_endpoints ${connector_ns} | while read -r line; do
				# shellcheck disable=SC2206 # we do want to split per word
				local arr=($line)
				local nr=0

				local i
				for i in "${arr[@]}"; do
					if [ $i = "id" ]; then
						if [ $counter -eq $rm_nr_ns2 ]; then
							break
						fi
						local id rm_addr
						# rm_addr are serialized, allow the previous one to
						# complete
						id=${arr[$nr+1]}
						rm_addr=$(rm_addr_count ${listener_ns})
						pm_nl_del_endpoint ${connector_ns} $id
						wait_rm_addr ${listener_ns} ${rm_addr}
						counter=$((counter + 1))
					fi
					nr=$((nr + 1))
				done
			done
		elif [ $rm_nr_ns2 -eq 8 ]; then
			pm_nl_flush_endpoint ${connector_ns}
		elif [ $rm_nr_ns2 -eq 9 ]; then
			local addr
			if is_v6 "${connect_addr}"; then
				addr="dead:beef:1::2"
			else
				addr="10.0.1.2"
			fi
			pm_nl_del_endpoint ${connector_ns} 0 $addr
		fi
	fi

	if [ -n "${sflags}" ]; then
		sleep 1

		local netns
		for netns in "$ns1" "$ns2"; do
			local line
			pm_nl_show_endpoints $netns | while read -r line; do
				# shellcheck disable=SC2206 # we do want to split per word
				local arr=($line)
				local nr=0
				local id

				local i
				for i in "${arr[@]}"; do
					if [ $i = "id" ]; then
						id=${arr[$nr+1]}
					fi
					nr=$((nr + 1))
				done
				pm_nl_change_endpoint $netns $id $sflags
			done
		done
	fi

	wait $cpid
	local retc=$?
	wait $spid
	local rets=$?

	if [ $capture -eq 1 ]; then
	    sleep 1
	    kill $cappid
	fi

	NSTAT_HISTORY=/tmp/${listener_ns}.nstat ip netns exec ${listener_ns} \
		nstat | grep Tcp > /tmp/${listener_ns}.out
	NSTAT_HISTORY=/tmp/${connector_ns}.nstat ip netns exec ${connector_ns} \
		nstat | grep Tcp > /tmp/${connector_ns}.out

	if [ ${rets} -ne 0 ] || [ ${retc} -ne 0 ]; then
		echo " client exit code $retc, server $rets" 1>&2
		echo -e "\nnetns ${listener_ns} socket stat for ${port}:" 1>&2
		ip netns exec ${listener_ns} ss -Menita 1>&2 -o "sport = :$port"
		cat /tmp/${listener_ns}.out
		echo -e "\nnetns ${connector_ns} socket stat for ${port}:" 1>&2
		ip netns exec ${connector_ns} ss -Menita 1>&2 -o "dport = :$port"
		cat /tmp/${connector_ns}.out

		cat "$capout"
		fail_test
		return 1
	fi

	if [ "$test_link_fail" -gt 1 ];then
		check_transfer $sinfail $cout "file received by client"
	else
		check_transfer $sin $cout "file received by client"
	fi
	retc=$?
	if [ "$test_link_fail" -eq 0 ];then
		check_transfer $cin $sout "file received by server"
	else
		check_transfer $cinsent $sout "file received by server"
	fi
	rets=$?

	if [ $retc -eq 0 ] && [ $rets -eq 0 ];then
		cat "$capout"
		return 0
	fi

	cat "$capout"
	return 1
}

make_file()
{
	local name=$1
	local who=$2
	local size=$3

	dd if=/dev/urandom of="$name" bs=1024 count=$size 2> /dev/null
	echo -e "\nMPTCP_TEST_FILE_END_MARKER" >> "$name"

	echo "Created $name (size $size KB) containing data sent by $who"
}

run_tests()
{
	local listener_ns="$1"
	local connector_ns="$2"
	local connect_addr="$3"
	local test_linkfail="${4:-0}"
	local addr_nr_ns1="${5:-0}"
	local addr_nr_ns2="${6:-0}"
	local speed="${7:-fast}"
	local sflags="${8:-""}"

	local size

	# The values above 2 are reused to make test files
	# with the given sizes (KB)
	if [ "$test_linkfail" -gt 2 ]; then
		size=$test_linkfail

		if [ -z "$cinfail" ]; then
			cinfail=$(mktemp)
		fi
		make_file "$cinfail" "client" $size
	# create the input file for the failure test when
	# the first failure test run
	elif [ "$test_linkfail" -ne 0 ] && [ -z "$cinfail" ]; then
		# the client file must be considerably larger
		# of the maximum expected cwin value, or the
		# link utilization will be not predicable
		size=$((RANDOM%2))
		size=$((size+1))
		size=$((size*8192))
		size=$((size + ( RANDOM % 8192) ))

		cinfail=$(mktemp)
		make_file "$cinfail" "client" $size
	fi

	if [ "$test_linkfail" -gt 2 ]; then
		size=$test_linkfail

		if [ -z "$sinfail" ]; then
			sinfail=$(mktemp)
		fi
		make_file "$sinfail" "server" $size
	elif [ "$test_linkfail" -eq 2 ] && [ -z "$sinfail" ]; then
		size=$((RANDOM%16))
		size=$((size+1))
		size=$((size*2048))

		sinfail=$(mktemp)
		make_file "$sinfail" "server" $size
	fi

	do_transfer ${listener_ns} ${connector_ns} MPTCP MPTCP ${connect_addr} \
		${test_linkfail} ${addr_nr_ns1} ${addr_nr_ns2} ${speed} ${sflags}
}

dump_stats()
{
	echo Server ns stats
	ip netns exec $ns1 nstat -as | grep Tcp
	echo Client ns stats
	ip netns exec $ns2 nstat -as | grep Tcp
}

chk_csum_nr()
{
	local csum_ns1=${1:-0}
	local csum_ns2=${2:-0}
	local count
	local dump_stats
	local allow_multi_errors_ns1=0
	local allow_multi_errors_ns2=0

	if [[ "${csum_ns1}" = "+"* ]]; then
		allow_multi_errors_ns1=1
		csum_ns1=${csum_ns1:1}
	fi
	if [[ "${csum_ns2}" = "+"* ]]; then
		allow_multi_errors_ns2=1
		csum_ns2=${csum_ns2:1}
	fi

	printf "%-${nr_blank}s %s" " " "sum"
	count=$(ip netns exec $ns1 nstat -as | grep MPTcpExtDataCsumErr | awk '{print $2}')
	[ -z "$count" ] && count=0
	if { [ "$count" != $csum_ns1 ] && [ $allow_multi_errors_ns1 -eq 0 ]; } ||
	   { [ "$count" -lt $csum_ns1 ] && [ $allow_multi_errors_ns1 -eq 1 ]; }; then
		echo "[fail] got $count data checksum error[s] expected $csum_ns1"
		fail_test
		dump_stats=1
	else
		echo -n "[ ok ]"
	fi
	echo -n " - csum  "
	count=$(ip netns exec $ns2 nstat -as | grep MPTcpExtDataCsumErr | awk '{print $2}')
	[ -z "$count" ] && count=0
	if { [ "$count" != $csum_ns2 ] && [ $allow_multi_errors_ns2 -eq 0 ]; } ||
	   { [ "$count" -lt $csum_ns2 ] && [ $allow_multi_errors_ns2 -eq 1 ]; }; then
		echo "[fail] got $count data checksum error[s] expected $csum_ns2"
		fail_test
		dump_stats=1
	else
		echo "[ ok ]"
	fi
	[ "${dump_stats}" = 1 ] && dump_stats
}

chk_fail_nr()
{
	local fail_tx=$1
	local fail_rx=$2
	local count
	local dump_stats

	printf "%-${nr_blank}s %s" " " "ftx"
	count=$(ip netns exec $ns1 nstat -as | grep MPTcpExtMPFailTx | awk '{print $2}')
	[ -z "$count" ] && count=0
	if [ "$count" != "$fail_tx" ]; then
		echo "[fail] got $count MP_FAIL[s] TX expected $fail_tx"
		fail_test
		dump_stats=1
	else
		echo -n "[ ok ]"
	fi

	echo -n " - failrx"
	count=$(ip netns exec $ns2 nstat -as | grep MPTcpExtMPFailRx | awk '{print $2}')
	[ -z "$count" ] && count=0
	if [ "$count" != "$fail_rx" ]; then
		echo "[fail] got $count MP_FAIL[s] RX expected $fail_rx"
		fail_test
		dump_stats=1
	else
		echo "[ ok ]"
	fi

	[ "${dump_stats}" = 1 ] && dump_stats
}

chk_fclose_nr()
{
	local fclose_tx=$1
	local fclose_rx=$2
	local count
	local dump_stats

	printf "%-${nr_blank}s %s" " " "ctx"
	count=$(ip netns exec $ns2 nstat -as | grep MPTcpExtMPFastcloseTx | awk '{print $2}')
	[ -z "$count" ] && count=0
	if [ "$count" != "$fclose_tx" ]; then
		echo "[fail] got $count MP_FASTCLOSE[s] TX expected $fclose_tx"
		fail_test
		dump_stats=1
	else
		echo -n "[ ok ]"
	fi

	echo -n " - fclzrx"
	count=$(ip netns exec $ns1 nstat -as | grep MPTcpExtMPFastcloseRx | awk '{print $2}')
	[ -z "$count" ] && count=0
	if [ "$count" != "$fclose_rx" ]; then
		echo "[fail] got $count MP_FASTCLOSE[s] RX expected $fclose_rx"
		fail_test
		dump_stats=1
	else
		echo "[ ok ]"
	fi

	[ "${dump_stats}" = 1 ] && dump_stats
}

chk_rst_nr()
{
	local rst_tx=$1
	local rst_rx=$2
	local ns_invert=${3:-""}
	local count
	local dump_stats
	local ns_tx=$ns1
	local ns_rx=$ns2
	local extra_msg=""

	if [[ $ns_invert = "invert" ]]; then
		ns_tx=$ns2
		ns_rx=$ns1
		extra_msg="   invert"
	fi

	printf "%-${nr_blank}s %s" " " "rtx"
	count=$(ip netns exec $ns_tx nstat -as | grep MPTcpExtMPRstTx | awk '{print $2}')
	[ -z "$count" ] && count=0
	if [ "$count" != "$rst_tx" ]; then
		echo "[fail] got $count MP_RST[s] TX expected $rst_tx"
		fail_test
		dump_stats=1
	else
		echo -n "[ ok ]"
	fi

	echo -n " - rstrx "
	count=$(ip netns exec $ns_rx nstat -as | grep MPTcpExtMPRstRx | awk '{print $2}')
	[ -z "$count" ] && count=0
	if [ "$count" != "$rst_rx" ]; then
		echo "[fail] got $count MP_RST[s] RX expected $rst_rx"
		fail_test
		dump_stats=1
	else
		echo -n "[ ok ]"
	fi

	[ "${dump_stats}" = 1 ] && dump_stats

	echo "$extra_msg"
}

chk_join_nr()
{
	local syn_nr=$1
	local syn_ack_nr=$2
	local ack_nr=$3
	local csum_ns1=${4:-0}
	local csum_ns2=${5:-0}
	local fail_nr=${6:-0}
	local rst_nr=${7:-0}
	local corrupted_pkts=${8:-0}
	local count
	local dump_stats
	local with_cookie
<<<<<<< HEAD
=======
	local title="${TEST_NAME}"
>>>>>>> 31231092

	if [ "${corrupted_pkts}" -gt 0 ]; then
		title+=": ${corrupted_pkts} corrupted pkts"
	fi

	printf "%03u %-36s %s" "${TEST_COUNT}" "${title}" "syn"
	count=$(ip netns exec $ns1 nstat -as | grep MPTcpExtMPJoinSynRx | awk '{print $2}')
	[ -z "$count" ] && count=0
	if [ "$count" != "$syn_nr" ]; then
		echo "[fail] got $count JOIN[s] syn expected $syn_nr"
		fail_test
		dump_stats=1
	else
		echo -n "[ ok ]"
	fi

	echo -n " - synack"
<<<<<<< HEAD
	with_cookie=`ip netns exec $ns2 sysctl -n net.ipv4.tcp_syncookies`
	count=`ip netns exec $ns2 nstat -as | grep MPTcpExtMPJoinSynAckRx | awk '{print $2}'`
=======
	with_cookie=$(ip netns exec $ns2 sysctl -n net.ipv4.tcp_syncookies)
	count=$(ip netns exec $ns2 nstat -as | grep MPTcpExtMPJoinSynAckRx | awk '{print $2}')
>>>>>>> 31231092
	[ -z "$count" ] && count=0
	if [ "$count" != "$syn_ack_nr" ]; then
		# simult connections exceeding the limit with cookie enabled could go up to
		# synack validation as the conn limit can be enforced reliably only after
		# the subflow creation
		if [ "$with_cookie" = 2 ] && [ "$count" -gt "$syn_ack_nr" ] && [ "$count" -le "$syn_nr" ]; then
			echo -n "[ ok ]"
		else
			echo "[fail] got $count JOIN[s] synack expected $syn_ack_nr"
<<<<<<< HEAD
			ret=1
=======
			fail_test
>>>>>>> 31231092
			dump_stats=1
		fi
	else
		echo -n "[ ok ]"
	fi

	echo -n " - ack"
	count=$(ip netns exec $ns1 nstat -as | grep MPTcpExtMPJoinAckRx | awk '{print $2}')
	[ -z "$count" ] && count=0
	if [ "$count" != "$ack_nr" ]; then
		echo "[fail] got $count JOIN[s] ack expected $ack_nr"
		fail_test
		dump_stats=1
	else
		echo "[ ok ]"
	fi
	[ "${dump_stats}" = 1 ] && dump_stats
	if [ $checksum -eq 1 ]; then
		chk_csum_nr $csum_ns1 $csum_ns2
		chk_fail_nr $fail_nr $fail_nr
		chk_rst_nr $rst_nr $rst_nr
	fi
}

# a negative value for 'stale_max' means no upper bound:
# for bidirectional transfer, if one peer sleep for a while
# - as these tests do - we can have a quite high number of
# stale/recover conversions, proportional to
# sleep duration/ MPTCP-level RTX interval.
chk_stale_nr()
{
	local ns=$1
	local stale_min=$2
	local stale_max=$3
	local stale_delta=$4
	local dump_stats
	local stale_nr
	local recover_nr

	printf "%-${nr_blank}s %-18s" " " "stale"
	stale_nr=$(ip netns exec $ns nstat -as | grep MPTcpExtSubflowStale | awk '{print $2}')
	[ -z "$stale_nr" ] && stale_nr=0
	recover_nr=$(ip netns exec $ns nstat -as | grep MPTcpExtSubflowRecover | awk '{print $2}')
	[ -z "$recover_nr" ] && recover_nr=0

	if [ $stale_nr -lt $stale_min ] ||
	   { [ $stale_max -gt 0 ] && [ $stale_nr -gt $stale_max ]; } ||
	   [ $((stale_nr - recover_nr)) -ne $stale_delta ]; then
		echo "[fail] got $stale_nr stale[s] $recover_nr recover[s], " \
		     " expected stale in range [$stale_min..$stale_max]," \
		     " stale-recover delta $stale_delta "
		fail_test
		dump_stats=1
	else
		echo "[ ok ]"
	fi

	if [ "${dump_stats}" = 1 ]; then
		echo $ns stats
		ip netns exec $ns ip -s link show
		ip netns exec $ns nstat -as | grep MPTcp
	fi
}

chk_add_nr()
{
	local add_nr=$1
	local echo_nr=$2
	local port_nr=${3:-0}
	local syn_nr=${4:-$port_nr}
	local syn_ack_nr=${5:-$port_nr}
	local ack_nr=${6:-$port_nr}
	local mis_syn_nr=${7:-0}
	local mis_ack_nr=${8:-0}
	local count
	local dump_stats
	local timeout

<<<<<<< HEAD
	timeout=`ip netns exec $ns1 sysctl -n net.mptcp.add_addr_timeout`

	printf "%-39s %s" " " "add"
	count=`ip netns exec $ns2 nstat -as MPTcpExtAddAddr | grep MPTcpExtAddAddr | awk '{print $2}'`
=======
	timeout=$(ip netns exec $ns1 sysctl -n net.mptcp.add_addr_timeout)

	printf "%-${nr_blank}s %s" " " "add"
	count=$(ip netns exec $ns2 nstat -as MPTcpExtAddAddr | grep MPTcpExtAddAddr | awk '{print $2}')
>>>>>>> 31231092
	[ -z "$count" ] && count=0

	# if the test configured a short timeout tolerate greater then expected
	# add addrs options, due to retransmissions
<<<<<<< HEAD
	if [ "$count" != "$add_nr" ] && [ "$timeout" -gt 1 -o "$count" -lt "$add_nr" ]; then
=======
	if [ "$count" != "$add_nr" ] && { [ "$timeout" -gt 1 ] || [ "$count" -lt "$add_nr" ]; }; then
>>>>>>> 31231092
		echo "[fail] got $count ADD_ADDR[s] expected $add_nr"
		fail_test
		dump_stats=1
	else
		echo -n "[ ok ]"
	fi

	echo -n " - echo  "
	count=$(ip netns exec $ns1 nstat -as | grep MPTcpExtEchoAdd | awk '{print $2}')
	[ -z "$count" ] && count=0
	if [ "$count" != "$echo_nr" ]; then
		echo "[fail] got $count ADD_ADDR echo[s] expected $echo_nr"
		fail_test
		dump_stats=1
	else
		echo -n "[ ok ]"
	fi

	if [ $port_nr -gt 0 ]; then
		echo -n " - pt "
		count=$(ip netns exec $ns2 nstat -as | grep MPTcpExtPortAdd | awk '{print $2}')
		[ -z "$count" ] && count=0
		if [ "$count" != "$port_nr" ]; then
			echo "[fail] got $count ADD_ADDR[s] with a port-number expected $port_nr"
			fail_test
			dump_stats=1
		else
			echo "[ ok ]"
		fi

		printf "%-${nr_blank}s %s" " " "syn"
		count=$(ip netns exec $ns1 nstat -as | grep MPTcpExtMPJoinPortSynRx |
			awk '{print $2}')
		[ -z "$count" ] && count=0
		if [ "$count" != "$syn_nr" ]; then
			echo "[fail] got $count JOIN[s] syn with a different \
				port-number expected $syn_nr"
			fail_test
			dump_stats=1
		else
			echo -n "[ ok ]"
		fi

		echo -n " - synack"
		count=$(ip netns exec $ns2 nstat -as | grep MPTcpExtMPJoinPortSynAckRx |
			awk '{print $2}')
		[ -z "$count" ] && count=0
		if [ "$count" != "$syn_ack_nr" ]; then
			echo "[fail] got $count JOIN[s] synack with a different \
				port-number expected $syn_ack_nr"
			fail_test
			dump_stats=1
		else
			echo -n "[ ok ]"
		fi

		echo -n " - ack"
		count=$(ip netns exec $ns1 nstat -as | grep MPTcpExtMPJoinPortAckRx |
			awk '{print $2}')
		[ -z "$count" ] && count=0
		if [ "$count" != "$ack_nr" ]; then
			echo "[fail] got $count JOIN[s] ack with a different \
				port-number expected $ack_nr"
			fail_test
			dump_stats=1
		else
			echo "[ ok ]"
		fi

		printf "%-${nr_blank}s %s" " " "syn"
		count=$(ip netns exec $ns1 nstat -as | grep MPTcpExtMismatchPortSynRx |
			awk '{print $2}')
		[ -z "$count" ] && count=0
		if [ "$count" != "$mis_syn_nr" ]; then
			echo "[fail] got $count JOIN[s] syn with a mismatched \
				port-number expected $mis_syn_nr"
			fail_test
			dump_stats=1
		else
			echo -n "[ ok ]"
		fi

		echo -n " - ack   "
		count=$(ip netns exec $ns1 nstat -as | grep MPTcpExtMismatchPortAckRx |
			awk '{print $2}')
		[ -z "$count" ] && count=0
		if [ "$count" != "$mis_ack_nr" ]; then
			echo "[fail] got $count JOIN[s] ack with a mismatched \
				port-number expected $mis_ack_nr"
			fail_test
			dump_stats=1
		else
			echo "[ ok ]"
		fi
	else
		echo ""
	fi

	[ "${dump_stats}" = 1 ] && dump_stats
}

chk_rm_nr()
{
	local rm_addr_nr=$1
	local rm_subflow_nr=$2
	local invert
	local simult
	local count
	local dump_stats
	local addr_ns=$ns1
	local subflow_ns=$ns2
	local extra_msg=""

	shift 2
	while [ -n "$1" ]; do
		[ "$1" = "invert" ] && invert=true
		[ "$1" = "simult" ] && simult=true
		shift
	done

	if [ -z $invert ]; then
		addr_ns=$ns1
		subflow_ns=$ns2
	elif [ $invert = "true" ]; then
		addr_ns=$ns2
		subflow_ns=$ns1
		extra_msg="   invert"
	fi

	printf "%-${nr_blank}s %s" " " "rm "
	count=$(ip netns exec $addr_ns nstat -as | grep MPTcpExtRmAddr | awk '{print $2}')
	[ -z "$count" ] && count=0
	if [ "$count" != "$rm_addr_nr" ]; then
		echo "[fail] got $count RM_ADDR[s] expected $rm_addr_nr"
		fail_test
		dump_stats=1
	else
		echo -n "[ ok ]"
	fi

	echo -n " - rmsf  "
	count=$(ip netns exec $subflow_ns nstat -as | grep MPTcpExtRmSubflow | awk '{print $2}')
	[ -z "$count" ] && count=0
	if [ -n "$simult" ]; then
		local cnt suffix

		cnt=$(ip netns exec $addr_ns nstat -as | grep MPTcpExtRmSubflow | awk '{print $2}')

		# in case of simult flush, the subflow removal count on each side is
		# unreliable
		[ -z "$cnt" ] && cnt=0
		count=$((count + cnt))
		[ "$count" != "$rm_subflow_nr" ] && suffix="$count in [$rm_subflow_nr:$((rm_subflow_nr*2))]"
		if [ $count -ge "$rm_subflow_nr" ] && \
		   [ "$count" -le "$((rm_subflow_nr *2 ))" ]; then
			echo "[ ok ] $suffix"
		else
			echo "[fail] got $count RM_SUBFLOW[s] expected in range [$rm_subflow_nr:$((rm_subflow_nr*2))]"
			fail_test
			dump_stats=1
		fi
		return
	fi
	if [ "$count" != "$rm_subflow_nr" ]; then
		echo "[fail] got $count RM_SUBFLOW[s] expected $rm_subflow_nr"
		fail_test
		dump_stats=1
	else
		echo -n "[ ok ]"
	fi

	[ "${dump_stats}" = 1 ] && dump_stats

	echo "$extra_msg"
}

chk_prio_nr()
{
	local mp_prio_nr_tx=$1
	local mp_prio_nr_rx=$2
	local count
	local dump_stats

	printf "%-${nr_blank}s %s" " " "ptx"
	count=$(ip netns exec $ns1 nstat -as | grep MPTcpExtMPPrioTx | awk '{print $2}')
	[ -z "$count" ] && count=0
	if [ "$count" != "$mp_prio_nr_tx" ]; then
		echo "[fail] got $count MP_PRIO[s] TX expected $mp_prio_nr_tx"
		fail_test
		dump_stats=1
	else
		echo -n "[ ok ]"
	fi

	echo -n " - prx   "
	count=$(ip netns exec $ns1 nstat -as | grep MPTcpExtMPPrioRx | awk '{print $2}')
	[ -z "$count" ] && count=0
	if [ "$count" != "$mp_prio_nr_rx" ]; then
		echo "[fail] got $count MP_PRIO[s] RX expected $mp_prio_nr_rx"
		fail_test
		dump_stats=1
	else
		echo "[ ok ]"
	fi

	[ "${dump_stats}" = 1 ] && dump_stats
}

chk_link_usage()
{
	local ns=$1
	local link=$2
	local out=$3
	local expected_rate=$4

	local tx_link tx_total
	tx_link=$(ip netns exec $ns cat /sys/class/net/$link/statistics/tx_bytes)
	tx_total=$(stat --format=%s $out)
	local tx_rate=$((tx_link * 100 / tx_total))
	local tolerance=5

	printf "%-${nr_blank}s %-18s" " " "link usage"
	if [ $tx_rate -lt $((expected_rate - tolerance)) ] || \
	   [ $tx_rate -gt $((expected_rate + tolerance)) ]; then
		echo "[fail] got $tx_rate% usage, expected $expected_rate%"
		fail_test
	else
		echo "[ ok ]"
	fi
}

wait_attempt_fail()
{
	local timeout_ms=$((timeout_poll * 1000))
	local time=0
	local ns=$1

	while [ $time -lt $timeout_ms ]; do
<<<<<<< HEAD
		local cnt=$(ip netns exec $ns nstat -as TcpAttemptFails | grep TcpAttemptFails | awk '{print $2}')
=======
		local cnt

		cnt=$(ip netns exec $ns nstat -as TcpAttemptFails | grep TcpAttemptFails | awk '{print $2}')
>>>>>>> 31231092

		[ "$cnt" = 1 ] && return 1
		time=$((time + 100))
		sleep 0.1
	done
	return 1
}

subflows_tests()
{
	if reset "no JOIN"; then
		run_tests $ns1 $ns2 10.0.1.1
		chk_join_nr 0 0 0
	fi

	# subflow limited by client
	if reset "single subflow, limited by client"; then
		pm_nl_set_limits $ns1 0 0
		pm_nl_set_limits $ns2 0 0
		pm_nl_add_endpoint $ns2 10.0.3.2 flags subflow
		run_tests $ns1 $ns2 10.0.1.1
		chk_join_nr 0 0 0
	fi

	# subflow limited by server
	if reset "single subflow, limited by server"; then
		pm_nl_set_limits $ns1 0 0
		pm_nl_set_limits $ns2 0 1
		pm_nl_add_endpoint $ns2 10.0.3.2 flags subflow
		run_tests $ns1 $ns2 10.0.1.1
		chk_join_nr 1 1 0
	fi

	# subflow
	if reset "single subflow"; then
		pm_nl_set_limits $ns1 0 1
		pm_nl_set_limits $ns2 0 1
		pm_nl_add_endpoint $ns2 10.0.3.2 flags subflow
		run_tests $ns1 $ns2 10.0.1.1
		chk_join_nr 1 1 1
	fi

	# multiple subflows
	if reset "multiple subflows"; then
		pm_nl_set_limits $ns1 0 2
		pm_nl_set_limits $ns2 0 2
		pm_nl_add_endpoint $ns2 10.0.3.2 flags subflow
		pm_nl_add_endpoint $ns2 10.0.2.2 flags subflow
		run_tests $ns1 $ns2 10.0.1.1
		chk_join_nr 2 2 2
	fi

	# multiple subflows limited by server
	if reset "multiple subflows, limited by server"; then
		pm_nl_set_limits $ns1 0 1
		pm_nl_set_limits $ns2 0 2
		pm_nl_add_endpoint $ns2 10.0.3.2 flags subflow
		pm_nl_add_endpoint $ns2 10.0.2.2 flags subflow
		run_tests $ns1 $ns2 10.0.1.1
		chk_join_nr 2 2 1
	fi

	# single subflow, dev
	if reset "single subflow, dev"; then
		pm_nl_set_limits $ns1 0 1
		pm_nl_set_limits $ns2 0 1
		pm_nl_add_endpoint $ns2 10.0.3.2 flags subflow dev ns2eth3
		run_tests $ns1 $ns2 10.0.1.1
		chk_join_nr 1 1 1
	fi
}

subflows_error_tests()
{
	# If a single subflow is configured, and matches the MPC src
	# address, no additional subflow should be created
	if reset "no MPC reuse with single endpoint"; then
		pm_nl_set_limits $ns1 0 1
		pm_nl_set_limits $ns2 0 1
		pm_nl_add_endpoint $ns2 10.0.1.2 flags subflow
		run_tests $ns1 $ns2 10.0.1.1 0 0 0 slow
		chk_join_nr 0 0 0
	fi

	# multiple subflows, with subflow creation error
	if reset "multi subflows, with failing subflow"; then
		pm_nl_set_limits $ns1 0 2
		pm_nl_set_limits $ns2 0 2
		pm_nl_add_endpoint $ns2 10.0.3.2 flags subflow
		pm_nl_add_endpoint $ns2 10.0.2.2 flags subflow
		filter_tcp_from $ns1 10.0.3.2 REJECT
		run_tests $ns1 $ns2 10.0.1.1 0 0 0 slow
		chk_join_nr 1 1 1
	fi

	# multiple subflows, with subflow timeout on MPJ
	if reset "multi subflows, with subflow timeout"; then
		pm_nl_set_limits $ns1 0 2
		pm_nl_set_limits $ns2 0 2
		pm_nl_add_endpoint $ns2 10.0.3.2 flags subflow
		pm_nl_add_endpoint $ns2 10.0.2.2 flags subflow
		filter_tcp_from $ns1 10.0.3.2 DROP
		run_tests $ns1 $ns2 10.0.1.1 0 0 0 slow
		chk_join_nr 1 1 1
	fi

	# multiple subflows, check that the endpoint corresponding to
	# closed subflow (due to reset) is not reused if additional
	# subflows are added later
	if reset "multi subflows, fair usage on close"; then
		pm_nl_set_limits $ns1 0 1
		pm_nl_set_limits $ns2 0 1
		pm_nl_add_endpoint $ns2 10.0.3.2 flags subflow
		filter_tcp_from $ns1 10.0.3.2 REJECT
		run_tests $ns1 $ns2 10.0.1.1 0 0 0 slow &

		# mpj subflow will be in TW after the reset
		wait_attempt_fail $ns2
		pm_nl_add_endpoint $ns2 10.0.2.2 flags subflow
		wait

		# additional subflow could be created only if the PM select
		# the later endpoint, skipping the already used one
		chk_join_nr 1 1 1
	fi
}

signal_address_tests()
{
	# add_address, unused
	if reset "unused signal address"; then
		pm_nl_add_endpoint $ns1 10.0.2.1 flags signal
		run_tests $ns1 $ns2 10.0.1.1
		chk_join_nr 0 0 0
		chk_add_nr 1 1
	fi

	# accept and use add_addr
	if reset "signal address"; then
		pm_nl_set_limits $ns1 0 1
		pm_nl_set_limits $ns2 1 1
		pm_nl_add_endpoint $ns1 10.0.2.1 flags signal
		run_tests $ns1 $ns2 10.0.1.1
		chk_join_nr 1 1 1
		chk_add_nr 1 1
	fi

	# accept and use add_addr with an additional subflow
	# note: signal address in server ns and local addresses in client ns must
	# belong to different subnets or one of the listed local address could be
	# used for 'add_addr' subflow
	if reset "subflow and signal"; then
		pm_nl_add_endpoint $ns1 10.0.2.1 flags signal
		pm_nl_set_limits $ns1 0 2
		pm_nl_set_limits $ns2 1 2
		pm_nl_add_endpoint $ns2 10.0.3.2 flags subflow
		run_tests $ns1 $ns2 10.0.1.1
		chk_join_nr 2 2 2
		chk_add_nr 1 1
	fi

	# accept and use add_addr with additional subflows
	if reset "multiple subflows and signal"; then
		pm_nl_set_limits $ns1 0 3
		pm_nl_add_endpoint $ns1 10.0.2.1 flags signal
		pm_nl_set_limits $ns2 1 3
		pm_nl_add_endpoint $ns2 10.0.3.2 flags subflow
		pm_nl_add_endpoint $ns2 10.0.4.2 flags subflow
		run_tests $ns1 $ns2 10.0.1.1
		chk_join_nr 3 3 3
		chk_add_nr 1 1
	fi

	# signal addresses
	if reset "signal addresses"; then
		pm_nl_set_limits $ns1 3 3
		pm_nl_add_endpoint $ns1 10.0.2.1 flags signal
		pm_nl_add_endpoint $ns1 10.0.3.1 flags signal
		pm_nl_add_endpoint $ns1 10.0.4.1 flags signal
		pm_nl_set_limits $ns2 3 3
		run_tests $ns1 $ns2 10.0.1.1
		chk_join_nr 3 3 3
		chk_add_nr 3 3
	fi

	# signal invalid addresses
	if reset "signal invalid addresses"; then
		pm_nl_set_limits $ns1 3 3
		pm_nl_add_endpoint $ns1 10.0.12.1 flags signal
		pm_nl_add_endpoint $ns1 10.0.3.1 flags signal
		pm_nl_add_endpoint $ns1 10.0.14.1 flags signal
		pm_nl_set_limits $ns2 3 3
		run_tests $ns1 $ns2 10.0.1.1
		chk_join_nr 1 1 1
		chk_add_nr 3 3
	fi

	# signal addresses race test
<<<<<<< HEAD
	reset
	ip netns exec $ns1 ./pm_nl_ctl limits 4 4
	ip netns exec $ns2 ./pm_nl_ctl limits 4 4
	ip netns exec $ns1 ./pm_nl_ctl add 10.0.1.1 flags signal
	ip netns exec $ns1 ./pm_nl_ctl add 10.0.2.1 flags signal
	ip netns exec $ns1 ./pm_nl_ctl add 10.0.3.1 flags signal
	ip netns exec $ns1 ./pm_nl_ctl add 10.0.4.1 flags signal
	ip netns exec $ns2 ./pm_nl_ctl add 10.0.1.2 flags signal
	ip netns exec $ns2 ./pm_nl_ctl add 10.0.2.2 flags signal
	ip netns exec $ns2 ./pm_nl_ctl add 10.0.3.2 flags signal
	ip netns exec $ns2 ./pm_nl_ctl add 10.0.4.2 flags signal

	# the peer could possibly miss some addr notification, allow retransmission
	ip netns exec $ns1 sysctl -q net.mptcp.add_addr_timeout=1
	run_tests $ns1 $ns2 10.0.1.1 0 0 0 slow
	chk_join_nr "signal addresses race test" 3 3 3

	# the server will not signal the address terminating
	# the MPC subflow
	chk_add_nr 3 3
=======
	if reset "signal addresses race test"; then
		pm_nl_set_limits $ns1 4 4
		pm_nl_set_limits $ns2 4 4
		pm_nl_add_endpoint $ns1 10.0.1.1 flags signal
		pm_nl_add_endpoint $ns1 10.0.2.1 flags signal
		pm_nl_add_endpoint $ns1 10.0.3.1 flags signal
		pm_nl_add_endpoint $ns1 10.0.4.1 flags signal
		pm_nl_add_endpoint $ns2 10.0.1.2 flags signal
		pm_nl_add_endpoint $ns2 10.0.2.2 flags signal
		pm_nl_add_endpoint $ns2 10.0.3.2 flags signal
		pm_nl_add_endpoint $ns2 10.0.4.2 flags signal

		# the peer could possibly miss some addr notification, allow retransmission
		ip netns exec $ns1 sysctl -q net.mptcp.add_addr_timeout=1
		run_tests $ns1 $ns2 10.0.1.1 0 0 0 slow
		chk_join_nr 3 3 3

		# the server will not signal the address terminating
		# the MPC subflow
		chk_add_nr 3 3
	fi
>>>>>>> 31231092
}

link_failure_tests()
{
	# accept and use add_addr with additional subflows and link loss
	if reset "multiple flows, signal, link failure"; then
		# without any b/w limit each veth could spool the packets and get
		# them acked at xmit time, so that the corresponding subflow will
		# have almost always no outstanding pkts, the scheduler will pick
		# always the first subflow and we will have hard time testing
		# active backup and link switch-over.
		# Let's set some arbitrary (low) virtual link limits.
		init_shapers
		pm_nl_set_limits $ns1 0 3
		pm_nl_add_endpoint $ns1 10.0.2.1 dev ns1eth2 flags signal
		pm_nl_set_limits $ns2 1 3
		pm_nl_add_endpoint $ns2 10.0.3.2 dev ns2eth3 flags subflow
		pm_nl_add_endpoint $ns2 10.0.4.2 dev ns2eth4 flags subflow
		run_tests $ns1 $ns2 10.0.1.1 1
		chk_join_nr 3 3 3
		chk_add_nr 1 1
		chk_stale_nr $ns2 1 5 1
	fi

	# accept and use add_addr with additional subflows and link loss
	# for bidirectional transfer
	if reset "multi flows, signal, bidi, link fail"; then
		init_shapers
		pm_nl_set_limits $ns1 0 3
		pm_nl_add_endpoint $ns1 10.0.2.1 dev ns1eth2 flags signal
		pm_nl_set_limits $ns2 1 3
		pm_nl_add_endpoint $ns2 10.0.3.2 dev ns2eth3 flags subflow
		pm_nl_add_endpoint $ns2 10.0.4.2 dev ns2eth4 flags subflow
		run_tests $ns1 $ns2 10.0.1.1 2
		chk_join_nr 3 3 3
		chk_add_nr 1 1
		chk_stale_nr $ns2 1 -1 1
	fi

	# 2 subflows plus 1 backup subflow with a lossy link, backup
	# will never be used
	if reset "backup subflow unused, link failure"; then
		init_shapers
		pm_nl_set_limits $ns1 0 2
		pm_nl_add_endpoint $ns1 10.0.2.1 dev ns1eth2 flags signal
		pm_nl_set_limits $ns2 1 2
		FAILING_LINKS="1"
		pm_nl_add_endpoint $ns2 10.0.3.2 dev ns2eth3 flags subflow,backup
		run_tests $ns1 $ns2 10.0.1.1 1
		chk_join_nr 2 2 2
		chk_add_nr 1 1
		chk_link_usage $ns2 ns2eth3 $cinsent 0
	fi

	# 2 lossy links after half transfer, backup will get half of
	# the traffic
	if reset "backup flow used, multi links fail"; then
		init_shapers
		pm_nl_set_limits $ns1 0 2
		pm_nl_add_endpoint $ns1 10.0.2.1 dev ns1eth2 flags signal
		pm_nl_set_limits $ns2 1 2
		pm_nl_add_endpoint $ns2 10.0.3.2 dev ns2eth3 flags subflow,backup
		FAILING_LINKS="1 2"
		run_tests $ns1 $ns2 10.0.1.1 1
		chk_join_nr 2 2 2
		chk_add_nr 1 1
		chk_stale_nr $ns2 2 4 2
		chk_link_usage $ns2 ns2eth3 $cinsent 50
	fi

	# use a backup subflow with the first subflow on a lossy link
	# for bidirectional transfer
	if reset "backup flow used, bidi, link failure"; then
		init_shapers
		pm_nl_set_limits $ns1 0 2
		pm_nl_add_endpoint $ns1 10.0.2.1 dev ns1eth2 flags signal
		pm_nl_set_limits $ns2 1 3
		pm_nl_add_endpoint $ns2 10.0.3.2 dev ns2eth3 flags subflow,backup
		FAILING_LINKS="1 2"
		run_tests $ns1 $ns2 10.0.1.1 2
		chk_join_nr 2 2 2
		chk_add_nr 1 1
		chk_stale_nr $ns2 1 -1 2
		chk_link_usage $ns2 ns2eth3 $cinsent 50
	fi
}

add_addr_timeout_tests()
{
	# add_addr timeout
	if reset_with_add_addr_timeout "signal address, ADD_ADDR timeout"; then
		pm_nl_set_limits $ns1 0 1
		pm_nl_set_limits $ns2 1 1
		pm_nl_add_endpoint $ns1 10.0.2.1 flags signal
		run_tests $ns1 $ns2 10.0.1.1 0 0 0 slow
		chk_join_nr 1 1 1
		chk_add_nr 4 0
	fi

	# add_addr timeout IPv6
	if reset_with_add_addr_timeout "signal address, ADD_ADDR6 timeout" 6; then
		pm_nl_set_limits $ns1 0 1
		pm_nl_set_limits $ns2 1 1
		pm_nl_add_endpoint $ns1 dead:beef:2::1 flags signal
		run_tests $ns1 $ns2 dead:beef:1::1 0 0 0 slow
		chk_join_nr 1 1 1
		chk_add_nr 4 0
	fi

	# signal addresses timeout
	if reset_with_add_addr_timeout "signal addresses, ADD_ADDR timeout"; then
		pm_nl_set_limits $ns1 2 2
		pm_nl_add_endpoint $ns1 10.0.2.1 flags signal
		pm_nl_add_endpoint $ns1 10.0.3.1 flags signal
		pm_nl_set_limits $ns2 2 2
		run_tests $ns1 $ns2 10.0.1.1 0 0 0 speed_10
		chk_join_nr 2 2 2
		chk_add_nr 8 0
	fi

	# signal invalid addresses timeout
	if reset_with_add_addr_timeout "invalid address, ADD_ADDR timeout"; then
		pm_nl_set_limits $ns1 2 2
		pm_nl_add_endpoint $ns1 10.0.12.1 flags signal
		pm_nl_add_endpoint $ns1 10.0.3.1 flags signal
		pm_nl_set_limits $ns2 2 2
		run_tests $ns1 $ns2 10.0.1.1 0 0 0 speed_10
		chk_join_nr 1 1 1
		chk_add_nr 8 0
	fi
}

remove_tests()
{
	# single subflow, remove
	if reset "remove single subflow"; then
		pm_nl_set_limits $ns1 0 1
		pm_nl_set_limits $ns2 0 1
		pm_nl_add_endpoint $ns2 10.0.3.2 flags subflow
		run_tests $ns1 $ns2 10.0.1.1 0 0 -1 slow
		chk_join_nr 1 1 1
		chk_rm_nr 1 1
	fi

	# multiple subflows, remove
	if reset "remove multiple subflows"; then
		pm_nl_set_limits $ns1 0 2
		pm_nl_set_limits $ns2 0 2
		pm_nl_add_endpoint $ns2 10.0.2.2 flags subflow
		pm_nl_add_endpoint $ns2 10.0.3.2 flags subflow
		run_tests $ns1 $ns2 10.0.1.1 0 0 -2 slow
		chk_join_nr 2 2 2
		chk_rm_nr 2 2
	fi

	# single address, remove
	if reset "remove single address"; then
		pm_nl_set_limits $ns1 0 1
		pm_nl_add_endpoint $ns1 10.0.2.1 flags signal
		pm_nl_set_limits $ns2 1 1
		run_tests $ns1 $ns2 10.0.1.1 0 -1 0 slow
		chk_join_nr 1 1 1
		chk_add_nr 1 1
		chk_rm_nr 1 1 invert
	fi

	# subflow and signal, remove
	if reset "remove subflow and signal"; then
		pm_nl_set_limits $ns1 0 2
		pm_nl_add_endpoint $ns1 10.0.2.1 flags signal
		pm_nl_set_limits $ns2 1 2
		pm_nl_add_endpoint $ns2 10.0.3.2 flags subflow
		run_tests $ns1 $ns2 10.0.1.1 0 -1 -1 slow
		chk_join_nr 2 2 2
		chk_add_nr 1 1
		chk_rm_nr 1 1
	fi

	# subflows and signal, remove
	if reset "remove subflows and signal"; then
		pm_nl_set_limits $ns1 0 3
		pm_nl_add_endpoint $ns1 10.0.2.1 flags signal
		pm_nl_set_limits $ns2 1 3
		pm_nl_add_endpoint $ns2 10.0.3.2 flags subflow
		pm_nl_add_endpoint $ns2 10.0.4.2 flags subflow
		run_tests $ns1 $ns2 10.0.1.1 0 -1 -2 slow
		chk_join_nr 3 3 3
		chk_add_nr 1 1
		chk_rm_nr 2 2
	fi

	# addresses remove
	if reset "remove addresses"; then
		pm_nl_set_limits $ns1 3 3
		pm_nl_add_endpoint $ns1 10.0.2.1 flags signal id 250
		pm_nl_add_endpoint $ns1 10.0.3.1 flags signal
		pm_nl_add_endpoint $ns1 10.0.4.1 flags signal
		pm_nl_set_limits $ns2 3 3
		run_tests $ns1 $ns2 10.0.1.1 0 -3 0 slow
		chk_join_nr 3 3 3
		chk_add_nr 3 3
		chk_rm_nr 3 3 invert
	fi

	# invalid addresses remove
	if reset "remove invalid addresses"; then
		pm_nl_set_limits $ns1 3 3
		pm_nl_add_endpoint $ns1 10.0.12.1 flags signal
		pm_nl_add_endpoint $ns1 10.0.3.1 flags signal
		pm_nl_add_endpoint $ns1 10.0.14.1 flags signal
		pm_nl_set_limits $ns2 3 3
		run_tests $ns1 $ns2 10.0.1.1 0 -3 0 slow
		chk_join_nr 1 1 1
		chk_add_nr 3 3
		chk_rm_nr 3 1 invert
	fi

	# subflows and signal, flush
	if reset "flush subflows and signal"; then
		pm_nl_set_limits $ns1 0 3
		pm_nl_add_endpoint $ns1 10.0.2.1 flags signal
		pm_nl_set_limits $ns2 1 3
		pm_nl_add_endpoint $ns2 10.0.3.2 flags subflow
		pm_nl_add_endpoint $ns2 10.0.4.2 flags subflow
		run_tests $ns1 $ns2 10.0.1.1 0 -8 -8 slow
		chk_join_nr 3 3 3
		chk_add_nr 1 1
		chk_rm_nr 1 3 invert simult
	fi

	# subflows flush
	if reset "flush subflows"; then
		pm_nl_set_limits $ns1 3 3
		pm_nl_set_limits $ns2 3 3
		pm_nl_add_endpoint $ns2 10.0.2.2 flags subflow id 150
		pm_nl_add_endpoint $ns2 10.0.3.2 flags subflow
		pm_nl_add_endpoint $ns2 10.0.4.2 flags subflow
		run_tests $ns1 $ns2 10.0.1.1 0 -8 -8 slow
		chk_join_nr 3 3 3
		chk_rm_nr 0 3 simult
	fi

	# addresses flush
	if reset "flush addresses"; then
		pm_nl_set_limits $ns1 3 3
		pm_nl_add_endpoint $ns1 10.0.2.1 flags signal id 250
		pm_nl_add_endpoint $ns1 10.0.3.1 flags signal
		pm_nl_add_endpoint $ns1 10.0.4.1 flags signal
		pm_nl_set_limits $ns2 3 3
		run_tests $ns1 $ns2 10.0.1.1 0 -8 -8 slow
		chk_join_nr 3 3 3
		chk_add_nr 3 3
		chk_rm_nr 3 3 invert simult
	fi

	# invalid addresses flush
	if reset "flush invalid addresses"; then
		pm_nl_set_limits $ns1 3 3
		pm_nl_add_endpoint $ns1 10.0.12.1 flags signal
		pm_nl_add_endpoint $ns1 10.0.3.1 flags signal
		pm_nl_add_endpoint $ns1 10.0.14.1 flags signal
		pm_nl_set_limits $ns2 3 3
		run_tests $ns1 $ns2 10.0.1.1 0 -8 0 slow
		chk_join_nr 1 1 1
		chk_add_nr 3 3
		chk_rm_nr 3 1 invert
	fi

	# remove id 0 subflow
	if reset "remove id 0 subflow"; then
		pm_nl_set_limits $ns1 0 1
		pm_nl_set_limits $ns2 0 1
		pm_nl_add_endpoint $ns2 10.0.3.2 flags subflow
		run_tests $ns1 $ns2 10.0.1.1 0 0 -9 slow
		chk_join_nr 1 1 1
		chk_rm_nr 1 1
	fi

	# remove id 0 address
	if reset "remove id 0 address"; then
		pm_nl_set_limits $ns1 0 1
		pm_nl_add_endpoint $ns1 10.0.2.1 flags signal
		pm_nl_set_limits $ns2 1 1
		run_tests $ns1 $ns2 10.0.1.1 0 -9 0 slow
		chk_join_nr 1 1 1
		chk_add_nr 1 1
		chk_rm_nr 1 1 invert
	fi
}

add_tests()
{
	# add single subflow
	if reset "add single subflow"; then
		pm_nl_set_limits $ns1 0 1
		pm_nl_set_limits $ns2 0 1
		run_tests $ns1 $ns2 10.0.1.1 0 0 1 slow
		chk_join_nr 1 1 1
	fi

	# add signal address
	if reset "add signal address"; then
		pm_nl_set_limits $ns1 0 1
		pm_nl_set_limits $ns2 1 1
		run_tests $ns1 $ns2 10.0.1.1 0 1 0 slow
		chk_join_nr 1 1 1
		chk_add_nr 1 1
	fi

	# add multiple subflows
	if reset "add multiple subflows"; then
		pm_nl_set_limits $ns1 0 2
		pm_nl_set_limits $ns2 0 2
		run_tests $ns1 $ns2 10.0.1.1 0 0 2 slow
		chk_join_nr 2 2 2
	fi

	# add multiple subflows IPv6
	if reset "add multiple subflows IPv6"; then
		pm_nl_set_limits $ns1 0 2
		pm_nl_set_limits $ns2 0 2
		run_tests $ns1 $ns2 dead:beef:1::1 0 0 2 slow
		chk_join_nr 2 2 2
	fi

	# add multiple addresses IPv6
	if reset "add multiple addresses IPv6"; then
		pm_nl_set_limits $ns1 0 2
		pm_nl_set_limits $ns2 2 2
		run_tests $ns1 $ns2 dead:beef:1::1 0 2 0 slow
		chk_join_nr 2 2 2
		chk_add_nr 2 2
	fi
}

ipv6_tests()
{
	# subflow IPv6
<<<<<<< HEAD
	reset
	ip netns exec $ns1 ./pm_nl_ctl limits 0 1
	ip netns exec $ns2 ./pm_nl_ctl limits 0 1
	ip netns exec $ns2 ./pm_nl_ctl add dead:beef:3::2 dev ns2eth3 flags subflow
	run_tests $ns1 $ns2 dead:beef:1::1 0 0 0 slow
	chk_join_nr "single subflow IPv6" 1 1 1
=======
	if reset "single subflow IPv6"; then
		pm_nl_set_limits $ns1 0 1
		pm_nl_set_limits $ns2 0 1
		pm_nl_add_endpoint $ns2 dead:beef:3::2 dev ns2eth3 flags subflow
		run_tests $ns1 $ns2 dead:beef:1::1 0 0 0 slow
		chk_join_nr 1 1 1
	fi
>>>>>>> 31231092

	# add_address, unused IPv6
	if reset "unused signal address IPv6"; then
		pm_nl_add_endpoint $ns1 dead:beef:2::1 flags signal
		run_tests $ns1 $ns2 dead:beef:1::1 0 0 0 slow
		chk_join_nr 0 0 0
		chk_add_nr 1 1
	fi

	# signal address IPv6
	if reset "single address IPv6"; then
		pm_nl_set_limits $ns1 0 1
		pm_nl_add_endpoint $ns1 dead:beef:2::1 flags signal
		pm_nl_set_limits $ns2 1 1
		run_tests $ns1 $ns2 dead:beef:1::1 0 0 0 slow
		chk_join_nr 1 1 1
		chk_add_nr 1 1
	fi

	# single address IPv6, remove
	if reset "remove single address IPv6"; then
		pm_nl_set_limits $ns1 0 1
		pm_nl_add_endpoint $ns1 dead:beef:2::1 flags signal
		pm_nl_set_limits $ns2 1 1
		run_tests $ns1 $ns2 dead:beef:1::1 0 -1 0 slow
		chk_join_nr 1 1 1
		chk_add_nr 1 1
		chk_rm_nr 1 1 invert
	fi

	# subflow and signal IPv6, remove
<<<<<<< HEAD
	reset
	ip netns exec $ns1 ./pm_nl_ctl limits 0 2
	ip netns exec $ns1 ./pm_nl_ctl add dead:beef:2::1 flags signal
	ip netns exec $ns2 ./pm_nl_ctl limits 1 2
	ip netns exec $ns2 ./pm_nl_ctl add dead:beef:3::2 dev ns2eth3 flags subflow
	run_tests $ns1 $ns2 dead:beef:1::1 0 -1 -1 slow
	chk_join_nr "remove subflow and signal IPv6" 2 2 2
	chk_add_nr 1 1
	chk_rm_nr 1 1
=======
	if reset "remove subflow and signal IPv6"; then
		pm_nl_set_limits $ns1 0 2
		pm_nl_add_endpoint $ns1 dead:beef:2::1 flags signal
		pm_nl_set_limits $ns2 1 2
		pm_nl_add_endpoint $ns2 dead:beef:3::2 dev ns2eth3 flags subflow
		run_tests $ns1 $ns2 dead:beef:1::1 0 -1 -1 slow
		chk_join_nr 2 2 2
		chk_add_nr 1 1
		chk_rm_nr 1 1
	fi
>>>>>>> 31231092
}

v4mapped_tests()
{
	# subflow IPv4-mapped to IPv4-mapped
	if reset "single subflow IPv4-mapped"; then
		pm_nl_set_limits $ns1 0 1
		pm_nl_set_limits $ns2 0 1
		pm_nl_add_endpoint $ns2 "::ffff:10.0.3.2" flags subflow
		run_tests $ns1 $ns2 "::ffff:10.0.1.1"
		chk_join_nr 1 1 1
	fi

	# signal address IPv4-mapped with IPv4-mapped sk
	if reset "signal address IPv4-mapped"; then
		pm_nl_set_limits $ns1 0 1
		pm_nl_set_limits $ns2 1 1
		pm_nl_add_endpoint $ns1 "::ffff:10.0.2.1" flags signal
		run_tests $ns1 $ns2 "::ffff:10.0.1.1"
		chk_join_nr 1 1 1
		chk_add_nr 1 1
	fi

	# subflow v4-map-v6
	if reset "single subflow v4-map-v6"; then
		pm_nl_set_limits $ns1 0 1
		pm_nl_set_limits $ns2 0 1
		pm_nl_add_endpoint $ns2 10.0.3.2 flags subflow
		run_tests $ns1 $ns2 "::ffff:10.0.1.1"
		chk_join_nr 1 1 1
	fi

	# signal address v4-map-v6
	if reset "signal address v4-map-v6"; then
		pm_nl_set_limits $ns1 0 1
		pm_nl_set_limits $ns2 1 1
		pm_nl_add_endpoint $ns1 10.0.2.1 flags signal
		run_tests $ns1 $ns2 "::ffff:10.0.1.1"
		chk_join_nr 1 1 1
		chk_add_nr 1 1
	fi

	# subflow v6-map-v4
	if reset "single subflow v6-map-v4"; then
		pm_nl_set_limits $ns1 0 1
		pm_nl_set_limits $ns2 0 1
		pm_nl_add_endpoint $ns2 "::ffff:10.0.3.2" flags subflow
		run_tests $ns1 $ns2 10.0.1.1
		chk_join_nr 1 1 1
	fi

	# signal address v6-map-v4
	if reset "signal address v6-map-v4"; then
		pm_nl_set_limits $ns1 0 1
		pm_nl_set_limits $ns2 1 1
		pm_nl_add_endpoint $ns1 "::ffff:10.0.2.1" flags signal
		run_tests $ns1 $ns2 10.0.1.1
		chk_join_nr 1 1 1
		chk_add_nr 1 1
	fi

	# no subflow IPv6 to v4 address
	if reset "no JOIN with diff families v4-v6"; then
		pm_nl_set_limits $ns1 0 1
		pm_nl_set_limits $ns2 0 1
		pm_nl_add_endpoint $ns2 dead:beef:2::2 flags subflow
		run_tests $ns1 $ns2 10.0.1.1
		chk_join_nr 0 0 0
	fi

	# no subflow IPv6 to v4 address even if v6 has a valid v4 at the end
	if reset "no JOIN with diff families v4-v6-2"; then
		pm_nl_set_limits $ns1 0 1
		pm_nl_set_limits $ns2 0 1
		pm_nl_add_endpoint $ns2 dead:beef:2::10.0.3.2 flags subflow
		run_tests $ns1 $ns2 10.0.1.1
		chk_join_nr 0 0 0
	fi

	# no subflow IPv4 to v6 address, no need to slow down too then
	if reset "no JOIN with diff families v6-v4"; then
		pm_nl_set_limits $ns1 0 1
		pm_nl_set_limits $ns2 0 1
		pm_nl_add_endpoint $ns2 10.0.3.2 flags subflow
		run_tests $ns1 $ns2 dead:beef:1::1
		chk_join_nr 0 0 0
	fi
}

backup_tests()
{
	# single subflow, backup
	if reset "single subflow, backup"; then
		pm_nl_set_limits $ns1 0 1
		pm_nl_set_limits $ns2 0 1
		pm_nl_add_endpoint $ns2 10.0.3.2 flags subflow,backup
		run_tests $ns1 $ns2 10.0.1.1 0 0 0 slow nobackup
		chk_join_nr 1 1 1
		chk_prio_nr 0 1
	fi

	# single address, backup
	if reset "single address, backup"; then
		pm_nl_set_limits $ns1 0 1
		pm_nl_add_endpoint $ns1 10.0.2.1 flags signal
		pm_nl_set_limits $ns2 1 1
		run_tests $ns1 $ns2 10.0.1.1 0 0 0 slow backup
		chk_join_nr 1 1 1
		chk_add_nr 1 1
		chk_prio_nr 1 1
	fi

	# single address with port, backup
	if reset "single address with port, backup"; then
		pm_nl_set_limits $ns1 0 1
		pm_nl_add_endpoint $ns1 10.0.2.1 flags signal port 10100
		pm_nl_set_limits $ns2 1 1
		run_tests $ns1 $ns2 10.0.1.1 0 0 0 slow backup
		chk_join_nr 1 1 1
		chk_add_nr 1 1
		chk_prio_nr 1 1
	fi
}

add_addr_ports_tests()
{
	# signal address with port
	if reset "signal address with port"; then
		pm_nl_set_limits $ns1 0 1
		pm_nl_set_limits $ns2 1 1
		pm_nl_add_endpoint $ns1 10.0.2.1 flags signal port 10100
		run_tests $ns1 $ns2 10.0.1.1
		chk_join_nr 1 1 1
		chk_add_nr 1 1 1
	fi

	# subflow and signal with port
	if reset "subflow and signal with port"; then
		pm_nl_add_endpoint $ns1 10.0.2.1 flags signal port 10100
		pm_nl_set_limits $ns1 0 2
		pm_nl_set_limits $ns2 1 2
		pm_nl_add_endpoint $ns2 10.0.3.2 flags subflow
		run_tests $ns1 $ns2 10.0.1.1
		chk_join_nr 2 2 2
		chk_add_nr 1 1 1
	fi

	# single address with port, remove
	if reset "remove single address with port"; then
		pm_nl_set_limits $ns1 0 1
		pm_nl_add_endpoint $ns1 10.0.2.1 flags signal port 10100
		pm_nl_set_limits $ns2 1 1
		run_tests $ns1 $ns2 10.0.1.1 0 -1 0 slow
		chk_join_nr 1 1 1
		chk_add_nr 1 1 1
		chk_rm_nr 1 1 invert
	fi

	# subflow and signal with port, remove
	if reset "remove subflow and signal with port"; then
		pm_nl_set_limits $ns1 0 2
		pm_nl_add_endpoint $ns1 10.0.2.1 flags signal port 10100
		pm_nl_set_limits $ns2 1 2
		pm_nl_add_endpoint $ns2 10.0.3.2 flags subflow
		run_tests $ns1 $ns2 10.0.1.1 0 -1 -1 slow
		chk_join_nr 2 2 2
		chk_add_nr 1 1 1
		chk_rm_nr 1 1
	fi

	# subflows and signal with port, flush
	if reset "flush subflows and signal with port"; then
		pm_nl_set_limits $ns1 0 3
		pm_nl_add_endpoint $ns1 10.0.2.1 flags signal port 10100
		pm_nl_set_limits $ns2 1 3
		pm_nl_add_endpoint $ns2 10.0.3.2 flags subflow
		pm_nl_add_endpoint $ns2 10.0.4.2 flags subflow
		run_tests $ns1 $ns2 10.0.1.1 0 -8 -2 slow
		chk_join_nr 3 3 3
		chk_add_nr 1 1
		chk_rm_nr 1 3 invert simult
	fi

	# multiple addresses with port
	if reset "multiple addresses with port"; then
		pm_nl_set_limits $ns1 2 2
		pm_nl_add_endpoint $ns1 10.0.2.1 flags signal port 10100
		pm_nl_add_endpoint $ns1 10.0.3.1 flags signal port 10100
		pm_nl_set_limits $ns2 2 2
		run_tests $ns1 $ns2 10.0.1.1
		chk_join_nr 2 2 2
		chk_add_nr 2 2 2
	fi

	# multiple addresses with ports
	if reset "multiple addresses with ports"; then
		pm_nl_set_limits $ns1 2 2
		pm_nl_add_endpoint $ns1 10.0.2.1 flags signal port 10100
		pm_nl_add_endpoint $ns1 10.0.3.1 flags signal port 10101
		pm_nl_set_limits $ns2 2 2
		run_tests $ns1 $ns2 10.0.1.1
		chk_join_nr 2 2 2
		chk_add_nr 2 2 2
	fi
}

syncookies_tests()
{
	# single subflow, syncookies
	if reset_with_cookies "single subflow with syn cookies"; then
		pm_nl_set_limits $ns1 0 1
		pm_nl_set_limits $ns2 0 1
		pm_nl_add_endpoint $ns2 10.0.3.2 flags subflow
		run_tests $ns1 $ns2 10.0.1.1
		chk_join_nr 1 1 1
	fi

	# multiple subflows with syn cookies
	if reset_with_cookies "multiple subflows with syn cookies"; then
		pm_nl_set_limits $ns1 0 2
		pm_nl_set_limits $ns2 0 2
		pm_nl_add_endpoint $ns2 10.0.3.2 flags subflow
		pm_nl_add_endpoint $ns2 10.0.2.2 flags subflow
		run_tests $ns1 $ns2 10.0.1.1
		chk_join_nr 2 2 2
	fi

	# multiple subflows limited by server
	if reset_with_cookies "subflows limited by server w cookies"; then
		pm_nl_set_limits $ns1 0 1
		pm_nl_set_limits $ns2 0 2
		pm_nl_add_endpoint $ns2 10.0.3.2 flags subflow
		pm_nl_add_endpoint $ns2 10.0.2.2 flags subflow
		run_tests $ns1 $ns2 10.0.1.1
		chk_join_nr 2 1 1
	fi

	# test signal address with cookies
	if reset_with_cookies "signal address with syn cookies"; then
		pm_nl_set_limits $ns1 0 1
		pm_nl_set_limits $ns2 1 1
		pm_nl_add_endpoint $ns1 10.0.2.1 flags signal
		run_tests $ns1 $ns2 10.0.1.1
		chk_join_nr 1 1 1
		chk_add_nr 1 1
	fi

	# test cookie with subflow and signal
	if reset_with_cookies "subflow and signal w cookies"; then
		pm_nl_add_endpoint $ns1 10.0.2.1 flags signal
		pm_nl_set_limits $ns1 0 2
		pm_nl_set_limits $ns2 1 2
		pm_nl_add_endpoint $ns2 10.0.3.2 flags subflow
		run_tests $ns1 $ns2 10.0.1.1
		chk_join_nr 2 2 2
		chk_add_nr 1 1
	fi

	# accept and use add_addr with additional subflows
	if reset_with_cookies "subflows and signal w. cookies"; then
		pm_nl_set_limits $ns1 0 3
		pm_nl_add_endpoint $ns1 10.0.2.1 flags signal
		pm_nl_set_limits $ns2 1 3
		pm_nl_add_endpoint $ns2 10.0.3.2 flags subflow
		pm_nl_add_endpoint $ns2 10.0.4.2 flags subflow
		run_tests $ns1 $ns2 10.0.1.1
		chk_join_nr 3 3 3
		chk_add_nr 1 1
	fi
}

checksum_tests()
{
	# checksum test 0 0
	if reset_with_checksum 0 0; then
		pm_nl_set_limits $ns1 0 1
		pm_nl_set_limits $ns2 0 1
		run_tests $ns1 $ns2 10.0.1.1
		chk_join_nr 0 0 0
	fi

	# checksum test 1 1
	if reset_with_checksum 1 1; then
		pm_nl_set_limits $ns1 0 1
		pm_nl_set_limits $ns2 0 1
		run_tests $ns1 $ns2 10.0.1.1
		chk_join_nr 0 0 0
	fi

	# checksum test 0 1
	if reset_with_checksum 0 1; then
		pm_nl_set_limits $ns1 0 1
		pm_nl_set_limits $ns2 0 1
		run_tests $ns1 $ns2 10.0.1.1
		chk_join_nr 0 0 0
	fi

	# checksum test 1 0
	if reset_with_checksum 1 0; then
		pm_nl_set_limits $ns1 0 1
		pm_nl_set_limits $ns2 0 1
		run_tests $ns1 $ns2 10.0.1.1
		chk_join_nr 0 0 0
	fi
}

deny_join_id0_tests()
{
	# subflow allow join id0 ns1
	if reset_with_allow_join_id0 "single subflow allow join id0 ns1" 1 0; then
		pm_nl_set_limits $ns1 1 1
		pm_nl_set_limits $ns2 1 1
		pm_nl_add_endpoint $ns2 10.0.3.2 flags subflow
		run_tests $ns1 $ns2 10.0.1.1
		chk_join_nr 1 1 1
	fi

	# subflow allow join id0 ns2
	if reset_with_allow_join_id0 "single subflow allow join id0 ns2" 0 1; then
		pm_nl_set_limits $ns1 1 1
		pm_nl_set_limits $ns2 1 1
		pm_nl_add_endpoint $ns2 10.0.3.2 flags subflow
		run_tests $ns1 $ns2 10.0.1.1
		chk_join_nr 0 0 0
	fi

	# signal address allow join id0 ns1
	# ADD_ADDRs are not affected by allow_join_id0 value.
	if reset_with_allow_join_id0 "signal address allow join id0 ns1" 1 0; then
		pm_nl_set_limits $ns1 1 1
		pm_nl_set_limits $ns2 1 1
		pm_nl_add_endpoint $ns1 10.0.2.1 flags signal
		run_tests $ns1 $ns2 10.0.1.1
		chk_join_nr 1 1 1
		chk_add_nr 1 1
	fi

	# signal address allow join id0 ns2
	# ADD_ADDRs are not affected by allow_join_id0 value.
	if reset_with_allow_join_id0 "signal address allow join id0 ns2" 0 1; then
		pm_nl_set_limits $ns1 1 1
		pm_nl_set_limits $ns2 1 1
		pm_nl_add_endpoint $ns1 10.0.2.1 flags signal
		run_tests $ns1 $ns2 10.0.1.1
		chk_join_nr 1 1 1
		chk_add_nr 1 1
	fi

	# subflow and address allow join id0 ns1
	if reset_with_allow_join_id0 "subflow and address allow join id0 1" 1 0; then
		pm_nl_set_limits $ns1 2 2
		pm_nl_set_limits $ns2 2 2
		pm_nl_add_endpoint $ns1 10.0.2.1 flags signal
		pm_nl_add_endpoint $ns2 10.0.3.2 flags subflow
		run_tests $ns1 $ns2 10.0.1.1
		chk_join_nr 2 2 2
	fi

	# subflow and address allow join id0 ns2
	if reset_with_allow_join_id0 "subflow and address allow join id0 2" 0 1; then
		pm_nl_set_limits $ns1 2 2
		pm_nl_set_limits $ns2 2 2
		pm_nl_add_endpoint $ns1 10.0.2.1 flags signal
		pm_nl_add_endpoint $ns2 10.0.3.2 flags subflow
		run_tests $ns1 $ns2 10.0.1.1
		chk_join_nr 1 1 1
	fi
}

fullmesh_tests()
{
	# fullmesh 1
	# 2 fullmesh addrs in ns2, added before the connection,
	# 1 non-fullmesh addr in ns1, added during the connection.
	if reset "fullmesh test 2x1"; then
		pm_nl_set_limits $ns1 0 4
		pm_nl_set_limits $ns2 1 4
		pm_nl_add_endpoint $ns2 10.0.2.2 flags subflow,fullmesh
		pm_nl_add_endpoint $ns2 10.0.3.2 flags subflow,fullmesh
		run_tests $ns1 $ns2 10.0.1.1 0 1 0 slow
		chk_join_nr 4 4 4
		chk_add_nr 1 1
	fi

	# fullmesh 2
	# 1 non-fullmesh addr in ns1, added before the connection,
	# 1 fullmesh addr in ns2, added during the connection.
	if reset "fullmesh test 1x1"; then
		pm_nl_set_limits $ns1 1 3
		pm_nl_set_limits $ns2 1 3
		pm_nl_add_endpoint $ns1 10.0.2.1 flags signal
		run_tests $ns1 $ns2 10.0.1.1 0 0 fullmesh_1 slow
		chk_join_nr 3 3 3
		chk_add_nr 1 1
	fi

	# fullmesh 3
	# 1 non-fullmesh addr in ns1, added before the connection,
	# 2 fullmesh addrs in ns2, added during the connection.
	if reset "fullmesh test 1x2"; then
		pm_nl_set_limits $ns1 2 5
		pm_nl_set_limits $ns2 1 5
		pm_nl_add_endpoint $ns1 10.0.2.1 flags signal
		run_tests $ns1 $ns2 10.0.1.1 0 0 fullmesh_2 slow
		chk_join_nr 5 5 5
		chk_add_nr 1 1
	fi

	# fullmesh 4
	# 1 non-fullmesh addr in ns1, added before the connection,
	# 2 fullmesh addrs in ns2, added during the connection,
	# limit max_subflows to 4.
	if reset "fullmesh test 1x2, limited"; then
		pm_nl_set_limits $ns1 2 4
		pm_nl_set_limits $ns2 1 4
		pm_nl_add_endpoint $ns1 10.0.2.1 flags signal
		run_tests $ns1 $ns2 10.0.1.1 0 0 fullmesh_2 slow
		chk_join_nr 4 4 4
		chk_add_nr 1 1
	fi

	# set fullmesh flag
	if reset "set fullmesh flag test"; then
		pm_nl_set_limits $ns1 4 4
		pm_nl_add_endpoint $ns1 10.0.2.1 flags subflow
		pm_nl_set_limits $ns2 4 4
		run_tests $ns1 $ns2 10.0.1.1 0 0 1 slow fullmesh
		chk_join_nr 2 2 2
		chk_rm_nr 0 1
	fi

	# set nofullmesh flag
	if reset "set nofullmesh flag test"; then
		pm_nl_set_limits $ns1 4 4
		pm_nl_add_endpoint $ns1 10.0.2.1 flags subflow,fullmesh
		pm_nl_set_limits $ns2 4 4
		run_tests $ns1 $ns2 10.0.1.1 0 0 fullmesh_1 slow nofullmesh
		chk_join_nr 2 2 2
		chk_rm_nr 0 1
	fi

	# set backup,fullmesh flags
	if reset "set backup,fullmesh flags test"; then
		pm_nl_set_limits $ns1 4 4
		pm_nl_add_endpoint $ns1 10.0.2.1 flags subflow
		pm_nl_set_limits $ns2 4 4
		run_tests $ns1 $ns2 10.0.1.1 0 0 1 slow backup,fullmesh
		chk_join_nr 2 2 2
		chk_prio_nr 0 1
		chk_rm_nr 0 1
	fi

	# set nobackup,nofullmesh flags
	if reset "set nobackup,nofullmesh flags test"; then
		pm_nl_set_limits $ns1 4 4
		pm_nl_set_limits $ns2 4 4
		pm_nl_add_endpoint $ns2 10.0.2.2 flags subflow,backup,fullmesh
		run_tests $ns1 $ns2 10.0.1.1 0 0 0 slow nobackup,nofullmesh
		chk_join_nr 2 2 2
		chk_prio_nr 0 1
		chk_rm_nr 0 1
	fi
}

fastclose_tests()
{
	if reset "fastclose test"; then
		run_tests $ns1 $ns2 10.0.1.1 1024 0 fastclose_2
		chk_join_nr 0 0 0
		chk_fclose_nr 1 1
		chk_rst_nr 1 1 invert
	fi
}

implicit_tests()
{
	# userspace pm type prevents add_addr
	if reset "implicit EP"; then
		pm_nl_set_limits $ns1 2 2
		pm_nl_set_limits $ns2 2 2
		pm_nl_add_endpoint $ns1 10.0.2.1 flags signal
		run_tests $ns1 $ns2 10.0.1.1 0 0 0 slow &

		wait_mpj $ns1
		pm_nl_check_endpoint 1 "creation" \
			$ns2 10.0.2.2 id 1 flags implicit

		pm_nl_add_endpoint $ns2 10.0.2.2 id 33
		pm_nl_check_endpoint 0 "ID change is prevented" \
			$ns2 10.0.2.2 id 1 flags implicit

		pm_nl_add_endpoint $ns2 10.0.2.2 flags signal
		pm_nl_check_endpoint 0 "modif is allowed" \
			$ns2 10.0.2.2 id 1 flags signal
		wait
	fi
}

# [$1: error message]
usage()
{
	if [ -n "${1}" ]; then
		echo "${1}"
		ret=1
	fi

	echo "mptcp_join usage:"

	local key
	for key in "${!all_tests[@]}"; do
		echo "  -${key} ${all_tests[${key}]}"
	done

	echo "  -c capture pcap files"
	echo "  -C enable data checksum"
	echo "  -i use ip mptcp"
	echo "  -h help"

	echo "[test ids|names]"

	exit ${ret}
}


# Use a "simple" array to force an specific order we cannot have with an associative one
all_tests_sorted=(
	f@subflows_tests
	e@subflows_error_tests
	s@signal_address_tests
	l@link_failure_tests
	t@add_addr_timeout_tests
	r@remove_tests
	a@add_tests
	6@ipv6_tests
	4@v4mapped_tests
	b@backup_tests
	p@add_addr_ports_tests
	k@syncookies_tests
	S@checksum_tests
	d@deny_join_id0_tests
	m@fullmesh_tests
	z@fastclose_tests
	I@implicit_tests
)

all_tests_args=""
all_tests_names=()
for subtests in "${all_tests_sorted[@]}"; do
	key="${subtests%@*}"
	value="${subtests#*@}"

	all_tests_args+="${key}"
	all_tests_names+=("${value}")
	all_tests[${key}]="${value}"
done

tests=()
while getopts "${all_tests_args}cCih" opt; do
	case $opt in
		["${all_tests_args}"])
			tests+=("${all_tests[${opt}]}")
			;;
		c)
			capture=1
			;;
		C)
			checksum=1
			;;
		i)
			ip_mptcp=1
			;;
		h)
			usage
			;;
		*)
			usage "Unknown option: -${opt}"
			;;
	esac
done

shift $((OPTIND - 1))

for arg in "${@}"; do
	if [[ "${arg}" =~ ^[0-9]+$ ]]; then
		only_tests_ids+=("${arg}")
	else
		only_tests_names+=("${arg}")
	fi
done

if [ ${#tests[@]} -eq 0 ]; then
	tests=("${all_tests_names[@]}")
fi

for subtests in "${tests[@]}"; do
	"${subtests}"
done

if [ ${ret} -ne 0 ]; then
	echo
	echo "${#failed_tests[@]} failure(s) has(ve) been detected:"
	for i in $(get_failed_tests_ids); do
		echo -e "\t- ${i}: ${failed_tests[${i}]}"
	done
	echo
fi

exit $ret<|MERGE_RESOLUTION|>--- conflicted
+++ resolved
@@ -1119,10 +1119,7 @@
 	local count
 	local dump_stats
 	local with_cookie
-<<<<<<< HEAD
-=======
 	local title="${TEST_NAME}"
->>>>>>> 31231092
 
 	if [ "${corrupted_pkts}" -gt 0 ]; then
 		title+=": ${corrupted_pkts} corrupted pkts"
@@ -1140,13 +1137,8 @@
 	fi
 
 	echo -n " - synack"
-<<<<<<< HEAD
-	with_cookie=`ip netns exec $ns2 sysctl -n net.ipv4.tcp_syncookies`
-	count=`ip netns exec $ns2 nstat -as | grep MPTcpExtMPJoinSynAckRx | awk '{print $2}'`
-=======
 	with_cookie=$(ip netns exec $ns2 sysctl -n net.ipv4.tcp_syncookies)
 	count=$(ip netns exec $ns2 nstat -as | grep MPTcpExtMPJoinSynAckRx | awk '{print $2}')
->>>>>>> 31231092
 	[ -z "$count" ] && count=0
 	if [ "$count" != "$syn_ack_nr" ]; then
 		# simult connections exceeding the limit with cookie enabled could go up to
@@ -1156,11 +1148,7 @@
 			echo -n "[ ok ]"
 		else
 			echo "[fail] got $count JOIN[s] synack expected $syn_ack_nr"
-<<<<<<< HEAD
-			ret=1
-=======
 			fail_test
->>>>>>> 31231092
 			dump_stats=1
 		fi
 	else
@@ -1239,26 +1227,15 @@
 	local dump_stats
 	local timeout
 
-<<<<<<< HEAD
-	timeout=`ip netns exec $ns1 sysctl -n net.mptcp.add_addr_timeout`
-
-	printf "%-39s %s" " " "add"
-	count=`ip netns exec $ns2 nstat -as MPTcpExtAddAddr | grep MPTcpExtAddAddr | awk '{print $2}'`
-=======
 	timeout=$(ip netns exec $ns1 sysctl -n net.mptcp.add_addr_timeout)
 
 	printf "%-${nr_blank}s %s" " " "add"
 	count=$(ip netns exec $ns2 nstat -as MPTcpExtAddAddr | grep MPTcpExtAddAddr | awk '{print $2}')
->>>>>>> 31231092
 	[ -z "$count" ] && count=0
 
 	# if the test configured a short timeout tolerate greater then expected
 	# add addrs options, due to retransmissions
-<<<<<<< HEAD
-	if [ "$count" != "$add_nr" ] && [ "$timeout" -gt 1 -o "$count" -lt "$add_nr" ]; then
-=======
 	if [ "$count" != "$add_nr" ] && { [ "$timeout" -gt 1 ] || [ "$count" -lt "$add_nr" ]; }; then
->>>>>>> 31231092
 		echo "[fail] got $count ADD_ADDR[s] expected $add_nr"
 		fail_test
 		dump_stats=1
@@ -1497,13 +1474,9 @@
 	local ns=$1
 
 	while [ $time -lt $timeout_ms ]; do
-<<<<<<< HEAD
-		local cnt=$(ip netns exec $ns nstat -as TcpAttemptFails | grep TcpAttemptFails | awk '{print $2}')
-=======
 		local cnt
 
 		cnt=$(ip netns exec $ns nstat -as TcpAttemptFails | grep TcpAttemptFails | awk '{print $2}')
->>>>>>> 31231092
 
 		[ "$cnt" = 1 ] && return 1
 		time=$((time + 100))
@@ -1702,28 +1675,6 @@
 	fi
 
 	# signal addresses race test
-<<<<<<< HEAD
-	reset
-	ip netns exec $ns1 ./pm_nl_ctl limits 4 4
-	ip netns exec $ns2 ./pm_nl_ctl limits 4 4
-	ip netns exec $ns1 ./pm_nl_ctl add 10.0.1.1 flags signal
-	ip netns exec $ns1 ./pm_nl_ctl add 10.0.2.1 flags signal
-	ip netns exec $ns1 ./pm_nl_ctl add 10.0.3.1 flags signal
-	ip netns exec $ns1 ./pm_nl_ctl add 10.0.4.1 flags signal
-	ip netns exec $ns2 ./pm_nl_ctl add 10.0.1.2 flags signal
-	ip netns exec $ns2 ./pm_nl_ctl add 10.0.2.2 flags signal
-	ip netns exec $ns2 ./pm_nl_ctl add 10.0.3.2 flags signal
-	ip netns exec $ns2 ./pm_nl_ctl add 10.0.4.2 flags signal
-
-	# the peer could possibly miss some addr notification, allow retransmission
-	ip netns exec $ns1 sysctl -q net.mptcp.add_addr_timeout=1
-	run_tests $ns1 $ns2 10.0.1.1 0 0 0 slow
-	chk_join_nr "signal addresses race test" 3 3 3
-
-	# the server will not signal the address terminating
-	# the MPC subflow
-	chk_add_nr 3 3
-=======
 	if reset "signal addresses race test"; then
 		pm_nl_set_limits $ns1 4 4
 		pm_nl_set_limits $ns2 4 4
@@ -1745,7 +1696,6 @@
 		# the MPC subflow
 		chk_add_nr 3 3
 	fi
->>>>>>> 31231092
 }
 
 link_failure_tests()
@@ -2084,14 +2034,6 @@
 ipv6_tests()
 {
 	# subflow IPv6
-<<<<<<< HEAD
-	reset
-	ip netns exec $ns1 ./pm_nl_ctl limits 0 1
-	ip netns exec $ns2 ./pm_nl_ctl limits 0 1
-	ip netns exec $ns2 ./pm_nl_ctl add dead:beef:3::2 dev ns2eth3 flags subflow
-	run_tests $ns1 $ns2 dead:beef:1::1 0 0 0 slow
-	chk_join_nr "single subflow IPv6" 1 1 1
-=======
 	if reset "single subflow IPv6"; then
 		pm_nl_set_limits $ns1 0 1
 		pm_nl_set_limits $ns2 0 1
@@ -2099,7 +2041,6 @@
 		run_tests $ns1 $ns2 dead:beef:1::1 0 0 0 slow
 		chk_join_nr 1 1 1
 	fi
->>>>>>> 31231092
 
 	# add_address, unused IPv6
 	if reset "unused signal address IPv6"; then
@@ -2131,17 +2072,6 @@
 	fi
 
 	# subflow and signal IPv6, remove
-<<<<<<< HEAD
-	reset
-	ip netns exec $ns1 ./pm_nl_ctl limits 0 2
-	ip netns exec $ns1 ./pm_nl_ctl add dead:beef:2::1 flags signal
-	ip netns exec $ns2 ./pm_nl_ctl limits 1 2
-	ip netns exec $ns2 ./pm_nl_ctl add dead:beef:3::2 dev ns2eth3 flags subflow
-	run_tests $ns1 $ns2 dead:beef:1::1 0 -1 -1 slow
-	chk_join_nr "remove subflow and signal IPv6" 2 2 2
-	chk_add_nr 1 1
-	chk_rm_nr 1 1
-=======
 	if reset "remove subflow and signal IPv6"; then
 		pm_nl_set_limits $ns1 0 2
 		pm_nl_add_endpoint $ns1 dead:beef:2::1 flags signal
@@ -2152,7 +2082,6 @@
 		chk_add_nr 1 1
 		chk_rm_nr 1 1
 	fi
->>>>>>> 31231092
 }
 
 v4mapped_tests()
