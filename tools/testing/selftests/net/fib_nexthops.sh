#!/bin/bash
# SPDX-License-Identifier: GPL-2.0
#
# ns: me               | ns: peer              | ns: remote
#   2001:db8:91::1     |       2001:db8:91::2  |
#   172.16.1.1         |       172.16.1.2      |
#            veth1 <---|---> veth2             |
#                      |              veth5 <--|--> veth6  172.16.101.1
#            veth3 <---|---> veth4             |           2001:db8:101::1
#   172.16.2.1         |       172.16.2.2      |
#   2001:db8:92::1     |       2001:db8:92::2  |
#
# This test is for checking IPv4 and IPv6 FIB behavior with nexthop
# objects. Device reference counts and network namespace cleanup tested
# by use of network namespace for peer.

ret=0
# Kselftest framework requirement - SKIP code is 4.
ksft_skip=4

# all tests in this script. Can be overridden with -t option
IPV4_TESTS="
	ipv4_fcnal
	ipv4_grp_fcnal
	ipv4_res_grp_fcnal
	ipv4_withv6_fcnal
	ipv4_fcnal_runtime
	ipv4_large_grp
	ipv4_large_res_grp
	ipv4_compat_mode
	ipv4_fdb_grp_fcnal
	ipv4_torture
	ipv4_res_torture
"

IPV6_TESTS="
	ipv6_fcnal
	ipv6_grp_fcnal
	ipv6_res_grp_fcnal
	ipv6_fcnal_runtime
	ipv6_large_grp
	ipv6_large_res_grp
	ipv6_compat_mode
	ipv6_fdb_grp_fcnal
	ipv6_torture
	ipv6_res_torture
"

ALL_TESTS="
	basic
	basic_res
	${IPV4_TESTS}
	${IPV6_TESTS}
"
TESTS="${ALL_TESTS}"
VERBOSE=0
PAUSE_ON_FAIL=no
PAUSE=no
PING_TIMEOUT=5

nsid=100

################################################################################
# utilities

log_test()
{
	local rc=$1
	local expected=$2
	local msg="$3"

	if [ ${rc} -eq ${expected} ]; then
		printf "TEST: %-60s  [ OK ]\n" "${msg}"
		nsuccess=$((nsuccess+1))
	else
		ret=1
		nfail=$((nfail+1))
		printf "TEST: %-60s  [FAIL]\n" "${msg}"
		if [ "$VERBOSE" = "1" ]; then
			echo "    rc=$rc, expected $expected"
		fi

		if [ "${PAUSE_ON_FAIL}" = "yes" ]; then
		echo
			echo "hit enter to continue, 'q' to quit"
			read a
			[ "$a" = "q" ] && exit 1
		fi
	fi

	if [ "${PAUSE}" = "yes" ]; then
		echo
		echo "hit enter to continue, 'q' to quit"
		read a
		[ "$a" = "q" ] && exit 1
	fi

	[ "$VERBOSE" = "1" ] && echo
}

run_cmd()
{
	local cmd="$1"
	local out
	local stderr="2>/dev/null"

	if [ "$VERBOSE" = "1" ]; then
		printf "COMMAND: $cmd\n"
		stderr=
	fi

	out=$(eval $cmd $stderr)
	rc=$?
	if [ "$VERBOSE" = "1" -a -n "$out" ]; then
		echo "    $out"
	fi

	return $rc
}

get_linklocal()
{
	local dev=$1
	local ns
	local addr

	[ -n "$2" ] && ns="-netns $2"
	addr=$(ip $ns -6 -br addr show dev ${dev} | \
	awk '{
		for (i = 3; i <= NF; ++i) {
			if ($i ~ /^fe80/)
				print $i
		}
	}'
	)
	addr=${addr/\/*}

	[ -z "$addr" ] && return 1

	echo $addr

	return 0
}

create_ns()
{
	local n=${1}

	ip netns del ${n} 2>/dev/null

	set -e
	ip netns add ${n}
	ip netns set ${n} $((nsid++))
	ip -netns ${n} addr add 127.0.0.1/8 dev lo
	ip -netns ${n} link set lo up

	ip netns exec ${n} sysctl -qw net.ipv4.ip_forward=1
	ip netns exec ${n} sysctl -qw net.ipv4.fib_multipath_use_neigh=1
	ip netns exec ${n} sysctl -qw net.ipv4.conf.default.ignore_routes_with_linkdown=1
	ip netns exec ${n} sysctl -qw net.ipv6.conf.all.keep_addr_on_down=1
	ip netns exec ${n} sysctl -qw net.ipv6.conf.all.forwarding=1
	ip netns exec ${n} sysctl -qw net.ipv6.conf.default.forwarding=1
	ip netns exec ${n} sysctl -qw net.ipv6.conf.default.ignore_routes_with_linkdown=1
	ip netns exec ${n} sysctl -qw net.ipv6.conf.all.accept_dad=0
	ip netns exec ${n} sysctl -qw net.ipv6.conf.default.accept_dad=0

	set +e
}

setup()
{
	cleanup

	create_ns me
	create_ns peer
	create_ns remote

	IP="ip -netns me"
	BRIDGE="bridge -netns me"
	set -e
	$IP li add veth1 type veth peer name veth2
	$IP li set veth1 up
	$IP addr add 172.16.1.1/24 dev veth1
	$IP -6 addr add 2001:db8:91::1/64 dev veth1 nodad

	$IP li add veth3 type veth peer name veth4
	$IP li set veth3 up
	$IP addr add 172.16.2.1/24 dev veth3
	$IP -6 addr add 2001:db8:92::1/64 dev veth3 nodad

	$IP li set veth2 netns peer up
	ip -netns peer addr add 172.16.1.2/24 dev veth2
	ip -netns peer -6 addr add 2001:db8:91::2/64 dev veth2 nodad

	$IP li set veth4 netns peer up
	ip -netns peer addr add 172.16.2.2/24 dev veth4
	ip -netns peer -6 addr add 2001:db8:92::2/64 dev veth4 nodad

	ip -netns remote li add veth5 type veth peer name veth6
	ip -netns remote li set veth5 up
	ip -netns remote addr add dev veth5 172.16.101.1/24
	ip -netns remote -6 addr add dev veth5 2001:db8:101::1/64 nodad
	ip -netns remote ro add 172.16.0.0/22 via 172.16.101.2
	ip -netns remote -6 ro add 2001:db8:90::/40 via 2001:db8:101::2

	ip -netns remote li set veth6 netns peer up
	ip -netns peer addr add dev veth6 172.16.101.2/24
	ip -netns peer -6 addr add dev veth6 2001:db8:101::2/64 nodad
	set +e
}

cleanup()
{
	local ns

	for ns in me peer remote; do
		ip netns del ${ns} 2>/dev/null
	done
}

check_output()
{
	local out="$1"
	local expected="$2"
	local rc=0

	[ "${out}" = "${expected}" ] && return 0

	if [ -z "${out}" ]; then
		if [ "$VERBOSE" = "1" ]; then
			printf "\nNo entry found\n"
			printf "Expected:\n"
			printf "    ${expected}\n"
		fi
		return 1
	fi

	out=$(echo ${out})
	if [ "${out}" != "${expected}" ]; then
		rc=1
		if [ "${VERBOSE}" = "1" ]; then
			printf "    Unexpected entry. Have:\n"
			printf "        ${out}\n"
			printf "    Expected:\n"
			printf "        ${expected}\n\n"
		else
			echo "      WARNING: Unexpected route entry"
		fi
	fi

	return $rc
}

check_nexthop()
{
	local nharg="$1"
	local expected="$2"
	local out

	out=$($IP nexthop ls ${nharg} 2>/dev/null)

	check_output "${out}" "${expected}"
}

check_nexthop_bucket()
{
	local nharg="$1"
	local expected="$2"
	local out

	# remove the idle time since we cannot match it
	out=$($IP nexthop bucket ${nharg} \
		| sed s/idle_time\ [0-9.]*\ // 2>/dev/null)

	check_output "${out}" "${expected}"
}

check_route()
{
	local pfx="$1"
	local expected="$2"
	local out

	out=$($IP route ls match ${pfx} 2>/dev/null)

	check_output "${out}" "${expected}"
}

check_route6()
{
	local pfx="$1"
	local expected="$2"
	local out

	out=$($IP -6 route ls match ${pfx} 2>/dev/null | sed -e 's/pref medium//')

	check_output "${out}" "${expected}"
}

check_large_grp()
{
	local ipv=$1
	local ecmp=$2
	local grpnum=100
	local nhidstart=100
	local grpidstart=1000
	local iter=0
	local nhidstr=""
	local grpidstr=""
	local grpstr=""
	local ipstr=""

	if [ $ipv -eq 4 ]; then
		ipstr="172.16.1."
	else
		ipstr="2001:db8:91::"
	fi

	#
	# Create $grpnum groups with specified $ecmp and dump them
	#

	# create nexthops with different gateways
	iter=2
	while [ $iter -le $(($ecmp + 1)) ]
	do
		nhidstr="$(($nhidstart + $iter))"
		run_cmd "$IP nexthop add id $nhidstr via $ipstr$iter dev veth1"
		check_nexthop "id $nhidstr" "id $nhidstr via $ipstr$iter dev veth1 scope link"

		if [ $iter -le $ecmp ]; then
			grpstr+="$nhidstr/"
		else
			grpstr+="$nhidstr"
		fi
		((iter++))
	done

	# create duplicate large ecmp groups
	iter=0
	while [ $iter -le $grpnum ]
	do
		grpidstr="$(($grpidstart + $iter))"
		run_cmd "$IP nexthop add id $grpidstr group $grpstr"
		check_nexthop "id $grpidstr" "id $grpidstr group $grpstr"
		((iter++))
	done

	# dump large groups
	run_cmd "$IP nexthop list"
	log_test $? 0 "Dump large (x$ecmp) ecmp groups"
}

check_large_res_grp()
{
	local ipv=$1
	local buckets=$2
	local ipstr=""

	if [ $ipv -eq 4 ]; then
		ipstr="172.16.1.2"
	else
		ipstr="2001:db8:91::2"
	fi

	# create a resilient group with $buckets buckets and dump them
	run_cmd "$IP nexthop add id 100 via $ipstr dev veth1"
	run_cmd "$IP nexthop add id 1000 group 100 type resilient buckets $buckets"
	run_cmd "$IP nexthop bucket list"
	log_test $? 0 "Dump large (x$buckets) nexthop buckets"
}

start_ip_monitor()
{
	local mtype=$1

	# start the monitor in the background
	tmpfile=`mktemp /var/run/nexthoptestXXX`
	mpid=`($IP monitor $mtype > $tmpfile & echo $!) 2>/dev/null`
	sleep 0.2
	echo "$mpid $tmpfile"
}

stop_ip_monitor()
{
	local mpid=$1
	local tmpfile=$2
	local el=$3

	# check the monitor results
	kill $mpid
	lines=`wc -l $tmpfile | cut "-d " -f1`
	test $lines -eq $el
	rc=$?
	rm -rf $tmpfile

	return $rc
}

check_nexthop_fdb_support()
{
	$IP nexthop help 2>&1 | grep -q fdb
	if [ $? -ne 0 ]; then
		echo "SKIP: iproute2 too old, missing fdb nexthop support"
		return $ksft_skip
	fi
}

check_nexthop_res_support()
{
	$IP nexthop help 2>&1 | grep -q resilient
	if [ $? -ne 0 ]; then
		echo "SKIP: iproute2 too old, missing resilient nexthop group support"
		return $ksft_skip
	fi
}

ipv6_fdb_grp_fcnal()
{
	local rc

	echo
	echo "IPv6 fdb groups functional"
	echo "--------------------------"

	check_nexthop_fdb_support
	if [ $? -eq $ksft_skip ]; then
		return $ksft_skip
	fi

	# create group with multiple nexthops
	run_cmd "$IP nexthop add id 61 via 2001:db8:91::2 fdb"
	run_cmd "$IP nexthop add id 62 via 2001:db8:91::3 fdb"
	run_cmd "$IP nexthop add id 102 group 61/62 fdb"
	check_nexthop "id 102" "id 102 group 61/62 fdb"
	log_test $? 0 "Fdb Nexthop group with multiple nexthops"

	## get nexthop group
	run_cmd "$IP nexthop get id 102"
	check_nexthop "id 102" "id 102 group 61/62 fdb"
	log_test $? 0 "Get Fdb nexthop group by id"

	# fdb nexthop group can only contain fdb nexthops
	run_cmd "$IP nexthop add id 63 via 2001:db8:91::4"
	run_cmd "$IP nexthop add id 64 via 2001:db8:91::5"
	run_cmd "$IP nexthop add id 103 group 63/64 fdb"
	log_test $? 2 "Fdb Nexthop group with non-fdb nexthops"

	# Non fdb nexthop group can not contain fdb nexthops
	run_cmd "$IP nexthop add id 65 via 2001:db8:91::5 fdb"
	run_cmd "$IP nexthop add id 66 via 2001:db8:91::6 fdb"
	run_cmd "$IP nexthop add id 104 group 65/66"
	log_test $? 2 "Non-Fdb Nexthop group with fdb nexthops"

	# fdb nexthop cannot have blackhole
	run_cmd "$IP nexthop add id 67 blackhole fdb"
	log_test $? 2 "Fdb Nexthop with blackhole"

	# fdb nexthop with oif
	run_cmd "$IP nexthop add id 68 via 2001:db8:91::7 dev veth1 fdb"
	log_test $? 2 "Fdb Nexthop with oif"

	# fdb nexthop with onlink
	run_cmd "$IP nexthop add id 68 via 2001:db8:91::7 onlink fdb"
	log_test $? 2 "Fdb Nexthop with onlink"

	# fdb nexthop with encap
	run_cmd "$IP nexthop add id 69 encap mpls 101 via 2001:db8:91::8 dev veth1 fdb"
	log_test $? 2 "Fdb Nexthop with encap"

	run_cmd "$IP link add name vx10 type vxlan id 1010 local 2001:db8:91::9 remote 2001:db8:91::10 dstport 4789 nolearning noudpcsum tos inherit ttl 100"
	run_cmd "$BRIDGE fdb add 02:02:00:00:00:13 dev vx10 nhid 102 self"
	log_test $? 0 "Fdb mac add with nexthop group"

	## fdb nexthops can only reference nexthop groups and not nexthops
	run_cmd "$BRIDGE fdb add 02:02:00:00:00:14 dev vx10 nhid 61 self"
	log_test $? 255 "Fdb mac add with nexthop"

	run_cmd "$IP -6 ro add 2001:db8:101::1/128 nhid 66"
	log_test $? 2 "Route add with fdb nexthop"

	run_cmd "$IP -6 ro add 2001:db8:101::1/128 nhid 103"
	log_test $? 2 "Route add with fdb nexthop group"

	run_cmd "$IP nexthop del id 61"
	run_cmd "$BRIDGE fdb get to 02:02:00:00:00:13 dev vx10 self"
	log_test $? 0 "Fdb entry after deleting a single nexthop"

	run_cmd "$IP nexthop del id 102"
	log_test $? 0 "Fdb nexthop delete"

	run_cmd "$BRIDGE fdb get to 02:02:00:00:00:13 dev vx10 self"
	log_test $? 254 "Fdb entry after deleting a nexthop group"

	$IP link del dev vx10
}

ipv4_fdb_grp_fcnal()
{
	local rc

	echo
	echo "IPv4 fdb groups functional"
	echo "--------------------------"

	check_nexthop_fdb_support
	if [ $? -eq $ksft_skip ]; then
		return $ksft_skip
	fi

	# create group with multiple nexthops
	run_cmd "$IP nexthop add id 12 via 172.16.1.2 fdb"
	run_cmd "$IP nexthop add id 13 via 172.16.1.3 fdb"
	run_cmd "$IP nexthop add id 102 group 12/13 fdb"
	check_nexthop "id 102" "id 102 group 12/13 fdb"
	log_test $? 0 "Fdb Nexthop group with multiple nexthops"

	# get nexthop group
	run_cmd "$IP nexthop get id 102"
	check_nexthop "id 102" "id 102 group 12/13 fdb"
	log_test $? 0 "Get Fdb nexthop group by id"

	# fdb nexthop group can only contain fdb nexthops
	run_cmd "$IP nexthop add id 14 via 172.16.1.2"
	run_cmd "$IP nexthop add id 15 via 172.16.1.3"
	run_cmd "$IP nexthop add id 103 group 14/15 fdb"
	log_test $? 2 "Fdb Nexthop group with non-fdb nexthops"

	# Non fdb nexthop group can not contain fdb nexthops
	run_cmd "$IP nexthop add id 16 via 172.16.1.2 fdb"
	run_cmd "$IP nexthop add id 17 via 172.16.1.3 fdb"
	run_cmd "$IP nexthop add id 104 group 14/15"
	log_test $? 2 "Non-Fdb Nexthop group with fdb nexthops"

	# fdb nexthop cannot have blackhole
	run_cmd "$IP nexthop add id 18 blackhole fdb"
	log_test $? 2 "Fdb Nexthop with blackhole"

	# fdb nexthop with oif
	run_cmd "$IP nexthop add id 16 via 172.16.1.2 dev veth1 fdb"
	log_test $? 2 "Fdb Nexthop with oif"

	# fdb nexthop with onlink
	run_cmd "$IP nexthop add id 16 via 172.16.1.2 onlink fdb"
	log_test $? 2 "Fdb Nexthop with onlink"

	# fdb nexthop with encap
	run_cmd "$IP nexthop add id 17 encap mpls 101 via 172.16.1.2 dev veth1 fdb"
	log_test $? 2 "Fdb Nexthop with encap"

	run_cmd "$IP link add name vx10 type vxlan id 1010 local 10.0.0.1 remote 10.0.0.2 dstport 4789 nolearning noudpcsum tos inherit ttl 100"
	run_cmd "$BRIDGE fdb add 02:02:00:00:00:13 dev vx10 nhid 102 self"
	log_test $? 0 "Fdb mac add with nexthop group"

	# fdb nexthops can only reference nexthop groups and not nexthops
	run_cmd "$BRIDGE fdb add 02:02:00:00:00:14 dev vx10 nhid 12 self"
	log_test $? 255 "Fdb mac add with nexthop"

	run_cmd "$IP ro add 172.16.0.0/22 nhid 15"
	log_test $? 2 "Route add with fdb nexthop"

	run_cmd "$IP ro add 172.16.0.0/22 nhid 103"
	log_test $? 2 "Route add with fdb nexthop group"

	run_cmd "$IP nexthop del id 12"
	run_cmd "$BRIDGE fdb get to 02:02:00:00:00:13 dev vx10 self"
	log_test $? 0 "Fdb entry after deleting a single nexthop"

	run_cmd "$IP nexthop del id 102"
	log_test $? 0 "Fdb nexthop delete"

	run_cmd "$BRIDGE fdb get to 02:02:00:00:00:13 dev vx10 self"
	log_test $? 254 "Fdb entry after deleting a nexthop group"

	$IP link del dev vx10
}

################################################################################
# basic operations (add, delete, replace) on nexthops and nexthop groups
#
# IPv6

ipv6_fcnal()
{
	local rc

	echo
	echo "IPv6"
	echo "----------------------"

	run_cmd "$IP nexthop add id 52 via 2001:db8:91::2 dev veth1"
	rc=$?
	log_test $rc 0 "Create nexthop with id, gw, dev"
	if [ $rc -ne 0 ]; then
		echo "Basic IPv6 create fails; can not continue"
		return 1
	fi

	run_cmd "$IP nexthop get id 52"
	log_test $? 0 "Get nexthop by id"
	check_nexthop "id 52" "id 52 via 2001:db8:91::2 dev veth1 scope link"

	run_cmd "$IP nexthop del id 52"
	log_test $? 0 "Delete nexthop by id"
	check_nexthop "id 52" ""

	#
	# gw, device spec
	#
	# gw validation, no device - fails since dev required
	run_cmd "$IP nexthop add id 52 via 2001:db8:92::3"
	log_test $? 2 "Create nexthop - gw only"

	# gw is not reachable throught given dev
	run_cmd "$IP nexthop add id 53 via 2001:db8:3::3 dev veth1"
	log_test $? 2 "Create nexthop - invalid gw+dev combination"

	# onlink arg overrides gw+dev lookup
	run_cmd "$IP nexthop add id 53 via 2001:db8:3::3 dev veth1 onlink"
	log_test $? 0 "Create nexthop - gw+dev and onlink"

	# admin down should delete nexthops
	set -e
	run_cmd "$IP -6 nexthop add id 55 via 2001:db8:91::3 dev veth1"
	run_cmd "$IP nexthop add id 56 via 2001:db8:91::4 dev veth1"
	run_cmd "$IP nexthop add id 57 via 2001:db8:91::5 dev veth1"
	run_cmd "$IP li set dev veth1 down"
	set +e
	check_nexthop "dev veth1" ""
	log_test $? 0 "Nexthops removed on admin down"
}

ipv6_grp_refs()
{
	if [ ! -x "$(command -v mausezahn)" ]; then
		echo "SKIP: Could not run test; need mausezahn tool"
		return
	fi

	run_cmd "$IP link set dev veth1 up"
	run_cmd "$IP link add veth1.10 link veth1 up type vlan id 10"
	run_cmd "$IP link add veth1.20 link veth1 up type vlan id 20"
	run_cmd "$IP -6 addr add 2001:db8:91::1/64 dev veth1.10"
	run_cmd "$IP -6 addr add 2001:db8:92::1/64 dev veth1.20"
	run_cmd "$IP -6 neigh add 2001:db8:91::2 lladdr 00:11:22:33:44:55 dev veth1.10"
	run_cmd "$IP -6 neigh add 2001:db8:92::2 lladdr 00:11:22:33:44:55 dev veth1.20"
	run_cmd "$IP nexthop add id 100 via 2001:db8:91::2 dev veth1.10"
	run_cmd "$IP nexthop add id 101 via 2001:db8:92::2 dev veth1.20"
	run_cmd "$IP nexthop add id 102 group 100"
	run_cmd "$IP route add 2001:db8:101::1/128 nhid 102"

	# create per-cpu dsts through nh 100
	run_cmd "ip netns exec me mausezahn -6 veth1.10 -B 2001:db8:101::1 -A 2001:db8:91::1 -c 5 -t tcp "dp=1-1023, flags=syn" >/dev/null 2>&1"

	# remove nh 100 from the group to delete the route potentially leaving
	# a stale per-cpu dst which holds a reference to the nexthop's net
	# device and to the IPv6 route
	run_cmd "$IP nexthop replace id 102 group 101"
	run_cmd "$IP route del 2001:db8:101::1/128"

	# add both nexthops to the group so a reference is taken on them
	run_cmd "$IP nexthop replace id 102 group 100/101"

	# if the bug described in commit "net: nexthop: release IPv6 per-cpu
	# dsts when replacing a nexthop group" exists at this point we have
	# an unlinked IPv6 route (but not freed due to stale dst) with a
	# reference over the group so we delete the group which will again
	# only unlink it due to the route reference
	run_cmd "$IP nexthop del id 102"

	# delete the nexthop with stale dst, since we have an unlinked
	# group with a ref to it and an unlinked IPv6 route with ref to the
	# group, the nh will only be unlinked and not freed so the stale dst
	# remains forever and we get a net device refcount imbalance
	run_cmd "$IP nexthop del id 100"

	# if a reference was lost this command will hang because the net device
	# cannot be removed
	timeout -s KILL 5 ip netns exec me ip link del veth1.10 >/dev/null 2>&1

	# we can't cleanup if the command is hung trying to delete the netdev
	if [ $? -eq 137 ]; then
		return 1
	fi

	# cleanup
	run_cmd "$IP link del veth1.20"
	run_cmd "$IP nexthop flush"

	return 0
}

ipv6_grp_fcnal()
{
	local rc

	echo
	echo "IPv6 groups functional"
	echo "----------------------"

	# basic functionality: create a nexthop group, default weight
	run_cmd "$IP nexthop add id 61 via 2001:db8:91::2 dev veth1"
	run_cmd "$IP nexthop add id 101 group 61"
	log_test $? 0 "Create nexthop group with single nexthop"

	# get nexthop group
	run_cmd "$IP nexthop get id 101"
	log_test $? 0 "Get nexthop group by id"
	check_nexthop "id 101" "id 101 group 61"

	# delete nexthop group
	run_cmd "$IP nexthop del id 101"
	log_test $? 0 "Delete nexthop group by id"
	check_nexthop "id 101" ""

	$IP nexthop flush >/dev/null 2>&1
	check_nexthop "id 101" ""

	#
	# create group with multiple nexthops - mix of gw and dev only
	#
	run_cmd "$IP nexthop add id 62 via 2001:db8:91::2 dev veth1"
	run_cmd "$IP nexthop add id 63 via 2001:db8:91::3 dev veth1"
	run_cmd "$IP nexthop add id 64 via 2001:db8:91::4 dev veth1"
	run_cmd "$IP nexthop add id 65 dev veth1"
	run_cmd "$IP nexthop add id 102 group 62/63/64/65"
	log_test $? 0 "Nexthop group with multiple nexthops"
	check_nexthop "id 102" "id 102 group 62/63/64/65"

	# Delete nexthop in a group and group is updated
	run_cmd "$IP nexthop del id 63"
	check_nexthop "id 102" "id 102 group 62/64/65"
	log_test $? 0 "Nexthop group updated when entry is deleted"

	# create group with multiple weighted nexthops
	run_cmd "$IP nexthop add id 63 via 2001:db8:91::3 dev veth1"
	run_cmd "$IP nexthop add id 103 group 62/63,2/64,3/65,4"
	log_test $? 0 "Nexthop group with weighted nexthops"
	check_nexthop "id 103" "id 103 group 62/63,2/64,3/65,4"

	# Delete nexthop in a weighted group and group is updated
	run_cmd "$IP nexthop del id 63"
	check_nexthop "id 103" "id 103 group 62/64,3/65,4"
	log_test $? 0 "Weighted nexthop group updated when entry is deleted"

	# admin down - nexthop is removed from group
	run_cmd "$IP li set dev veth1 down"
	check_nexthop "dev veth1" ""
	log_test $? 0 "Nexthops in groups removed on admin down"

	# expect groups to have been deleted as well
	check_nexthop "" ""

	run_cmd "$IP li set dev veth1 up"

	$IP nexthop flush >/dev/null 2>&1

	# group with nexthops using different devices
	set -e
	run_cmd "$IP nexthop add id 62 via 2001:db8:91::2 dev veth1"
	run_cmd "$IP nexthop add id 63 via 2001:db8:91::3 dev veth1"
	run_cmd "$IP nexthop add id 64 via 2001:db8:91::4 dev veth1"
	run_cmd "$IP nexthop add id 65 via 2001:db8:91::5 dev veth1"

	run_cmd "$IP nexthop add id 72 via 2001:db8:92::2 dev veth3"
	run_cmd "$IP nexthop add id 73 via 2001:db8:92::3 dev veth3"
	run_cmd "$IP nexthop add id 74 via 2001:db8:92::4 dev veth3"
	run_cmd "$IP nexthop add id 75 via 2001:db8:92::5 dev veth3"
	set +e

	# multiple groups with same nexthop
	run_cmd "$IP nexthop add id 104 group 62"
	run_cmd "$IP nexthop add id 105 group 62"
	check_nexthop "group" "id 104 group 62 id 105 group 62"
	log_test $? 0 "Multiple groups with same nexthop"

	run_cmd "$IP nexthop flush groups"
	[ $? -ne 0 ] && return 1

	# on admin down of veth1, it should be removed from the group
	run_cmd "$IP nexthop add id 105 group 62/63/72/73/64"
	run_cmd "$IP li set veth1 down"
	check_nexthop "id 105" "id 105 group 72/73"
	log_test $? 0 "Nexthops in group removed on admin down - mixed group"

	run_cmd "$IP nexthop add id 106 group 105/74"
	log_test $? 2 "Nexthop group can not have a group as an entry"

	# a group can have a blackhole entry only if it is the only
	# nexthop in the group. Needed for atomic replace with an
	# actual nexthop group
	run_cmd "$IP -6 nexthop add id 31 blackhole"
	run_cmd "$IP nexthop add id 107 group 31"
	log_test $? 0 "Nexthop group with a blackhole entry"

	run_cmd "$IP nexthop add id 108 group 31/24"
	log_test $? 2 "Nexthop group can not have a blackhole and another nexthop"

	ipv6_grp_refs
	log_test $? 0 "Nexthop group replace refcounts"
}

ipv6_res_grp_fcnal()
{
	local rc

	echo
	echo "IPv6 resilient groups functional"
	echo "--------------------------------"

	check_nexthop_res_support
	if [ $? -eq $ksft_skip ]; then
		return $ksft_skip
	fi

	#
	# migration of nexthop buckets - equal weights
	#
	run_cmd "$IP nexthop add id 62 via 2001:db8:91::2 dev veth1"
	run_cmd "$IP nexthop add id 63 via 2001:db8:91::3 dev veth1"
	run_cmd "$IP nexthop add id 102 group 62/63 type resilient buckets 2 idle_timer 0"

	run_cmd "$IP nexthop del id 63"
	check_nexthop "id 102" \
		"id 102 group 62 type resilient buckets 2 idle_timer 0 unbalanced_timer 0 unbalanced_time 0"
	log_test $? 0 "Nexthop group updated when entry is deleted"
	check_nexthop_bucket "list id 102" \
		"id 102 index 0 nhid 62 id 102 index 1 nhid 62"
	log_test $? 0 "Nexthop buckets updated when entry is deleted"

	run_cmd "$IP nexthop add id 63 via 2001:db8:91::3 dev veth1"
	run_cmd "$IP nexthop replace id 102 group 62/63 type resilient buckets 2 idle_timer 0"
	check_nexthop "id 102" \
		"id 102 group 62/63 type resilient buckets 2 idle_timer 0 unbalanced_timer 0 unbalanced_time 0"
	log_test $? 0 "Nexthop group updated after replace"
	check_nexthop_bucket "list id 102" \
		"id 102 index 0 nhid 63 id 102 index 1 nhid 62"
	log_test $? 0 "Nexthop buckets updated after replace"

	$IP nexthop flush >/dev/null 2>&1

	#
	# migration of nexthop buckets - unequal weights
	#
	run_cmd "$IP nexthop add id 62 via 2001:db8:91::2 dev veth1"
	run_cmd "$IP nexthop add id 63 via 2001:db8:91::3 dev veth1"
	run_cmd "$IP nexthop add id 102 group 62,3/63,1 type resilient buckets 4 idle_timer 0"

	run_cmd "$IP nexthop del id 63"
	check_nexthop "id 102" \
		"id 102 group 62,3 type resilient buckets 4 idle_timer 0 unbalanced_timer 0 unbalanced_time 0"
	log_test $? 0 "Nexthop group updated when entry is deleted - nECMP"
	check_nexthop_bucket "list id 102" \
		"id 102 index 0 nhid 62 id 102 index 1 nhid 62 id 102 index 2 nhid 62 id 102 index 3 nhid 62"
	log_test $? 0 "Nexthop buckets updated when entry is deleted - nECMP"

	run_cmd "$IP nexthop add id 63 via 2001:db8:91::3 dev veth1"
	run_cmd "$IP nexthop replace id 102 group 62,3/63,1 type resilient buckets 4 idle_timer 0"
	check_nexthop "id 102" \
		"id 102 group 62,3/63 type resilient buckets 4 idle_timer 0 unbalanced_timer 0 unbalanced_time 0"
	log_test $? 0 "Nexthop group updated after replace - nECMP"
	check_nexthop_bucket "list id 102" \
		"id 102 index 0 nhid 63 id 102 index 1 nhid 62 id 102 index 2 nhid 62 id 102 index 3 nhid 62"
	log_test $? 0 "Nexthop buckets updated after replace - nECMP"
}

ipv6_fcnal_runtime()
{
	local rc

	echo
	echo "IPv6 functional runtime"
	echo "-----------------------"

	#
	# IPv6 - the basics
	#
	run_cmd "$IP nexthop add id 81 via 2001:db8:91::2 dev veth1"
	run_cmd "$IP ro add 2001:db8:101::1/128 nhid 81"
	log_test $? 0 "Route add"

	run_cmd "$IP ro delete 2001:db8:101::1/128 nhid 81"
	log_test $? 0 "Route delete"

	run_cmd "$IP ro add 2001:db8:101::1/128 nhid 81"
	run_cmd "ip netns exec me ping -c1 -w$PING_TIMEOUT 2001:db8:101::1"
	log_test $? 0 "Ping with nexthop"

	run_cmd "$IP nexthop add id 82 via 2001:db8:92::2 dev veth3"
	run_cmd "$IP nexthop add id 122 group 81/82"
	run_cmd "$IP ro replace 2001:db8:101::1/128 nhid 122"
	run_cmd "ip netns exec me ping -c1 -w$PING_TIMEOUT 2001:db8:101::1"
	log_test $? 0 "Ping - multipath"

	#
	# IPv6 with blackhole nexthops
	#
	run_cmd "$IP -6 nexthop add id 83 blackhole"
	run_cmd "$IP ro replace 2001:db8:101::1/128 nhid 83"
	run_cmd "ip netns exec me ping -c1 -w$PING_TIMEOUT 2001:db8:101::1"
	log_test $? 2 "Ping - blackhole"

	run_cmd "$IP nexthop replace id 83 via 2001:db8:91::2 dev veth1"
	run_cmd "ip netns exec me ping -c1 -w$PING_TIMEOUT 2001:db8:101::1"
	log_test $? 0 "Ping - blackhole replaced with gateway"

	run_cmd "$IP -6 nexthop replace id 83 blackhole"
	run_cmd "ip netns exec me ping -c1 -w$PING_TIMEOUT 2001:db8:101::1"
	log_test $? 2 "Ping - gateway replaced by blackhole"

	run_cmd "$IP ro replace 2001:db8:101::1/128 nhid 122"
	run_cmd "ip netns exec me ping -c1 -w$PING_TIMEOUT 2001:db8:101::1"
	if [ $? -eq 0 ]; then
		run_cmd "$IP nexthop replace id 122 group 83"
		run_cmd "ip netns exec me ping -c1 -w$PING_TIMEOUT 2001:db8:101::1"
		log_test $? 2 "Ping - group with blackhole"

		run_cmd "$IP nexthop replace id 122 group 81/82"
		run_cmd "ip netns exec me ping -c1 -w$PING_TIMEOUT 2001:db8:101::1"
		log_test $? 0 "Ping - group blackhole replaced with gateways"
	else
		log_test 2 0 "Ping - multipath failed"
	fi

	#
	# device only and gw + dev only mix
	#
	run_cmd "$IP -6 nexthop add id 85 dev veth1"
	run_cmd "$IP ro replace 2001:db8:101::1/128 nhid 85"
	log_test $? 0 "IPv6 route with device only nexthop"
	check_route6 "2001:db8:101::1" "2001:db8:101::1 nhid 85 dev veth1 metric 1024"

	run_cmd "$IP nexthop add id 123 group 81/85"
	run_cmd "$IP ro replace 2001:db8:101::1/128 nhid 123"
	log_test $? 0 "IPv6 multipath route with nexthop mix - dev only + gw"
	check_route6 "2001:db8:101::1" "2001:db8:101::1 nhid 123 metric 1024 nexthop via 2001:db8:91::2 dev veth1 weight 1 nexthop dev veth1 weight 1"

	#
	# IPv6 route with v4 nexthop - not allowed
	#
	run_cmd "$IP ro delete 2001:db8:101::1/128"
	run_cmd "$IP nexthop add id 84 via 172.16.1.1 dev veth1"
	run_cmd "$IP ro add 2001:db8:101::1/128 nhid 84"
	log_test $? 2 "IPv6 route can not have a v4 gateway"

	run_cmd "$IP ro replace 2001:db8:101::1/128 nhid 81"
	run_cmd "$IP nexthop replace id 81 via 172.16.1.1 dev veth1"
	log_test $? 2 "Nexthop replace - v6 route, v4 nexthop"

	run_cmd "$IP ro replace 2001:db8:101::1/128 nhid 122"
	run_cmd "$IP nexthop replace id 81 via 172.16.1.1 dev veth1"
	log_test $? 2 "Nexthop replace of group entry - v6 route, v4 nexthop"

	run_cmd "$IP nexthop add id 86 via 2001:db8:92::2 dev veth3"
	run_cmd "$IP nexthop add id 87 via 172.16.1.1 dev veth1"
	run_cmd "$IP nexthop add id 88 via 172.16.1.1 dev veth1"
	run_cmd "$IP nexthop add id 124 group 86/87/88"
	run_cmd "$IP ro replace 2001:db8:101::1/128 nhid 124"
	log_test $? 2 "IPv6 route can not have a group with v4 and v6 gateways"

	run_cmd "$IP nexthop del id 88"
	run_cmd "$IP ro replace 2001:db8:101::1/128 nhid 124"
	log_test $? 2 "IPv6 route can not have a group with v4 and v6 gateways"

	run_cmd "$IP nexthop del id 87"
	run_cmd "$IP ro replace 2001:db8:101::1/128 nhid 124"
	log_test $? 0 "IPv6 route using a group after removing v4 gateways"

	run_cmd "$IP ro delete 2001:db8:101::1/128"
	run_cmd "$IP nexthop add id 87 via 172.16.1.1 dev veth1"
	run_cmd "$IP nexthop add id 88 via 172.16.1.1 dev veth1"
	run_cmd "$IP nexthop replace id 124 group 86/87/88"
	run_cmd "$IP ro replace 2001:db8:101::1/128 nhid 124"
	log_test $? 2 "IPv6 route can not have a group with v4 and v6 gateways"

	run_cmd "$IP nexthop replace id 88 via 2001:db8:92::2 dev veth3"
	run_cmd "$IP ro replace 2001:db8:101::1/128 nhid 124"
	log_test $? 2 "IPv6 route can not have a group with v4 and v6 gateways"

	run_cmd "$IP nexthop replace id 87 via 2001:db8:92::2 dev veth3"
	run_cmd "$IP ro replace 2001:db8:101::1/128 nhid 124"
	log_test $? 0 "IPv6 route using a group after replacing v4 gateways"

	$IP nexthop flush >/dev/null 2>&1

	#
	# weird IPv6 cases
	#
	run_cmd "$IP nexthop add id 86 via 2001:db8:91::2 dev veth1"
	run_cmd "$IP ro add 2001:db8:101::1/128 nhid 81"

	# route can not use prefsrc with nexthops
	run_cmd "$IP ro add 2001:db8:101::2/128 nhid 86 from 2001:db8:91::1"
	log_test $? 2 "IPv6 route can not use src routing with external nexthop"

	# check cleanup path on invalid metric
	run_cmd "$IP ro add 2001:db8:101::2/128 nhid 86 congctl lock foo"
	log_test $? 2 "IPv6 route with invalid metric"

	# rpfilter and default route
	$IP nexthop flush >/dev/null 2>&1
	run_cmd "ip netns exec me ip6tables -t mangle -I PREROUTING 1 -m rpfilter --invert -j DROP"
	run_cmd "$IP nexthop add id 91 via 2001:db8:91::2 dev veth1"
	run_cmd "$IP nexthop add id 92 via 2001:db8:92::2 dev veth3"
	run_cmd "$IP nexthop add id 93 group 91/92"
	run_cmd "$IP -6 ro add default nhid 91"
	run_cmd "ip netns exec me ping -c1 -w$PING_TIMEOUT 2001:db8:101::1"
	log_test $? 0 "Nexthop with default route and rpfilter"
	run_cmd "$IP -6 ro replace default nhid 93"
	run_cmd "ip netns exec me ping -c1 -w$PING_TIMEOUT 2001:db8:101::1"
	log_test $? 0 "Nexthop with multipath default route and rpfilter"

	# TO-DO:
	# existing route with old nexthop; append route with new nexthop
	# existing route with old nexthop; replace route with new
	# existing route with new nexthop; replace route with old
	# route with src address and using nexthop - not allowed
}

ipv6_large_grp()
{
	local ecmp=32

	echo
	echo "IPv6 large groups (x$ecmp)"
	echo "---------------------"

	check_large_grp 6 $ecmp

	$IP nexthop flush >/dev/null 2>&1
}

ipv6_large_res_grp()
{
	echo
	echo "IPv6 large resilient group (128k buckets)"
	echo "-----------------------------------------"

	check_nexthop_res_support
	if [ $? -eq $ksft_skip ]; then
		return $ksft_skip
	fi

	check_large_res_grp 6 $((128 * 1024))

	$IP nexthop flush >/dev/null 2>&1
}

ipv6_del_add_loop1()
{
	while :; do
		$IP nexthop del id 100
		$IP nexthop add id 100 via 2001:db8:91::2 dev veth1
	done >/dev/null 2>&1
}

ipv6_grp_replace_loop()
{
	while :; do
		$IP nexthop replace id 102 group 100/101
	done >/dev/null 2>&1
}

ipv6_torture()
{
	local pid1
	local pid2
	local pid3
	local pid4
	local pid5

	echo
	echo "IPv6 runtime torture"
	echo "--------------------"
	if [ ! -x "$(command -v mausezahn)" ]; then
		echo "SKIP: Could not run test; need mausezahn tool"
		return
	fi

	run_cmd "$IP nexthop add id 100 via 2001:db8:91::2 dev veth1"
	run_cmd "$IP nexthop add id 101 via 2001:db8:92::2 dev veth3"
	run_cmd "$IP nexthop add id 102 group 100/101"
	run_cmd "$IP route add 2001:db8:101::1 nhid 102"
	run_cmd "$IP route add 2001:db8:101::2 nhid 102"

	ipv6_del_add_loop1 &
	pid1=$!
	ipv6_grp_replace_loop &
	pid2=$!
	ip netns exec me ping -f 2001:db8:101::1 >/dev/null 2>&1 &
	pid3=$!
	ip netns exec me ping -f 2001:db8:101::2 >/dev/null 2>&1 &
	pid4=$!
	ip netns exec me mausezahn -6 veth1 -B 2001:db8:101::2 -A 2001:db8:91::1 -c 0 -t tcp "dp=1-1023, flags=syn" >/dev/null 2>&1 &
	pid5=$!

	sleep 300
	kill -9 $pid1 $pid2 $pid3 $pid4 $pid5
	wait $pid1 $pid2 $pid3 $pid4 $pid5 2>/dev/null

	# if we did not crash, success
	log_test 0 0 "IPv6 torture test"
}

ipv6_res_grp_replace_loop()
{
	while :; do
		$IP nexthop replace id 102 group 100/101 type resilient
	done >/dev/null 2>&1
}

ipv6_res_torture()
{
	local pid1
	local pid2
	local pid3
	local pid4
	local pid5

	echo
	echo "IPv6 runtime resilient nexthop group torture"
	echo "--------------------------------------------"

	check_nexthop_res_support
	if [ $? -eq $ksft_skip ]; then
		return $ksft_skip
	fi

	if [ ! -x "$(command -v mausezahn)" ]; then
		echo "SKIP: Could not run test; need mausezahn tool"
		return
	fi

	run_cmd "$IP nexthop add id 100 via 2001:db8:91::2 dev veth1"
	run_cmd "$IP nexthop add id 101 via 2001:db8:92::2 dev veth3"
	run_cmd "$IP nexthop add id 102 group 100/101 type resilient buckets 512 idle_timer 0"
	run_cmd "$IP route add 2001:db8:101::1 nhid 102"
	run_cmd "$IP route add 2001:db8:101::2 nhid 102"

	ipv6_del_add_loop1 &
	pid1=$!
	ipv6_res_grp_replace_loop &
	pid2=$!
	ip netns exec me ping -f 2001:db8:101::1 >/dev/null 2>&1 &
	pid3=$!
	ip netns exec me ping -f 2001:db8:101::2 >/dev/null 2>&1 &
	pid4=$!
	ip netns exec me mausezahn -6 veth1 \
			    -B 2001:db8:101::2 -A 2001:db8:91::1 -c 0 \
			    -t tcp "dp=1-1023, flags=syn" >/dev/null 2>&1 &
	pid5=$!

	sleep 300
	kill -9 $pid1 $pid2 $pid3 $pid4 $pid5
	wait $pid1 $pid2 $pid3 $pid4 $pid5 2>/dev/null

	# if we did not crash, success
	log_test 0 0 "IPv6 resilient nexthop group torture test"
}

ipv4_fcnal()
{
	local rc

	echo
	echo "IPv4 functional"
	echo "----------------------"

	#
	# basic IPv4 ops - add, get, delete
	#
	run_cmd "$IP nexthop add id 12 via 172.16.1.2 dev veth1"
	rc=$?
	log_test $rc 0 "Create nexthop with id, gw, dev"
	if [ $rc -ne 0 ]; then
		echo "Basic IPv4 create fails; can not continue"
		return 1
	fi

	run_cmd "$IP nexthop get id 12"
	log_test $? 0 "Get nexthop by id"
	check_nexthop "id 12" "id 12 via 172.16.1.2 dev veth1 scope link"

	run_cmd "$IP nexthop del id 12"
	log_test $? 0 "Delete nexthop by id"
	check_nexthop "id 52" ""

	#
	# gw, device spec
	#
	# gw validation, no device - fails since dev is required
	run_cmd "$IP nexthop add id 12 via 172.16.2.3"
	log_test $? 2 "Create nexthop - gw only"

	# gw not reachable through given dev
	run_cmd "$IP nexthop add id 13 via 172.16.3.2 dev veth1"
	log_test $? 2 "Create nexthop - invalid gw+dev combination"

	# onlink flag overrides gw+dev lookup
	run_cmd "$IP nexthop add id 13 via 172.16.3.2 dev veth1 onlink"
	log_test $? 0 "Create nexthop - gw+dev and onlink"

	# admin down should delete nexthops
	set -e
	run_cmd "$IP nexthop add id 15 via 172.16.1.3 dev veth1"
	run_cmd "$IP nexthop add id 16 via 172.16.1.4 dev veth1"
	run_cmd "$IP nexthop add id 17 via 172.16.1.5 dev veth1"
	run_cmd "$IP li set dev veth1 down"
	set +e
	check_nexthop "dev veth1" ""
	log_test $? 0 "Nexthops removed on admin down"

	# nexthop route delete warning: route add with nhid and delete
	# using device
	run_cmd "$IP li set dev veth1 up"
	run_cmd "$IP nexthop add id 12 via 172.16.1.3 dev veth1"
	out1=`dmesg | grep "WARNING:.*fib_nh_match.*" | wc -l`
	run_cmd "$IP route add 172.16.101.1/32 nhid 12"
	run_cmd "$IP route delete 172.16.101.1/32 dev veth1"
	out2=`dmesg | grep "WARNING:.*fib_nh_match.*" | wc -l`
	[ $out1 -eq $out2 ]
	rc=$?
	log_test $rc 0 "Delete nexthop route warning"
	run_cmd "$IP route delete 172.16.101.1/32 nhid 12"
	run_cmd "$IP nexthop del id 12"

	run_cmd "$IP nexthop add id 21 via 172.16.1.6 dev veth1"
	run_cmd "$IP ro add 172.16.101.0/24 nhid 21"
	run_cmd "$IP ro del 172.16.101.0/24 nexthop via 172.16.1.7 dev veth1 nexthop via 172.16.1.8 dev veth1"
	log_test $? 2 "Delete multipath route with only nh id based entry"
<<<<<<< HEAD
=======

	run_cmd "$IP nexthop add id 22 via 172.16.1.6 dev veth1"
	run_cmd "$IP ro add 172.16.102.0/24 nhid 22"
	run_cmd "$IP ro del 172.16.102.0/24 dev veth1"
	log_test $? 2 "Delete route when specifying only nexthop device"

	run_cmd "$IP ro del 172.16.102.0/24 via 172.16.1.6"
	log_test $? 2 "Delete route when specifying only gateway"

	run_cmd "$IP ro del 172.16.102.0/24"
	log_test $? 0 "Delete route when not specifying nexthop attributes"
>>>>>>> 0ee29814
}

ipv4_grp_fcnal()
{
	local rc

	echo
	echo "IPv4 groups functional"
	echo "----------------------"

	# basic functionality: create a nexthop group, default weight
	run_cmd "$IP nexthop add id 11 via 172.16.1.2 dev veth1"
	run_cmd "$IP nexthop add id 101 group 11"
	log_test $? 0 "Create nexthop group with single nexthop"

	# get nexthop group
	run_cmd "$IP nexthop get id 101"
	log_test $? 0 "Get nexthop group by id"
	check_nexthop "id 101" "id 101 group 11"

	# delete nexthop group
	run_cmd "$IP nexthop del id 101"
	log_test $? 0 "Delete nexthop group by id"
	check_nexthop "id 101" ""

	$IP nexthop flush >/dev/null 2>&1

	#
	# create group with multiple nexthops
	run_cmd "$IP nexthop add id 12 via 172.16.1.2 dev veth1"
	run_cmd "$IP nexthop add id 13 via 172.16.1.3 dev veth1"
	run_cmd "$IP nexthop add id 14 via 172.16.1.4 dev veth1"
	run_cmd "$IP nexthop add id 15 via 172.16.1.5 dev veth1"
	run_cmd "$IP nexthop add id 102 group 12/13/14/15"
	log_test $? 0 "Nexthop group with multiple nexthops"
	check_nexthop "id 102" "id 102 group 12/13/14/15"

	# Delete nexthop in a group and group is updated
	run_cmd "$IP nexthop del id 13"
	check_nexthop "id 102" "id 102 group 12/14/15"
	log_test $? 0 "Nexthop group updated when entry is deleted"

	# create group with multiple weighted nexthops
	run_cmd "$IP nexthop add id 13 via 172.16.1.3 dev veth1"
	run_cmd "$IP nexthop add id 103 group 12/13,2/14,3/15,4"
	log_test $? 0 "Nexthop group with weighted nexthops"
	check_nexthop "id 103" "id 103 group 12/13,2/14,3/15,4"

	# Delete nexthop in a weighted group and group is updated
	run_cmd "$IP nexthop del id 13"
	check_nexthop "id 103" "id 103 group 12/14,3/15,4"
	log_test $? 0 "Weighted nexthop group updated when entry is deleted"

	# admin down - nexthop is removed from group
	run_cmd "$IP li set dev veth1 down"
	check_nexthop "dev veth1" ""
	log_test $? 0 "Nexthops in groups removed on admin down"

	# expect groups to have been deleted as well
	check_nexthop "" ""

	run_cmd "$IP li set dev veth1 up"

	$IP nexthop flush >/dev/null 2>&1

	# group with nexthops using different devices
	set -e
	run_cmd "$IP nexthop add id 12 via 172.16.1.2 dev veth1"
	run_cmd "$IP nexthop add id 13 via 172.16.1.3 dev veth1"
	run_cmd "$IP nexthop add id 14 via 172.16.1.4 dev veth1"
	run_cmd "$IP nexthop add id 15 via 172.16.1.5 dev veth1"

	run_cmd "$IP nexthop add id 22 via 172.16.2.2 dev veth3"
	run_cmd "$IP nexthop add id 23 via 172.16.2.3 dev veth3"
	run_cmd "$IP nexthop add id 24 via 172.16.2.4 dev veth3"
	run_cmd "$IP nexthop add id 25 via 172.16.2.5 dev veth3"
	set +e

	# multiple groups with same nexthop
	run_cmd "$IP nexthop add id 104 group 12"
	run_cmd "$IP nexthop add id 105 group 12"
	check_nexthop "group" "id 104 group 12 id 105 group 12"
	log_test $? 0 "Multiple groups with same nexthop"

	run_cmd "$IP nexthop flush groups"
	[ $? -ne 0 ] && return 1

	# on admin down of veth1, it should be removed from the group
	run_cmd "$IP nexthop add id 105 group 12/13/22/23/14"
	run_cmd "$IP li set veth1 down"
	check_nexthop "id 105" "id 105 group 22/23"
	log_test $? 0 "Nexthops in group removed on admin down - mixed group"

	run_cmd "$IP nexthop add id 106 group 105/24"
	log_test $? 2 "Nexthop group can not have a group as an entry"

	# a group can have a blackhole entry only if it is the only
	# nexthop in the group. Needed for atomic replace with an
	# actual nexthop group
	run_cmd "$IP nexthop add id 31 blackhole"
	run_cmd "$IP nexthop add id 107 group 31"
	log_test $? 0 "Nexthop group with a blackhole entry"

	run_cmd "$IP nexthop add id 108 group 31/24"
	log_test $? 2 "Nexthop group can not have a blackhole and another nexthop"
}

ipv4_res_grp_fcnal()
{
	local rc

	echo
	echo "IPv4 resilient groups functional"
	echo "--------------------------------"

	check_nexthop_res_support
	if [ $? -eq $ksft_skip ]; then
		return $ksft_skip
	fi

	#
	# migration of nexthop buckets - equal weights
	#
	run_cmd "$IP nexthop add id 12 via 172.16.1.2 dev veth1"
	run_cmd "$IP nexthop add id 13 via 172.16.1.3 dev veth1"
	run_cmd "$IP nexthop add id 102 group 12/13 type resilient buckets 2 idle_timer 0"

	run_cmd "$IP nexthop del id 13"
	check_nexthop "id 102" \
		"id 102 group 12 type resilient buckets 2 idle_timer 0 unbalanced_timer 0 unbalanced_time 0"
	log_test $? 0 "Nexthop group updated when entry is deleted"
	check_nexthop_bucket "list id 102" \
		"id 102 index 0 nhid 12 id 102 index 1 nhid 12"
	log_test $? 0 "Nexthop buckets updated when entry is deleted"

	run_cmd "$IP nexthop add id 13 via 172.16.1.3 dev veth1"
	run_cmd "$IP nexthop replace id 102 group 12/13 type resilient buckets 2 idle_timer 0"
	check_nexthop "id 102" \
		"id 102 group 12/13 type resilient buckets 2 idle_timer 0 unbalanced_timer 0 unbalanced_time 0"
	log_test $? 0 "Nexthop group updated after replace"
	check_nexthop_bucket "list id 102" \
		"id 102 index 0 nhid 13 id 102 index 1 nhid 12"
	log_test $? 0 "Nexthop buckets updated after replace"

	$IP nexthop flush >/dev/null 2>&1

	#
	# migration of nexthop buckets - unequal weights
	#
	run_cmd "$IP nexthop add id 12 via 172.16.1.2 dev veth1"
	run_cmd "$IP nexthop add id 13 via 172.16.1.3 dev veth1"
	run_cmd "$IP nexthop add id 102 group 12,3/13,1 type resilient buckets 4 idle_timer 0"

	run_cmd "$IP nexthop del id 13"
	check_nexthop "id 102" \
		"id 102 group 12,3 type resilient buckets 4 idle_timer 0 unbalanced_timer 0 unbalanced_time 0"
	log_test $? 0 "Nexthop group updated when entry is deleted - nECMP"
	check_nexthop_bucket "list id 102" \
		"id 102 index 0 nhid 12 id 102 index 1 nhid 12 id 102 index 2 nhid 12 id 102 index 3 nhid 12"
	log_test $? 0 "Nexthop buckets updated when entry is deleted - nECMP"

	run_cmd "$IP nexthop add id 13 via 172.16.1.3 dev veth1"
	run_cmd "$IP nexthop replace id 102 group 12,3/13,1 type resilient buckets 4 idle_timer 0"
	check_nexthop "id 102" \
		"id 102 group 12,3/13 type resilient buckets 4 idle_timer 0 unbalanced_timer 0 unbalanced_time 0"
	log_test $? 0 "Nexthop group updated after replace - nECMP"
	check_nexthop_bucket "list id 102" \
		"id 102 index 0 nhid 13 id 102 index 1 nhid 12 id 102 index 2 nhid 12 id 102 index 3 nhid 12"
	log_test $? 0 "Nexthop buckets updated after replace - nECMP"
}

ipv4_withv6_fcnal()
{
	local lladdr

	set -e
	lladdr=$(get_linklocal veth2 peer)
	run_cmd "$IP nexthop add id 11 via ${lladdr} dev veth1"
	set +e
	run_cmd "$IP ro add 172.16.101.1/32 nhid 11"
	log_test $? 0 "IPv6 nexthop with IPv4 route"
	check_route "172.16.101.1" "172.16.101.1 nhid 11 via inet6 ${lladdr} dev veth1"

	set -e
	run_cmd "$IP nexthop add id 12 via 172.16.1.2 dev veth1"
	run_cmd "$IP nexthop add id 101 group 11/12"
	set +e
	run_cmd "$IP ro replace 172.16.101.1/32 nhid 101"
	log_test $? 0 "IPv6 nexthop with IPv4 route"

	check_route "172.16.101.1" "172.16.101.1 nhid 101 nexthop via inet6 ${lladdr} dev veth1 weight 1 nexthop via 172.16.1.2 dev veth1 weight 1"

	run_cmd "$IP ro replace 172.16.101.1/32 via inet6 ${lladdr} dev veth1"
	log_test $? 0 "IPv4 route with IPv6 gateway"
	check_route "172.16.101.1" "172.16.101.1 via inet6 ${lladdr} dev veth1"

	run_cmd "$IP ro replace 172.16.101.1/32 via inet6 2001:db8:50::1 dev veth1"
	log_test $? 2 "IPv4 route with invalid IPv6 gateway"
}

ipv4_fcnal_runtime()
{
	local lladdr
	local rc

	echo
	echo "IPv4 functional runtime"
	echo "-----------------------"

	run_cmd "$IP nexthop add id 21 via 172.16.1.2 dev veth1"
	run_cmd "$IP ro add 172.16.101.1/32 nhid 21"
	log_test $? 0 "Route add"
	check_route "172.16.101.1" "172.16.101.1 nhid 21 via 172.16.1.2 dev veth1"

	run_cmd "$IP ro delete 172.16.101.1/32 nhid 21"
	log_test $? 0 "Route delete"

	#
	# scope mismatch
	#
	run_cmd "$IP nexthop add id 22 via 172.16.1.2 dev veth1"
	run_cmd "$IP ro add 172.16.101.1/32 nhid 22 scope host"
	log_test $? 2 "Route add - scope conflict with nexthop"

	run_cmd "$IP nexthop replace id 22 dev veth3"
	run_cmd "$IP ro add 172.16.101.1/32 nhid 22 scope host"
	run_cmd "$IP nexthop replace id 22 via 172.16.2.2 dev veth3"
	log_test $? 2 "Nexthop replace with invalid scope for existing route"

	# check cleanup path on invalid metric
	run_cmd "$IP ro add 172.16.101.2/32 nhid 22 congctl lock foo"
	log_test $? 2 "IPv4 route with invalid metric"

	#
	# add route with nexthop and check traffic
	#
	run_cmd "$IP nexthop replace id 21 via 172.16.1.2 dev veth1"
	run_cmd "$IP ro replace 172.16.101.1/32 nhid 21"
	run_cmd "ip netns exec me ping -c1 -w$PING_TIMEOUT 172.16.101.1"
	log_test $? 0 "Basic ping"

	run_cmd "$IP nexthop replace id 22 via 172.16.2.2 dev veth3"
	run_cmd "$IP nexthop add id 122 group 21/22"
	run_cmd "$IP ro replace 172.16.101.1/32 nhid 122"
	run_cmd "ip netns exec me ping -c1 -w$PING_TIMEOUT 172.16.101.1"
	log_test $? 0 "Ping - multipath"

	run_cmd "$IP ro delete 172.16.101.1/32 nhid 122"

	#
	# multiple default routes
	# - tests fib_select_default
	run_cmd "$IP nexthop add id 501 via 172.16.1.2 dev veth1"
	run_cmd "$IP ro add default nhid 501"
	run_cmd "$IP ro add default via 172.16.1.3 dev veth1 metric 20"
	run_cmd "ip netns exec me ping -c1 -w$PING_TIMEOUT 172.16.101.1"
	log_test $? 0 "Ping - multiple default routes, nh first"

	# flip the order
	run_cmd "$IP ro del default nhid 501"
	run_cmd "$IP ro del default via 172.16.1.3 dev veth1 metric 20"
	run_cmd "$IP ro add default via 172.16.1.2 dev veth1 metric 20"
	run_cmd "$IP nexthop replace id 501 via 172.16.1.3 dev veth1"
	run_cmd "$IP ro add default nhid 501 metric 20"
	run_cmd "ip netns exec me ping -c1 -w$PING_TIMEOUT 172.16.101.1"
	log_test $? 0 "Ping - multiple default routes, nh second"

	run_cmd "$IP nexthop delete nhid 501"
	run_cmd "$IP ro del default"

	#
	# IPv4 with blackhole nexthops
	#
	run_cmd "$IP nexthop add id 23 blackhole"
	run_cmd "$IP ro replace 172.16.101.1/32 nhid 23"
	run_cmd "ip netns exec me ping -c1 -w$PING_TIMEOUT 172.16.101.1"
	log_test $? 2 "Ping - blackhole"

	run_cmd "$IP nexthop replace id 23 via 172.16.1.2 dev veth1"
	run_cmd "ip netns exec me ping -c1 -w$PING_TIMEOUT 172.16.101.1"
	log_test $? 0 "Ping - blackhole replaced with gateway"

	run_cmd "$IP nexthop replace id 23 blackhole"
	run_cmd "ip netns exec me ping -c1 -w$PING_TIMEOUT 172.16.101.1"
	log_test $? 2 "Ping - gateway replaced by blackhole"

	run_cmd "$IP ro replace 172.16.101.1/32 nhid 122"
	run_cmd "ip netns exec me ping -c1 -w$PING_TIMEOUT 172.16.101.1"
	if [ $? -eq 0 ]; then
		run_cmd "$IP nexthop replace id 122 group 23"
		run_cmd "ip netns exec me ping -c1 -w$PING_TIMEOUT 172.16.101.1"
		log_test $? 2 "Ping - group with blackhole"

		run_cmd "$IP nexthop replace id 122 group 21/22"
		run_cmd "ip netns exec me ping -c1 -w$PING_TIMEOUT 172.16.101.1"
		log_test $? 0 "Ping - group blackhole replaced with gateways"
	else
		log_test 2 0 "Ping - multipath failed"
	fi

	#
	# device only and gw + dev only mix
	#
	run_cmd "$IP nexthop add id 85 dev veth1"
	run_cmd "$IP ro replace 172.16.101.1/32 nhid 85"
	log_test $? 0 "IPv4 route with device only nexthop"
	check_route "172.16.101.1" "172.16.101.1 nhid 85 dev veth1"

	run_cmd "$IP nexthop add id 123 group 21/85"
	run_cmd "$IP ro replace 172.16.101.1/32 nhid 123"
	log_test $? 0 "IPv4 multipath route with nexthop mix - dev only + gw"
	check_route "172.16.101.1" "172.16.101.1 nhid 123 nexthop via 172.16.1.2 dev veth1 weight 1 nexthop dev veth1 weight 1"

	#
	# IPv4 with IPv6
	#
	set -e
	lladdr=$(get_linklocal veth2 peer)
	run_cmd "$IP nexthop add id 24 via ${lladdr} dev veth1"
	set +e
	run_cmd "$IP ro replace 172.16.101.1/32 nhid 24"
	run_cmd "ip netns exec me ping -c1 -w$PING_TIMEOUT 172.16.101.1"
	log_test $? 0 "IPv6 nexthop with IPv4 route"

	$IP neigh sh | grep -q "${lladdr} dev veth1"
	if [ $? -eq 1 ]; then
		echo "    WARNING: Neigh entry missing for ${lladdr}"
		$IP neigh sh | grep 'dev veth1'
	fi

	$IP neigh sh | grep -q "172.16.101.1 dev eth1"
	if [ $? -eq 0 ]; then
		echo "    WARNING: Neigh entry exists for 172.16.101.1"
		$IP neigh sh | grep 'dev veth1'
	fi

	set -e
	run_cmd "$IP nexthop add id 25 via 172.16.1.2 dev veth1"
	run_cmd "$IP nexthop add id 101 group 24/25"
	set +e
	run_cmd "$IP ro replace 172.16.101.1/32 nhid 101"
	log_test $? 0 "IPv4 route with mixed v4-v6 multipath route"

	check_route "172.16.101.1" "172.16.101.1 nhid 101 nexthop via inet6 ${lladdr} dev veth1 weight 1 nexthop via 172.16.1.2 dev veth1 weight 1"

	run_cmd "ip netns exec me ping -c1 -w$PING_TIMEOUT 172.16.101.1"
	log_test $? 0 "IPv6 nexthop with IPv4 route"

	run_cmd "$IP ro replace 172.16.101.1/32 via inet6 ${lladdr} dev veth1"
	run_cmd "ip netns exec me ping -c1 -w$PING_TIMEOUT 172.16.101.1"
	log_test $? 0 "IPv4 route with IPv6 gateway"

	$IP neigh sh | grep -q "${lladdr} dev veth1"
	if [ $? -eq 1 ]; then
		echo "    WARNING: Neigh entry missing for ${lladdr}"
		$IP neigh sh | grep 'dev veth1'
	fi

	$IP neigh sh | grep -q "172.16.101.1 dev eth1"
	if [ $? -eq 0 ]; then
		echo "    WARNING: Neigh entry exists for 172.16.101.1"
		$IP neigh sh | grep 'dev veth1'
	fi

	run_cmd "$IP ro del 172.16.101.1/32 via inet6 ${lladdr} dev veth1"
	run_cmd "$IP -4 ro add default via inet6 ${lladdr} dev veth1"
	run_cmd "ip netns exec me ping -c1 -w$PING_TIMEOUT 172.16.101.1"
	log_test $? 0 "IPv4 default route with IPv6 gateway"

	#
	# MPLS as an example of LWT encap
	#
	run_cmd "$IP nexthop add id 51 encap mpls 101 via 172.16.1.2 dev veth1"
	log_test $? 0 "IPv4 route with MPLS encap"
	check_nexthop "id 51" "id 51 encap mpls 101 via 172.16.1.2 dev veth1 scope link"
	log_test $? 0 "IPv4 route with MPLS encap - check"

	run_cmd "$IP nexthop add id 52 encap mpls 102 via inet6 2001:db8:91::2 dev veth1"
	log_test $? 0 "IPv4 route with MPLS encap and v6 gateway"
	check_nexthop "id 52" "id 52 encap mpls 102 via 2001:db8:91::2 dev veth1 scope link"
	log_test $? 0 "IPv4 route with MPLS encap, v6 gw - check"
}

ipv4_large_grp()
{
	local ecmp=32

	echo
	echo "IPv4 large groups (x$ecmp)"
	echo "---------------------"

	check_large_grp 4 $ecmp

	$IP nexthop flush >/dev/null 2>&1
}

ipv4_large_res_grp()
{
	echo
	echo "IPv4 large resilient group (128k buckets)"
	echo "-----------------------------------------"

	check_nexthop_res_support
	if [ $? -eq $ksft_skip ]; then
		return $ksft_skip
	fi

	check_large_res_grp 4 $((128 * 1024))

	$IP nexthop flush >/dev/null 2>&1
}

sysctl_nexthop_compat_mode_check()
{
	local sysctlname="net.ipv4.nexthop_compat_mode"
	local lprefix=$1

	IPE="ip netns exec me"

	$IPE sysctl -q $sysctlname 2>&1 >/dev/null
	if [ $? -ne 0 ]; then
		echo "SKIP: kernel lacks nexthop compat mode sysctl control"
		return $ksft_skip
	fi

	out=$($IPE sysctl $sysctlname 2>/dev/null)
	log_test $? 0 "$lprefix default nexthop compat mode check"
	check_output "${out}" "$sysctlname = 1"
}

sysctl_nexthop_compat_mode_set()
{
	local sysctlname="net.ipv4.nexthop_compat_mode"
	local mode=$1
	local lprefix=$2

	IPE="ip netns exec me"

	out=$($IPE sysctl -w $sysctlname=$mode)
	log_test $? 0 "$lprefix set compat mode - $mode"
	check_output "${out}" "net.ipv4.nexthop_compat_mode = $mode"
}

ipv6_compat_mode()
{
	local rc

	echo
	echo "IPv6 nexthop api compat mode test"
	echo "--------------------------------"

	sysctl_nexthop_compat_mode_check "IPv6"
	if [ $? -eq $ksft_skip ]; then
		return $ksft_skip
	fi

	run_cmd "$IP nexthop add id 62 via 2001:db8:91::2 dev veth1"
	run_cmd "$IP nexthop add id 63 via 2001:db8:91::3 dev veth1"
	run_cmd "$IP nexthop add id 122 group 62/63"
	ipmout=$(start_ip_monitor route)

	run_cmd "$IP -6 ro add 2001:db8:101::1/128 nhid 122"
	# route add notification should contain expanded nexthops
	stop_ip_monitor $ipmout 3
	log_test $? 0 "IPv6 compat mode on - route add notification"

	# route dump should contain expanded nexthops
	check_route6 "2001:db8:101::1" "2001:db8:101::1 nhid 122 metric 1024 nexthop via 2001:db8:91::2 dev veth1 weight 1 nexthop via 2001:db8:91::3 dev veth1 weight 1"
	log_test $? 0 "IPv6 compat mode on - route dump"

	# change in nexthop group should generate route notification
	run_cmd "$IP nexthop add id 64 via 2001:db8:91::4 dev veth1"
	ipmout=$(start_ip_monitor route)
	run_cmd "$IP nexthop replace id 122 group 62/64"
	stop_ip_monitor $ipmout 3

	log_test $? 0 "IPv6 compat mode on - nexthop change"

	# set compat mode off
	sysctl_nexthop_compat_mode_set 0 "IPv6"

	run_cmd "$IP -6 ro del 2001:db8:101::1/128 nhid 122"

	run_cmd "$IP nexthop add id 62 via 2001:db8:91::2 dev veth1"
	run_cmd "$IP nexthop add id 63 via 2001:db8:91::3 dev veth1"
	run_cmd "$IP nexthop add id 122 group 62/63"
	ipmout=$(start_ip_monitor route)

	run_cmd "$IP -6 ro add 2001:db8:101::1/128 nhid 122"
	# route add notification should not contain expanded nexthops
	stop_ip_monitor $ipmout 1
	log_test $? 0 "IPv6 compat mode off - route add notification"

	# route dump should not contain expanded nexthops
	check_route6 "2001:db8:101::1" "2001:db8:101::1 nhid 122 metric 1024"
	log_test $? 0 "IPv6 compat mode off - route dump"

	# change in nexthop group should not generate route notification
	run_cmd "$IP nexthop add id 64 via 2001:db8:91::4 dev veth1"
	ipmout=$(start_ip_monitor route)
	run_cmd "$IP nexthop replace id 122 group 62/64"
	stop_ip_monitor $ipmout 0
	log_test $? 0 "IPv6 compat mode off - nexthop change"

	# nexthop delete should not generate route notification
	ipmout=$(start_ip_monitor route)
	run_cmd "$IP nexthop del id 122"
	stop_ip_monitor $ipmout 0
	log_test $? 0 "IPv6 compat mode off - nexthop delete"

	# set compat mode back on
	sysctl_nexthop_compat_mode_set 1 "IPv6"
}

ipv4_compat_mode()
{
	local rc

	echo
	echo "IPv4 nexthop api compat mode"
	echo "----------------------------"

	sysctl_nexthop_compat_mode_check "IPv4"
	if [ $? -eq $ksft_skip ]; then
		return $ksft_skip
	fi

	run_cmd "$IP nexthop add id 21 via 172.16.1.2 dev veth1"
	run_cmd "$IP nexthop add id 22 via 172.16.1.2 dev veth1"
	run_cmd "$IP nexthop add id 122 group 21/22"
	ipmout=$(start_ip_monitor route)

	run_cmd "$IP ro add 172.16.101.1/32 nhid 122"
	stop_ip_monitor $ipmout 3

	# route add notification should contain expanded nexthops
	log_test $? 0 "IPv4 compat mode on - route add notification"

	# route dump should contain expanded nexthops
	check_route "172.16.101.1" "172.16.101.1 nhid 122 nexthop via 172.16.1.2 dev veth1 weight 1 nexthop via 172.16.1.2 dev veth1 weight 1"
	log_test $? 0 "IPv4 compat mode on - route dump"

	# change in nexthop group should generate route notification
	run_cmd "$IP nexthop add id 23 via 172.16.1.3 dev veth1"
	ipmout=$(start_ip_monitor route)
	run_cmd "$IP nexthop replace id 122 group 21/23"
	stop_ip_monitor $ipmout 3
	log_test $? 0 "IPv4 compat mode on - nexthop change"

	sysctl_nexthop_compat_mode_set 0 "IPv4"

	# cleanup
	run_cmd "$IP ro del 172.16.101.1/32 nhid 122"

	ipmout=$(start_ip_monitor route)
	run_cmd "$IP ro add 172.16.101.1/32 nhid 122"
	stop_ip_monitor $ipmout 1
	# route add notification should not contain expanded nexthops
	log_test $? 0 "IPv4 compat mode off - route add notification"

	# route dump should not contain expanded nexthops
	check_route "172.16.101.1" "172.16.101.1 nhid 122"
	log_test $? 0 "IPv4 compat mode off - route dump"

	# change in nexthop group should not generate route notification
	ipmout=$(start_ip_monitor route)
	run_cmd "$IP nexthop replace id 122 group 21/22"
	stop_ip_monitor $ipmout 0
	log_test $? 0 "IPv4 compat mode off - nexthop change"

	# nexthop delete should not generate route notification
	ipmout=$(start_ip_monitor route)
	run_cmd "$IP nexthop del id 122"
	stop_ip_monitor $ipmout 0
	log_test $? 0 "IPv4 compat mode off - nexthop delete"

	sysctl_nexthop_compat_mode_set 1 "IPv4"
}

ipv4_del_add_loop1()
{
	while :; do
		$IP nexthop del id 100
		$IP nexthop add id 100 via 172.16.1.2 dev veth1
	done >/dev/null 2>&1
}

ipv4_grp_replace_loop()
{
	while :; do
		$IP nexthop replace id 102 group 100/101
	done >/dev/null 2>&1
}

ipv4_torture()
{
	local pid1
	local pid2
	local pid3
	local pid4
	local pid5

	echo
	echo "IPv4 runtime torture"
	echo "--------------------"
	if [ ! -x "$(command -v mausezahn)" ]; then
		echo "SKIP: Could not run test; need mausezahn tool"
		return
	fi

	run_cmd "$IP nexthop add id 100 via 172.16.1.2 dev veth1"
	run_cmd "$IP nexthop add id 101 via 172.16.2.2 dev veth3"
	run_cmd "$IP nexthop add id 102 group 100/101"
	run_cmd "$IP route add 172.16.101.1 nhid 102"
	run_cmd "$IP route add 172.16.101.2 nhid 102"

	ipv4_del_add_loop1 &
	pid1=$!
	ipv4_grp_replace_loop &
	pid2=$!
	ip netns exec me ping -f 172.16.101.1 >/dev/null 2>&1 &
	pid3=$!
	ip netns exec me ping -f 172.16.101.2 >/dev/null 2>&1 &
	pid4=$!
	ip netns exec me mausezahn veth1 -B 172.16.101.2 -A 172.16.1.1 -c 0 -t tcp "dp=1-1023, flags=syn" >/dev/null 2>&1 &
	pid5=$!

	sleep 300
	kill -9 $pid1 $pid2 $pid3 $pid4 $pid5
	wait $pid1 $pid2 $pid3 $pid4 $pid5 2>/dev/null

	# if we did not crash, success
	log_test 0 0 "IPv4 torture test"
}

ipv4_res_grp_replace_loop()
{
	while :; do
		$IP nexthop replace id 102 group 100/101 type resilient
	done >/dev/null 2>&1
}

ipv4_res_torture()
{
	local pid1
	local pid2
	local pid3
	local pid4
	local pid5

	echo
	echo "IPv4 runtime resilient nexthop group torture"
	echo "--------------------------------------------"

	check_nexthop_res_support
	if [ $? -eq $ksft_skip ]; then
		return $ksft_skip
	fi

	if [ ! -x "$(command -v mausezahn)" ]; then
		echo "SKIP: Could not run test; need mausezahn tool"
		return
	fi

	run_cmd "$IP nexthop add id 100 via 172.16.1.2 dev veth1"
	run_cmd "$IP nexthop add id 101 via 172.16.2.2 dev veth3"
	run_cmd "$IP nexthop add id 102 group 100/101 type resilient buckets 512 idle_timer 0"
	run_cmd "$IP route add 172.16.101.1 nhid 102"
	run_cmd "$IP route add 172.16.101.2 nhid 102"

	ipv4_del_add_loop1 &
	pid1=$!
	ipv4_res_grp_replace_loop &
	pid2=$!
	ip netns exec me ping -f 172.16.101.1 >/dev/null 2>&1 &
	pid3=$!
	ip netns exec me ping -f 172.16.101.2 >/dev/null 2>&1 &
	pid4=$!
	ip netns exec me mausezahn veth1 \
				-B 172.16.101.2 -A 172.16.1.1 -c 0 \
				-t tcp "dp=1-1023, flags=syn" >/dev/null 2>&1 &
	pid5=$!

	sleep 300
	kill -9 $pid1 $pid2 $pid3 $pid4 $pid5
	wait $pid1 $pid2 $pid3 $pid4 $pid5 2>/dev/null

	# if we did not crash, success
	log_test 0 0 "IPv4 resilient nexthop group torture test"
}

basic()
{
	echo
	echo "Basic functional tests"
	echo "----------------------"
	run_cmd "$IP nexthop ls"
	log_test $? 0 "List with nothing defined"

	run_cmd "$IP nexthop get id 1"
	log_test $? 2 "Nexthop get on non-existent id"

	# attempt to create nh without a device or gw - fails
	run_cmd "$IP nexthop add id 1"
	log_test $? 2 "Nexthop with no device or gateway"

	# attempt to create nh with down device - fails
	$IP li set veth1 down
	run_cmd "$IP nexthop add id 1 dev veth1"
	log_test $? 2 "Nexthop with down device"

	# create nh with linkdown device - fails
	$IP li set veth1 up
	ip -netns peer li set veth2 down
	run_cmd "$IP nexthop add id 1 dev veth1"
	log_test $? 2 "Nexthop with device that is linkdown"
	ip -netns peer li set veth2 up

	# device only
	run_cmd "$IP nexthop add id 1 dev veth1"
	log_test $? 0 "Nexthop with device only"

	# create nh with duplicate id
	run_cmd "$IP nexthop add id 1 dev veth3"
	log_test $? 2 "Nexthop with duplicate id"

	# blackhole nexthop
	run_cmd "$IP nexthop add id 2 blackhole"
	log_test $? 0 "Blackhole nexthop"

	# blackhole nexthop can not have other specs
	run_cmd "$IP nexthop replace id 2 blackhole dev veth1"
	log_test $? 2 "Blackhole nexthop with other attributes"

	# blackhole nexthop should not be affected by the state of the loopback
	# device
	run_cmd "$IP link set dev lo down"
	check_nexthop "id 2" "id 2 blackhole"
	log_test $? 0 "Blackhole nexthop with loopback device down"

	run_cmd "$IP link set dev lo up"

	#
	# groups
	#

	run_cmd "$IP nexthop add id 101 group 1"
	log_test $? 0 "Create group"

	run_cmd "$IP nexthop add id 102 group 2"
	log_test $? 0 "Create group with blackhole nexthop"

	# multipath group can not have a blackhole as 1 path
	run_cmd "$IP nexthop add id 103 group 1/2"
	log_test $? 2 "Create multipath group where 1 path is a blackhole"

	# multipath group can not have a member replaced by a blackhole
	run_cmd "$IP nexthop replace id 2 dev veth3"
	run_cmd "$IP nexthop replace id 102 group 1/2"
	run_cmd "$IP nexthop replace id 2 blackhole"
	log_test $? 2 "Multipath group can not have a member replaced by blackhole"

	# attempt to create group with non-existent nexthop
	run_cmd "$IP nexthop add id 103 group 12"
	log_test $? 2 "Create group with non-existent nexthop"

	# attempt to create group with same nexthop
	run_cmd "$IP nexthop add id 103 group 1/1"
	log_test $? 2 "Create group with same nexthop multiple times"

	# replace nexthop with a group - fails
	run_cmd "$IP nexthop replace id 2 group 1"
	log_test $? 2 "Replace nexthop with nexthop group"

	# replace nexthop group with a nexthop - fails
	run_cmd "$IP nexthop replace id 101 dev veth1"
	log_test $? 2 "Replace nexthop group with nexthop"

	# nexthop group with other attributes fail
	run_cmd "$IP nexthop add id 104 group 1 dev veth1"
	log_test $? 2 "Nexthop group and device"

	# Tests to ensure that flushing works as expected.
	run_cmd "$IP nexthop add id 105 blackhole proto 99"
	run_cmd "$IP nexthop add id 106 blackhole proto 100"
	run_cmd "$IP nexthop add id 107 blackhole proto 99"
	run_cmd "$IP nexthop flush proto 99"
	check_nexthop "id 105" ""
	check_nexthop "id 106" "id 106 blackhole proto 100"
	check_nexthop "id 107" ""
	run_cmd "$IP nexthop flush proto 100"
	check_nexthop "id 106" ""

	run_cmd "$IP nexthop flush proto 100"
	log_test $? 0 "Test proto flush"

	run_cmd "$IP nexthop add id 104 group 1 blackhole"
	log_test $? 2 "Nexthop group and blackhole"

	$IP nexthop flush >/dev/null 2>&1

	# Test to ensure that flushing with a multi-part nexthop dump works as
	# expected.
	local batch_file=$(mktemp)

	for i in $(seq 1 $((64 * 1024))); do
		echo "nexthop add id $i blackhole" >> $batch_file
	done

	$IP -b $batch_file
	$IP nexthop flush >/dev/null 2>&1
	[[ $($IP nexthop | wc -l) -eq 0 ]]
	log_test $? 0 "Large scale nexthop flushing"

	rm $batch_file
}

check_nexthop_buckets_balance()
{
	local nharg=$1; shift
	local ret

	while (($# > 0)); do
		local selector=$1; shift
		local condition=$1; shift
		local count

		count=$($IP -j nexthop bucket ${nharg} ${selector} | jq length)
		(( $count $condition ))
		ret=$?
		if ((ret != 0)); then
			return $ret
		fi
	done

	return 0
}

basic_res()
{
	echo
	echo "Basic resilient nexthop group functional tests"
	echo "----------------------------------------------"

	check_nexthop_res_support
	if [ $? -eq $ksft_skip ]; then
		return $ksft_skip
	fi

	run_cmd "$IP nexthop add id 1 dev veth1"

	#
	# resilient nexthop group addition
	#

	run_cmd "$IP nexthop add id 101 group 1 type resilient buckets 8"
	log_test $? 0 "Add a nexthop group with default parameters"

	run_cmd "$IP nexthop get id 101"
	check_nexthop "id 101" \
		"id 101 group 1 type resilient buckets 8 idle_timer 120 unbalanced_timer 0 unbalanced_time 0"
	log_test $? 0 "Get a nexthop group with default parameters"

	run_cmd "$IP nexthop add id 102 group 1 type resilient
			buckets 4 idle_timer 100 unbalanced_timer 5"
	run_cmd "$IP nexthop get id 102"
	check_nexthop "id 102" \
		"id 102 group 1 type resilient buckets 4 idle_timer 100 unbalanced_timer 5 unbalanced_time 0"
	log_test $? 0 "Get a nexthop group with non-default parameters"

	run_cmd "$IP nexthop add id 103 group 1 type resilient buckets 0"
	log_test $? 2 "Add a nexthop group with 0 buckets"

	#
	# resilient nexthop group replacement
	#

	run_cmd "$IP nexthop replace id 101 group 1 type resilient
			buckets 8 idle_timer 240 unbalanced_timer 80"
	log_test $? 0 "Replace nexthop group parameters"
	check_nexthop "id 101" \
		"id 101 group 1 type resilient buckets 8 idle_timer 240 unbalanced_timer 80 unbalanced_time 0"
	log_test $? 0 "Get a nexthop group after replacing parameters"

	run_cmd "$IP nexthop replace id 101 group 1 type resilient idle_timer 512"
	log_test $? 0 "Replace idle timer"
	check_nexthop "id 101" \
		"id 101 group 1 type resilient buckets 8 idle_timer 512 unbalanced_timer 80 unbalanced_time 0"
	log_test $? 0 "Get a nexthop group after replacing idle timer"

	run_cmd "$IP nexthop replace id 101 group 1 type resilient unbalanced_timer 256"
	log_test $? 0 "Replace unbalanced timer"
	check_nexthop "id 101" \
		"id 101 group 1 type resilient buckets 8 idle_timer 512 unbalanced_timer 256 unbalanced_time 0"
	log_test $? 0 "Get a nexthop group after replacing unbalanced timer"

	run_cmd "$IP nexthop replace id 101 group 1 type resilient"
	log_test $? 0 "Replace with no parameters"
	check_nexthop "id 101" \
		"id 101 group 1 type resilient buckets 8 idle_timer 512 unbalanced_timer 256 unbalanced_time 0"
	log_test $? 0 "Get a nexthop group after replacing no parameters"

	run_cmd "$IP nexthop replace id 101 group 1"
	log_test $? 2 "Replace nexthop group type - implicit"

	run_cmd "$IP nexthop replace id 101 group 1 type mpath"
	log_test $? 2 "Replace nexthop group type - explicit"

	run_cmd "$IP nexthop replace id 101 group 1 type resilient buckets 1024"
	log_test $? 2 "Replace number of nexthop buckets"

	check_nexthop "id 101" \
		"id 101 group 1 type resilient buckets 8 idle_timer 512 unbalanced_timer 256 unbalanced_time 0"
	log_test $? 0 "Get a nexthop group after replacing with invalid parameters"

	#
	# resilient nexthop buckets dump
	#

	$IP nexthop flush >/dev/null 2>&1
	run_cmd "$IP nexthop add id 1 dev veth1"
	run_cmd "$IP nexthop add id 2 dev veth3"
	run_cmd "$IP nexthop add id 101 group 1/2 type resilient buckets 4"
	run_cmd "$IP nexthop add id 201 group 1/2"

	check_nexthop_bucket "" \
		"id 101 index 0 nhid 2 id 101 index 1 nhid 2 id 101 index 2 nhid 1 id 101 index 3 nhid 1"
	log_test $? 0 "Dump all nexthop buckets"

	check_nexthop_bucket "list id 101" \
		"id 101 index 0 nhid 2 id 101 index 1 nhid 2 id 101 index 2 nhid 1 id 101 index 3 nhid 1"
	log_test $? 0 "Dump all nexthop buckets in a group"

	sleep 0.1
	(( $($IP -j nexthop bucket list id 101 |
	     jq '[.[] | select(.bucket.idle_time > 0 and
	                       .bucket.idle_time < 2)] | length') == 4 ))
	log_test $? 0 "All nexthop buckets report a positive near-zero idle time"

	check_nexthop_bucket "list dev veth1" \
		"id 101 index 2 nhid 1 id 101 index 3 nhid 1"
	log_test $? 0 "Dump all nexthop buckets with a specific nexthop device"

	check_nexthop_bucket "list nhid 2" \
		"id 101 index 0 nhid 2 id 101 index 1 nhid 2"
	log_test $? 0 "Dump all nexthop buckets with a specific nexthop identifier"

	run_cmd "$IP nexthop bucket list id 111"
	log_test $? 2 "Dump all nexthop buckets in a non-existent group"

	run_cmd "$IP nexthop bucket list id 201"
	log_test $? 2 "Dump all nexthop buckets in a non-resilient group"

	run_cmd "$IP nexthop bucket list dev bla"
	log_test $? 255 "Dump all nexthop buckets using a non-existent device"

	run_cmd "$IP nexthop bucket list groups"
	log_test $? 255 "Dump all nexthop buckets with invalid 'groups' keyword"

	run_cmd "$IP nexthop bucket list fdb"
	log_test $? 255 "Dump all nexthop buckets with invalid 'fdb' keyword"

	#
	# resilient nexthop buckets get requests
	#

	check_nexthop_bucket "get id 101 index 0" "id 101 index 0 nhid 2"
	log_test $? 0 "Get a valid nexthop bucket"

	run_cmd "$IP nexthop bucket get id 101 index 999"
	log_test $? 2 "Get a nexthop bucket with valid group, but invalid index"

	run_cmd "$IP nexthop bucket get id 201 index 0"
	log_test $? 2 "Get a nexthop bucket from a non-resilient group"

	run_cmd "$IP nexthop bucket get id 999 index 0"
	log_test $? 2 "Get a nexthop bucket from a non-existent group"

	#
	# tests for bucket migration
	#

	$IP nexthop flush >/dev/null 2>&1

	run_cmd "$IP nexthop add id 1 dev veth1"
	run_cmd "$IP nexthop add id 2 dev veth3"
	run_cmd "$IP nexthop add id 101
			group 1/2 type resilient buckets 10
			idle_timer 1 unbalanced_timer 20"

	check_nexthop_buckets_balance "list id 101" \
				      "nhid 1" "== 5" \
				      "nhid 2" "== 5"
	log_test $? 0 "Initial bucket allocation"

	run_cmd "$IP nexthop replace id 101
			group 1,2/2,3 type resilient"
	check_nexthop_buckets_balance "list id 101" \
				      "nhid 1" "== 4" \
				      "nhid 2" "== 6"
	log_test $? 0 "Bucket allocation after replace"

	# Check that increase in idle timer does not make buckets appear busy.
	run_cmd "$IP nexthop replace id 101
			group 1,2/2,3 type resilient
			idle_timer 10"
	run_cmd "$IP nexthop replace id 101
			group 1/2 type resilient"
	check_nexthop_buckets_balance "list id 101" \
				      "nhid 1" "== 5" \
				      "nhid 2" "== 5"
	log_test $? 0 "Buckets migrated after idle timer change"

	$IP nexthop flush >/dev/null 2>&1
}

################################################################################
# usage

usage()
{
	cat <<EOF
usage: ${0##*/} OPTS

        -t <test>   Test(s) to run (default: all)
                    (options: $ALL_TESTS)
        -4          IPv4 tests only
        -6          IPv6 tests only
        -p          Pause on fail
        -P          Pause after each test before cleanup
        -v          verbose mode (show commands and output)
	-w	    Timeout for ping

    Runtime test
	-n num	    Number of nexthops to target
	-N    	    Use new style to install routes in DUT

done
EOF
}

################################################################################
# main

while getopts :t:pP46hv:w: o
do
	case $o in
		t) TESTS=$OPTARG;;
		4) TESTS=${IPV4_TESTS};;
		6) TESTS=${IPV6_TESTS};;
		p) PAUSE_ON_FAIL=yes;;
		P) PAUSE=yes;;
		v) VERBOSE=$(($VERBOSE + 1));;
		w) PING_TIMEOUT=$OPTARG;;
		h) usage; exit 0;;
		*) usage; exit 1;;
	esac
done

# make sure we don't pause twice
[ "${PAUSE}" = "yes" ] && PAUSE_ON_FAIL=no

if [ "$(id -u)" -ne 0 ];then
	echo "SKIP: Need root privileges"
	exit $ksft_skip;
fi

if [ ! -x "$(command -v ip)" ]; then
	echo "SKIP: Could not run test without ip tool"
	exit $ksft_skip
fi

ip help 2>&1 | grep -q nexthop
if [ $? -ne 0 ]; then
	echo "SKIP: iproute2 too old, missing nexthop command"
	exit $ksft_skip
fi

out=$(ip nexthop ls 2>&1 | grep -q "Operation not supported")
if [ $? -eq 0 ]; then
	echo "SKIP: kernel lacks nexthop support"
	exit $ksft_skip
fi

for t in $TESTS
do
	case $t in
	none) IP="ip -netns peer"; setup; exit 0;;
	*) setup; $t; cleanup;;
	esac
done

if [ "$TESTS" != "none" ]; then
	printf "\nTests passed: %3d\n" ${nsuccess}
	printf "Tests failed: %3d\n"   ${nfail}
fi

exit $ret<|MERGE_RESOLUTION|>--- conflicted
+++ resolved
@@ -1228,8 +1228,6 @@
 	run_cmd "$IP ro add 172.16.101.0/24 nhid 21"
 	run_cmd "$IP ro del 172.16.101.0/24 nexthop via 172.16.1.7 dev veth1 nexthop via 172.16.1.8 dev veth1"
 	log_test $? 2 "Delete multipath route with only nh id based entry"
-<<<<<<< HEAD
-=======
 
 	run_cmd "$IP nexthop add id 22 via 172.16.1.6 dev veth1"
 	run_cmd "$IP ro add 172.16.102.0/24 nhid 22"
@@ -1241,7 +1239,6 @@
 
 	run_cmd "$IP ro del 172.16.102.0/24"
 	log_test $? 0 "Delete route when not specifying nexthop attributes"
->>>>>>> 0ee29814
 }
 
 ipv4_grp_fcnal()
