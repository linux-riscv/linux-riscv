--- conflicted
+++ resolved
@@ -17,19 +17,6 @@
 	ARCH_DIR := $(ARCH)
 endif
 
-<<<<<<< HEAD
-ifeq ($(ARCH),arm64)
-tools_dir := $(top_srcdir)/tools
-arm64_tools_dir := $(tools_dir)/arch/arm64/tools/
-GEN_HDRS := $(top_srcdir)/tools/arch/arm64/include/generated/
-CFLAGS += -I$(GEN_HDRS)
-
-$(GEN_HDRS): $(wildcard $(arm64_tools_dir)/*)
-	$(MAKE) -C $(arm64_tools_dir) O=$(tools_dir)
-endif
-
-=======
->>>>>>> de927f6c
 LIBKVM += lib/assert.c
 LIBKVM += lib/elf.c
 LIBKVM += lib/guest_modes.c
