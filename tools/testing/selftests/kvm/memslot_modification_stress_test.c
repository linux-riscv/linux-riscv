--- conflicted
+++ resolved
@@ -97,18 +97,6 @@
 {
 	struct test_params *p = arg;
 	struct kvm_vm *vm;
-<<<<<<< HEAD
-	int vcpu_id;
-
-	vm = perf_test_create_vm(mode, nr_vcpus, guest_percpu_mem_size, 1,
-				 VM_MEM_SRC_ANONYMOUS);
-
-	perf_test_args.wr_fract = 1;
-
-	vcpu_threads = malloc(nr_vcpus * sizeof(*vcpu_threads));
-	TEST_ASSERT(vcpu_threads, "Memory allocation failed");
-=======
->>>>>>> df0cc57e
 
 	vm = perf_test_create_vm(mode, nr_vcpus, guest_percpu_mem_size, 1,
 				 VM_MEM_SRC_ANONYMOUS,
