#!/usr/bin/env python3
# SPDX-License-Identifier: GPL-2.0
#
# A thin wrapper on top of the KUnit Kernel
#
# Copyright (C) 2019, Google LLC.
# Author: Felix Guo <felixguoxiuping@gmail.com>
# Author: Brendan Higgins <brendanhiggins@google.com>

import argparse
import os
import re
import sys
import time

assert sys.version_info >= (3, 7), "Python version is too old"

from dataclasses import dataclass
from enum import Enum, auto
from typing import Iterable, List, Optional, Sequence, Tuple

import kunit_json
import kunit_kernel
import kunit_parser

class KunitStatus(Enum):
	SUCCESS = auto()
	CONFIG_FAILURE = auto()
	BUILD_FAILURE = auto()
	TEST_FAILURE = auto()

@dataclass
class KunitResult:
	status: KunitStatus
	elapsed_time: float

@dataclass
class KunitConfigRequest:
	build_dir: str
	make_options: Optional[List[str]]

@dataclass
class KunitBuildRequest(KunitConfigRequest):
	jobs: int
	alltests: bool

@dataclass
class KunitParseRequest:
	raw_output: Optional[str]
	json: Optional[str]

@dataclass
class KunitExecRequest(KunitParseRequest):
	build_dir: str
	timeout: int
	alltests: bool
	filter_glob: str
	kernel_args: Optional[List[str]]
	run_isolated: Optional[str]

@dataclass
class KunitRequest(KunitExecRequest, KunitBuildRequest):
	pass


def get_kernel_root_path() -> str:
	path = sys.argv[0] if not __file__ else __file__
	parts = os.path.realpath(path).split('tools/testing/kunit')
	if len(parts) != 2:
		sys.exit(1)
	return parts[0]

def config_tests(linux: kunit_kernel.LinuxSourceTree,
		 request: KunitConfigRequest) -> KunitResult:
	kunit_parser.print_with_timestamp('Configuring KUnit Kernel ...')

	config_start = time.time()
	success = linux.build_reconfig(request.build_dir, request.make_options)
	config_end = time.time()
	if not success:
		return KunitResult(KunitStatus.CONFIG_FAILURE,
				   config_end - config_start)
	return KunitResult(KunitStatus.SUCCESS,
			   config_end - config_start)

def build_tests(linux: kunit_kernel.LinuxSourceTree,
		request: KunitBuildRequest) -> KunitResult:
	kunit_parser.print_with_timestamp('Building KUnit Kernel ...')

	build_start = time.time()
	success = linux.build_kernel(request.alltests,
				     request.jobs,
				     request.build_dir,
				     request.make_options)
	build_end = time.time()
	if not success:
		return KunitResult(KunitStatus.BUILD_FAILURE,
				   build_end - build_start)
	if not success:
		return KunitResult(KunitStatus.BUILD_FAILURE,
				   build_end - build_start)
	return KunitResult(KunitStatus.SUCCESS,
			   build_end - build_start)

def config_and_build_tests(linux: kunit_kernel.LinuxSourceTree,
			   request: KunitBuildRequest) -> KunitResult:
	config_result = config_tests(linux, request)
	if config_result.status != KunitStatus.SUCCESS:
		return config_result

	return build_tests(linux, request)

def _list_tests(linux: kunit_kernel.LinuxSourceTree, request: KunitExecRequest) -> List[str]:
	args = ['kunit.action=list']
	if request.kernel_args:
		args.extend(request.kernel_args)

	output = linux.run_kernel(args=args,
			   timeout=None if request.alltests else request.timeout,
			   filter_glob=request.filter_glob,
			   build_dir=request.build_dir)
	lines = kunit_parser.extract_tap_lines(output)
	# Hack! Drop the dummy TAP version header that the executor prints out.
	lines.pop()

	# Filter out any extraneous non-test output that might have gotten mixed in.
	return [l for l in lines if re.match(r'^[^\s.]+\.[^\s.]+$', l)]

def _suites_from_test_list(tests: List[str]) -> List[str]:
	"""Extracts all the suites from an ordered list of tests."""
	suites = []  # type: List[str]
	for t in tests:
		parts = t.split('.', maxsplit=2)
		if len(parts) != 2:
			raise ValueError(f'internal KUnit error, test name should be of the form "<suite>.<test>", got "{t}"')
		suite, case = parts
		if not suites or suites[-1] != suite:
			suites.append(suite)
	return suites



def exec_tests(linux: kunit_kernel.LinuxSourceTree, request: KunitExecRequest) -> KunitResult:
	filter_globs = [request.filter_glob]
	if request.run_isolated:
		tests = _list_tests(linux, request)
		if request.run_isolated == 'test':
			filter_globs = tests
		if request.run_isolated == 'suite':
			filter_globs = _suites_from_test_list(tests)
			# Apply the test-part of the user's glob, if present.
			if '.' in request.filter_glob:
				test_glob = request.filter_glob.split('.', maxsplit=2)[1]
				filter_globs = [g + '.'+ test_glob for g in filter_globs]

	metadata = kunit_json.Metadata(arch=linux.arch(), build_dir=request.build_dir, def_config='kunit_defconfig')

	test_counts = kunit_parser.TestCounts()
	exec_time = 0.0
	for i, filter_glob in enumerate(filter_globs):
		kunit_parser.print_with_timestamp('Starting KUnit Kernel ({}/{})...'.format(i+1, len(filter_globs)))

		test_start = time.time()
		run_result = linux.run_kernel(
			args=request.kernel_args,
			timeout=None if request.alltests else request.timeout,
			filter_glob=filter_glob,
			build_dir=request.build_dir)

<<<<<<< HEAD
		_, test_result = parse_tests(request, run_result)
=======
		_, test_result = parse_tests(request, metadata, run_result)
>>>>>>> 88084a3d
		# run_kernel() doesn't block on the kernel exiting.
		# That only happens after we get the last line of output from `run_result`.
		# So exec_time here actually contains parsing + execution time, which is fine.
		test_end = time.time()
		exec_time += test_end - test_start

		test_counts.add_subtest_counts(test_result.counts)

	if len(filter_globs) == 1 and test_counts.crashed > 0:
		bd = request.build_dir
		print('The kernel seems to have crashed; you can decode the stack traces with:')
		print('$ scripts/decode_stacktrace.sh {}/vmlinux {} < {} | tee {}/decoded.log | {} parse'.format(
				bd, bd, kunit_kernel.get_outfile_path(bd), bd, sys.argv[0]))

	kunit_status = _map_to_overall_status(test_counts.get_status())
	return KunitResult(status=kunit_status, elapsed_time=exec_time)

def _map_to_overall_status(test_status: kunit_parser.TestStatus) -> KunitStatus:
	if test_status in (kunit_parser.TestStatus.SUCCESS, kunit_parser.TestStatus.SKIPPED):
		return KunitStatus.SUCCESS
	return KunitStatus.TEST_FAILURE

<<<<<<< HEAD
def parse_tests(request: KunitParseRequest, input_data: Iterable[str]) -> Tuple[KunitResult, kunit_parser.Test]:
=======
def parse_tests(request: KunitParseRequest, metadata: kunit_json.Metadata, input_data: Iterable[str]) -> Tuple[KunitResult, kunit_parser.Test]:
>>>>>>> 88084a3d
	parse_start = time.time()

	test_result = kunit_parser.Test()

	if request.raw_output:
		# Treat unparsed results as one passing test.
		test_result.status = kunit_parser.TestStatus.SUCCESS
		test_result.counts.passed = 1

		output: Iterable[str] = input_data
		if request.raw_output == 'all':
			pass
		elif request.raw_output == 'kunit':
			output = kunit_parser.extract_tap_lines(output)
		for line in output:
			print(line.rstrip())

	else:
		test_result = kunit_parser.parse_run_tests(input_data)
	parse_end = time.time()

	if request.json:
		json_str = kunit_json.get_json_result(
					test=test_result,
					metadata=metadata)
		if request.json == 'stdout':
			print(json_str)
		else:
			with open(request.json, 'w') as f:
				f.write(json_str)
			kunit_parser.print_with_timestamp("Test results stored in %s" %
				os.path.abspath(request.json))

	if test_result.status != kunit_parser.TestStatus.SUCCESS:
		return KunitResult(KunitStatus.TEST_FAILURE, parse_end - parse_start), test_result

	return KunitResult(KunitStatus.SUCCESS, parse_end - parse_start), test_result

def run_tests(linux: kunit_kernel.LinuxSourceTree,
	      request: KunitRequest) -> KunitResult:
	run_start = time.time()

	config_result = config_tests(linux, request)
	if config_result.status != KunitStatus.SUCCESS:
		return config_result

	build_result = build_tests(linux, request)
	if build_result.status != KunitStatus.SUCCESS:
		return build_result

	exec_result = exec_tests(linux, request)

	run_end = time.time()

	kunit_parser.print_with_timestamp((
		'Elapsed time: %.3fs total, %.3fs configuring, %.3fs ' +
		'building, %.3fs running\n') % (
				run_end - run_start,
				config_result.elapsed_time,
				build_result.elapsed_time,
				exec_result.elapsed_time))
	return exec_result

# Problem:
# $ kunit.py run --json
# works as one would expect and prints the parsed test results as JSON.
# $ kunit.py run --json suite_name
# would *not* pass suite_name as the filter_glob and print as json.
# argparse will consider it to be another way of writing
# $ kunit.py run --json=suite_name
# i.e. it would run all tests, and dump the json to a `suite_name` file.
# So we hackily automatically rewrite --json => --json=stdout
pseudo_bool_flag_defaults = {
		'--json': 'stdout',
		'--raw_output': 'kunit',
}
def massage_argv(argv: Sequence[str]) -> Sequence[str]:
	def massage_arg(arg: str) -> str:
		if arg not in pseudo_bool_flag_defaults:
			return arg
		return  f'{arg}={pseudo_bool_flag_defaults[arg]}'
	return list(map(massage_arg, argv))

def get_default_jobs() -> int:
	return len(os.sched_getaffinity(0))

def add_common_opts(parser) -> None:
	parser.add_argument('--build_dir',
			    help='As in the make command, it specifies the build '
			    'directory.',
			    type=str, default='.kunit', metavar='DIR')
	parser.add_argument('--make_options',
			    help='X=Y make option, can be repeated.',
			    action='append', metavar='X=Y')
	parser.add_argument('--alltests',
			    help='Run all KUnit tests through allyesconfig',
			    action='store_true')
	parser.add_argument('--kunitconfig',
			     help='Path to Kconfig fragment that enables KUnit tests.'
			     ' If given a directory, (e.g. lib/kunit), "/.kunitconfig" '
			     'will get  automatically appended.',
			     metavar='PATH')
	parser.add_argument('--kconfig_add',
			     help='Additional Kconfig options to append to the '
			     '.kunitconfig, e.g. CONFIG_KASAN=y. Can be repeated.',
			    action='append', metavar='CONFIG_X=Y')

	parser.add_argument('--arch',
			    help=('Specifies the architecture to run tests under. '
				  'The architecture specified here must match the '
				  'string passed to the ARCH make param, '
				  'e.g. i386, x86_64, arm, um, etc. Non-UML '
				  'architectures run on QEMU.'),
			    type=str, default='um', metavar='ARCH')

	parser.add_argument('--cross_compile',
			    help=('Sets make\'s CROSS_COMPILE variable; it should '
				  'be set to a toolchain path prefix (the prefix '
				  'of gcc and other tools in your toolchain, for '
				  'example `sparc64-linux-gnu-` if you have the '
				  'sparc toolchain installed on your system, or '
				  '`$HOME/toolchains/microblaze/gcc-9.2.0-nolibc/microblaze-linux/bin/microblaze-linux-` '
				  'if you have downloaded the microblaze toolchain '
				  'from the 0-day website to a directory in your '
				  'home directory called `toolchains`).'),
			    metavar='PREFIX')

	parser.add_argument('--qemu_config',
			    help=('Takes a path to a path to a file containing '
				  'a QemuArchParams object.'),
			    type=str, metavar='FILE')

def add_build_opts(parser) -> None:
	parser.add_argument('--jobs',
			    help='As in the make command, "Specifies  the number of '
			    'jobs (commands) to run simultaneously."',
			    type=int, default=get_default_jobs(), metavar='N')

def add_exec_opts(parser) -> None:
	parser.add_argument('--timeout',
			    help='maximum number of seconds to allow for all tests '
			    'to run. This does not include time taken to build the '
			    'tests.',
			    type=int,
			    default=300,
			    metavar='SECONDS')
	parser.add_argument('filter_glob',
			    help='Filter which KUnit test suites/tests run at '
			    'boot-time, e.g. list* or list*.*del_test',
			    type=str,
			    nargs='?',
			    default='',
			    metavar='filter_glob')
	parser.add_argument('--kernel_args',
			    help='Kernel command-line parameters. Maybe be repeated',
			     action='append', metavar='')
	parser.add_argument('--run_isolated', help='If set, boot the kernel for each '
			    'individual suite/test. This is can be useful for debugging '
			    'a non-hermetic test, one that might pass/fail based on '
			    'what ran before it.',
			    type=str,
			    choices=['suite', 'test'])

def add_parse_opts(parser) -> None:
	parser.add_argument('--raw_output', help='If set don\'t format output from kernel. '
			    'If set to --raw_output=kunit, filters to just KUnit output.',
			     type=str, nargs='?', const='all', default=None, choices=['all', 'kunit'])
	parser.add_argument('--json',
			    nargs='?',
			    help='Stores test results in a JSON, and either '
			    'prints to stdout or saves to file if a '
			    'filename is specified',
			    type=str, const='stdout', default=None, metavar='FILE')

def main(argv, linux=None):
	parser = argparse.ArgumentParser(
			description='Helps writing and running KUnit tests.')
	subparser = parser.add_subparsers(dest='subcommand')

	# The 'run' command will config, build, exec, and parse in one go.
	run_parser = subparser.add_parser('run', help='Runs KUnit tests.')
	add_common_opts(run_parser)
	add_build_opts(run_parser)
	add_exec_opts(run_parser)
	add_parse_opts(run_parser)

	config_parser = subparser.add_parser('config',
						help='Ensures that .config contains all of '
						'the options in .kunitconfig')
	add_common_opts(config_parser)

	build_parser = subparser.add_parser('build', help='Builds a kernel with KUnit tests')
	add_common_opts(build_parser)
	add_build_opts(build_parser)

	exec_parser = subparser.add_parser('exec', help='Run a kernel with KUnit tests')
	add_common_opts(exec_parser)
	add_exec_opts(exec_parser)
	add_parse_opts(exec_parser)

	# The 'parse' option is special, as it doesn't need the kernel source
	# (therefore there is no need for a build_dir, hence no add_common_opts)
	# and the '--file' argument is not relevant to 'run', so isn't in
	# add_parse_opts()
	parse_parser = subparser.add_parser('parse',
					    help='Parses KUnit results from a file, '
					    'and parses formatted results.')
	add_parse_opts(parse_parser)
	parse_parser.add_argument('file',
				  help='Specifies the file to read results from.',
				  type=str, nargs='?', metavar='input_file')

	cli_args = parser.parse_args(massage_argv(argv))

	if get_kernel_root_path():
		os.chdir(get_kernel_root_path())

	if cli_args.subcommand == 'run':
		if not os.path.exists(cli_args.build_dir):
			os.mkdir(cli_args.build_dir)

		if not linux:
			linux = kunit_kernel.LinuxSourceTree(cli_args.build_dir,
					kunitconfig_path=cli_args.kunitconfig,
					kconfig_add=cli_args.kconfig_add,
					arch=cli_args.arch,
					cross_compile=cli_args.cross_compile,
					qemu_config_path=cli_args.qemu_config)

		request = KunitRequest(build_dir=cli_args.build_dir,
				       make_options=cli_args.make_options,
				       jobs=cli_args.jobs,
				       alltests=cli_args.alltests,
				       raw_output=cli_args.raw_output,
				       json=cli_args.json,
				       timeout=cli_args.timeout,
				       filter_glob=cli_args.filter_glob,
				       kernel_args=cli_args.kernel_args,
				       run_isolated=cli_args.run_isolated)
		result = run_tests(linux, request)
		if result.status != KunitStatus.SUCCESS:
			sys.exit(1)
	elif cli_args.subcommand == 'config':
		if cli_args.build_dir and (
				not os.path.exists(cli_args.build_dir)):
			os.mkdir(cli_args.build_dir)

		if not linux:
			linux = kunit_kernel.LinuxSourceTree(cli_args.build_dir,
					kunitconfig_path=cli_args.kunitconfig,
					kconfig_add=cli_args.kconfig_add,
					arch=cli_args.arch,
					cross_compile=cli_args.cross_compile,
					qemu_config_path=cli_args.qemu_config)

		request = KunitConfigRequest(build_dir=cli_args.build_dir,
					     make_options=cli_args.make_options)
		result = config_tests(linux, request)
		kunit_parser.print_with_timestamp((
			'Elapsed time: %.3fs\n') % (
				result.elapsed_time))
		if result.status != KunitStatus.SUCCESS:
			sys.exit(1)
	elif cli_args.subcommand == 'build':
		if not linux:
			linux = kunit_kernel.LinuxSourceTree(cli_args.build_dir,
					kunitconfig_path=cli_args.kunitconfig,
					kconfig_add=cli_args.kconfig_add,
					arch=cli_args.arch,
					cross_compile=cli_args.cross_compile,
					qemu_config_path=cli_args.qemu_config)

		request = KunitBuildRequest(build_dir=cli_args.build_dir,
					    make_options=cli_args.make_options,
					    jobs=cli_args.jobs,
					    alltests=cli_args.alltests)
		result = config_and_build_tests(linux, request)
		kunit_parser.print_with_timestamp((
			'Elapsed time: %.3fs\n') % (
				result.elapsed_time))
		if result.status != KunitStatus.SUCCESS:
			sys.exit(1)
	elif cli_args.subcommand == 'exec':
		if not linux:
			linux = kunit_kernel.LinuxSourceTree(cli_args.build_dir,
					kunitconfig_path=cli_args.kunitconfig,
					kconfig_add=cli_args.kconfig_add,
					arch=cli_args.arch,
					cross_compile=cli_args.cross_compile,
					qemu_config_path=cli_args.qemu_config)

		exec_request = KunitExecRequest(raw_output=cli_args.raw_output,
						build_dir=cli_args.build_dir,
						json=cli_args.json,
						timeout=cli_args.timeout,
						alltests=cli_args.alltests,
						filter_glob=cli_args.filter_glob,
						kernel_args=cli_args.kernel_args,
						run_isolated=cli_args.run_isolated)
		result = exec_tests(linux, exec_request)
		kunit_parser.print_with_timestamp((
			'Elapsed time: %.3fs\n') % (result.elapsed_time))
		if result.status != KunitStatus.SUCCESS:
			sys.exit(1)
	elif cli_args.subcommand == 'parse':
		if cli_args.file is None:
			sys.stdin.reconfigure(errors='backslashreplace')  # pytype: disable=attribute-error
			kunit_output = sys.stdin
		else:
			with open(cli_args.file, 'r', errors='backslashreplace') as f:
				kunit_output = f.read().splitlines()
		# We know nothing about how the result was created!
		metadata = kunit_json.Metadata()
		request = KunitParseRequest(raw_output=cli_args.raw_output,
					    json=cli_args.json)
<<<<<<< HEAD
		result, _ = parse_tests(request, kunit_output)
=======
		result, _ = parse_tests(request, metadata, kunit_output)
>>>>>>> 88084a3d
		if result.status != KunitStatus.SUCCESS:
			sys.exit(1)
	else:
		parser.print_help()

if __name__ == '__main__':
	main(sys.argv[1:])<|MERGE_RESOLUTION|>--- conflicted
+++ resolved
@@ -167,11 +167,7 @@
 			filter_glob=filter_glob,
 			build_dir=request.build_dir)
 
-<<<<<<< HEAD
-		_, test_result = parse_tests(request, run_result)
-=======
 		_, test_result = parse_tests(request, metadata, run_result)
->>>>>>> 88084a3d
 		# run_kernel() doesn't block on the kernel exiting.
 		# That only happens after we get the last line of output from `run_result`.
 		# So exec_time here actually contains parsing + execution time, which is fine.
@@ -194,11 +190,7 @@
 		return KunitStatus.SUCCESS
 	return KunitStatus.TEST_FAILURE
 
-<<<<<<< HEAD
-def parse_tests(request: KunitParseRequest, input_data: Iterable[str]) -> Tuple[KunitResult, kunit_parser.Test]:
-=======
 def parse_tests(request: KunitParseRequest, metadata: kunit_json.Metadata, input_data: Iterable[str]) -> Tuple[KunitResult, kunit_parser.Test]:
->>>>>>> 88084a3d
 	parse_start = time.time()
 
 	test_result = kunit_parser.Test()
@@ -514,11 +506,7 @@
 		metadata = kunit_json.Metadata()
 		request = KunitParseRequest(raw_output=cli_args.raw_output,
 					    json=cli_args.json)
-<<<<<<< HEAD
-		result, _ = parse_tests(request, kunit_output)
-=======
 		result, _ = parse_tests(request, metadata, kunit_output)
->>>>>>> 88084a3d
 		if result.status != KunitStatus.SUCCESS:
 			sys.exit(1)
 	else:
