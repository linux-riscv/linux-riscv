// SPDX-License-Identifier: GPL-2.0
/*
 * builtin-test.c
 *
 * Builtin regression testing command: ever growing number of sanity tests
 */
#include <fcntl.h>
#include <errno.h>
#include <unistd.h>
#include <string.h>
#include <stdlib.h>
#include <sys/types.h>
#include <dirent.h>
#include <sys/wait.h>
#include <sys/stat.h>
#include "builtin.h"
#include "hist.h"
#include "intlist.h"
#include "tests.h"
#include "debug.h"
#include "color.h"
#include <subcmd/parse-options.h>
#include "string2.h"
#include "symbol.h"
#include "util/rlimit.h"
#include <linux/kernel.h>
#include <linux/string.h>
#include <subcmd/exec-cmd.h>
#include <linux/zalloc.h>

#include "builtin-test-list.h"

static bool dont_fork;

struct test_suite *__weak arch_tests[] = {
	NULL,
};

static struct test_suite *generic_tests[] = {
	&suite__vmlinux_matches_kallsyms,
	&suite__openat_syscall_event,
	&suite__openat_syscall_event_on_all_cpus,
	&suite__basic_mmap,
	&suite__mem,
	&suite__parse_events,
	&suite__expr,
	&suite__PERF_RECORD,
	&suite__pmu,
	&suite__pmu_events,
	&suite__dso_data,
	&suite__dso_data_cache,
	&suite__dso_data_reopen,
	&suite__perf_evsel__roundtrip_name_test,
	&suite__perf_evsel__tp_sched_test,
	&suite__syscall_openat_tp_fields,
	&suite__attr,
	&suite__hists_link,
	&suite__python_use,
	&suite__bp_signal,
	&suite__bp_signal_overflow,
	&suite__bp_accounting,
	&suite__wp,
	&suite__task_exit,
	&suite__sw_clock_freq,
	&suite__code_reading,
	&suite__sample_parsing,
	&suite__keep_tracking,
	&suite__parse_no_sample_id_all,
	&suite__hists_filter,
	&suite__mmap_thread_lookup,
	&suite__thread_maps_share,
	&suite__hists_output,
	&suite__hists_cumulate,
	&suite__switch_tracking,
	&suite__fdarray__filter,
	&suite__fdarray__add,
	&suite__kmod_path__parse,
	&suite__thread_map,
	&suite__llvm,
	&suite__session_topology,
	&suite__bpf,
	&suite__thread_map_synthesize,
	&suite__thread_map_remove,
	&suite__cpu_map_synthesize,
	&suite__synthesize_stat_config,
	&suite__synthesize_stat,
	&suite__synthesize_stat_round,
	&suite__event_update,
	&suite__event_times,
	&suite__backward_ring_buffer,
	&suite__cpu_map_print,
	&suite__cpu_map_merge,
	&suite__sdt_event,
	&suite__is_printable_array,
	&suite__bitmap_print,
	&suite__perf_hooks,
	&suite__clang,
	&suite__unit_number__scnprint,
	&suite__mem2node,
	&suite__time_utils,
	&suite__jit_write_elf,
	&suite__pfm,
	&suite__api_io,
	&suite__maps__merge_in,
	&suite__demangle_java,
	&suite__demangle_ocaml,
	&suite__parse_metric,
	&suite__pe_file_parsing,
	&suite__expand_cgroup_events,
	&suite__perf_time_to_tsc,
	&suite__dlfilter,
	&suite__sigtrap,
	NULL,
};

static struct test_suite **tests[] = {
	generic_tests,
	arch_tests,
};

static int num_subtests(const struct test_suite *t)
{
	int num;

	if (!t->test_cases)
		return 0;

	num = 0;
	while (t->test_cases[num].name)
		num++;

	return num;
}

static bool has_subtests(const struct test_suite *t)
{
	return num_subtests(t) > 1;
}

static const char *skip_reason(const struct test_suite *t, int subtest)
{
	if (!t->test_cases)
		return NULL;

	return t->test_cases[subtest >= 0 ? subtest : 0].skip_reason;
}

static const char *test_description(const struct test_suite *t, int subtest)
{
	if (t->test_cases && subtest >= 0)
		return t->test_cases[subtest].desc;

	return t->desc;
}

static test_fnptr test_function(const struct test_suite *t, int subtest)
{
	if (subtest <= 0)
		return t->test_cases[0].run_case;

	return t->test_cases[subtest].run_case;
}

static bool perf_test__matches(const char *desc, int curr, int argc, const char *argv[])
{
	int i;

	if (argc == 0)
		return true;

	for (i = 0; i < argc; ++i) {
		char *end;
		long nr = strtoul(argv[i], &end, 10);

		if (*end == '\0') {
			if (nr == curr + 1)
				return true;
			continue;
		}

		if (strcasestr(desc, argv[i]))
			return true;
	}

	return false;
}

static int run_test(struct test_suite *test, int subtest)
{
	int status, err = -1, child = dont_fork ? 0 : fork();
	char sbuf[STRERR_BUFSIZE];

	if (child < 0) {
		pr_err("failed to fork test: %s\n",
			str_error_r(errno, sbuf, sizeof(sbuf)));
		return -1;
	}

	if (!child) {
		if (!dont_fork) {
			pr_debug("test child forked, pid %d\n", getpid());

			if (verbose <= 0) {
				int nullfd = open("/dev/null", O_WRONLY);

				if (nullfd >= 0) {
					close(STDERR_FILENO);
					close(STDOUT_FILENO);

					dup2(nullfd, STDOUT_FILENO);
					dup2(STDOUT_FILENO, STDERR_FILENO);
					close(nullfd);
				}
			} else {
				signal(SIGSEGV, sighandler_dump_stack);
				signal(SIGFPE, sighandler_dump_stack);
			}
		}

		err = test_function(test, subtest)(test, subtest);
		if (!dont_fork)
			exit(err);
	}

	if (!dont_fork) {
		wait(&status);

		if (WIFEXITED(status)) {
			err = (signed char)WEXITSTATUS(status);
			pr_debug("test child finished with %d\n", err);
		} else if (WIFSIGNALED(status)) {
			err = -1;
			pr_debug("test child interrupted\n");
		}
	}

	return err;
}

#define for_each_test(j, k, t)			\
	for (j = 0; j < ARRAY_SIZE(tests); j++)	\
		for (k = 0, t = tests[j][k]; tests[j][k]; k++, t = tests[j][k])

static int test_and_print(struct test_suite *t, int subtest)
{
	int err;

	pr_debug("\n--- start ---\n");
	err = run_test(t, subtest);
	pr_debug("---- end ----\n");

	if (!has_subtests(t))
		pr_debug("%s:", t->desc);
	else
		pr_debug("%s subtest %d:", t->desc, subtest + 1);

	switch (err) {
	case TEST_OK:
		pr_info(" Ok\n");
		break;
	case TEST_SKIP: {
		const char *reason = skip_reason(t, subtest);

		if (reason)
			color_fprintf(stderr, PERF_COLOR_YELLOW, " Skip (%s)\n", reason);
		else
			color_fprintf(stderr, PERF_COLOR_YELLOW, " Skip\n");
	}
		break;
	case TEST_FAIL:
	default:
		color_fprintf(stderr, PERF_COLOR_RED, " FAILED!\n");
		break;
	}

	return err;
}

<<<<<<< HEAD
static const char *shell_test__description(char *description, size_t size,
					   const char *path, const char *name)
{
	FILE *fp;
	char filename[PATH_MAX];
	int ch;

	path__join(filename, sizeof(filename), path, name);
	fp = fopen(filename, "r");
	if (!fp)
		return NULL;

	/* Skip shebang */
	do {
		ch = fgetc(fp);
	} while (ch != EOF && ch != '\n');

	description = fgets(description, size, fp);
	fclose(fp);

	return description ? strim(description + 1) : NULL;
}

#define for_each_shell_test(entlist, nr, base, ent)	                \
	for (int __i = 0; __i < nr && (ent = entlist[__i]); __i++)	\
		if (!is_directory(base, ent) && \
			is_executable_file(base, ent) && \
			ent->d_name[0] != '.')

static const char *shell_tests__dir(char *path, size_t size)
{
	const char *devel_dirs[] = { "./tools/perf/tests", "./tests", };
        char *exec_path;
	unsigned int i;

	for (i = 0; i < ARRAY_SIZE(devel_dirs); ++i) {
		struct stat st;
		if (!lstat(devel_dirs[i], &st)) {
			scnprintf(path, size, "%s/shell", devel_dirs[i]);
			if (!lstat(devel_dirs[i], &st))
				return path;
		}
	}

        /* Then installed path. */
        exec_path = get_argv_exec_path();
        scnprintf(path, size, "%s/tests/shell", exec_path);
	free(exec_path);
	return path;
}

static int shell_tests__max_desc_width(void)
{
	struct dirent **entlist;
	struct dirent *ent;
	int n_dirs, e;
	char path_dir[PATH_MAX];
	const char *path = shell_tests__dir(path_dir, sizeof(path_dir));
	int width = 0;

	if (path == NULL)
		return -1;

	n_dirs = scandir(path, &entlist, NULL, alphasort);
	if (n_dirs == -1)
		return -1;

	for_each_shell_test(entlist, n_dirs, path, ent) {
		char bf[256];
		const char *desc = shell_test__description(bf, sizeof(bf), path, ent->d_name);

		if (desc) {
			int len = strlen(desc);

			if (width < len)
				width = len;
		}
	}

	for (e = 0; e < n_dirs; e++)
		zfree(&entlist[e]);
	free(entlist);
	return width;
}

=======
>>>>>>> 7365df19
struct shell_test {
	const char *dir;
	const char *file;
};

static int shell_test__run(struct test_suite *test, int subdir __maybe_unused)
{
	int err;
	char script[PATH_MAX];
	struct shell_test *st = test->priv;

	path__join(script, sizeof(script) - 3, st->dir, st->file);

	if (verbose)
		strncat(script, " -v", sizeof(script) - strlen(script) - 1);

	err = system(script);
	if (!err)
		return TEST_OK;

	return WEXITSTATUS(err) == 2 ? TEST_SKIP : TEST_FAIL;
}

static int run_shell_tests(int argc, const char *argv[], int i, int width,
				struct intlist *skiplist)
{
	struct shell_test st;
	const struct script_file *files, *file;

	files = list_script_files();
	if (!files)
		return 0;
	for (file = files; file->dir; file++) {
		int curr = i++;
		struct test_case test_cases[] = {
			{
				.desc = file->desc,
				.run_case = shell_test__run,
			},
			{ .name = NULL, }
		};
		struct test_suite test_suite = {
			.desc = test_cases[0].desc,
			.test_cases = test_cases,
			.priv = &st,
		};
		st.dir = file->dir;

		if (test_suite.desc == NULL ||
		    !perf_test__matches(test_suite.desc, curr, argc, argv))
			continue;

		st.file = file->file;
		pr_info("%3d: %-*s:", i, width, test_suite.desc);

		if (intlist__find(skiplist, i)) {
			color_fprintf(stderr, PERF_COLOR_YELLOW, " Skip (user override)\n");
			continue;
		}

		test_and_print(&test_suite, 0);
	}
	return 0;
}

static int __cmd_test(int argc, const char *argv[], struct intlist *skiplist)
{
	struct test_suite *t;
	unsigned int j, k;
	int i = 0;
	int width = list_script_max_width();

	for_each_test(j, k, t) {
		int len = strlen(test_description(t, -1));

		if (width < len)
			width = len;
	}

	for_each_test(j, k, t) {
		int curr = i++;
		int subi;

		if (!perf_test__matches(test_description(t, -1), curr, argc, argv)) {
			bool skip = true;
			int subn;

			subn = num_subtests(t);

			for (subi = 0; subi < subn; subi++) {
				if (perf_test__matches(test_description(t, subi),
							curr, argc, argv))
					skip = false;
			}

			if (skip)
				continue;
		}

		pr_info("%3d: %-*s:", i, width, test_description(t, -1));

		if (intlist__find(skiplist, i)) {
			color_fprintf(stderr, PERF_COLOR_YELLOW, " Skip (user override)\n");
			continue;
		}

		if (!has_subtests(t)) {
			test_and_print(t, -1);
		} else {
			int subn = num_subtests(t);
			/*
			 * minus 2 to align with normal testcases.
			 * For subtest we print additional '.x' in number.
			 * for example:
			 *
			 * 35: Test LLVM searching and compiling                        :
			 * 35.1: Basic BPF llvm compiling test                          : Ok
			 */
			int subw = width > 2 ? width - 2 : width;

			if (subn <= 0) {
				color_fprintf(stderr, PERF_COLOR_YELLOW,
					      " Skip (not compiled in)\n");
				continue;
			}
			pr_info("\n");

			for (subi = 0; subi < subn; subi++) {
				int len = strlen(test_description(t, subi));

				if (subw < len)
					subw = len;
			}

			for (subi = 0; subi < subn; subi++) {
				if (!perf_test__matches(test_description(t, subi),
							curr, argc, argv))
					continue;

				pr_info("%3d.%1d: %-*s:", i, subi + 1, subw,
					test_description(t, subi));
				test_and_print(t, subi);
			}
		}
	}

	return run_shell_tests(argc, argv, i, width, skiplist);
}

static int perf_test__list_shell(int argc, const char **argv, int i)
{
	const struct script_file *files, *file;

	files = list_script_files();
	if (!files)
		return 0;
	for (file = files; file->dir; file++) {
		int curr = i++;
		struct test_suite t = {
			.desc = file->desc
		};

		if (!perf_test__matches(t.desc, curr, argc, argv))
			continue;

		pr_info("%3d: %s\n", i, t.desc);
	}
	return 0;
}

static int perf_test__list(int argc, const char **argv)
{
	unsigned int j, k;
	struct test_suite *t;
	int i = 0;

	for_each_test(j, k, t) {
		int curr = i++;

		if (!perf_test__matches(test_description(t, -1), curr, argc, argv))
			continue;

		pr_info("%3d: %s\n", i, test_description(t, -1));

		if (has_subtests(t)) {
			int subn = num_subtests(t);
			int subi;

			for (subi = 0; subi < subn; subi++)
				pr_info("%3d:%1d: %s\n", i, subi + 1,
					test_description(t, subi));
		}
	}

	perf_test__list_shell(argc, argv, i);

	return 0;
}

int cmd_test(int argc, const char **argv)
{
	const char *test_usage[] = {
	"perf test [<options>] [{list <test-name-fragment>|[<test-name-fragments>|<test-numbers>]}]",
	NULL,
	};
	const char *skip = NULL;
	const struct option test_options[] = {
	OPT_STRING('s', "skip", &skip, "tests", "tests to skip"),
	OPT_INCR('v', "verbose", &verbose,
		    "be more verbose (show symbol address, etc)"),
	OPT_BOOLEAN('F', "dont-fork", &dont_fork,
		    "Do not fork for testcase"),
	OPT_END()
	};
	const char * const test_subcommands[] = { "list", NULL };
	struct intlist *skiplist = NULL;
        int ret = hists__init();

        if (ret < 0)
                return ret;

	/* Unbuffered output */
	setvbuf(stdout, NULL, _IONBF, 0);

	argc = parse_options_subcommand(argc, argv, test_options, test_subcommands, test_usage, 0);
	if (argc >= 1 && !strcmp(argv[0], "list"))
		return perf_test__list(argc - 1, argv + 1);

	symbol_conf.priv_size = sizeof(int);
	symbol_conf.sort_by_name = true;
	symbol_conf.try_vmlinux_path = true;

	if (symbol__init(NULL) < 0)
		return -1;

	if (skip != NULL)
		skiplist = intlist__new(skip);
	/*
	 * Tests that create BPF maps, for instance, need more than the 64K
	 * default:
	 */
	rlimit__bump_memlock();

	return __cmd_test(argc, argv, skiplist);
}<|MERGE_RESOLUTION|>--- conflicted
+++ resolved
@@ -276,94 +276,6 @@
 	return err;
 }
 
-<<<<<<< HEAD
-static const char *shell_test__description(char *description, size_t size,
-					   const char *path, const char *name)
-{
-	FILE *fp;
-	char filename[PATH_MAX];
-	int ch;
-
-	path__join(filename, sizeof(filename), path, name);
-	fp = fopen(filename, "r");
-	if (!fp)
-		return NULL;
-
-	/* Skip shebang */
-	do {
-		ch = fgetc(fp);
-	} while (ch != EOF && ch != '\n');
-
-	description = fgets(description, size, fp);
-	fclose(fp);
-
-	return description ? strim(description + 1) : NULL;
-}
-
-#define for_each_shell_test(entlist, nr, base, ent)	                \
-	for (int __i = 0; __i < nr && (ent = entlist[__i]); __i++)	\
-		if (!is_directory(base, ent) && \
-			is_executable_file(base, ent) && \
-			ent->d_name[0] != '.')
-
-static const char *shell_tests__dir(char *path, size_t size)
-{
-	const char *devel_dirs[] = { "./tools/perf/tests", "./tests", };
-        char *exec_path;
-	unsigned int i;
-
-	for (i = 0; i < ARRAY_SIZE(devel_dirs); ++i) {
-		struct stat st;
-		if (!lstat(devel_dirs[i], &st)) {
-			scnprintf(path, size, "%s/shell", devel_dirs[i]);
-			if (!lstat(devel_dirs[i], &st))
-				return path;
-		}
-	}
-
-        /* Then installed path. */
-        exec_path = get_argv_exec_path();
-        scnprintf(path, size, "%s/tests/shell", exec_path);
-	free(exec_path);
-	return path;
-}
-
-static int shell_tests__max_desc_width(void)
-{
-	struct dirent **entlist;
-	struct dirent *ent;
-	int n_dirs, e;
-	char path_dir[PATH_MAX];
-	const char *path = shell_tests__dir(path_dir, sizeof(path_dir));
-	int width = 0;
-
-	if (path == NULL)
-		return -1;
-
-	n_dirs = scandir(path, &entlist, NULL, alphasort);
-	if (n_dirs == -1)
-		return -1;
-
-	for_each_shell_test(entlist, n_dirs, path, ent) {
-		char bf[256];
-		const char *desc = shell_test__description(bf, sizeof(bf), path, ent->d_name);
-
-		if (desc) {
-			int len = strlen(desc);
-
-			if (width < len)
-				width = len;
-		}
-	}
-
-	for (e = 0; e < n_dirs; e++)
-		zfree(&entlist[e]);
-	free(entlist);
-	return width;
-}
-
-=======
->>>>>>> 7365df19
 struct shell_test {
 	const char *dir;
 	const char *file;
