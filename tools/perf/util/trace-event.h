--- conflicted
+++ resolved
@@ -4,10 +4,7 @@
 
 #include <stdbool.h>
 #include <stdio.h>
-<<<<<<< HEAD
-=======
 #include <sys/types.h>
->>>>>>> e7a909d5
 #include <linux/types.h>
 
 struct evlist;
