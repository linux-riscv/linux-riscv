--- conflicted
+++ resolved
@@ -595,10 +595,7 @@
 	struct osnoise_tool *record = NULL;
 	struct osnoise_tool *top = NULL;
 	struct trace_instance *trace;
-<<<<<<< HEAD
-=======
 	int dma_latency_fd = -1;
->>>>>>> 31231092
 	int return_value = 1;
 	int retval;
 
