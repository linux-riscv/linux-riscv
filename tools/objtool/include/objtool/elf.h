--- conflicted
+++ resolved
@@ -66,10 +66,7 @@
 	u8 fentry            : 1;
 	u8 profiling_func    : 1;
 	u8 warned	     : 1;
-<<<<<<< HEAD
-=======
 	u8 embedded_insn     : 1;
->>>>>>> 982bd683
 	struct list_head pv_target;
 	struct reloc *relocs;
 };
