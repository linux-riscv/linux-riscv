// SPDX-License-Identifier: GPL-2.0
/*
 * Copyright (C) 2002 Roman Zippel <zippel@linux-m68k.org>
 */

#include <sys/mman.h>
#include <sys/stat.h>
#include <sys/types.h>
#include <ctype.h>
#include <errno.h>
#include <fcntl.h>
#include <limits.h>
#include <stdarg.h>
#include <stdbool.h>
#include <stdio.h>
#include <stdlib.h>
#include <string.h>
#include <time.h>
#include <unistd.h>

#include "lkc.h"

/* return true if 'path' exists, false otherwise */
static bool is_present(const char *path)
{
	struct stat st;

	return !stat(path, &st);
}

/* return true if 'path' exists and it is a directory, false otherwise */
static bool is_dir(const char *path)
{
	struct stat st;

	if (stat(path, &st))
		return false;

	return S_ISDIR(st.st_mode);
}

/* return true if the given two files are the same, false otherwise */
static bool is_same(const char *file1, const char *file2)
{
	int fd1, fd2;
	struct stat st1, st2;
	void *map1, *map2;
	bool ret = false;

	fd1 = open(file1, O_RDONLY);
	if (fd1 < 0)
		return ret;

	fd2 = open(file2, O_RDONLY);
	if (fd2 < 0)
		goto close1;

	ret = fstat(fd1, &st1);
	if (ret)
		goto close2;
	ret = fstat(fd2, &st2);
	if (ret)
		goto close2;

	if (st1.st_size != st2.st_size)
		goto close2;

	map1 = mmap(NULL, st1.st_size, PROT_READ, MAP_PRIVATE, fd1, 0);
	if (map1 == MAP_FAILED)
		goto close2;

	map2 = mmap(NULL, st2.st_size, PROT_READ, MAP_PRIVATE, fd2, 0);
	if (map2 == MAP_FAILED)
		goto close2;

	if (bcmp(map1, map2, st1.st_size))
		goto close2;

	ret = true;
close2:
	close(fd2);
close1:
	close(fd1);

	return ret;
}

/*
 * Create the parent directory of the given path.
 *
 * For example, if 'include/config/auto.conf' is given, create 'include/config'.
 */
static int make_parent_dir(const char *path)
{
	char tmp[PATH_MAX + 1];
	char *p;

	strncpy(tmp, path, sizeof(tmp));
	tmp[sizeof(tmp) - 1] = 0;

	/* Remove the base name. Just return if nothing is left */
	p = strrchr(tmp, '/');
	if (!p)
		return 0;
	*(p + 1) = 0;

	/* Just in case it is an absolute path */
	p = tmp;
	while (*p == '/')
		p++;

	while ((p = strchr(p, '/'))) {
		*p = 0;

		/* skip if the directory exists */
		if (!is_dir(tmp) && mkdir(tmp, 0755))
			return -1;

		*p = '/';
		while (*p == '/')
			p++;
	}

	return 0;
}

static char depfile_path[PATH_MAX];
static size_t depfile_prefix_len;

/* touch depfile for symbol 'name' */
static int conf_touch_dep(const char *name)
{
	int fd;

	/* check overflow: prefix + name + '\0' must fit in buffer. */
	if (depfile_prefix_len + strlen(name) + 1 > sizeof(depfile_path))
		return -1;

	strcpy(depfile_path + depfile_prefix_len, name);

	fd = open(depfile_path, O_WRONLY | O_CREAT | O_TRUNC, 0644);
	if (fd == -1)
		return -1;
	close(fd);

	return 0;
}

static void conf_warning(const char *fmt, ...)
	__attribute__ ((format (printf, 1, 2)));

static void conf_message(const char *fmt, ...)
	__attribute__ ((format (printf, 1, 2)));

static const char *conf_filename;
static int conf_lineno, conf_warnings;

static void conf_warning(const char *fmt, ...)
{
	va_list ap;
	va_start(ap, fmt);
	fprintf(stderr, "%s:%d:warning: ", conf_filename, conf_lineno);
	vfprintf(stderr, fmt, ap);
	fprintf(stderr, "\n");
	va_end(ap);
	conf_warnings++;
}

static void conf_default_message_callback(const char *s)
{
	printf("#\n# ");
	printf("%s", s);
	printf("\n#\n");
}

static void (*conf_message_callback)(const char *s) =
	conf_default_message_callback;
void conf_set_message_callback(void (*fn)(const char *s))
{
	conf_message_callback = fn;
}

static void conf_message(const char *fmt, ...)
{
	va_list ap;
	char buf[4096];

	if (!conf_message_callback)
		return;

	va_start(ap, fmt);

	vsnprintf(buf, sizeof(buf), fmt, ap);
	conf_message_callback(buf);
	va_end(ap);
}

const char *conf_get_configname(void)
{
	char *name = getenv("KCONFIG_CONFIG");

	return name ? name : ".config";
}

static const char *conf_get_autoconfig_name(void)
{
	char *name = getenv("KCONFIG_AUTOCONFIG");

	return name ? name : "include/config/auto.conf";
}

static const char *conf_get_autoheader_name(void)
{
	char *name = getenv("KCONFIG_AUTOHEADER");

	return name ? name : "include/generated/autoconf.h";
}

static int conf_set_sym_val(struct symbol *sym, int def, int def_flags, char *p)
{
	char *p2;

	switch (sym->type) {
	case S_TRISTATE:
		if (p[0] == 'm') {
			sym->def[def].tri = mod;
			sym->flags |= def_flags;
			break;
		}
		/* fall through */
	case S_BOOLEAN:
		if (p[0] == 'y') {
			sym->def[def].tri = yes;
			sym->flags |= def_flags;
			break;
		}
		if (p[0] == 'n') {
			sym->def[def].tri = no;
			sym->flags |= def_flags;
			break;
		}
		if (def != S_DEF_AUTO)
			conf_warning("symbol value '%s' invalid for %s",
				     p, sym->name);
		return 1;
	case S_STRING:
		/* No escaping for S_DEF_AUTO (include/config/auto.conf) */
		if (def != S_DEF_AUTO) {
			if (*p++ != '"')
				break;
			for (p2 = p; (p2 = strpbrk(p2, "\"\\")); p2++) {
				if (*p2 == '"') {
					*p2 = 0;
					break;
				}
				memmove(p2, p2 + 1, strlen(p2));
			}
			if (!p2) {
				conf_warning("invalid string found");
				return 1;
			}
		}
		/* fall through */
	case S_INT:
	case S_HEX:
		if (sym_string_valid(sym, p)) {
			sym->def[def].val = xstrdup(p);
			sym->flags |= def_flags;
		} else {
			if (def != S_DEF_AUTO)
				conf_warning("symbol value '%s' invalid for %s",
					     p, sym->name);
			return 1;
		}
		break;
	default:
		;
	}
	return 0;
}

#define LINE_GROWTH 16
static int add_byte(int c, char **lineptr, size_t slen, size_t *n)
{
	char *nline;
	size_t new_size = slen + 1;
	if (new_size > *n) {
		new_size += LINE_GROWTH - 1;
		new_size *= 2;
		nline = xrealloc(*lineptr, new_size);
		if (!nline)
			return -1;

		*lineptr = nline;
		*n = new_size;
	}

	(*lineptr)[slen] = c;

	return 0;
}

static ssize_t compat_getline(char **lineptr, size_t *n, FILE *stream)
{
	char *line = *lineptr;
	size_t slen = 0;

	for (;;) {
		int c = getc(stream);

		switch (c) {
		case '\n':
			if (add_byte(c, &line, slen, n) < 0)
				goto e_out;
			slen++;
			/* fall through */
		case EOF:
			if (add_byte('\0', &line, slen, n) < 0)
				goto e_out;
			*lineptr = line;
			if (slen == 0)
				return -1;
			return slen;
		default:
			if (add_byte(c, &line, slen, n) < 0)
				goto e_out;
			slen++;
		}
	}

e_out:
	line[slen-1] = '\0';
	*lineptr = line;
	return -1;
}

int conf_read_simple(const char *name, int def)
{
	FILE *in = NULL;
	char   *line = NULL;
	size_t  line_asize = 0;
	char *p, *p2;
	struct symbol *sym;
	int i, def_flags;

	if (name) {
		in = zconf_fopen(name);
	} else {
		char *env;

		name = conf_get_configname();
		in = zconf_fopen(name);
		if (in)
			goto load;
		conf_set_changed(true);

		env = getenv("KCONFIG_DEFCONFIG_LIST");
		if (!env)
			return 1;

		while (1) {
			bool is_last;

			while (isspace(*env))
				env++;

			if (!*env)
				break;

			p = env;
			while (*p && !isspace(*p))
				p++;

			is_last = (*p == '\0');

			*p = '\0';

			in = zconf_fopen(env);
			if (in) {
				conf_message("using defaults found in %s",
					     env);
				goto load;
			}

			if (is_last)
				break;

			env = p + 1;
		}
	}
	if (!in)
		return 1;

load:
	conf_filename = name;
	conf_lineno = 0;
	conf_warnings = 0;

	def_flags = SYMBOL_DEF << def;
	for_all_symbols(i, sym) {
		sym->flags |= SYMBOL_CHANGED;
		sym->flags &= ~(def_flags|SYMBOL_VALID);
		if (sym_is_choice(sym))
			sym->flags |= def_flags;
		switch (sym->type) {
		case S_INT:
		case S_HEX:
		case S_STRING:
			if (sym->def[def].val)
				free(sym->def[def].val);
			/* fall through */
		default:
			sym->def[def].val = NULL;
			sym->def[def].tri = no;
		}
	}

	while (compat_getline(&line, &line_asize, in) != -1) {
		conf_lineno++;
		sym = NULL;
		if (line[0] == '#') {
			if (memcmp(line + 2, CONFIG_, strlen(CONFIG_)))
				continue;
			p = strchr(line + 2 + strlen(CONFIG_), ' ');
			if (!p)
				continue;
			*p++ = 0;
			if (strncmp(p, "is not set", 10))
				continue;
			if (def == S_DEF_USER) {
				sym = sym_find(line + 2 + strlen(CONFIG_));
				if (!sym) {
					conf_set_changed(true);
					continue;
				}
			} else {
				sym = sym_lookup(line + 2 + strlen(CONFIG_), 0);
				if (sym->type == S_UNKNOWN)
					sym->type = S_BOOLEAN;
			}
			if (sym->flags & def_flags) {
				conf_warning("override: reassigning to symbol %s", sym->name);
			}
			switch (sym->type) {
			case S_BOOLEAN:
			case S_TRISTATE:
				sym->def[def].tri = no;
				sym->flags |= def_flags;
				break;
			default:
				;
			}
		} else if (memcmp(line, CONFIG_, strlen(CONFIG_)) == 0) {
			p = strchr(line + strlen(CONFIG_), '=');
			if (!p)
				continue;
			*p++ = 0;
			p2 = strchr(p, '\n');
			if (p2) {
				*p2-- = 0;
				if (*p2 == '\r')
					*p2 = 0;
			}

			sym = sym_find(line + strlen(CONFIG_));
			if (!sym) {
				if (def == S_DEF_AUTO)
					/*
					 * Reading from include/config/auto.conf
					 * If CONFIG_FOO previously existed in
					 * auto.conf but it is missing now,
					 * include/config/FOO must be touched.
					 */
					conf_touch_dep(line + strlen(CONFIG_));
				else
					conf_set_changed(true);
				continue;
			}

			if (sym->flags & def_flags) {
				conf_warning("override: reassigning to symbol %s", sym->name);
			}
			if (conf_set_sym_val(sym, def, def_flags, p))
				continue;
		} else {
			if (line[0] != '\r' && line[0] != '\n')
				conf_warning("unexpected data: %.*s",
					     (int)strcspn(line, "\r\n"), line);

			continue;
		}

		if (sym && sym_is_choice_value(sym)) {
			struct symbol *cs = prop_get_symbol(sym_get_choice_prop(sym));
			switch (sym->def[def].tri) {
			case no:
				break;
			case mod:
				if (cs->def[def].tri == yes) {
					conf_warning("%s creates inconsistent choice state", sym->name);
					cs->flags &= ~def_flags;
				}
				break;
			case yes:
				if (cs->def[def].tri != no)
					conf_warning("override: %s changes choice state", sym->name);
				cs->def[def].val = sym;
				break;
			}
			cs->def[def].tri = EXPR_OR(cs->def[def].tri, sym->def[def].tri);
		}
	}
	free(line);
	fclose(in);
	return 0;
}

int conf_read(const char *name)
{
	struct symbol *sym;
	int conf_unsaved = 0;
	int i;

	conf_set_changed(false);

	if (conf_read_simple(name, S_DEF_USER)) {
		sym_calc_value(modules_sym);
		return 1;
	}

	sym_calc_value(modules_sym);

	for_all_symbols(i, sym) {
		sym_calc_value(sym);
		if (sym_is_choice(sym) || (sym->flags & SYMBOL_NO_WRITE))
			continue;
		if (sym_has_value(sym) && (sym->flags & SYMBOL_WRITE)) {
			/* check that calculated value agrees with saved value */
			switch (sym->type) {
			case S_BOOLEAN:
			case S_TRISTATE:
				if (sym->def[S_DEF_USER].tri == sym_get_tristate_value(sym))
					continue;
				break;
			default:
				if (!strcmp(sym->curr.val, sym->def[S_DEF_USER].val))
					continue;
				break;
			}
		} else if (!sym_has_value(sym) && !(sym->flags & SYMBOL_WRITE))
			/* no previous value and not saved */
			continue;
		conf_unsaved++;
		/* maybe print value in verbose mode... */
	}

	for_all_symbols(i, sym) {
		if (sym_has_value(sym) && !sym_is_choice_value(sym)) {
			/* Reset values of generates values, so they'll appear
			 * as new, if they should become visible, but that
			 * doesn't quite work if the Kconfig and the saved
			 * configuration disagree.
			 */
			if (sym->visible == no && !conf_unsaved)
				sym->flags &= ~SYMBOL_DEF_USER;
			switch (sym->type) {
			case S_STRING:
			case S_INT:
			case S_HEX:
				/* Reset a string value if it's out of range */
				if (sym_string_within_range(sym, sym->def[S_DEF_USER].val))
					break;
				sym->flags &= ~(SYMBOL_VALID|SYMBOL_DEF_USER);
				conf_unsaved++;
				break;
			default:
				break;
			}
		}
	}

	if (conf_warnings || conf_unsaved)
		conf_set_changed(true);

	return 0;
}

struct comment_style {
	const char *decoration;
	const char *prefix;
	const char *postfix;
};

static const struct comment_style comment_style_pound = {
	.decoration = "#",
	.prefix = "#",
	.postfix = "#",
};

static const struct comment_style comment_style_c = {
	.decoration = " *",
	.prefix = "/*",
	.postfix = " */",
};

static void conf_write_heading(FILE *fp, const struct comment_style *cs)
{
	fprintf(fp, "%s\n", cs->prefix);

	fprintf(fp, "%s Automatically generated file; DO NOT EDIT.\n",
		cs->decoration);

	fprintf(fp, "%s %s\n", cs->decoration, rootmenu.prompt->text);

	fprintf(fp, "%s\n", cs->postfix);
}

/* The returned pointer must be freed on the caller side */
static char *escape_string_value(const char *in)
{
	const char *p;
	char *out;
	size_t len;

	len = strlen(in) + strlen("\"\"") + 1;

	p = in;
	while (1) {
		p += strcspn(p, "\"\\");

		if (p[0] == '\0')
			break;

		len++;
		p++;
	}

	out = xmalloc(len);
	out[0] = '\0';

	strcat(out, "\"");

	p = in;
	while (1) {
		len = strcspn(p, "\"\\");
		strncat(out, p, len);
		p += len;

		if (p[0] == '\0')
			break;

		strcat(out, "\\");
		strncat(out, p++, 1);
	}

	strcat(out, "\"");

	return out;
}

enum output_n { OUTPUT_N, OUTPUT_N_AS_UNSET, OUTPUT_N_NONE };

static void __print_symbol(FILE *fp, struct symbol *sym, enum output_n output_n,
			   bool escape_string)
{
	const char *val;
	char *escaped = NULL;

	if (sym->type == S_UNKNOWN)
		return;

	val = sym_get_string_value(sym);

	if ((sym->type == S_BOOLEAN || sym->type == S_TRISTATE) &&
	    output_n != OUTPUT_N && *val == 'n') {
		if (output_n == OUTPUT_N_AS_UNSET)
			fprintf(fp, "# %s%s is not set\n", CONFIG_, sym->name);
		return;
	}

	if (sym->type == S_STRING && escape_string) {
		escaped = escape_string_value(val);
		val = escaped;
	}

	fprintf(fp, "%s%s=%s\n", CONFIG_, sym->name, val);

	free(escaped);
}

static void print_symbol_for_dotconfig(FILE *fp, struct symbol *sym)
{
	__print_symbol(fp, sym, OUTPUT_N_AS_UNSET, true);
}

static void print_symbol_for_autoconf(FILE *fp, struct symbol *sym)
{
	__print_symbol(fp, sym, OUTPUT_N_NONE, false);
}

void print_symbol_for_listconfig(struct symbol *sym)
{
	__print_symbol(stdout, sym, OUTPUT_N, true);
}

static void print_symbol_for_c(FILE *fp, struct symbol *sym)
{
	const char *val;
	const char *sym_suffix = "";
	const char *val_prefix = "";
	char *escaped = NULL;

	if (sym->type == S_UNKNOWN)
		return;

	val = sym_get_string_value(sym);

	switch (sym->type) {
	case S_BOOLEAN:
	case S_TRISTATE:
		switch (*val) {
		case 'n':
			return;
		case 'm':
			sym_suffix = "_MODULE";
			/* fall through */
		default:
			val = "1";
		}
		break;
	case S_HEX:
		if (val[0] != '0' || (val[1] != 'x' && val[1] != 'X'))
			val_prefix = "0x";
		break;
	case S_STRING:
		escaped = escape_string_value(val);
		val = escaped;
	default:
		break;
	}

	fprintf(fp, "#define %s%s%s %s%s\n", CONFIG_, sym->name, sym_suffix,
		val_prefix, val);

	free(escaped);
}

/*
 * Write out a minimal config.
 * All values that has default values are skipped as this is redundant.
 */
int conf_write_defconfig(const char *filename)
{
	struct symbol *sym;
	struct menu *menu;
	FILE *out;

	out = fopen(filename, "w");
	if (!out)
		return 1;

	sym_clear_all_valid();

	/* Traverse all menus to find all relevant symbols */
	menu = rootmenu.list;

	while (menu != NULL)
	{
		sym = menu->sym;
		if (sym == NULL) {
			if (!menu_is_visible(menu))
				goto next_menu;
		} else if (!sym_is_choice(sym)) {
			sym_calc_value(sym);
			if (!(sym->flags & SYMBOL_WRITE))
				goto next_menu;
			sym->flags &= ~SYMBOL_WRITE;
			/* If we cannot change the symbol - skip */
			if (!sym_is_changeable(sym))
				goto next_menu;
			/* If symbol equals to default value - skip */
			if (strcmp(sym_get_string_value(sym), sym_get_string_default(sym)) == 0)
				goto next_menu;

			/*
			 * If symbol is a choice value and equals to the
			 * default for a choice - skip.
			 * But only if value is bool and equal to "y" and
			 * choice is not "optional".
			 * (If choice is "optional" then all values can be "n")
			 */
			if (sym_is_choice_value(sym)) {
				struct symbol *cs;
				struct symbol *ds;

				cs = prop_get_symbol(sym_get_choice_prop(sym));
				ds = sym_choice_default(cs);
				if (!sym_is_optional(cs) && sym == ds) {
					if ((sym->type == S_BOOLEAN) &&
					    sym_get_tristate_value(sym) == yes)
						goto next_menu;
				}
			}
			print_symbol_for_dotconfig(out, sym);
		}
next_menu:
		if (menu->list != NULL) {
			menu = menu->list;
		}
		else if (menu->next != NULL) {
			menu = menu->next;
		} else {
			while ((menu = menu->parent)) {
				if (menu->next != NULL) {
					menu = menu->next;
					break;
				}
			}
		}
	}
	fclose(out);
	return 0;
}

int conf_write(const char *name)
{
	FILE *out;
	struct symbol *sym;
	struct menu *menu;
	const char *str;
	char tmpname[PATH_MAX + 1], oldname[PATH_MAX + 1];
	char *env;
	int i;
	bool need_newline = false;

	if (!name)
		name = conf_get_configname();

	if (!*name) {
		fprintf(stderr, "config name is empty\n");
		return -1;
	}

	if (is_dir(name)) {
		fprintf(stderr, "%s: Is a directory\n", name);
		return -1;
	}

	if (make_parent_dir(name))
		return -1;

	env = getenv("KCONFIG_OVERWRITECONFIG");
	if (env && *env) {
		*tmpname = 0;
		out = fopen(name, "w");
	} else {
		snprintf(tmpname, sizeof(tmpname), "%s.%d.tmp",
			 name, (int)getpid());
		out = fopen(tmpname, "w");
	}
	if (!out)
		return 1;

	conf_write_heading(out, &comment_style_pound);

	if (!conf_get_changed())
		sym_clear_all_valid();

	menu = rootmenu.list;
	while (menu) {
		sym = menu->sym;
		if (!sym) {
			if (!menu_is_visible(menu))
				goto next;
			str = menu_get_prompt(menu);
			fprintf(out, "\n"
				     "#\n"
				     "# %s\n"
				     "#\n", str);
			need_newline = false;
		} else if (!(sym->flags & SYMBOL_CHOICE) &&
			   !(sym->flags & SYMBOL_WRITTEN)) {
			sym_calc_value(sym);
			if (!(sym->flags & SYMBOL_WRITE))
				goto next;
			if (need_newline) {
				fprintf(out, "\n");
				need_newline = false;
			}
			sym->flags |= SYMBOL_WRITTEN;
			print_symbol_for_dotconfig(out, sym);
		}

next:
		if (menu->list) {
			menu = menu->list;
			continue;
		}

end_check:
		if (!menu->sym && menu_is_visible(menu) && menu != &rootmenu &&
		    menu->prompt->type == P_MENU) {
			fprintf(out, "# end of %s\n", menu_get_prompt(menu));
			need_newline = true;
		}

		if (menu->next) {
			menu = menu->next;
		} else {
			menu = menu->parent;
			if (menu)
				goto end_check;
		}
	}
	fclose(out);

	for_all_symbols(i, sym)
		sym->flags &= ~SYMBOL_WRITTEN;

	if (*tmpname) {
		if (is_same(name, tmpname)) {
			conf_message("No change to %s", name);
			unlink(tmpname);
			conf_set_changed(false);
			return 0;
		}

		snprintf(oldname, sizeof(oldname), "%s.old", name);
		rename(name, oldname);
		if (rename(tmpname, name))
			return 1;
	}

	conf_message("configuration written to %s", name);

	conf_set_changed(false);

	return 0;
}

/* write a dependency file as used by kbuild to track dependencies */
static int conf_write_autoconf_cmd(const char *autoconf_name)
{
	char name[PATH_MAX], tmp[PATH_MAX];
	struct file *file;
	FILE *out;
	int ret;

	ret = snprintf(name, sizeof(name), "%s.cmd", autoconf_name);
	if (ret >= sizeof(name)) /* check truncation */
		return -1;

	if (make_parent_dir(name))
		return -1;

	ret = snprintf(tmp, sizeof(tmp), "%s.cmd.tmp", autoconf_name);
	if (ret >= sizeof(tmp)) /* check truncation */
		return -1;

	out = fopen(tmp, "w");
	if (!out) {
		perror("fopen");
		return -1;
	}

	fprintf(out, "deps_config := \\\n");
	for (file = file_list; file; file = file->next)
		fprintf(out, "\t%s \\\n", file->name);

	fprintf(out, "\n%s: $(deps_config)\n\n", autoconf_name);

	env_write_dep(out, autoconf_name);

	fprintf(out, "\n$(deps_config): ;\n");

<<<<<<< HEAD
=======
	fflush(out);
>>>>>>> 31231092
	ret = ferror(out); /* error check for all fprintf() calls */
	fclose(out);
	if (ret)
		return -1;

	if (rename(tmp, name)) {
		perror("rename");
		return -1;
	}

	return 0;
}

static int conf_touch_deps(void)
{
	const char *name, *tmp;
	struct symbol *sym;
	int res, i;

	name = conf_get_autoconfig_name();
	tmp = strrchr(name, '/');
	depfile_prefix_len = tmp ? tmp - name + 1 : 0;
	if (depfile_prefix_len + 1 > sizeof(depfile_path))
		return -1;

	strncpy(depfile_path, name, depfile_prefix_len);
	depfile_path[depfile_prefix_len] = 0;

	conf_read_simple(name, S_DEF_AUTO);
	sym_calc_value(modules_sym);

	for_all_symbols(i, sym) {
		sym_calc_value(sym);
		if ((sym->flags & SYMBOL_NO_WRITE) || !sym->name)
			continue;
		if (sym->flags & SYMBOL_WRITE) {
			if (sym->flags & SYMBOL_DEF_AUTO) {
				/*
				 * symbol has old and new value,
				 * so compare them...
				 */
				switch (sym->type) {
				case S_BOOLEAN:
				case S_TRISTATE:
					if (sym_get_tristate_value(sym) ==
					    sym->def[S_DEF_AUTO].tri)
						continue;
					break;
				case S_STRING:
				case S_HEX:
				case S_INT:
					if (!strcmp(sym_get_string_value(sym),
						    sym->def[S_DEF_AUTO].val))
						continue;
					break;
				default:
					break;
				}
			} else {
				/*
				 * If there is no old value, only 'no' (unset)
				 * is allowed as new value.
				 */
				switch (sym->type) {
				case S_BOOLEAN:
				case S_TRISTATE:
					if (sym_get_tristate_value(sym) == no)
						continue;
					break;
				default:
					break;
				}
			}
		} else if (!(sym->flags & SYMBOL_DEF_AUTO))
			/* There is neither an old nor a new value. */
			continue;
		/* else
		 *	There is an old value, but no new value ('no' (unset)
		 *	isn't saved in auto.conf, so the old value is always
		 *	different from 'no').
		 */

		res = conf_touch_dep(sym->name);
		if (res)
			return res;
	}

	return 0;
}

static int __conf_write_autoconf(const char *filename,
				 void (*print_symbol)(FILE *, struct symbol *),
				 const struct comment_style *comment_style)
{
	char tmp[PATH_MAX];
	FILE *file;
	struct symbol *sym;
	int ret, i;

	if (make_parent_dir(filename))
		return -1;

	ret = snprintf(tmp, sizeof(tmp), "%s.tmp", filename);
	if (ret >= sizeof(tmp)) /* check truncation */
		return -1;

	file = fopen(tmp, "w");
	if (!file) {
		perror("fopen");
		return -1;
	}

	conf_write_heading(file, comment_style);

	for_all_symbols(i, sym)
		if ((sym->flags & SYMBOL_WRITE) && sym->name)
			print_symbol(file, sym);

	fflush(file);
	/* check possible errors in conf_write_heading() and print_symbol() */
	ret = ferror(file);
	fclose(file);
	if (ret)
		return -1;

	if (rename(tmp, filename)) {
		perror("rename");
		return -1;
	}

	return 0;
}

int conf_write_autoconf(int overwrite)
{
	struct symbol *sym;
	const char *autoconf_name = conf_get_autoconfig_name();
	int ret, i;

	if (!overwrite && is_present(autoconf_name))
		return 0;

	ret = conf_write_autoconf_cmd(autoconf_name);
	if (ret)
		return -1;

	if (conf_touch_deps())
		return 1;

	for_all_symbols(i, sym)
		sym_calc_value(sym);

	ret = __conf_write_autoconf(conf_get_autoheader_name(),
				    print_symbol_for_c,
				    &comment_style_c);
	if (ret)
		return ret;

	/*
	 * Create include/config/auto.conf. This must be the last step because
	 * Kbuild has a dependency on auto.conf and this marks the successful
	 * completion of the previous steps.
	 */
	ret = __conf_write_autoconf(conf_get_autoconfig_name(),
				    print_symbol_for_autoconf,
				    &comment_style_pound);
	if (ret)
		return ret;

	return 0;
}

static bool conf_changed;
static void (*conf_changed_callback)(void);

void conf_set_changed(bool val)
{
	if (conf_changed_callback && conf_changed != val)
		conf_changed_callback();

	conf_changed = val;
}

bool conf_get_changed(void)
{
	return conf_changed;
}

void conf_set_changed_callback(void (*fn)(void))
{
	conf_changed_callback = fn;
}

void set_all_choice_values(struct symbol *csym)
{
	struct property *prop;
	struct symbol *sym;
	struct expr *e;

	prop = sym_get_choice_prop(csym);

	/*
	 * Set all non-assinged choice values to no
	 */
	expr_list_for_each_sym(prop->expr, e, sym) {
		if (!sym_has_value(sym))
			sym->def[S_DEF_USER].tri = no;
	}
	csym->flags |= SYMBOL_DEF_USER;
	/* clear VALID to get value calculated */
	csym->flags &= ~(SYMBOL_VALID | SYMBOL_NEED_SET_CHOICE_VALUES);
}<|MERGE_RESOLUTION|>--- conflicted
+++ resolved
@@ -973,10 +973,7 @@
 
 	fprintf(out, "\n$(deps_config): ;\n");
 
-<<<<<<< HEAD
-=======
 	fflush(out);
->>>>>>> 31231092
 	ret = ferror(out); /* error check for all fprintf() calls */
 	fclose(out);
 	if (ret)
