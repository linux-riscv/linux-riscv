--- conflicted
+++ resolved
@@ -1084,17 +1084,10 @@
 	if (!p || p[1] != 'd' || strchr(p + 2, '%'))
 		return -EINVAL;
 
-<<<<<<< HEAD
-		/* Use one page as a bit array of possible slots */
-		inuse = bitmap_zalloc(max_netdevices, GFP_ATOMIC);
-		if (!inuse)
-			return -ENOMEM;
-=======
 	/* Use one page as a bit array of possible slots */
 	inuse = bitmap_zalloc(max_netdevices, GFP_ATOMIC);
 	if (!inuse)
 		return -ENOMEM;
->>>>>>> 740329d7
 
 	for_each_netdev(net, d) {
 		struct netdev_name_node *name_node;
@@ -1115,15 +1108,10 @@
 		if (i < 0 || i >= max_netdevices)
 			continue;
 
-<<<<<<< HEAD
-		i = find_first_zero_bit(inuse, max_netdevices);
-		bitmap_free(inuse);
-=======
 		/* avoid cases where sscanf is not exact inverse of printf */
 		snprintf(buf, IFNAMSIZ, name, i);
 		if (!strncmp(buf, d->name, IFNAMSIZ))
 			__set_bit(i, inuse);
->>>>>>> 740329d7
 	}
 
 	i = find_first_zero_bit(inuse, max_netdevices);
