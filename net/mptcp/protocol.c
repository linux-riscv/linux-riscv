--- conflicted
+++ resolved
@@ -470,17 +470,10 @@
 {
 	struct inet_connection_sock *icsk = inet_csk(sk);
 	u32 retransmits;
-<<<<<<< HEAD
 
 	retransmits = min_t(u32, icsk->icsk_retransmits,
 			    ilog2(TCP_RTO_MAX / TCP_RTO_MIN));
 
-=======
-
-	retransmits = min_t(u32, icsk->icsk_retransmits,
-			    ilog2(TCP_RTO_MAX / TCP_RTO_MIN));
-
->>>>>>> 31231092
 	mptcp_sk(sk)->timer_ival = TCP_RTO_MIN << retransmits;
 }
 
