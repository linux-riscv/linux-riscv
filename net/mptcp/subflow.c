--- conflicted
+++ resolved
@@ -653,7 +653,6 @@
 	subflow_req_destructor(req);
 	tcp6_request_sock_ops.destructor(req);
 }
-<<<<<<< HEAD
 #endif
 
 struct request_sock *mptcp_subflow_reqsk_alloc(const struct request_sock_ops *ops,
@@ -667,21 +666,6 @@
 		ops = &mptcp_subflow_v6_request_sock_ops;
 #endif
 
-=======
-#endif
-
-struct request_sock *mptcp_subflow_reqsk_alloc(const struct request_sock_ops *ops,
-					       struct sock *sk_listener,
-					       bool attach_listener)
-{
-	if (ops->family == AF_INET)
-		ops = &mptcp_subflow_v4_request_sock_ops;
-#if IS_ENABLED(CONFIG_MPTCP_IPV6)
-	else if (ops->family == AF_INET6)
-		ops = &mptcp_subflow_v6_request_sock_ops;
-#endif
-
->>>>>>> e7a909d5
 	return inet_reqsk_alloc(ops, sk_listener, attach_listener);
 }
 EXPORT_SYMBOL(mptcp_subflow_reqsk_alloc);
