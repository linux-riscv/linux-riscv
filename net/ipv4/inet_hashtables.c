--- conflicted
+++ resolved
@@ -1097,11 +1097,7 @@
 	 * on low contention the randomness is maximal and on high contention
 	 * it may be inexistent.
 	 */
-<<<<<<< HEAD
-	i = max_t(int, i, prandom_u32_max(8) * 2);
-=======
 	i = max_t(int, i, get_random_u32_below(8) * 2);
->>>>>>> 0ee29814
 	WRITE_ONCE(table_perturb[index], READ_ONCE(table_perturb[index]) + i + 2);
 
 	/* Head lock still held and bh's disabled */
