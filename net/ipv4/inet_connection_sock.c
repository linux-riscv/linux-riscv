--- conflicted
+++ resolved
@@ -314,11 +314,7 @@
 	if (likely(remaining > 1))
 		remaining &= ~1U;
 
-<<<<<<< HEAD
-	offset = prandom_u32_max(remaining);
-=======
 	offset = get_random_u32_below(remaining);
->>>>>>> 0ee29814
 	/* __inet_hash_connect() favors ports having @low parity
 	 * We do the opposite to not pollute connect() users.
 	 */
