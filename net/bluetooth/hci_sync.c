--- conflicted
+++ resolved
@@ -293,7 +293,6 @@
 
 		if (!entry)
 			break;
-<<<<<<< HEAD
 
 		bt_dev_dbg(hdev, "entry %p", entry);
 
@@ -307,21 +306,6 @@
 			hci_req_sync_unlock(hdev);
 		}
 
-=======
-
-		bt_dev_dbg(hdev, "entry %p", entry);
-
-		if (entry->func) {
-			int err;
-
-			hci_req_sync_lock(hdev);
-			err = entry->func(hdev, entry->data);
-			if (entry->destroy)
-				entry->destroy(hdev, entry->data, err);
-			hci_req_sync_unlock(hdev);
-		}
-
->>>>>>> 31231092
 		kfree(entry);
 	}
 }
