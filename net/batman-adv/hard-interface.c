// SPDX-License-Identifier: GPL-2.0
/* Copyright (C) B.A.T.M.A.N. contributors:
 *
 * Marek Lindner, Simon Wunderlich
 */

#include "hard-interface.h"
#include "main.h"

#include <linux/atomic.h>
#include <linux/byteorder/generic.h>
#include <linux/container_of.h>
#include <linux/gfp.h>
#include <linux/if.h>
#include <linux/if_arp.h>
#include <linux/if_ether.h>
#include <linux/kref.h>
#include <linux/limits.h>
#include <linux/list.h>
#include <linux/minmax.h>
#include <linux/mutex.h>
#include <linux/netdevice.h>
#include <linux/printk.h>
#include <linux/rculist.h>
#include <linux/rtnetlink.h>
#include <linux/slab.h>
#include <linux/spinlock.h>
#include <net/net_namespace.h>
#include <net/rtnetlink.h>
#include <uapi/linux/batadv_packet.h>

#include "bat_v.h"
#include "bridge_loop_avoidance.h"
#include "distributed-arp-table.h"
#include "gateway_client.h"
#include "log.h"
#include "originator.h"
#include "send.h"
#include "soft-interface.h"
#include "translation-table.h"

/**
 * batadv_hardif_release() - release hard interface from lists and queue for
 *  free after rcu grace period
 * @ref: kref pointer of the hard interface
 */
void batadv_hardif_release(struct kref *ref)
{
	struct batadv_hard_iface *hard_iface;

	hard_iface = container_of(ref, struct batadv_hard_iface, refcount);
	dev_put(hard_iface->net_dev);

	kfree_rcu(hard_iface, rcu);
}

/**
 * batadv_hardif_get_by_netdev() - Get hard interface object of a net_device
 * @net_dev: net_device to search for
 *
 * Return: batadv_hard_iface of net_dev (with increased refcnt), NULL on errors
 */
struct batadv_hard_iface *
batadv_hardif_get_by_netdev(const struct net_device *net_dev)
{
	struct batadv_hard_iface *hard_iface;

	rcu_read_lock();
	list_for_each_entry_rcu(hard_iface, &batadv_hardif_list, list) {
		if (hard_iface->net_dev == net_dev &&
		    kref_get_unless_zero(&hard_iface->refcount))
			goto out;
	}

	hard_iface = NULL;

out:
	rcu_read_unlock();
	return hard_iface;
}

/**
 * batadv_getlink_net() - return link net namespace (of use fallback)
 * @netdev: net_device to check
 * @fallback_net: return in case get_link_net is not available for @netdev
 *
 * Return: result of rtnl_link_ops->get_link_net or @fallback_net
 */
static struct net *batadv_getlink_net(const struct net_device *netdev,
				      struct net *fallback_net)
{
	if (!netdev->rtnl_link_ops)
		return fallback_net;

	if (!netdev->rtnl_link_ops->get_link_net)
		return fallback_net;

	return netdev->rtnl_link_ops->get_link_net(netdev);
}

/**
 * batadv_mutual_parents() - check if two devices are each others parent
 * @dev1: 1st net dev
 * @net1: 1st devices netns
 * @dev2: 2nd net dev
 * @net2: 2nd devices netns
 *
 * veth devices come in pairs and each is the parent of the other!
 *
 * Return: true if the devices are each others parent, otherwise false
 */
static bool batadv_mutual_parents(const struct net_device *dev1,
				  struct net *net1,
				  const struct net_device *dev2,
				  struct net *net2)
{
	int dev1_parent_iflink = dev_get_iflink(dev1);
	int dev2_parent_iflink = dev_get_iflink(dev2);
	const struct net *dev1_parent_net;
	const struct net *dev2_parent_net;

	dev1_parent_net = batadv_getlink_net(dev1, net1);
	dev2_parent_net = batadv_getlink_net(dev2, net2);

	if (!dev1_parent_iflink || !dev2_parent_iflink)
		return false;

	return (dev1_parent_iflink == dev2->ifindex) &&
	       (dev2_parent_iflink == dev1->ifindex) &&
	       net_eq(dev1_parent_net, net2) &&
	       net_eq(dev2_parent_net, net1);
}

/**
 * batadv_is_on_batman_iface() - check if a device is a batman iface descendant
 * @net_dev: the device to check
 *
 * If the user creates any virtual device on top of a batman-adv interface, it
 * is important to prevent this new interface from being used to create a new
 * mesh network (this behaviour would lead to a batman-over-batman
 * configuration). This function recursively checks all the fathers of the
 * device passed as argument looking for a batman-adv soft interface.
 *
 * Return: true if the device is descendant of a batman-adv mesh interface (or
 * if it is a batman-adv interface itself), false otherwise
 */
static bool batadv_is_on_batman_iface(const struct net_device *net_dev)
{
	struct net *net = dev_net(net_dev);
	struct net_device *parent_dev;
	struct net *parent_net;
	int iflink;
	bool ret;

	/* check if this is a batman-adv mesh interface */
	if (batadv_softif_is_valid(net_dev))
		return true;

	iflink = dev_get_iflink(net_dev);
	if (iflink == 0)
		return false;

	parent_net = batadv_getlink_net(net_dev, net);

	/* iflink to itself, most likely physical device */
	if (net == parent_net && iflink == net_dev->ifindex)
		return false;

	/* recurse over the parent device */
	parent_dev = __dev_get_by_index((struct net *)parent_net, iflink);
<<<<<<< HEAD
	/* if we got a NULL parent_dev there is something broken.. */
=======
>>>>>>> 31231092
	if (!parent_dev) {
		pr_warn("Cannot find parent device. Skipping batadv-on-batadv check for %s\n",
			net_dev->name);
		return false;
	}

	if (batadv_mutual_parents(net_dev, net, parent_dev, parent_net))
		return false;

	ret = batadv_is_on_batman_iface(parent_dev);

	return ret;
}

static bool batadv_is_valid_iface(const struct net_device *net_dev)
{
	if (net_dev->flags & IFF_LOOPBACK)
		return false;

	if (net_dev->type != ARPHRD_ETHER)
		return false;

	if (net_dev->addr_len != ETH_ALEN)
		return false;

	/* no batman over batman */
	if (batadv_is_on_batman_iface(net_dev))
		return false;

	return true;
}

/**
 * batadv_get_real_netdevice() - check if the given netdev struct is a virtual
 *  interface on top of another 'real' interface
 * @netdev: the device to check
 *
 * Callers must hold the rtnl semaphore. You may want batadv_get_real_netdev()
 * instead of this.
 *
 * Return: the 'real' net device or the original net device and NULL in case
 *  of an error.
 */
static struct net_device *batadv_get_real_netdevice(struct net_device *netdev)
{
	struct batadv_hard_iface *hard_iface = NULL;
	struct net_device *real_netdev = NULL;
	struct net *real_net;
	struct net *net;
	int iflink;

	ASSERT_RTNL();

	if (!netdev)
		return NULL;

	iflink = dev_get_iflink(netdev);
	if (iflink == 0) {
		dev_hold(netdev);
		return netdev;
	}

	hard_iface = batadv_hardif_get_by_netdev(netdev);
	if (!hard_iface || !hard_iface->soft_iface)
		goto out;

	net = dev_net(hard_iface->soft_iface);
	real_net = batadv_getlink_net(netdev, net);

	/* iflink to itself, most likely physical device */
	if (net == real_net && netdev->ifindex == iflink) {
		real_netdev = netdev;
		dev_hold(real_netdev);
		goto out;
	}

	real_netdev = dev_get_by_index(real_net, iflink);

out:
	batadv_hardif_put(hard_iface);
	return real_netdev;
}

/**
 * batadv_get_real_netdev() - check if the given net_device struct is a virtual
 *  interface on top of another 'real' interface
 * @net_device: the device to check
 *
 * Return: the 'real' net device or the original net device and NULL in case
 *  of an error.
 */
struct net_device *batadv_get_real_netdev(struct net_device *net_device)
{
	struct net_device *real_netdev;

	rtnl_lock();
	real_netdev = batadv_get_real_netdevice(net_device);
	rtnl_unlock();

	return real_netdev;
}

/**
 * batadv_is_wext_netdev() - check if the given net_device struct is a
 *  wext wifi interface
 * @net_device: the device to check
 *
 * Return: true if the net device is a wext wireless device, false
 *  otherwise.
 */
static bool batadv_is_wext_netdev(struct net_device *net_device)
{
	if (!net_device)
		return false;

#ifdef CONFIG_WIRELESS_EXT
	/* pre-cfg80211 drivers have to implement WEXT, so it is possible to
	 * check for wireless_handlers != NULL
	 */
	if (net_device->wireless_handlers)
		return true;
#endif

	return false;
}

/**
 * batadv_is_cfg80211_netdev() - check if the given net_device struct is a
 *  cfg80211 wifi interface
 * @net_device: the device to check
 *
 * Return: true if the net device is a cfg80211 wireless device, false
 *  otherwise.
 */
static bool batadv_is_cfg80211_netdev(struct net_device *net_device)
{
	if (!net_device)
		return false;

	/* cfg80211 drivers have to set ieee80211_ptr */
	if (net_device->ieee80211_ptr)
		return true;

	return false;
}

/**
 * batadv_wifi_flags_evaluate() - calculate wifi flags for net_device
 * @net_device: the device to check
 *
 * Return: batadv_hard_iface_wifi_flags flags of the device
 */
static u32 batadv_wifi_flags_evaluate(struct net_device *net_device)
{
	u32 wifi_flags = 0;
	struct net_device *real_netdev;

	if (batadv_is_wext_netdev(net_device))
		wifi_flags |= BATADV_HARDIF_WIFI_WEXT_DIRECT;

	if (batadv_is_cfg80211_netdev(net_device))
		wifi_flags |= BATADV_HARDIF_WIFI_CFG80211_DIRECT;

	real_netdev = batadv_get_real_netdevice(net_device);
	if (!real_netdev)
		return wifi_flags;

	if (real_netdev == net_device)
		goto out;

	if (batadv_is_wext_netdev(real_netdev))
		wifi_flags |= BATADV_HARDIF_WIFI_WEXT_INDIRECT;

	if (batadv_is_cfg80211_netdev(real_netdev))
		wifi_flags |= BATADV_HARDIF_WIFI_CFG80211_INDIRECT;

out:
	dev_put(real_netdev);
	return wifi_flags;
}

/**
 * batadv_is_cfg80211_hardif() - check if the given hardif is a cfg80211 wifi
 *  interface
 * @hard_iface: the device to check
 *
 * Return: true if the net device is a cfg80211 wireless device, false
 *  otherwise.
 */
bool batadv_is_cfg80211_hardif(struct batadv_hard_iface *hard_iface)
{
	u32 allowed_flags = 0;

	allowed_flags |= BATADV_HARDIF_WIFI_CFG80211_DIRECT;
	allowed_flags |= BATADV_HARDIF_WIFI_CFG80211_INDIRECT;

	return !!(hard_iface->wifi_flags & allowed_flags);
}

/**
 * batadv_is_wifi_hardif() - check if the given hardif is a wifi interface
 * @hard_iface: the device to check
 *
 * Return: true if the net device is a 802.11 wireless device, false otherwise.
 */
bool batadv_is_wifi_hardif(struct batadv_hard_iface *hard_iface)
{
	if (!hard_iface)
		return false;

	return hard_iface->wifi_flags != 0;
}

/**
 * batadv_hardif_no_broadcast() - check whether (re)broadcast is necessary
 * @if_outgoing: the outgoing interface checked and considered for (re)broadcast
 * @orig_addr: the originator of this packet
 * @orig_neigh: originator address of the forwarder we just got the packet from
 *  (NULL if we originated)
 *
 * Checks whether a packet needs to be (re)broadcasted on the given interface.
 *
 * Return:
 *	BATADV_HARDIF_BCAST_NORECIPIENT: No neighbor on interface
 *	BATADV_HARDIF_BCAST_DUPFWD: Just one neighbor, but it is the forwarder
 *	BATADV_HARDIF_BCAST_DUPORIG: Just one neighbor, but it is the originator
 *	BATADV_HARDIF_BCAST_OK: Several neighbors, must broadcast
 */
int batadv_hardif_no_broadcast(struct batadv_hard_iface *if_outgoing,
			       u8 *orig_addr, u8 *orig_neigh)
{
	struct batadv_hardif_neigh_node *hardif_neigh;
	struct hlist_node *first;
	int ret = BATADV_HARDIF_BCAST_OK;

	rcu_read_lock();

	/* 0 neighbors -> no (re)broadcast */
	first = rcu_dereference(hlist_first_rcu(&if_outgoing->neigh_list));
	if (!first) {
		ret = BATADV_HARDIF_BCAST_NORECIPIENT;
		goto out;
	}

	/* >1 neighbors -> (re)broadcast */
	if (rcu_dereference(hlist_next_rcu(first)))
		goto out;

	hardif_neigh = hlist_entry(first, struct batadv_hardif_neigh_node,
				   list);

	/* 1 neighbor, is the originator -> no rebroadcast */
	if (orig_addr && batadv_compare_eth(hardif_neigh->orig, orig_addr)) {
		ret = BATADV_HARDIF_BCAST_DUPORIG;
	/* 1 neighbor, is the one we received from -> no rebroadcast */
	} else if (orig_neigh &&
		   batadv_compare_eth(hardif_neigh->orig, orig_neigh)) {
		ret = BATADV_HARDIF_BCAST_DUPFWD;
	}

out:
	rcu_read_unlock();
	return ret;
}

static struct batadv_hard_iface *
batadv_hardif_get_active(const struct net_device *soft_iface)
{
	struct batadv_hard_iface *hard_iface;

	rcu_read_lock();
	list_for_each_entry_rcu(hard_iface, &batadv_hardif_list, list) {
		if (hard_iface->soft_iface != soft_iface)
			continue;

		if (hard_iface->if_status == BATADV_IF_ACTIVE &&
		    kref_get_unless_zero(&hard_iface->refcount))
			goto out;
	}

	hard_iface = NULL;

out:
	rcu_read_unlock();
	return hard_iface;
}

static void batadv_primary_if_update_addr(struct batadv_priv *bat_priv,
					  struct batadv_hard_iface *oldif)
{
	struct batadv_hard_iface *primary_if;

	primary_if = batadv_primary_if_get_selected(bat_priv);
	if (!primary_if)
		goto out;

	batadv_dat_init_own_addr(bat_priv, primary_if);
	batadv_bla_update_orig_address(bat_priv, primary_if, oldif);
out:
	batadv_hardif_put(primary_if);
}

static void batadv_primary_if_select(struct batadv_priv *bat_priv,
				     struct batadv_hard_iface *new_hard_iface)
{
	struct batadv_hard_iface *curr_hard_iface;

	ASSERT_RTNL();

	if (new_hard_iface)
		kref_get(&new_hard_iface->refcount);

	curr_hard_iface = rcu_replace_pointer(bat_priv->primary_if,
					      new_hard_iface, 1);

	if (!new_hard_iface)
		goto out;

	bat_priv->algo_ops->iface.primary_set(new_hard_iface);
	batadv_primary_if_update_addr(bat_priv, curr_hard_iface);

out:
	batadv_hardif_put(curr_hard_iface);
}

static bool
batadv_hardif_is_iface_up(const struct batadv_hard_iface *hard_iface)
{
	if (hard_iface->net_dev->flags & IFF_UP)
		return true;

	return false;
}

static void batadv_check_known_mac_addr(const struct net_device *net_dev)
{
	const struct batadv_hard_iface *hard_iface;

	rcu_read_lock();
	list_for_each_entry_rcu(hard_iface, &batadv_hardif_list, list) {
		if (hard_iface->if_status != BATADV_IF_ACTIVE &&
		    hard_iface->if_status != BATADV_IF_TO_BE_ACTIVATED)
			continue;

		if (hard_iface->net_dev == net_dev)
			continue;

		if (!batadv_compare_eth(hard_iface->net_dev->dev_addr,
					net_dev->dev_addr))
			continue;

		pr_warn("The newly added mac address (%pM) already exists on: %s\n",
			net_dev->dev_addr, hard_iface->net_dev->name);
		pr_warn("It is strongly recommended to keep mac addresses unique to avoid problems!\n");
	}
	rcu_read_unlock();
}

/**
 * batadv_hardif_recalc_extra_skbroom() - Recalculate skbuff extra head/tailroom
 * @soft_iface: netdev struct of the mesh interface
 */
static void batadv_hardif_recalc_extra_skbroom(struct net_device *soft_iface)
{
	const struct batadv_hard_iface *hard_iface;
	unsigned short lower_header_len = ETH_HLEN;
	unsigned short lower_headroom = 0;
	unsigned short lower_tailroom = 0;
	unsigned short needed_headroom;

	rcu_read_lock();
	list_for_each_entry_rcu(hard_iface, &batadv_hardif_list, list) {
		if (hard_iface->if_status == BATADV_IF_NOT_IN_USE)
			continue;

		if (hard_iface->soft_iface != soft_iface)
			continue;

		lower_header_len = max_t(unsigned short, lower_header_len,
					 hard_iface->net_dev->hard_header_len);

		lower_headroom = max_t(unsigned short, lower_headroom,
				       hard_iface->net_dev->needed_headroom);

		lower_tailroom = max_t(unsigned short, lower_tailroom,
				       hard_iface->net_dev->needed_tailroom);
	}
	rcu_read_unlock();

	needed_headroom = lower_headroom + (lower_header_len - ETH_HLEN);
	needed_headroom += batadv_max_header_len();

	/* fragmentation headers don't strip the unicast/... header */
	needed_headroom += sizeof(struct batadv_frag_packet);

	soft_iface->needed_headroom = needed_headroom;
	soft_iface->needed_tailroom = lower_tailroom;
}

/**
 * batadv_hardif_min_mtu() - Calculate maximum MTU for soft interface
 * @soft_iface: netdev struct of the soft interface
 *
 * Return: MTU for the soft-interface (limited by the minimal MTU of all active
 *  slave interfaces)
 */
int batadv_hardif_min_mtu(struct net_device *soft_iface)
{
	struct batadv_priv *bat_priv = netdev_priv(soft_iface);
	const struct batadv_hard_iface *hard_iface;
	int min_mtu = INT_MAX;

	rcu_read_lock();
	list_for_each_entry_rcu(hard_iface, &batadv_hardif_list, list) {
		if (hard_iface->if_status != BATADV_IF_ACTIVE &&
		    hard_iface->if_status != BATADV_IF_TO_BE_ACTIVATED)
			continue;

		if (hard_iface->soft_iface != soft_iface)
			continue;

		min_mtu = min_t(int, hard_iface->net_dev->mtu, min_mtu);
	}
	rcu_read_unlock();

	if (atomic_read(&bat_priv->fragmentation) == 0)
		goto out;

	/* with fragmentation enabled the maximum size of internally generated
	 * packets such as translation table exchanges or tvlv containers, etc
	 * has to be calculated
	 */
	min_mtu = min_t(int, min_mtu, BATADV_FRAG_MAX_FRAG_SIZE);
	min_mtu -= sizeof(struct batadv_frag_packet);
	min_mtu *= BATADV_FRAG_MAX_FRAGMENTS;

out:
	/* report to the other components the maximum amount of bytes that
	 * batman-adv can send over the wire (without considering the payload
	 * overhead). For example, this value is used by TT to compute the
	 * maximum local table size
	 */
	atomic_set(&bat_priv->packet_size_max, min_mtu);

	/* the real soft-interface MTU is computed by removing the payload
	 * overhead from the maximum amount of bytes that was just computed.
	 *
	 * However batman-adv does not support MTUs bigger than ETH_DATA_LEN
	 */
	return min_t(int, min_mtu - batadv_max_header_len(), ETH_DATA_LEN);
}

/**
 * batadv_update_min_mtu() - Adjusts the MTU if a new interface with a smaller
 *  MTU appeared
 * @soft_iface: netdev struct of the soft interface
 */
void batadv_update_min_mtu(struct net_device *soft_iface)
{
	soft_iface->mtu = batadv_hardif_min_mtu(soft_iface);

	/* Check if the local translate table should be cleaned up to match a
	 * new (and smaller) MTU.
	 */
	batadv_tt_local_resize_to_mtu(soft_iface);
}

static void
batadv_hardif_activate_interface(struct batadv_hard_iface *hard_iface)
{
	struct batadv_priv *bat_priv;
	struct batadv_hard_iface *primary_if = NULL;

	if (hard_iface->if_status != BATADV_IF_INACTIVE)
		goto out;

	bat_priv = netdev_priv(hard_iface->soft_iface);

	bat_priv->algo_ops->iface.update_mac(hard_iface);
	hard_iface->if_status = BATADV_IF_TO_BE_ACTIVATED;

	/* the first active interface becomes our primary interface or
	 * the next active interface after the old primary interface was removed
	 */
	primary_if = batadv_primary_if_get_selected(bat_priv);
	if (!primary_if)
		batadv_primary_if_select(bat_priv, hard_iface);

	batadv_info(hard_iface->soft_iface, "Interface activated: %s\n",
		    hard_iface->net_dev->name);

	batadv_update_min_mtu(hard_iface->soft_iface);

	if (bat_priv->algo_ops->iface.activate)
		bat_priv->algo_ops->iface.activate(hard_iface);

out:
	batadv_hardif_put(primary_if);
}

static void
batadv_hardif_deactivate_interface(struct batadv_hard_iface *hard_iface)
{
	if (hard_iface->if_status != BATADV_IF_ACTIVE &&
	    hard_iface->if_status != BATADV_IF_TO_BE_ACTIVATED)
		return;

	hard_iface->if_status = BATADV_IF_INACTIVE;

	batadv_info(hard_iface->soft_iface, "Interface deactivated: %s\n",
		    hard_iface->net_dev->name);

	batadv_update_min_mtu(hard_iface->soft_iface);
}

/**
 * batadv_hardif_enable_interface() - Enslave hard interface to soft interface
 * @hard_iface: hard interface to add to soft interface
 * @soft_iface: netdev struct of the mesh interface
 *
 * Return: 0 on success or negative error number in case of failure
 */
int batadv_hardif_enable_interface(struct batadv_hard_iface *hard_iface,
				   struct net_device *soft_iface)
{
	struct batadv_priv *bat_priv;
	__be16 ethertype = htons(ETH_P_BATMAN);
	int max_header_len = batadv_max_header_len();
	int ret;

	if (hard_iface->if_status != BATADV_IF_NOT_IN_USE)
		goto out;

	kref_get(&hard_iface->refcount);

	dev_hold(soft_iface);
	hard_iface->soft_iface = soft_iface;
	bat_priv = netdev_priv(hard_iface->soft_iface);

	ret = netdev_master_upper_dev_link(hard_iface->net_dev,
					   soft_iface, NULL, NULL, NULL);
	if (ret)
		goto err_dev;

	ret = bat_priv->algo_ops->iface.enable(hard_iface);
	if (ret < 0)
		goto err_upper;

	hard_iface->if_status = BATADV_IF_INACTIVE;

	kref_get(&hard_iface->refcount);
	hard_iface->batman_adv_ptype.type = ethertype;
	hard_iface->batman_adv_ptype.func = batadv_batman_skb_recv;
	hard_iface->batman_adv_ptype.dev = hard_iface->net_dev;
	dev_add_pack(&hard_iface->batman_adv_ptype);

	batadv_info(hard_iface->soft_iface, "Adding interface: %s\n",
		    hard_iface->net_dev->name);

	if (atomic_read(&bat_priv->fragmentation) &&
	    hard_iface->net_dev->mtu < ETH_DATA_LEN + max_header_len)
		batadv_info(hard_iface->soft_iface,
			    "The MTU of interface %s is too small (%i) to handle the transport of batman-adv packets. Packets going over this interface will be fragmented on layer2 which could impact the performance. Setting the MTU to %i would solve the problem.\n",
			    hard_iface->net_dev->name, hard_iface->net_dev->mtu,
			    ETH_DATA_LEN + max_header_len);

	if (!atomic_read(&bat_priv->fragmentation) &&
	    hard_iface->net_dev->mtu < ETH_DATA_LEN + max_header_len)
		batadv_info(hard_iface->soft_iface,
			    "The MTU of interface %s is too small (%i) to handle the transport of batman-adv packets. If you experience problems getting traffic through try increasing the MTU to %i.\n",
			    hard_iface->net_dev->name, hard_iface->net_dev->mtu,
			    ETH_DATA_LEN + max_header_len);

	if (batadv_hardif_is_iface_up(hard_iface))
		batadv_hardif_activate_interface(hard_iface);
	else
		batadv_err(hard_iface->soft_iface,
			   "Not using interface %s (retrying later): interface not active\n",
			   hard_iface->net_dev->name);

	batadv_hardif_recalc_extra_skbroom(soft_iface);

	if (bat_priv->algo_ops->iface.enabled)
		bat_priv->algo_ops->iface.enabled(hard_iface);

out:
	return 0;

err_upper:
	netdev_upper_dev_unlink(hard_iface->net_dev, soft_iface);
err_dev:
	hard_iface->soft_iface = NULL;
	dev_put(soft_iface);
	batadv_hardif_put(hard_iface);
	return ret;
}

/**
 * batadv_hardif_cnt() - get number of interfaces enslaved to soft interface
 * @soft_iface: soft interface to check
 *
 * This function is only using RCU for locking - the result can therefore be
 * off when another function is modifying the list at the same time. The
 * caller can use the rtnl_lock to make sure that the count is accurate.
 *
 * Return: number of connected/enslaved hard interfaces
 */
static size_t batadv_hardif_cnt(const struct net_device *soft_iface)
{
	struct batadv_hard_iface *hard_iface;
	size_t count = 0;

	rcu_read_lock();
	list_for_each_entry_rcu(hard_iface, &batadv_hardif_list, list) {
		if (hard_iface->soft_iface != soft_iface)
			continue;

		count++;
	}
	rcu_read_unlock();

	return count;
}

/**
 * batadv_hardif_disable_interface() - Remove hard interface from soft interface
 * @hard_iface: hard interface to be removed
 */
void batadv_hardif_disable_interface(struct batadv_hard_iface *hard_iface)
{
	struct batadv_priv *bat_priv = netdev_priv(hard_iface->soft_iface);
	struct batadv_hard_iface *primary_if = NULL;

	batadv_hardif_deactivate_interface(hard_iface);

	if (hard_iface->if_status != BATADV_IF_INACTIVE)
		goto out;

	batadv_info(hard_iface->soft_iface, "Removing interface: %s\n",
		    hard_iface->net_dev->name);
	dev_remove_pack(&hard_iface->batman_adv_ptype);
	batadv_hardif_put(hard_iface);

	primary_if = batadv_primary_if_get_selected(bat_priv);
	if (hard_iface == primary_if) {
		struct batadv_hard_iface *new_if;

		new_if = batadv_hardif_get_active(hard_iface->soft_iface);
		batadv_primary_if_select(bat_priv, new_if);

		batadv_hardif_put(new_if);
	}

	bat_priv->algo_ops->iface.disable(hard_iface);
	hard_iface->if_status = BATADV_IF_NOT_IN_USE;

	/* delete all references to this hard_iface */
	batadv_purge_orig_ref(bat_priv);
	batadv_purge_outstanding_packets(bat_priv, hard_iface);
	dev_put(hard_iface->soft_iface);

	netdev_upper_dev_unlink(hard_iface->net_dev, hard_iface->soft_iface);
	batadv_hardif_recalc_extra_skbroom(hard_iface->soft_iface);

	/* nobody uses this interface anymore */
	if (batadv_hardif_cnt(hard_iface->soft_iface) <= 1)
		batadv_gw_check_client_stop(bat_priv);

	hard_iface->soft_iface = NULL;
	batadv_hardif_put(hard_iface);

out:
	batadv_hardif_put(primary_if);
}

static struct batadv_hard_iface *
batadv_hardif_add_interface(struct net_device *net_dev)
{
	struct batadv_hard_iface *hard_iface;

	ASSERT_RTNL();

	if (!batadv_is_valid_iface(net_dev))
		goto out;

	dev_hold(net_dev);

	hard_iface = kzalloc(sizeof(*hard_iface), GFP_ATOMIC);
	if (!hard_iface)
		goto release_dev;

	hard_iface->net_dev = net_dev;
	hard_iface->soft_iface = NULL;
	hard_iface->if_status = BATADV_IF_NOT_IN_USE;

	INIT_LIST_HEAD(&hard_iface->list);
	INIT_HLIST_HEAD(&hard_iface->neigh_list);

	mutex_init(&hard_iface->bat_iv.ogm_buff_mutex);
	spin_lock_init(&hard_iface->neigh_list_lock);
	kref_init(&hard_iface->refcount);

	hard_iface->num_bcasts = BATADV_NUM_BCASTS_DEFAULT;
	hard_iface->wifi_flags = batadv_wifi_flags_evaluate(net_dev);
	if (batadv_is_wifi_hardif(hard_iface))
		hard_iface->num_bcasts = BATADV_NUM_BCASTS_WIRELESS;

	atomic_set(&hard_iface->hop_penalty, 0);

	batadv_v_hardif_init(hard_iface);

	batadv_check_known_mac_addr(hard_iface->net_dev);
	kref_get(&hard_iface->refcount);
	list_add_tail_rcu(&hard_iface->list, &batadv_hardif_list);
	batadv_hardif_generation++;

	return hard_iface;

release_dev:
	dev_put(net_dev);
out:
	return NULL;
}

static void batadv_hardif_remove_interface(struct batadv_hard_iface *hard_iface)
{
	ASSERT_RTNL();

	/* first deactivate interface */
	if (hard_iface->if_status != BATADV_IF_NOT_IN_USE)
		batadv_hardif_disable_interface(hard_iface);

	if (hard_iface->if_status != BATADV_IF_NOT_IN_USE)
		return;

	hard_iface->if_status = BATADV_IF_TO_BE_REMOVED;
	batadv_hardif_put(hard_iface);
}

/**
 * batadv_hard_if_event_softif() - Handle events for soft interfaces
 * @event: NETDEV_* event to handle
 * @net_dev: net_device which generated an event
 *
 * Return: NOTIFY_* result
 */
static int batadv_hard_if_event_softif(unsigned long event,
				       struct net_device *net_dev)
{
	struct batadv_priv *bat_priv;

	switch (event) {
	case NETDEV_REGISTER:
		bat_priv = netdev_priv(net_dev);
		batadv_softif_create_vlan(bat_priv, BATADV_NO_FLAGS);
		break;
	}

	return NOTIFY_DONE;
}

static int batadv_hard_if_event(struct notifier_block *this,
				unsigned long event, void *ptr)
{
	struct net_device *net_dev = netdev_notifier_info_to_dev(ptr);
	struct batadv_hard_iface *hard_iface;
	struct batadv_hard_iface *primary_if = NULL;
	struct batadv_priv *bat_priv;

	if (batadv_softif_is_valid(net_dev))
		return batadv_hard_if_event_softif(event, net_dev);

	hard_iface = batadv_hardif_get_by_netdev(net_dev);
	if (!hard_iface && (event == NETDEV_REGISTER ||
			    event == NETDEV_POST_TYPE_CHANGE))
		hard_iface = batadv_hardif_add_interface(net_dev);

	if (!hard_iface)
		goto out;

	switch (event) {
	case NETDEV_UP:
		batadv_hardif_activate_interface(hard_iface);
		break;
	case NETDEV_GOING_DOWN:
	case NETDEV_DOWN:
		batadv_hardif_deactivate_interface(hard_iface);
		break;
	case NETDEV_UNREGISTER:
	case NETDEV_PRE_TYPE_CHANGE:
		list_del_rcu(&hard_iface->list);
		batadv_hardif_generation++;

		batadv_hardif_remove_interface(hard_iface);
		break;
	case NETDEV_CHANGEMTU:
		if (hard_iface->soft_iface)
			batadv_update_min_mtu(hard_iface->soft_iface);
		break;
	case NETDEV_CHANGEADDR:
		if (hard_iface->if_status == BATADV_IF_NOT_IN_USE)
			goto hardif_put;

		batadv_check_known_mac_addr(hard_iface->net_dev);

		bat_priv = netdev_priv(hard_iface->soft_iface);
		bat_priv->algo_ops->iface.update_mac(hard_iface);

		primary_if = batadv_primary_if_get_selected(bat_priv);
		if (!primary_if)
			goto hardif_put;

		if (hard_iface == primary_if)
			batadv_primary_if_update_addr(bat_priv, NULL);
		break;
	case NETDEV_CHANGEUPPER:
		hard_iface->wifi_flags = batadv_wifi_flags_evaluate(net_dev);
		if (batadv_is_wifi_hardif(hard_iface))
			hard_iface->num_bcasts = BATADV_NUM_BCASTS_WIRELESS;
		break;
	default:
		break;
	}

hardif_put:
	batadv_hardif_put(hard_iface);
out:
	batadv_hardif_put(primary_if);
	return NOTIFY_DONE;
}

struct notifier_block batadv_hard_if_notifier = {
	.notifier_call = batadv_hard_if_event,
};<|MERGE_RESOLUTION|>--- conflicted
+++ resolved
@@ -168,10 +168,6 @@
 
 	/* recurse over the parent device */
 	parent_dev = __dev_get_by_index((struct net *)parent_net, iflink);
-<<<<<<< HEAD
-	/* if we got a NULL parent_dev there is something broken.. */
-=======
->>>>>>> 31231092
 	if (!parent_dev) {
 		pr_warn("Cannot find parent device. Skipping batadv-on-batadv check for %s\n",
 			net_dev->name);
