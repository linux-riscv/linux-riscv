--- conflicted
+++ resolved
@@ -353,11 +353,7 @@
 out:
 	if (bytes) {
 		for (i--; i >= 0; i--)
-<<<<<<< HEAD
-			gnttab_end_foreign_access(ring->intf->ref[i], 0, 0);
-=======
 			gnttab_end_foreign_access(ring->intf->ref[i], 0);
->>>>>>> 31231092
 		free_pages_exact(bytes, 1UL << (order + XEN_PAGE_SHIFT));
 	}
 	gnttab_end_foreign_access(ring->ref, 0);
