--- conflicted
+++ resolved
@@ -168,11 +168,7 @@
 	psample_group = rcu_dereference_bh(s->psample_group);
 
 	/* randomly sample packets according to rate */
-<<<<<<< HEAD
-	if (psample_group && (prandom_u32_max(s->rate) == 0)) {
-=======
 	if (psample_group && (get_random_u32_below(s->rate) == 0)) {
->>>>>>> 0ee29814
 		if (!skb_at_tc_ingress(skb)) {
 			md.in_ifindex = skb->skb_iif;
 			md.out_ifindex = skb->dev->ifindex;
