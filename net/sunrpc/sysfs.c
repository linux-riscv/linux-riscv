// SPDX-License-Identifier: GPL-2.0
/*
 * Copyright (c) 2020 Anna Schumaker <Anna.Schumaker@Netapp.com>
 */
#include <linux/sunrpc/clnt.h>
#include <linux/kobject.h>
#include <linux/sunrpc/addr.h>
#include <linux/sunrpc/xprtsock.h>

#include "sysfs.h"

struct xprt_addr {
	const char *addr;
	struct rcu_head rcu;
};

static void free_xprt_addr(struct rcu_head *head)
{
	struct xprt_addr *addr = container_of(head, struct xprt_addr, rcu);

	kfree(addr->addr);
	kfree(addr);
}

static struct kset *rpc_sunrpc_kset;
static struct kobject *rpc_sunrpc_client_kobj, *rpc_sunrpc_xprt_switch_kobj;

static void rpc_sysfs_object_release(struct kobject *kobj)
{
	kfree(kobj);
}

static const struct kobj_ns_type_operations *
rpc_sysfs_object_child_ns_type(struct kobject *kobj)
{
	return &net_ns_type_operations;
}

static struct kobj_type rpc_sysfs_object_type = {
	.release = rpc_sysfs_object_release,
	.sysfs_ops = &kobj_sysfs_ops,
	.child_ns_type = rpc_sysfs_object_child_ns_type,
};

static struct kobject *rpc_sysfs_object_alloc(const char *name,
					      struct kset *kset,
					      struct kobject *parent)
{
	struct kobject *kobj;

	kobj = kzalloc(sizeof(*kobj), GFP_KERNEL);
	if (kobj) {
		kobj->kset = kset;
		if (kobject_init_and_add(kobj, &rpc_sysfs_object_type,
					 parent, "%s", name) == 0)
			return kobj;
		kobject_put(kobj);
	}
	return NULL;
}

static inline struct rpc_xprt *
rpc_sysfs_xprt_kobj_get_xprt(struct kobject *kobj)
{
	struct rpc_sysfs_xprt *x = container_of(kobj,
		struct rpc_sysfs_xprt, kobject);

	return xprt_get(x->xprt);
}

static inline struct rpc_xprt_switch *
rpc_sysfs_xprt_kobj_get_xprt_switch(struct kobject *kobj)
{
	struct rpc_sysfs_xprt *x = container_of(kobj,
		struct rpc_sysfs_xprt, kobject);

	return xprt_switch_get(x->xprt_switch);
}

static inline struct rpc_xprt_switch *
rpc_sysfs_xprt_switch_kobj_get_xprt(struct kobject *kobj)
{
	struct rpc_sysfs_xprt_switch *x = container_of(kobj,
		struct rpc_sysfs_xprt_switch, kobject);

	return xprt_switch_get(x->xprt_switch);
}

static ssize_t rpc_sysfs_xprt_dstaddr_show(struct kobject *kobj,
					   struct kobj_attribute *attr,
					   char *buf)
{
	struct rpc_xprt *xprt = rpc_sysfs_xprt_kobj_get_xprt(kobj);
	ssize_t ret;

	if (!xprt) {
		ret = sprintf(buf, "<closed>\n");
		goto out;
	}
	ret = sprintf(buf, "%s\n", xprt->address_strings[RPC_DISPLAY_ADDR]);
	xprt_put(xprt);
out:
	return ret;
}

static ssize_t rpc_sysfs_xprt_srcaddr_show(struct kobject *kobj,
					   struct kobj_attribute *attr,
					   char *buf)
{
	struct rpc_xprt *xprt = rpc_sysfs_xprt_kobj_get_xprt(kobj);
	size_t buflen = PAGE_SIZE;
	ssize_t ret;

	if (!xprt || !xprt_connected(xprt)) {
<<<<<<< HEAD
		xprt_put(xprt);
		return -ENOTCONN;
	}

	sock = container_of(xprt, struct sock_xprt, xprt);
	mutex_lock(&sock->recv_mutex);
	if (sock->sock == NULL ||
	    kernel_getsockname(sock->sock, (struct sockaddr *)&saddr) < 0)
		goto out;

	ret = sprintf(buf, "%pISc\n", &saddr);
out:
	mutex_unlock(&sock->recv_mutex);
=======
		ret = sprintf(buf, "<closed>\n");
	} else if (xprt->ops->get_srcaddr) {
		ret = xprt->ops->get_srcaddr(xprt, buf, buflen);
		if (ret > 0) {
			if (ret < buflen - 1) {
				buf[ret] = '\n';
				ret++;
				buf[ret] = '\0';
			}
		} else
			ret = sprintf(buf, "<closed>\n");
	} else
		ret = sprintf(buf, "<not a socket>\n");
>>>>>>> 31231092
	xprt_put(xprt);
	return ret;
}

static ssize_t rpc_sysfs_xprt_info_show(struct kobject *kobj,
					struct kobj_attribute *attr, char *buf)
{
	struct rpc_xprt *xprt = rpc_sysfs_xprt_kobj_get_xprt(kobj);
	unsigned short srcport = 0;
	size_t buflen = PAGE_SIZE;
	ssize_t ret;

	if (!xprt || !xprt_connected(xprt)) {
		ret = sprintf(buf, "<closed>\n");
		goto out;
	}

	if (xprt->ops->get_srcport)
		srcport = xprt->ops->get_srcport(xprt);

	ret = snprintf(buf, buflen,
		       "last_used=%lu\ncur_cong=%lu\ncong_win=%lu\n"
		       "max_num_slots=%u\nmin_num_slots=%u\nnum_reqs=%u\n"
		       "binding_q_len=%u\nsending_q_len=%u\npending_q_len=%u\n"
		       "backlog_q_len=%u\nmain_xprt=%d\nsrc_port=%u\n"
		       "tasks_queuelen=%ld\ndst_port=%s\n",
		       xprt->last_used, xprt->cong, xprt->cwnd, xprt->max_reqs,
		       xprt->min_reqs, xprt->num_reqs, xprt->binding.qlen,
		       xprt->sending.qlen, xprt->pending.qlen,
		       xprt->backlog.qlen, xprt->main, srcport,
		       atomic_long_read(&xprt->queuelen),
		       xprt->address_strings[RPC_DISPLAY_PORT]);
out:
	xprt_put(xprt);
	return ret;
}

static ssize_t rpc_sysfs_xprt_state_show(struct kobject *kobj,
					 struct kobj_attribute *attr,
					 char *buf)
{
	struct rpc_xprt *xprt = rpc_sysfs_xprt_kobj_get_xprt(kobj);
	ssize_t ret;
	int locked, connected, connecting, close_wait, bound, binding,
	    closing, congested, cwnd_wait, write_space, offline, remove;

	if (!(xprt && xprt->state)) {
		ret = sprintf(buf, "state=CLOSED\n");
	} else {
		locked = test_bit(XPRT_LOCKED, &xprt->state);
		connected = test_bit(XPRT_CONNECTED, &xprt->state);
		connecting = test_bit(XPRT_CONNECTING, &xprt->state);
		close_wait = test_bit(XPRT_CLOSE_WAIT, &xprt->state);
		bound = test_bit(XPRT_BOUND, &xprt->state);
		binding = test_bit(XPRT_BINDING, &xprt->state);
		closing = test_bit(XPRT_CLOSING, &xprt->state);
		congested = test_bit(XPRT_CONGESTED, &xprt->state);
		cwnd_wait = test_bit(XPRT_CWND_WAIT, &xprt->state);
		write_space = test_bit(XPRT_WRITE_SPACE, &xprt->state);
		offline = test_bit(XPRT_OFFLINE, &xprt->state);
		remove = test_bit(XPRT_REMOVE, &xprt->state);

		ret = sprintf(buf, "state=%s %s %s %s %s %s %s %s %s %s %s %s\n",
			      locked ? "LOCKED" : "",
			      connected ? "CONNECTED" : "",
			      connecting ? "CONNECTING" : "",
			      close_wait ? "CLOSE_WAIT" : "",
			      bound ? "BOUND" : "",
			      binding ? "BOUNDING" : "",
			      closing ? "CLOSING" : "",
			      congested ? "CONGESTED" : "",
			      cwnd_wait ? "CWND_WAIT" : "",
			      write_space ? "WRITE_SPACE" : "",
			      offline ? "OFFLINE" : "",
			      remove ? "REMOVE" : "");
	}

	xprt_put(xprt);
	return ret;
}

static ssize_t rpc_sysfs_xprt_switch_info_show(struct kobject *kobj,
					       struct kobj_attribute *attr,
					       char *buf)
{
	struct rpc_xprt_switch *xprt_switch =
		rpc_sysfs_xprt_switch_kobj_get_xprt(kobj);
	ssize_t ret;

	if (!xprt_switch)
		return 0;
	ret = sprintf(buf, "num_xprts=%u\nnum_active=%u\n"
		      "num_unique_destaddr=%u\nqueue_len=%ld\n",
		      xprt_switch->xps_nxprts, xprt_switch->xps_nactive,
		      xprt_switch->xps_nunique_destaddr_xprts,
		      atomic_long_read(&xprt_switch->xps_queuelen));
	xprt_switch_put(xprt_switch);
	return ret;
}

static ssize_t rpc_sysfs_xprt_dstaddr_store(struct kobject *kobj,
					    struct kobj_attribute *attr,
					    const char *buf, size_t count)
{
	struct rpc_xprt *xprt = rpc_sysfs_xprt_kobj_get_xprt(kobj);
	struct sockaddr *saddr;
	char *dst_addr;
	int port;
	struct xprt_addr *saved_addr;
	size_t buf_len;

	if (!xprt)
		return 0;
	if (!(xprt->xprt_class->ident == XPRT_TRANSPORT_TCP ||
	      xprt->xprt_class->ident == XPRT_TRANSPORT_RDMA)) {
		xprt_put(xprt);
		return -EOPNOTSUPP;
	}

	if (wait_on_bit_lock(&xprt->state, XPRT_LOCKED, TASK_KILLABLE)) {
		count = -EINTR;
		goto out_put;
	}
	saddr = (struct sockaddr *)&xprt->addr;
	port = rpc_get_port(saddr);

	/* buf_len is the len until the first occurence of either
	 * '\n' or '\0'
	 */
	buf_len = strcspn(buf, "\n");

	dst_addr = kstrndup(buf, buf_len, GFP_KERNEL);
	if (!dst_addr)
		goto out_err;
	saved_addr = kzalloc(sizeof(*saved_addr), GFP_KERNEL);
	if (!saved_addr)
		goto out_err_free;
	saved_addr->addr =
		rcu_dereference_raw(xprt->address_strings[RPC_DISPLAY_ADDR]);
	rcu_assign_pointer(xprt->address_strings[RPC_DISPLAY_ADDR], dst_addr);
	call_rcu(&saved_addr->rcu, free_xprt_addr);
	xprt->addrlen = rpc_pton(xprt->xprt_net, buf, buf_len, saddr,
				 sizeof(*saddr));
	rpc_set_port(saddr, port);

	xprt_force_disconnect(xprt);
out:
	xprt_release_write(xprt, NULL);
out_put:
	xprt_put(xprt);
	return count;
out_err_free:
	kfree(dst_addr);
out_err:
	count = -ENOMEM;
	goto out;
}

static ssize_t rpc_sysfs_xprt_state_change(struct kobject *kobj,
					   struct kobj_attribute *attr,
					   const char *buf, size_t count)
{
	struct rpc_xprt *xprt = rpc_sysfs_xprt_kobj_get_xprt(kobj);
	int offline = 0, online = 0, remove = 0;
	struct rpc_xprt_switch *xps = rpc_sysfs_xprt_kobj_get_xprt_switch(kobj);

	if (!xprt)
		return 0;

	if (!strncmp(buf, "offline", 7))
		offline = 1;
	else if (!strncmp(buf, "online", 6))
		online = 1;
	else if (!strncmp(buf, "remove", 6))
		remove = 1;
	else {
		count = -EINVAL;
		goto out_put;
	}

	if (wait_on_bit_lock(&xprt->state, XPRT_LOCKED, TASK_KILLABLE)) {
		count = -EINTR;
		goto out_put;
	}
	if (xprt->main) {
		count = -EINVAL;
		goto release_tasks;
	}
	if (offline) {
		if (!test_and_set_bit(XPRT_OFFLINE, &xprt->state)) {
			spin_lock(&xps->xps_lock);
			xps->xps_nactive--;
			spin_unlock(&xps->xps_lock);
		}
	} else if (online) {
		if (test_and_clear_bit(XPRT_OFFLINE, &xprt->state)) {
			spin_lock(&xps->xps_lock);
			xps->xps_nactive++;
			spin_unlock(&xps->xps_lock);
		}
	} else if (remove) {
		if (test_bit(XPRT_OFFLINE, &xprt->state)) {
			if (!test_and_set_bit(XPRT_REMOVE, &xprt->state)) {
				xprt_force_disconnect(xprt);
				if (test_bit(XPRT_CONNECTED, &xprt->state)) {
					if (!xprt->sending.qlen &&
					    !xprt->pending.qlen &&
					    !xprt->backlog.qlen &&
					    !atomic_long_read(&xprt->queuelen))
						rpc_xprt_switch_remove_xprt(xps, xprt);
				}
			}
		} else {
			count = -EINVAL;
		}
	}

release_tasks:
	xprt_release_write(xprt, NULL);
out_put:
	xprt_put(xprt);
	xprt_switch_put(xps);
	return count;
}

int rpc_sysfs_init(void)
{
	rpc_sunrpc_kset = kset_create_and_add("sunrpc", NULL, kernel_kobj);
	if (!rpc_sunrpc_kset)
		return -ENOMEM;
	rpc_sunrpc_client_kobj =
		rpc_sysfs_object_alloc("rpc-clients", rpc_sunrpc_kset, NULL);
	if (!rpc_sunrpc_client_kobj)
		goto err_client;
	rpc_sunrpc_xprt_switch_kobj =
		rpc_sysfs_object_alloc("xprt-switches", rpc_sunrpc_kset, NULL);
	if (!rpc_sunrpc_xprt_switch_kobj)
		goto err_switch;
	return 0;
err_switch:
	kobject_put(rpc_sunrpc_client_kobj);
	rpc_sunrpc_client_kobj = NULL;
err_client:
	kset_unregister(rpc_sunrpc_kset);
	rpc_sunrpc_kset = NULL;
	return -ENOMEM;
}

static void rpc_sysfs_client_release(struct kobject *kobj)
{
	struct rpc_sysfs_client *c;

	c = container_of(kobj, struct rpc_sysfs_client, kobject);
	kfree(c);
}

static void rpc_sysfs_xprt_switch_release(struct kobject *kobj)
{
	struct rpc_sysfs_xprt_switch *xprt_switch;

	xprt_switch = container_of(kobj, struct rpc_sysfs_xprt_switch, kobject);
	kfree(xprt_switch);
}

static void rpc_sysfs_xprt_release(struct kobject *kobj)
{
	struct rpc_sysfs_xprt *xprt;

	xprt = container_of(kobj, struct rpc_sysfs_xprt, kobject);
	kfree(xprt);
}

static const void *rpc_sysfs_client_namespace(struct kobject *kobj)
{
	return container_of(kobj, struct rpc_sysfs_client, kobject)->net;
}

static const void *rpc_sysfs_xprt_switch_namespace(struct kobject *kobj)
{
	return container_of(kobj, struct rpc_sysfs_xprt_switch, kobject)->net;
}

static const void *rpc_sysfs_xprt_namespace(struct kobject *kobj)
{
	return container_of(kobj, struct rpc_sysfs_xprt,
			    kobject)->xprt->xprt_net;
}

static struct kobj_attribute rpc_sysfs_xprt_dstaddr = __ATTR(dstaddr,
	0644, rpc_sysfs_xprt_dstaddr_show, rpc_sysfs_xprt_dstaddr_store);

static struct kobj_attribute rpc_sysfs_xprt_srcaddr = __ATTR(srcaddr,
	0644, rpc_sysfs_xprt_srcaddr_show, NULL);

static struct kobj_attribute rpc_sysfs_xprt_info = __ATTR(xprt_info,
	0444, rpc_sysfs_xprt_info_show, NULL);

static struct kobj_attribute rpc_sysfs_xprt_change_state = __ATTR(xprt_state,
	0644, rpc_sysfs_xprt_state_show, rpc_sysfs_xprt_state_change);

static struct attribute *rpc_sysfs_xprt_attrs[] = {
	&rpc_sysfs_xprt_dstaddr.attr,
	&rpc_sysfs_xprt_srcaddr.attr,
	&rpc_sysfs_xprt_info.attr,
	&rpc_sysfs_xprt_change_state.attr,
	NULL,
};
ATTRIBUTE_GROUPS(rpc_sysfs_xprt);

static struct kobj_attribute rpc_sysfs_xprt_switch_info =
	__ATTR(xprt_switch_info, 0444, rpc_sysfs_xprt_switch_info_show, NULL);

static struct attribute *rpc_sysfs_xprt_switch_attrs[] = {
	&rpc_sysfs_xprt_switch_info.attr,
	NULL,
};
ATTRIBUTE_GROUPS(rpc_sysfs_xprt_switch);

static struct kobj_type rpc_sysfs_client_type = {
	.release = rpc_sysfs_client_release,
	.sysfs_ops = &kobj_sysfs_ops,
	.namespace = rpc_sysfs_client_namespace,
};

static struct kobj_type rpc_sysfs_xprt_switch_type = {
	.release = rpc_sysfs_xprt_switch_release,
	.default_groups = rpc_sysfs_xprt_switch_groups,
	.sysfs_ops = &kobj_sysfs_ops,
	.namespace = rpc_sysfs_xprt_switch_namespace,
};

static struct kobj_type rpc_sysfs_xprt_type = {
	.release = rpc_sysfs_xprt_release,
	.default_groups = rpc_sysfs_xprt_groups,
	.sysfs_ops = &kobj_sysfs_ops,
	.namespace = rpc_sysfs_xprt_namespace,
};

void rpc_sysfs_exit(void)
{
	kobject_put(rpc_sunrpc_client_kobj);
	kobject_put(rpc_sunrpc_xprt_switch_kobj);
	kset_unregister(rpc_sunrpc_kset);
}

static struct rpc_sysfs_client *rpc_sysfs_client_alloc(struct kobject *parent,
						       struct net *net,
						       int clid)
{
	struct rpc_sysfs_client *p;

	p = kzalloc(sizeof(*p), GFP_KERNEL);
	if (p) {
		p->net = net;
		p->kobject.kset = rpc_sunrpc_kset;
		if (kobject_init_and_add(&p->kobject, &rpc_sysfs_client_type,
					 parent, "clnt-%d", clid) == 0)
			return p;
		kobject_put(&p->kobject);
	}
	return NULL;
}

static struct rpc_sysfs_xprt_switch *
rpc_sysfs_xprt_switch_alloc(struct kobject *parent,
			    struct rpc_xprt_switch *xprt_switch,
			    struct net *net,
			    gfp_t gfp_flags)
{
	struct rpc_sysfs_xprt_switch *p;

	p = kzalloc(sizeof(*p), gfp_flags);
	if (p) {
		p->net = net;
		p->kobject.kset = rpc_sunrpc_kset;
		if (kobject_init_and_add(&p->kobject,
					 &rpc_sysfs_xprt_switch_type,
					 parent, "switch-%d",
					 xprt_switch->xps_id) == 0)
			return p;
		kobject_put(&p->kobject);
	}
	return NULL;
}

static struct rpc_sysfs_xprt *rpc_sysfs_xprt_alloc(struct kobject *parent,
						   struct rpc_xprt *xprt,
						   gfp_t gfp_flags)
{
	struct rpc_sysfs_xprt *p;

	p = kzalloc(sizeof(*p), gfp_flags);
	if (!p)
		goto out;
	p->kobject.kset = rpc_sunrpc_kset;
	if (kobject_init_and_add(&p->kobject, &rpc_sysfs_xprt_type,
				 parent, "xprt-%d-%s", xprt->id,
				 xprt->address_strings[RPC_DISPLAY_PROTO]) == 0)
		return p;
	kobject_put(&p->kobject);
out:
	return NULL;
}

void rpc_sysfs_client_setup(struct rpc_clnt *clnt,
			    struct rpc_xprt_switch *xprt_switch,
			    struct net *net)
{
	struct rpc_sysfs_client *rpc_client;

	rpc_client = rpc_sysfs_client_alloc(rpc_sunrpc_client_kobj,
					    net, clnt->cl_clid);
	if (rpc_client) {
		char name[] = "switch";
		struct rpc_sysfs_xprt_switch *xswitch =
			(struct rpc_sysfs_xprt_switch *)xprt_switch->xps_sysfs;
		int ret;

		clnt->cl_sysfs = rpc_client;
		rpc_client->clnt = clnt;
		rpc_client->xprt_switch = xprt_switch;
		kobject_uevent(&rpc_client->kobject, KOBJ_ADD);
		ret = sysfs_create_link_nowarn(&rpc_client->kobject,
					       &xswitch->kobject, name);
		if (ret)
			pr_warn("can't create link to %s in sysfs (%d)\n",
				name, ret);
	}
}

void rpc_sysfs_xprt_switch_setup(struct rpc_xprt_switch *xprt_switch,
				 struct rpc_xprt *xprt,
				 gfp_t gfp_flags)
{
	struct rpc_sysfs_xprt_switch *rpc_xprt_switch;
	struct net *net;

	if (xprt_switch->xps_net)
		net = xprt_switch->xps_net;
	else
		net = xprt->xprt_net;
	rpc_xprt_switch =
		rpc_sysfs_xprt_switch_alloc(rpc_sunrpc_xprt_switch_kobj,
					    xprt_switch, net, gfp_flags);
	if (rpc_xprt_switch) {
		xprt_switch->xps_sysfs = rpc_xprt_switch;
		rpc_xprt_switch->xprt_switch = xprt_switch;
		rpc_xprt_switch->xprt = xprt;
		kobject_uevent(&rpc_xprt_switch->kobject, KOBJ_ADD);
	}
}

void rpc_sysfs_xprt_setup(struct rpc_xprt_switch *xprt_switch,
			  struct rpc_xprt *xprt,
			  gfp_t gfp_flags)
{
	struct rpc_sysfs_xprt *rpc_xprt;
	struct rpc_sysfs_xprt_switch *switch_obj =
		(struct rpc_sysfs_xprt_switch *)xprt_switch->xps_sysfs;

	rpc_xprt = rpc_sysfs_xprt_alloc(&switch_obj->kobject, xprt, gfp_flags);
	if (rpc_xprt) {
		xprt->xprt_sysfs = rpc_xprt;
		rpc_xprt->xprt = xprt;
		rpc_xprt->xprt_switch = xprt_switch;
		kobject_uevent(&rpc_xprt->kobject, KOBJ_ADD);
	}
}

void rpc_sysfs_client_destroy(struct rpc_clnt *clnt)
{
	struct rpc_sysfs_client *rpc_client = clnt->cl_sysfs;

	if (rpc_client) {
		char name[] = "switch";

		sysfs_remove_link(&rpc_client->kobject, name);
		kobject_uevent(&rpc_client->kobject, KOBJ_REMOVE);
		kobject_del(&rpc_client->kobject);
		kobject_put(&rpc_client->kobject);
		clnt->cl_sysfs = NULL;
	}
}

void rpc_sysfs_xprt_switch_destroy(struct rpc_xprt_switch *xprt_switch)
{
	struct rpc_sysfs_xprt_switch *rpc_xprt_switch = xprt_switch->xps_sysfs;

	if (rpc_xprt_switch) {
		kobject_uevent(&rpc_xprt_switch->kobject, KOBJ_REMOVE);
		kobject_del(&rpc_xprt_switch->kobject);
		kobject_put(&rpc_xprt_switch->kobject);
		xprt_switch->xps_sysfs = NULL;
	}
}

void rpc_sysfs_xprt_destroy(struct rpc_xprt *xprt)
{
	struct rpc_sysfs_xprt *rpc_xprt = xprt->xprt_sysfs;

	if (rpc_xprt) {
		kobject_uevent(&rpc_xprt->kobject, KOBJ_REMOVE);
		kobject_del(&rpc_xprt->kobject);
		kobject_put(&rpc_xprt->kobject);
		xprt->xprt_sysfs = NULL;
	}
}<|MERGE_RESOLUTION|>--- conflicted
+++ resolved
@@ -112,21 +112,6 @@
 	ssize_t ret;
 
 	if (!xprt || !xprt_connected(xprt)) {
-<<<<<<< HEAD
-		xprt_put(xprt);
-		return -ENOTCONN;
-	}
-
-	sock = container_of(xprt, struct sock_xprt, xprt);
-	mutex_lock(&sock->recv_mutex);
-	if (sock->sock == NULL ||
-	    kernel_getsockname(sock->sock, (struct sockaddr *)&saddr) < 0)
-		goto out;
-
-	ret = sprintf(buf, "%pISc\n", &saddr);
-out:
-	mutex_unlock(&sock->recv_mutex);
-=======
 		ret = sprintf(buf, "<closed>\n");
 	} else if (xprt->ops->get_srcaddr) {
 		ret = xprt->ops->get_srcaddr(xprt, buf, buflen);
@@ -140,7 +125,6 @@
 			ret = sprintf(buf, "<closed>\n");
 	} else
 		ret = sprintf(buf, "<not a socket>\n");
->>>>>>> 31231092
 	xprt_put(xprt);
 	return ret;
 }
