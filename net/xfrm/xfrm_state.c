--- conflicted
+++ resolved
@@ -2072,11 +2072,7 @@
 	} else {
 		u32 spi = 0;
 		for (h = 0; h < high-low+1; h++) {
-<<<<<<< HEAD
-			spi = low + prandom_u32_max(high - low + 1);
-=======
 			spi = get_random_u32_inclusive(low, high);
->>>>>>> 0ee29814
 			x0 = xfrm_state_lookup(net, mark, &x->id.daddr, htonl(spi), x->id.proto, x->props.family);
 			if (x0 == NULL) {
 				newspi = htonl(spi);
