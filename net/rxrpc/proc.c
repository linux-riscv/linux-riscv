// SPDX-License-Identifier: GPL-2.0-or-later
/* /proc/net/ support for AF_RXRPC
 *
 * Copyright (C) 2007 Red Hat, Inc. All Rights Reserved.
 * Written by David Howells (dhowells@redhat.com)
 */

#include <linux/module.h>
#include <net/sock.h>
#include <net/af_rxrpc.h>
#include "ar-internal.h"

static const char *const rxrpc_conn_states[RXRPC_CONN__NR_STATES] = {
	[RXRPC_CONN_UNUSED]			= "Unused  ",
	[RXRPC_CONN_CLIENT_UNSECURED]		= "ClUnsec ",
	[RXRPC_CONN_CLIENT]			= "Client  ",
	[RXRPC_CONN_SERVICE_PREALLOC]		= "SvPrealc",
	[RXRPC_CONN_SERVICE_UNSECURED]		= "SvUnsec ",
	[RXRPC_CONN_SERVICE_CHALLENGING]	= "SvChall ",
	[RXRPC_CONN_SERVICE]			= "SvSecure",
	[RXRPC_CONN_ABORTED]			= "Aborted ",
};

/*
 * generate a list of extant and dead calls in /proc/net/rxrpc_calls
 */
static void *rxrpc_call_seq_start(struct seq_file *seq, loff_t *_pos)
	__acquires(rcu)
{
	struct rxrpc_net *rxnet = rxrpc_net(seq_file_net(seq));

	rcu_read_lock();
	return seq_list_start_head_rcu(&rxnet->calls, *_pos);
}

static void *rxrpc_call_seq_next(struct seq_file *seq, void *v, loff_t *pos)
{
	struct rxrpc_net *rxnet = rxrpc_net(seq_file_net(seq));

	return seq_list_next_rcu(v, &rxnet->calls, pos);
}

static void rxrpc_call_seq_stop(struct seq_file *seq, void *v)
	__releases(rcu)
{
	rcu_read_unlock();
}

static int rxrpc_call_seq_show(struct seq_file *seq, void *v)
{
	struct rxrpc_local *local;
	struct rxrpc_call *call;
	struct rxrpc_net *rxnet = rxrpc_net(seq_file_net(seq));
	enum rxrpc_call_state state;
	unsigned long timeout = 0;
	rxrpc_seq_t acks_hard_ack;
	char lbuff[50], rbuff[50];
	u64 wtmp;

	if (v == &rxnet->calls) {
		seq_puts(seq,
			 "Proto Local                                          "
			 " Remote                                         "
			 " SvID ConnID   CallID   End Use State    Abort   "
			 " DebugId  TxSeq    TW RxSeq    RW RxSerial CW RxTimo\n");
		return 0;
	}

	call = list_entry(v, struct rxrpc_call, link);

	local = call->local;
	if (local)
		sprintf(lbuff, "%pISpc", &local->srx.transport);
	else
		strcpy(lbuff, "no_local");

	sprintf(rbuff, "%pISpc", &call->dest_srx.transport);

	state = rxrpc_call_state(call);
	if (state != RXRPC_CALL_SERVER_PREALLOC) {
		timeout = READ_ONCE(call->expect_rx_by);
		timeout -= jiffies;
	}

	acks_hard_ack = READ_ONCE(call->acks_hard_ack);
	wtmp   = atomic64_read_acquire(&call->ackr_window);
	seq_printf(seq,
		   "UDP   %-47.47s %-47.47s %4x %08x %08x %s %3u"
		   " %-8.8s %08x %08x %08x %02x %08x %02x %08x %02x %06lx\n",
		   lbuff,
		   rbuff,
		   call->dest_srx.srx_service,
		   call->cid,
		   call->call_id,
		   rxrpc_is_service_call(call) ? "Svc" : "Clt",
		   refcount_read(&call->ref),
		   rxrpc_call_states[state],
		   call->abort_code,
		   call->debug_id,
		   acks_hard_ack, READ_ONCE(call->tx_top) - acks_hard_ack,
		   lower_32_bits(wtmp), upper_32_bits(wtmp) - lower_32_bits(wtmp),
		   call->rx_serial,
		   call->cong_cwnd,
		   timeout);

	return 0;
}

const struct seq_operations rxrpc_call_seq_ops = {
	.start  = rxrpc_call_seq_start,
	.next   = rxrpc_call_seq_next,
	.stop   = rxrpc_call_seq_stop,
	.show   = rxrpc_call_seq_show,
};

/*
 * generate a list of extant virtual connections in /proc/net/rxrpc_conns
 */
static void *rxrpc_connection_seq_start(struct seq_file *seq, loff_t *_pos)
	__acquires(rxnet->conn_lock)
{
	struct rxrpc_net *rxnet = rxrpc_net(seq_file_net(seq));

	read_lock(&rxnet->conn_lock);
	return seq_list_start_head(&rxnet->conn_proc_list, *_pos);
}

static void *rxrpc_connection_seq_next(struct seq_file *seq, void *v,
				       loff_t *pos)
{
	struct rxrpc_net *rxnet = rxrpc_net(seq_file_net(seq));

	return seq_list_next(v, &rxnet->conn_proc_list, pos);
}

static void rxrpc_connection_seq_stop(struct seq_file *seq, void *v)
	__releases(rxnet->conn_lock)
{
	struct rxrpc_net *rxnet = rxrpc_net(seq_file_net(seq));

	read_unlock(&rxnet->conn_lock);
}

static int rxrpc_connection_seq_show(struct seq_file *seq, void *v)
{
	struct rxrpc_connection *conn;
	struct rxrpc_net *rxnet = rxrpc_net(seq_file_net(seq));
	const char *state;
	char lbuff[50], rbuff[50];

	if (v == &rxnet->conn_proc_list) {
		seq_puts(seq,
			 "Proto Local                                          "
			 " Remote                                         "
			 " SvID ConnID   End Ref Act State    Key     "
			 " Serial   ISerial  CallId0  CallId1  CallId2  CallId3\n"
			 );
		return 0;
	}

	conn = list_entry(v, struct rxrpc_connection, proc_link);
	if (conn->state == RXRPC_CONN_SERVICE_PREALLOC) {
		strcpy(lbuff, "no_local");
		strcpy(rbuff, "no_connection");
		goto print;
	}

	sprintf(lbuff, "%pISpc", &conn->local->srx.transport);
<<<<<<< HEAD

=======
>>>>>>> e7a909d5
	sprintf(rbuff, "%pISpc", &conn->peer->srx.transport);
print:
	state = rxrpc_is_conn_aborted(conn) ?
		rxrpc_call_completions[conn->completion] :
		rxrpc_conn_states[conn->state];
	seq_printf(seq,
		   "UDP   %-47.47s %-47.47s %4x %08x %s %3u %3d"
		   " %s %08x %08x %08x %08x %08x %08x %08x\n",
		   lbuff,
		   rbuff,
		   conn->service_id,
		   conn->proto.cid,
		   rxrpc_conn_is_service(conn) ? "Svc" : "Clt",
		   refcount_read(&conn->ref),
		   atomic_read(&conn->active),
<<<<<<< HEAD
		   rxrpc_conn_states[conn->state],
=======
		   state,
>>>>>>> e7a909d5
		   key_serial(conn->key),
		   atomic_read(&conn->serial),
		   conn->hi_serial,
		   conn->channels[0].call_id,
		   conn->channels[1].call_id,
		   conn->channels[2].call_id,
		   conn->channels[3].call_id);

	return 0;
}

const struct seq_operations rxrpc_connection_seq_ops = {
	.start  = rxrpc_connection_seq_start,
	.next   = rxrpc_connection_seq_next,
	.stop   = rxrpc_connection_seq_stop,
	.show   = rxrpc_connection_seq_show,
};

/*
 * generate a list of extant virtual peers in /proc/net/rxrpc/peers
 */
static int rxrpc_peer_seq_show(struct seq_file *seq, void *v)
{
	struct rxrpc_peer *peer;
	time64_t now;
	char lbuff[50], rbuff[50];

	if (v == SEQ_START_TOKEN) {
		seq_puts(seq,
			 "Proto Local                                          "
			 " Remote                                         "
			 " Use SST   MTU LastUse      RTT      RTO\n"
			 );
		return 0;
	}

	peer = list_entry(v, struct rxrpc_peer, hash_link);

	sprintf(lbuff, "%pISpc", &peer->local->srx.transport);

	sprintf(rbuff, "%pISpc", &peer->srx.transport);

	now = ktime_get_seconds();
	seq_printf(seq,
		   "UDP   %-47.47s %-47.47s %3u"
		   " %3u %5u %6llus %8u %8u\n",
		   lbuff,
		   rbuff,
		   refcount_read(&peer->ref),
		   peer->cong_ssthresh,
		   peer->mtu,
		   now - peer->last_tx_at,
		   peer->srtt_us >> 3,
		   jiffies_to_usecs(peer->rto_j));

	return 0;
}

static void *rxrpc_peer_seq_start(struct seq_file *seq, loff_t *_pos)
	__acquires(rcu)
{
	struct rxrpc_net *rxnet = rxrpc_net(seq_file_net(seq));
	unsigned int bucket, n;
	unsigned int shift = 32 - HASH_BITS(rxnet->peer_hash);
	void *p;

	rcu_read_lock();

	if (*_pos >= UINT_MAX)
		return NULL;

	n = *_pos & ((1U << shift) - 1);
	bucket = *_pos >> shift;
	for (;;) {
		if (bucket >= HASH_SIZE(rxnet->peer_hash)) {
			*_pos = UINT_MAX;
			return NULL;
		}
		if (n == 0) {
			if (bucket == 0)
				return SEQ_START_TOKEN;
			*_pos += 1;
			n++;
		}

		p = seq_hlist_start_rcu(&rxnet->peer_hash[bucket], n - 1);
		if (p)
			return p;
		bucket++;
		n = 1;
		*_pos = (bucket << shift) | n;
	}
}

static void *rxrpc_peer_seq_next(struct seq_file *seq, void *v, loff_t *_pos)
{
	struct rxrpc_net *rxnet = rxrpc_net(seq_file_net(seq));
	unsigned int bucket, n;
	unsigned int shift = 32 - HASH_BITS(rxnet->peer_hash);
	void *p;

	if (*_pos >= UINT_MAX)
		return NULL;

	bucket = *_pos >> shift;

	p = seq_hlist_next_rcu(v, &rxnet->peer_hash[bucket], _pos);
	if (p)
		return p;

	for (;;) {
		bucket++;
		n = 1;
		*_pos = (bucket << shift) | n;

		if (bucket >= HASH_SIZE(rxnet->peer_hash)) {
			*_pos = UINT_MAX;
			return NULL;
		}
		if (n == 0) {
			*_pos += 1;
			n++;
		}

		p = seq_hlist_start_rcu(&rxnet->peer_hash[bucket], n - 1);
		if (p)
			return p;
	}
}

static void rxrpc_peer_seq_stop(struct seq_file *seq, void *v)
	__releases(rcu)
{
	rcu_read_unlock();
}


const struct seq_operations rxrpc_peer_seq_ops = {
	.start  = rxrpc_peer_seq_start,
	.next   = rxrpc_peer_seq_next,
	.stop   = rxrpc_peer_seq_stop,
	.show   = rxrpc_peer_seq_show,
};

/*
 * Generate a list of extant virtual local endpoints in /proc/net/rxrpc/locals
 */
static int rxrpc_local_seq_show(struct seq_file *seq, void *v)
{
	struct rxrpc_local *local;
	char lbuff[50];

	if (v == SEQ_START_TOKEN) {
		seq_puts(seq,
			 "Proto Local                                          "
			 " Use Act RxQ\n");
		return 0;
	}

	local = hlist_entry(v, struct rxrpc_local, link);

	sprintf(lbuff, "%pISpc", &local->srx.transport);

	seq_printf(seq,
		   "UDP   %-47.47s %3u %3u %3u\n",
		   lbuff,
		   refcount_read(&local->ref),
		   atomic_read(&local->active_users),
		   local->rx_queue.qlen);

	return 0;
}

static void *rxrpc_local_seq_start(struct seq_file *seq, loff_t *_pos)
	__acquires(rcu)
{
	struct rxrpc_net *rxnet = rxrpc_net(seq_file_net(seq));
	unsigned int n;

	rcu_read_lock();

	if (*_pos >= UINT_MAX)
		return NULL;

	n = *_pos;
	if (n == 0)
		return SEQ_START_TOKEN;

	return seq_hlist_start_rcu(&rxnet->local_endpoints, n - 1);
}

static void *rxrpc_local_seq_next(struct seq_file *seq, void *v, loff_t *_pos)
{
	struct rxrpc_net *rxnet = rxrpc_net(seq_file_net(seq));

	if (*_pos >= UINT_MAX)
		return NULL;

	return seq_hlist_next_rcu(v, &rxnet->local_endpoints, _pos);
}

static void rxrpc_local_seq_stop(struct seq_file *seq, void *v)
	__releases(rcu)
{
	rcu_read_unlock();
}

const struct seq_operations rxrpc_local_seq_ops = {
	.start  = rxrpc_local_seq_start,
	.next   = rxrpc_local_seq_next,
	.stop   = rxrpc_local_seq_stop,
	.show   = rxrpc_local_seq_show,
};

/*
 * Display stats in /proc/net/rxrpc/stats
 */
int rxrpc_stats_show(struct seq_file *seq, void *v)
{
	struct rxrpc_net *rxnet = rxrpc_net(seq_file_single_net(seq));

	seq_printf(seq,
		   "Data     : send=%u sendf=%u fail=%u\n",
		   atomic_read(&rxnet->stat_tx_data_send),
		   atomic_read(&rxnet->stat_tx_data_send_frag),
		   atomic_read(&rxnet->stat_tx_data_send_fail));
	seq_printf(seq,
		   "Data-Tx  : nr=%u retrans=%u uf=%u cwr=%u\n",
		   atomic_read(&rxnet->stat_tx_data),
		   atomic_read(&rxnet->stat_tx_data_retrans),
		   atomic_read(&rxnet->stat_tx_data_underflow),
		   atomic_read(&rxnet->stat_tx_data_cwnd_reset));
	seq_printf(seq,
		   "Data-Rx  : nr=%u reqack=%u jumbo=%u\n",
		   atomic_read(&rxnet->stat_rx_data),
		   atomic_read(&rxnet->stat_rx_data_reqack),
		   atomic_read(&rxnet->stat_rx_data_jumbo));
	seq_printf(seq,
		   "Ack      : fill=%u send=%u skip=%u\n",
		   atomic_read(&rxnet->stat_tx_ack_fill),
		   atomic_read(&rxnet->stat_tx_ack_send),
		   atomic_read(&rxnet->stat_tx_ack_skip));
	seq_printf(seq,
		   "Ack-Tx   : req=%u dup=%u oos=%u exw=%u nos=%u png=%u prs=%u dly=%u idl=%u\n",
		   atomic_read(&rxnet->stat_tx_acks[RXRPC_ACK_REQUESTED]),
		   atomic_read(&rxnet->stat_tx_acks[RXRPC_ACK_DUPLICATE]),
		   atomic_read(&rxnet->stat_tx_acks[RXRPC_ACK_OUT_OF_SEQUENCE]),
		   atomic_read(&rxnet->stat_tx_acks[RXRPC_ACK_EXCEEDS_WINDOW]),
		   atomic_read(&rxnet->stat_tx_acks[RXRPC_ACK_NOSPACE]),
		   atomic_read(&rxnet->stat_tx_acks[RXRPC_ACK_PING]),
		   atomic_read(&rxnet->stat_tx_acks[RXRPC_ACK_PING_RESPONSE]),
		   atomic_read(&rxnet->stat_tx_acks[RXRPC_ACK_DELAY]),
		   atomic_read(&rxnet->stat_tx_acks[RXRPC_ACK_IDLE]));
	seq_printf(seq,
		   "Ack-Rx   : req=%u dup=%u oos=%u exw=%u nos=%u png=%u prs=%u dly=%u idl=%u\n",
		   atomic_read(&rxnet->stat_rx_acks[RXRPC_ACK_REQUESTED]),
		   atomic_read(&rxnet->stat_rx_acks[RXRPC_ACK_DUPLICATE]),
		   atomic_read(&rxnet->stat_rx_acks[RXRPC_ACK_OUT_OF_SEQUENCE]),
		   atomic_read(&rxnet->stat_rx_acks[RXRPC_ACK_EXCEEDS_WINDOW]),
		   atomic_read(&rxnet->stat_rx_acks[RXRPC_ACK_NOSPACE]),
		   atomic_read(&rxnet->stat_rx_acks[RXRPC_ACK_PING]),
		   atomic_read(&rxnet->stat_rx_acks[RXRPC_ACK_PING_RESPONSE]),
		   atomic_read(&rxnet->stat_rx_acks[RXRPC_ACK_DELAY]),
		   atomic_read(&rxnet->stat_rx_acks[RXRPC_ACK_IDLE]));
	seq_printf(seq,
		   "Why-Req-A: acklost=%u already=%u mrtt=%u ortt=%u\n",
		   atomic_read(&rxnet->stat_why_req_ack[rxrpc_reqack_ack_lost]),
		   atomic_read(&rxnet->stat_why_req_ack[rxrpc_reqack_already_on]),
		   atomic_read(&rxnet->stat_why_req_ack[rxrpc_reqack_more_rtt]),
		   atomic_read(&rxnet->stat_why_req_ack[rxrpc_reqack_old_rtt]));
	seq_printf(seq,
		   "Why-Req-A: nolast=%u retx=%u slows=%u smtxw=%u\n",
		   atomic_read(&rxnet->stat_why_req_ack[rxrpc_reqack_no_srv_last]),
		   atomic_read(&rxnet->stat_why_req_ack[rxrpc_reqack_retrans]),
		   atomic_read(&rxnet->stat_why_req_ack[rxrpc_reqack_slow_start]),
		   atomic_read(&rxnet->stat_why_req_ack[rxrpc_reqack_small_txwin]));
	seq_printf(seq,
		   "Buffers  : txb=%u rxb=%u\n",
		   atomic_read(&rxrpc_nr_txbuf),
		   atomic_read(&rxrpc_n_rx_skbs));
	seq_printf(seq,
		   "IO-thread: loops=%u\n",
		   atomic_read(&rxnet->stat_io_loop));
	return 0;
}

/*
 * Clear stats if /proc/net/rxrpc/stats is written to.
 */
int rxrpc_stats_clear(struct file *file, char *buf, size_t size)
{
	struct seq_file *m = file->private_data;
	struct rxrpc_net *rxnet = rxrpc_net(seq_file_single_net(m));

	if (size > 1 || (size == 1 && buf[0] != '\n'))
		return -EINVAL;

	atomic_set(&rxnet->stat_tx_data, 0);
	atomic_set(&rxnet->stat_tx_data_retrans, 0);
	atomic_set(&rxnet->stat_tx_data_underflow, 0);
	atomic_set(&rxnet->stat_tx_data_cwnd_reset, 0);
	atomic_set(&rxnet->stat_tx_data_send, 0);
	atomic_set(&rxnet->stat_tx_data_send_frag, 0);
	atomic_set(&rxnet->stat_tx_data_send_fail, 0);
	atomic_set(&rxnet->stat_rx_data, 0);
	atomic_set(&rxnet->stat_rx_data_reqack, 0);
	atomic_set(&rxnet->stat_rx_data_jumbo, 0);

	atomic_set(&rxnet->stat_tx_ack_fill, 0);
	atomic_set(&rxnet->stat_tx_ack_send, 0);
	atomic_set(&rxnet->stat_tx_ack_skip, 0);
	memset(&rxnet->stat_tx_acks, 0, sizeof(rxnet->stat_tx_acks));
	memset(&rxnet->stat_rx_acks, 0, sizeof(rxnet->stat_rx_acks));

	memset(&rxnet->stat_why_req_ack, 0, sizeof(rxnet->stat_why_req_ack));

	atomic_set(&rxnet->stat_io_loop, 0);
	return size;
}<|MERGE_RESOLUTION|>--- conflicted
+++ resolved
@@ -166,10 +166,6 @@
 	}
 
 	sprintf(lbuff, "%pISpc", &conn->local->srx.transport);
-<<<<<<< HEAD
-
-=======
->>>>>>> e7a909d5
 	sprintf(rbuff, "%pISpc", &conn->peer->srx.transport);
 print:
 	state = rxrpc_is_conn_aborted(conn) ?
@@ -185,11 +181,7 @@
 		   rxrpc_conn_is_service(conn) ? "Svc" : "Clt",
 		   refcount_read(&conn->ref),
 		   atomic_read(&conn->active),
-<<<<<<< HEAD
-		   rxrpc_conn_states[conn->state],
-=======
 		   state,
->>>>>>> e7a909d5
 		   key_serial(conn->key),
 		   atomic_read(&conn->serial),
 		   conn->hi_serial,
