--- conflicted
+++ resolved
@@ -59,88 +59,6 @@
 }
 
 /*
-<<<<<<< HEAD
- * Transition a call to the complete state.
- */
-bool __rxrpc_set_call_completion(struct rxrpc_call *call,
-				 enum rxrpc_call_completion compl,
-				 u32 abort_code,
-				 int error)
-{
-	if (call->state < RXRPC_CALL_COMPLETE) {
-		call->abort_code = abort_code;
-		call->error = error;
-		call->completion = compl;
-		call->state = RXRPC_CALL_COMPLETE;
-		trace_rxrpc_call_complete(call);
-		wake_up(&call->waitq);
-		rxrpc_notify_socket(call);
-		return true;
-	}
-	return false;
-}
-
-bool rxrpc_set_call_completion(struct rxrpc_call *call,
-			       enum rxrpc_call_completion compl,
-			       u32 abort_code,
-			       int error)
-{
-	bool ret = false;
-
-	if (call->state < RXRPC_CALL_COMPLETE) {
-		write_lock(&call->state_lock);
-		ret = __rxrpc_set_call_completion(call, compl, abort_code, error);
-		write_unlock(&call->state_lock);
-	}
-	return ret;
-}
-
-/*
- * Record that a call successfully completed.
- */
-bool __rxrpc_call_completed(struct rxrpc_call *call)
-{
-	return __rxrpc_set_call_completion(call, RXRPC_CALL_SUCCEEDED, 0, 0);
-}
-
-bool rxrpc_call_completed(struct rxrpc_call *call)
-{
-	bool ret = false;
-
-	if (call->state < RXRPC_CALL_COMPLETE) {
-		write_lock(&call->state_lock);
-		ret = __rxrpc_call_completed(call);
-		write_unlock(&call->state_lock);
-	}
-	return ret;
-}
-
-/*
- * Record that a call is locally aborted.
- */
-bool __rxrpc_abort_call(const char *why, struct rxrpc_call *call,
-			rxrpc_seq_t seq, u32 abort_code, int error)
-{
-	trace_rxrpc_abort(call->debug_id, why, call->cid, call->call_id, seq,
-			  abort_code, error);
-	return __rxrpc_set_call_completion(call, RXRPC_CALL_LOCALLY_ABORTED,
-					   abort_code, error);
-}
-
-bool rxrpc_abort_call(const char *why, struct rxrpc_call *call,
-		      rxrpc_seq_t seq, u32 abort_code, int error)
-{
-	bool ret;
-
-	write_lock(&call->state_lock);
-	ret = __rxrpc_abort_call(why, call, seq, abort_code, error);
-	write_unlock(&call->state_lock);
-	return ret;
-}
-
-/*
-=======
->>>>>>> e7a909d5
  * Pass a call terminating message to userspace.
  */
 static int rxrpc_recvmsg_term(struct rxrpc_call *call, struct msghdr *msg)
@@ -183,44 +101,6 @@
 }
 
 /*
-<<<<<<< HEAD
- * End the packet reception phase.
- */
-static void rxrpc_end_rx_phase(struct rxrpc_call *call, rxrpc_serial_t serial)
-{
-	rxrpc_seq_t whigh = READ_ONCE(call->rx_highest_seq);
-
-	_enter("%d,%s", call->debug_id, rxrpc_call_states[call->state]);
-
-	trace_rxrpc_receive(call, rxrpc_receive_end, 0, whigh);
-
-	if (call->state == RXRPC_CALL_CLIENT_RECV_REPLY)
-		rxrpc_propose_delay_ACK(call, serial, rxrpc_propose_ack_terminal_ack);
-
-	write_lock(&call->state_lock);
-
-	switch (call->state) {
-	case RXRPC_CALL_CLIENT_RECV_REPLY:
-		__rxrpc_call_completed(call);
-		write_unlock(&call->state_lock);
-		break;
-
-	case RXRPC_CALL_SERVER_RECV_REQUEST:
-		call->state = RXRPC_CALL_SERVER_ACK_REQUEST;
-		call->expect_req_by = jiffies + MAX_JIFFY_OFFSET;
-		write_unlock(&call->state_lock);
-		rxrpc_propose_delay_ACK(call, serial,
-					rxrpc_propose_ack_processing_op);
-		break;
-	default:
-		write_unlock(&call->state_lock);
-		break;
-	}
-}
-
-/*
-=======
->>>>>>> e7a909d5
  * Discard a packet we've used up and advance the Rx window by one.
  */
 static void rxrpc_rotate_rx_window(struct rxrpc_call *call)
@@ -250,16 +130,9 @@
 
 	trace_rxrpc_receive(call, last ? rxrpc_receive_rotate_last : rxrpc_receive_rotate,
 			    serial, call->rx_consumed);
-<<<<<<< HEAD
-	if (last) {
-		rxrpc_end_rx_phase(call, serial);
-		return;
-	}
-=======
 
 	if (last)
 		set_bit(RXRPC_CALL_RECVMSG_READ_ALL, &call->flags);
->>>>>>> e7a909d5
 
 	/* Check to see if there's an ACK that needs sending. */
 	acked = atomic_add_return(call->rx_consumed - old_consumed,
@@ -301,9 +174,6 @@
 	rx_pkt_offset = call->rx_pkt_offset;
 	rx_pkt_len = call->rx_pkt_len;
 
-<<<<<<< HEAD
-	if (call->state >= RXRPC_CALL_SERVER_ACK_REQUEST) {
-=======
 	if (rxrpc_call_has_failed(call)) {
 		seq = lower_32_bits(atomic64_read(&call->ackr_window)) - 1;
 		ret = -EIO;
@@ -311,7 +181,6 @@
 	}
 
 	if (test_bit(RXRPC_CALL_RECVMSG_READ_ALL, &call->flags)) {
->>>>>>> e7a909d5
 		seq = lower_32_bits(atomic64_read(&call->ackr_window)) - 1;
 		ret = 1;
 		goto done;
@@ -335,15 +204,8 @@
 
 		if (rx_pkt_offset == 0) {
 			ret2 = rxrpc_verify_data(call, skb);
-<<<<<<< HEAD
-			rx_pkt_offset = sp->offset;
-			rx_pkt_len = sp->len;
-			trace_rxrpc_recvdata(call, rxrpc_recvmsg_next, seq,
-					     rx_pkt_offset, rx_pkt_len, ret2);
-=======
 			trace_rxrpc_recvdata(call, rxrpc_recvmsg_next, seq,
 					     sp->offset, sp->len, ret2);
->>>>>>> e7a909d5
 			if (ret2 < 0) {
 				kdebug("verify = %d", ret2);
 				ret = ret2;
@@ -426,11 +288,7 @@
 
 	DEFINE_WAIT(wait);
 
-<<<<<<< HEAD
-	trace_rxrpc_recvmsg(NULL, rxrpc_recvmsg_enter, 0);
-=======
 	trace_rxrpc_recvmsg(0, rxrpc_recvmsg_enter, 0);
->>>>>>> e7a909d5
 
 	if (flags & (MSG_OOB | MSG_TRUNC))
 		return -EOPNOTSUPP;
@@ -467,11 +325,7 @@
 		if (list_empty(&rx->recvmsg_q)) {
 			if (signal_pending(current))
 				goto wait_interrupted;
-<<<<<<< HEAD
-			trace_rxrpc_recvmsg(NULL, rxrpc_recvmsg_wait, 0);
-=======
 			trace_rxrpc_recvmsg(0, rxrpc_recvmsg_wait, 0);
->>>>>>> e7a909d5
 			timeo = schedule_timeout(timeo);
 		}
 		finish_wait(sk_sleep(&rx->sk), &wait);
@@ -490,12 +344,8 @@
 		rxrpc_get_call(call, rxrpc_call_get_recvmsg);
 	write_unlock(&rx->recvmsg_lock);
 
-<<<<<<< HEAD
-	trace_rxrpc_recvmsg(call, rxrpc_recvmsg_dequeue, 0);
-=======
 	call_debug_id = call->debug_id;
 	trace_rxrpc_recvmsg(call_debug_id, rxrpc_recvmsg_dequeue, 0);
->>>>>>> e7a909d5
 
 	/* We're going to drop the socket lock, so we need to lock the call
 	 * against interference by sendmsg.
@@ -537,25 +387,9 @@
 		msg->msg_namelen = len;
 	}
 
-<<<<<<< HEAD
-	switch (READ_ONCE(call->state)) {
-	case RXRPC_CALL_CLIENT_RECV_REPLY:
-	case RXRPC_CALL_SERVER_RECV_REQUEST:
-	case RXRPC_CALL_SERVER_ACK_REQUEST:
-		ret = rxrpc_recvmsg_data(sock, call, msg, &msg->msg_iter, len,
-					 flags, &copied);
-		if (ret == -EAGAIN)
-			ret = 0;
-
-		if (!skb_queue_empty(&call->recvmsg_queue))
-			rxrpc_notify_socket(call);
-		break;
-	default:
-=======
 	ret = rxrpc_recvmsg_data(sock, call, msg, &msg->msg_iter, len,
 				 flags, &copied);
 	if (ret == -EAGAIN)
->>>>>>> e7a909d5
 		ret = 0;
 	if (ret == -EIO)
 		goto call_failed;
@@ -592,11 +426,7 @@
 error_unlock_call:
 	mutex_unlock(&call->user_mutex);
 	rxrpc_put_call(call, rxrpc_call_put_recvmsg);
-<<<<<<< HEAD
-	trace_rxrpc_recvmsg(call, rxrpc_recvmsg_return, ret);
-=======
 	trace_rxrpc_recvmsg(call_debug_id, rxrpc_recvmsg_return, ret);
->>>>>>> e7a909d5
 	return ret;
 
 error_requeue_call:
@@ -604,22 +434,14 @@
 		write_lock(&rx->recvmsg_lock);
 		list_add(&call->recvmsg_link, &rx->recvmsg_q);
 		write_unlock(&rx->recvmsg_lock);
-<<<<<<< HEAD
-		trace_rxrpc_recvmsg(call, rxrpc_recvmsg_requeue, 0);
-=======
 		trace_rxrpc_recvmsg(call_debug_id, rxrpc_recvmsg_requeue, 0);
->>>>>>> e7a909d5
 	} else {
 		rxrpc_put_call(call, rxrpc_call_put_recvmsg);
 	}
 error_no_call:
 	release_sock(&rx->sk);
 error_trace:
-<<<<<<< HEAD
-	trace_rxrpc_recvmsg(call, rxrpc_recvmsg_return, ret);
-=======
 	trace_rxrpc_recvmsg(call_debug_id, rxrpc_recvmsg_return, ret);
->>>>>>> e7a909d5
 	return ret;
 
 wait_interrupted:
