// SPDX-License-Identifier: GPL-2.0-only

#include <net/sock.h>
#include <linux/ethtool_netlink.h>
#include <linux/pm_runtime.h>
#include "netlink.h"

static struct genl_family ethtool_genl_family;

static bool ethnl_ok __read_mostly;
static u32 ethnl_bcast_seq;

#define ETHTOOL_FLAGS_BASIC (ETHTOOL_FLAG_COMPACT_BITSETS |	\
			     ETHTOOL_FLAG_OMIT_REPLY)
#define ETHTOOL_FLAGS_STATS (ETHTOOL_FLAGS_BASIC | ETHTOOL_FLAG_STATS)

const struct nla_policy ethnl_header_policy[] = {
	[ETHTOOL_A_HEADER_DEV_INDEX]	= { .type = NLA_U32 },
	[ETHTOOL_A_HEADER_DEV_NAME]	= { .type = NLA_NUL_STRING,
					    .len = ALTIFNAMSIZ - 1 },
	[ETHTOOL_A_HEADER_FLAGS]	= NLA_POLICY_MASK(NLA_U32,
							  ETHTOOL_FLAGS_BASIC),
};

const struct nla_policy ethnl_header_policy_stats[] = {
	[ETHTOOL_A_HEADER_DEV_INDEX]	= { .type = NLA_U32 },
	[ETHTOOL_A_HEADER_DEV_NAME]	= { .type = NLA_NUL_STRING,
					    .len = ALTIFNAMSIZ - 1 },
	[ETHTOOL_A_HEADER_FLAGS]	= NLA_POLICY_MASK(NLA_U32,
							  ETHTOOL_FLAGS_STATS),
};

int ethnl_ops_begin(struct net_device *dev)
{
	int ret;

	if (!dev)
		return -ENODEV;

	if (dev->dev.parent)
		pm_runtime_get_sync(dev->dev.parent);

<<<<<<< HEAD
	if (!netif_device_present(dev)) {
=======
	if (!netif_device_present(dev) ||
	    dev->reg_state == NETREG_UNREGISTERING) {
>>>>>>> df0cc57e
		ret = -ENODEV;
		goto err;
	}

	if (dev->ethtool_ops->begin) {
		ret = dev->ethtool_ops->begin(dev);
		if (ret)
			goto err;
	}

	return 0;
err:
	if (dev->dev.parent)
		pm_runtime_put(dev->dev.parent);

	return ret;
}

void ethnl_ops_complete(struct net_device *dev)
{
	if (dev->ethtool_ops->complete)
		dev->ethtool_ops->complete(dev);

	if (dev->dev.parent)
		pm_runtime_put(dev->dev.parent);
}

/**
 * ethnl_parse_header_dev_get() - parse request header
 * @req_info:    structure to put results into
 * @header:      nest attribute with request header
 * @net:         request netns
 * @extack:      netlink extack for error reporting
 * @require_dev: fail if no device identified in header
 *
 * Parse request header in nested attribute @nest and puts results into
 * the structure pointed to by @req_info. Extack from @info is used for error
 * reporting. If req_info->dev is not null on return, reference to it has
 * been taken. If error is returned, *req_info is null initialized and no
 * reference is held.
 *
 * Return: 0 on success or negative error code
 */
int ethnl_parse_header_dev_get(struct ethnl_req_info *req_info,
			       const struct nlattr *header, struct net *net,
			       struct netlink_ext_ack *extack, bool require_dev)
{
	struct nlattr *tb[ARRAY_SIZE(ethnl_header_policy)];
	const struct nlattr *devname_attr;
	struct net_device *dev = NULL;
	u32 flags = 0;
	int ret;

	if (!header) {
		NL_SET_ERR_MSG(extack, "request header missing");
		return -EINVAL;
	}
	/* No validation here, command policy should have a nested policy set
	 * for the header, therefore validation should have already been done.
	 */
	ret = nla_parse_nested(tb, ARRAY_SIZE(ethnl_header_policy) - 1, header,
			       NULL, extack);
	if (ret < 0)
		return ret;
	if (tb[ETHTOOL_A_HEADER_FLAGS])
		flags = nla_get_u32(tb[ETHTOOL_A_HEADER_FLAGS]);

	devname_attr = tb[ETHTOOL_A_HEADER_DEV_NAME];
	if (tb[ETHTOOL_A_HEADER_DEV_INDEX]) {
		u32 ifindex = nla_get_u32(tb[ETHTOOL_A_HEADER_DEV_INDEX]);

		dev = dev_get_by_index(net, ifindex);
		if (!dev) {
			NL_SET_ERR_MSG_ATTR(extack,
					    tb[ETHTOOL_A_HEADER_DEV_INDEX],
					    "no device matches ifindex");
			return -ENODEV;
		}
		/* if both ifindex and ifname are passed, they must match */
		if (devname_attr &&
		    strncmp(dev->name, nla_data(devname_attr), IFNAMSIZ)) {
			dev_put(dev);
			NL_SET_ERR_MSG_ATTR(extack, header,
					    "ifindex and name do not match");
			return -ENODEV;
		}
	} else if (devname_attr) {
		dev = dev_get_by_name(net, nla_data(devname_attr));
		if (!dev) {
			NL_SET_ERR_MSG_ATTR(extack, devname_attr,
					    "no device matches name");
			return -ENODEV;
		}
	} else if (require_dev) {
		NL_SET_ERR_MSG_ATTR(extack, header,
				    "neither ifindex nor name specified");
		return -EINVAL;
	}

	req_info->dev = dev;
	req_info->flags = flags;
	return 0;
}

/**
 * ethnl_fill_reply_header() - Put common header into a reply message
 * @skb:      skb with the message
 * @dev:      network device to describe in header
 * @attrtype: attribute type to use for the nest
 *
 * Create a nested attribute with attributes describing given network device.
 *
 * Return: 0 on success, error value (-EMSGSIZE only) on error
 */
int ethnl_fill_reply_header(struct sk_buff *skb, struct net_device *dev,
			    u16 attrtype)
{
	struct nlattr *nest;

	if (!dev)
		return 0;
	nest = nla_nest_start(skb, attrtype);
	if (!nest)
		return -EMSGSIZE;

	if (nla_put_u32(skb, ETHTOOL_A_HEADER_DEV_INDEX, (u32)dev->ifindex) ||
	    nla_put_string(skb, ETHTOOL_A_HEADER_DEV_NAME, dev->name))
		goto nla_put_failure;
	/* If more attributes are put into reply header, ethnl_header_size()
	 * must be updated to account for them.
	 */

	nla_nest_end(skb, nest);
	return 0;

nla_put_failure:
	nla_nest_cancel(skb, nest);
	return -EMSGSIZE;
}

/**
 * ethnl_reply_init() - Create skb for a reply and fill device identification
 * @payload:      payload length (without netlink and genetlink header)
 * @dev:          device the reply is about (may be null)
 * @cmd:          ETHTOOL_MSG_* message type for reply
 * @hdr_attrtype: attribute type for common header
 * @info:         genetlink info of the received packet we respond to
 * @ehdrp:        place to store payload pointer returned by genlmsg_new()
 *
 * Return: pointer to allocated skb on success, NULL on error
 */
struct sk_buff *ethnl_reply_init(size_t payload, struct net_device *dev, u8 cmd,
				 u16 hdr_attrtype, struct genl_info *info,
				 void **ehdrp)
{
	struct sk_buff *skb;

	skb = genlmsg_new(payload, GFP_KERNEL);
	if (!skb)
		goto err;
	*ehdrp = genlmsg_put_reply(skb, info, &ethtool_genl_family, 0, cmd);
	if (!*ehdrp)
		goto err_free;

	if (dev) {
		int ret;

		ret = ethnl_fill_reply_header(skb, dev, hdr_attrtype);
		if (ret < 0)
			goto err_free;
	}
	return skb;

err_free:
	nlmsg_free(skb);
err:
	if (info)
		GENL_SET_ERR_MSG(info, "failed to setup reply message");
	return NULL;
}

void *ethnl_dump_put(struct sk_buff *skb, struct netlink_callback *cb, u8 cmd)
{
	return genlmsg_put(skb, NETLINK_CB(cb->skb).portid, cb->nlh->nlmsg_seq,
			   &ethtool_genl_family, 0, cmd);
}

void *ethnl_bcastmsg_put(struct sk_buff *skb, u8 cmd)
{
	return genlmsg_put(skb, 0, ++ethnl_bcast_seq, &ethtool_genl_family, 0,
			   cmd);
}

int ethnl_multicast(struct sk_buff *skb, struct net_device *dev)
{
	return genlmsg_multicast_netns(&ethtool_genl_family, dev_net(dev), skb,
				       0, ETHNL_MCGRP_MONITOR, GFP_KERNEL);
}

/* GET request helpers */

/**
 * struct ethnl_dump_ctx - context structure for generic dumpit() callback
 * @ops:        request ops of currently processed message type
 * @req_info:   parsed request header of processed request
 * @reply_data: data needed to compose the reply
 * @pos_hash:   saved iteration position - hashbucket
 * @pos_idx:    saved iteration position - index
 *
 * These parameters are kept in struct netlink_callback as context preserved
 * between iterations. They are initialized by ethnl_default_start() and used
 * in ethnl_default_dumpit() and ethnl_default_done().
 */
struct ethnl_dump_ctx {
	const struct ethnl_request_ops	*ops;
	struct ethnl_req_info		*req_info;
	struct ethnl_reply_data		*reply_data;
	int				pos_hash;
	int				pos_idx;
};

static const struct ethnl_request_ops *
ethnl_default_requests[__ETHTOOL_MSG_USER_CNT] = {
	[ETHTOOL_MSG_STRSET_GET]	= &ethnl_strset_request_ops,
	[ETHTOOL_MSG_LINKINFO_GET]	= &ethnl_linkinfo_request_ops,
	[ETHTOOL_MSG_LINKMODES_GET]	= &ethnl_linkmodes_request_ops,
	[ETHTOOL_MSG_LINKSTATE_GET]	= &ethnl_linkstate_request_ops,
	[ETHTOOL_MSG_DEBUG_GET]		= &ethnl_debug_request_ops,
	[ETHTOOL_MSG_WOL_GET]		= &ethnl_wol_request_ops,
	[ETHTOOL_MSG_FEATURES_GET]	= &ethnl_features_request_ops,
	[ETHTOOL_MSG_PRIVFLAGS_GET]	= &ethnl_privflags_request_ops,
	[ETHTOOL_MSG_RINGS_GET]		= &ethnl_rings_request_ops,
	[ETHTOOL_MSG_CHANNELS_GET]	= &ethnl_channels_request_ops,
	[ETHTOOL_MSG_COALESCE_GET]	= &ethnl_coalesce_request_ops,
	[ETHTOOL_MSG_PAUSE_GET]		= &ethnl_pause_request_ops,
	[ETHTOOL_MSG_EEE_GET]		= &ethnl_eee_request_ops,
	[ETHTOOL_MSG_FEC_GET]		= &ethnl_fec_request_ops,
	[ETHTOOL_MSG_TSINFO_GET]	= &ethnl_tsinfo_request_ops,
	[ETHTOOL_MSG_MODULE_EEPROM_GET]	= &ethnl_module_eeprom_request_ops,
	[ETHTOOL_MSG_STATS_GET]		= &ethnl_stats_request_ops,
	[ETHTOOL_MSG_PHC_VCLOCKS_GET]	= &ethnl_phc_vclocks_request_ops,
<<<<<<< HEAD
=======
	[ETHTOOL_MSG_MODULE_GET]	= &ethnl_module_request_ops,
>>>>>>> df0cc57e
};

static struct ethnl_dump_ctx *ethnl_dump_context(struct netlink_callback *cb)
{
	return (struct ethnl_dump_ctx *)cb->ctx;
}

/**
 * ethnl_default_parse() - Parse request message
 * @req_info:    pointer to structure to put data into
 * @tb:		 parsed attributes
 * @net:         request netns
 * @request_ops: struct request_ops for request type
 * @extack:      netlink extack for error reporting
 * @require_dev: fail if no device identified in header
 *
 * Parse universal request header and call request specific ->parse_request()
 * callback (if defined) to parse the rest of the message.
 *
 * Return: 0 on success or negative error code
 */
static int ethnl_default_parse(struct ethnl_req_info *req_info,
			       struct nlattr **tb, struct net *net,
			       const struct ethnl_request_ops *request_ops,
			       struct netlink_ext_ack *extack, bool require_dev)
{
	int ret;

	ret = ethnl_parse_header_dev_get(req_info, tb[request_ops->hdr_attr],
					 net, extack, require_dev);
	if (ret < 0)
		return ret;

	if (request_ops->parse_request) {
		ret = request_ops->parse_request(req_info, tb, extack);
		if (ret < 0)
			return ret;
	}

	return 0;
}

/**
 * ethnl_init_reply_data() - Initialize reply data for GET request
 * @reply_data: pointer to embedded struct ethnl_reply_data
 * @ops:        instance of struct ethnl_request_ops describing the layout
 * @dev:        network device to initialize the reply for
 *
 * Fills the reply data part with zeros and sets the dev member. Must be called
 * before calling the ->fill_reply() callback (for each iteration when handling
 * dump requests).
 */
static void ethnl_init_reply_data(struct ethnl_reply_data *reply_data,
				  const struct ethnl_request_ops *ops,
				  struct net_device *dev)
{
	memset(reply_data, 0, ops->reply_data_size);
	reply_data->dev = dev;
}

/* default ->doit() handler for GET type requests */
static int ethnl_default_doit(struct sk_buff *skb, struct genl_info *info)
{
	struct ethnl_reply_data *reply_data = NULL;
	struct ethnl_req_info *req_info = NULL;
	const u8 cmd = info->genlhdr->cmd;
	const struct ethnl_request_ops *ops;
	int hdr_len, reply_len;
	struct sk_buff *rskb;
	void *reply_payload;
	int ret;

	ops = ethnl_default_requests[cmd];
	if (WARN_ONCE(!ops, "cmd %u has no ethnl_request_ops\n", cmd))
		return -EOPNOTSUPP;
	req_info = kzalloc(ops->req_info_size, GFP_KERNEL);
	if (!req_info)
		return -ENOMEM;
	reply_data = kmalloc(ops->reply_data_size, GFP_KERNEL);
	if (!reply_data) {
		kfree(req_info);
		return -ENOMEM;
	}

	ret = ethnl_default_parse(req_info, info->attrs, genl_info_net(info),
				  ops, info->extack, !ops->allow_nodev_do);
	if (ret < 0)
		goto err_dev;
	ethnl_init_reply_data(reply_data, ops, req_info->dev);

	rtnl_lock();
	ret = ops->prepare_data(req_info, reply_data, info);
	rtnl_unlock();
	if (ret < 0)
		goto err_cleanup;
	ret = ops->reply_size(req_info, reply_data);
	if (ret < 0)
		goto err_cleanup;
	reply_len = ret;
	ret = -ENOMEM;
	rskb = ethnl_reply_init(reply_len + ethnl_reply_header_size(),
				req_info->dev, ops->reply_cmd,
				ops->hdr_attr, info, &reply_payload);
	if (!rskb)
		goto err_cleanup;
	hdr_len = rskb->len;
	ret = ops->fill_reply(rskb, req_info, reply_data);
	if (ret < 0)
		goto err_msg;
	WARN_ONCE(rskb->len - hdr_len > reply_len,
		  "ethnl cmd %d: calculated reply length %d, but consumed %d\n",
		  cmd, reply_len, rskb->len - hdr_len);
	if (ops->cleanup_data)
		ops->cleanup_data(reply_data);

	genlmsg_end(rskb, reply_payload);
	dev_put(req_info->dev);
	kfree(reply_data);
	kfree(req_info);
	return genlmsg_reply(rskb, info);

err_msg:
	WARN_ONCE(ret == -EMSGSIZE, "calculated message payload length (%d) not sufficient\n", reply_len);
	nlmsg_free(rskb);
err_cleanup:
	if (ops->cleanup_data)
		ops->cleanup_data(reply_data);
err_dev:
	dev_put(req_info->dev);
	kfree(reply_data);
	kfree(req_info);
	return ret;
}

static int ethnl_default_dump_one(struct sk_buff *skb, struct net_device *dev,
				  const struct ethnl_dump_ctx *ctx,
				  struct netlink_callback *cb)
{
	void *ehdr;
	int ret;

	ehdr = genlmsg_put(skb, NETLINK_CB(cb->skb).portid, cb->nlh->nlmsg_seq,
			   &ethtool_genl_family, NLM_F_MULTI,
			   ctx->ops->reply_cmd);
	if (!ehdr)
		return -EMSGSIZE;

	ethnl_init_reply_data(ctx->reply_data, ctx->ops, dev);
	rtnl_lock();
	ret = ctx->ops->prepare_data(ctx->req_info, ctx->reply_data, NULL);
	rtnl_unlock();
	if (ret < 0)
		goto out;
	ret = ethnl_fill_reply_header(skb, dev, ctx->ops->hdr_attr);
	if (ret < 0)
		goto out;
	ret = ctx->ops->fill_reply(skb, ctx->req_info, ctx->reply_data);

out:
	if (ctx->ops->cleanup_data)
		ctx->ops->cleanup_data(ctx->reply_data);
	ctx->reply_data->dev = NULL;
	if (ret < 0)
		genlmsg_cancel(skb, ehdr);
	else
		genlmsg_end(skb, ehdr);
	return ret;
}

/* Default ->dumpit() handler for GET requests. Device iteration copied from
 * rtnl_dump_ifinfo(); we have to be more careful about device hashtable
 * persistence as we cannot guarantee to hold RTNL lock through the whole
 * function as rtnetnlink does.
 */
static int ethnl_default_dumpit(struct sk_buff *skb,
				struct netlink_callback *cb)
{
	struct ethnl_dump_ctx *ctx = ethnl_dump_context(cb);
	struct net *net = sock_net(skb->sk);
	int s_idx = ctx->pos_idx;
	int h, idx = 0;
	int ret = 0;

	rtnl_lock();
	for (h = ctx->pos_hash; h < NETDEV_HASHENTRIES; h++, s_idx = 0) {
		struct hlist_head *head;
		struct net_device *dev;
		unsigned int seq;

		head = &net->dev_index_head[h];

restart_chain:
		seq = net->dev_base_seq;
		cb->seq = seq;
		idx = 0;
		hlist_for_each_entry(dev, head, index_hlist) {
			if (idx < s_idx)
				goto cont;
			dev_hold(dev);
			rtnl_unlock();

			ret = ethnl_default_dump_one(skb, dev, ctx, cb);
			dev_put(dev);
			if (ret < 0) {
				if (ret == -EOPNOTSUPP)
					goto lock_and_cont;
				if (likely(skb->len))
					ret = skb->len;
				goto out;
			}
lock_and_cont:
			rtnl_lock();
			if (net->dev_base_seq != seq) {
				s_idx = idx + 1;
				goto restart_chain;
			}
cont:
			idx++;
		}

	}
	rtnl_unlock();

out:
	ctx->pos_hash = h;
	ctx->pos_idx = idx;
	nl_dump_check_consistent(cb, nlmsg_hdr(skb));

	return ret;
}

/* generic ->start() handler for GET requests */
static int ethnl_default_start(struct netlink_callback *cb)
{
	const struct genl_dumpit_info *info = genl_dumpit_info(cb);
	struct ethnl_dump_ctx *ctx = ethnl_dump_context(cb);
	struct ethnl_reply_data *reply_data;
	const struct ethnl_request_ops *ops;
	struct ethnl_req_info *req_info;
	struct genlmsghdr *ghdr;
	int ret;

	BUILD_BUG_ON(sizeof(*ctx) > sizeof(cb->ctx));

	ghdr = nlmsg_data(cb->nlh);
	ops = ethnl_default_requests[ghdr->cmd];
	if (WARN_ONCE(!ops, "cmd %u has no ethnl_request_ops\n", ghdr->cmd))
		return -EOPNOTSUPP;
	req_info = kzalloc(ops->req_info_size, GFP_KERNEL);
	if (!req_info)
		return -ENOMEM;
	reply_data = kmalloc(ops->reply_data_size, GFP_KERNEL);
	if (!reply_data) {
		ret = -ENOMEM;
		goto free_req_info;
	}

	ret = ethnl_default_parse(req_info, info->attrs, sock_net(cb->skb->sk),
				  ops, cb->extack, false);
	if (req_info->dev) {
		/* We ignore device specification in dump requests but as the
		 * same parser as for non-dump (doit) requests is used, it
		 * would take reference to the device if it finds one
		 */
		dev_put(req_info->dev);
		req_info->dev = NULL;
	}
	if (ret < 0)
		goto free_reply_data;

	ctx->ops = ops;
	ctx->req_info = req_info;
	ctx->reply_data = reply_data;
	ctx->pos_hash = 0;
	ctx->pos_idx = 0;

	return 0;

free_reply_data:
	kfree(reply_data);
free_req_info:
	kfree(req_info);

	return ret;
}

/* default ->done() handler for GET requests */
static int ethnl_default_done(struct netlink_callback *cb)
{
	struct ethnl_dump_ctx *ctx = ethnl_dump_context(cb);

	kfree(ctx->reply_data);
	kfree(ctx->req_info);

	return 0;
}

static const struct ethnl_request_ops *
ethnl_default_notify_ops[ETHTOOL_MSG_KERNEL_MAX + 1] = {
	[ETHTOOL_MSG_LINKINFO_NTF]	= &ethnl_linkinfo_request_ops,
	[ETHTOOL_MSG_LINKMODES_NTF]	= &ethnl_linkmodes_request_ops,
	[ETHTOOL_MSG_DEBUG_NTF]		= &ethnl_debug_request_ops,
	[ETHTOOL_MSG_WOL_NTF]		= &ethnl_wol_request_ops,
	[ETHTOOL_MSG_FEATURES_NTF]	= &ethnl_features_request_ops,
	[ETHTOOL_MSG_PRIVFLAGS_NTF]	= &ethnl_privflags_request_ops,
	[ETHTOOL_MSG_RINGS_NTF]		= &ethnl_rings_request_ops,
	[ETHTOOL_MSG_CHANNELS_NTF]	= &ethnl_channels_request_ops,
	[ETHTOOL_MSG_COALESCE_NTF]	= &ethnl_coalesce_request_ops,
	[ETHTOOL_MSG_PAUSE_NTF]		= &ethnl_pause_request_ops,
	[ETHTOOL_MSG_EEE_NTF]		= &ethnl_eee_request_ops,
	[ETHTOOL_MSG_FEC_NTF]		= &ethnl_fec_request_ops,
	[ETHTOOL_MSG_MODULE_NTF]	= &ethnl_module_request_ops,
};

/* default notification handler */
static void ethnl_default_notify(struct net_device *dev, unsigned int cmd,
				 const void *data)
{
	struct ethnl_reply_data *reply_data;
	const struct ethnl_request_ops *ops;
	struct ethnl_req_info *req_info;
	struct sk_buff *skb;
	void *reply_payload;
	int reply_len;
	int ret;

	if (WARN_ONCE(cmd > ETHTOOL_MSG_KERNEL_MAX ||
		      !ethnl_default_notify_ops[cmd],
		      "unexpected notification type %u\n", cmd))
		return;
	ops = ethnl_default_notify_ops[cmd];
	req_info = kzalloc(ops->req_info_size, GFP_KERNEL);
	if (!req_info)
		return;
	reply_data = kmalloc(ops->reply_data_size, GFP_KERNEL);
	if (!reply_data) {
		kfree(req_info);
		return;
	}

	req_info->dev = dev;
	req_info->flags |= ETHTOOL_FLAG_COMPACT_BITSETS;

	ethnl_init_reply_data(reply_data, ops, dev);
	ret = ops->prepare_data(req_info, reply_data, NULL);
	if (ret < 0)
		goto err_cleanup;
	ret = ops->reply_size(req_info, reply_data);
	if (ret < 0)
		goto err_cleanup;
	reply_len = ret + ethnl_reply_header_size();
	ret = -ENOMEM;
	skb = genlmsg_new(reply_len, GFP_KERNEL);
	if (!skb)
		goto err_cleanup;
	reply_payload = ethnl_bcastmsg_put(skb, cmd);
	if (!reply_payload)
		goto err_skb;
	ret = ethnl_fill_reply_header(skb, dev, ops->hdr_attr);
	if (ret < 0)
		goto err_msg;
	ret = ops->fill_reply(skb, req_info, reply_data);
	if (ret < 0)
		goto err_msg;
	if (ops->cleanup_data)
		ops->cleanup_data(reply_data);

	genlmsg_end(skb, reply_payload);
	kfree(reply_data);
	kfree(req_info);
	ethnl_multicast(skb, dev);
	return;

err_msg:
	WARN_ONCE(ret == -EMSGSIZE,
		  "calculated message payload length (%d) not sufficient\n",
		  reply_len);
err_skb:
	nlmsg_free(skb);
err_cleanup:
	if (ops->cleanup_data)
		ops->cleanup_data(reply_data);
	kfree(reply_data);
	kfree(req_info);
	return;
}

/* notifications */

typedef void (*ethnl_notify_handler_t)(struct net_device *dev, unsigned int cmd,
				       const void *data);

static const ethnl_notify_handler_t ethnl_notify_handlers[] = {
	[ETHTOOL_MSG_LINKINFO_NTF]	= ethnl_default_notify,
	[ETHTOOL_MSG_LINKMODES_NTF]	= ethnl_default_notify,
	[ETHTOOL_MSG_DEBUG_NTF]		= ethnl_default_notify,
	[ETHTOOL_MSG_WOL_NTF]		= ethnl_default_notify,
	[ETHTOOL_MSG_FEATURES_NTF]	= ethnl_default_notify,
	[ETHTOOL_MSG_PRIVFLAGS_NTF]	= ethnl_default_notify,
	[ETHTOOL_MSG_RINGS_NTF]		= ethnl_default_notify,
	[ETHTOOL_MSG_CHANNELS_NTF]	= ethnl_default_notify,
	[ETHTOOL_MSG_COALESCE_NTF]	= ethnl_default_notify,
	[ETHTOOL_MSG_PAUSE_NTF]		= ethnl_default_notify,
	[ETHTOOL_MSG_EEE_NTF]		= ethnl_default_notify,
	[ETHTOOL_MSG_FEC_NTF]		= ethnl_default_notify,
	[ETHTOOL_MSG_MODULE_NTF]	= ethnl_default_notify,
};

void ethtool_notify(struct net_device *dev, unsigned int cmd, const void *data)
{
	if (unlikely(!ethnl_ok))
		return;
	ASSERT_RTNL();

	if (likely(cmd < ARRAY_SIZE(ethnl_notify_handlers) &&
		   ethnl_notify_handlers[cmd]))
		ethnl_notify_handlers[cmd](dev, cmd, data);
	else
		WARN_ONCE(1, "notification %u not implemented (dev=%s)\n",
			  cmd, netdev_name(dev));
}
EXPORT_SYMBOL(ethtool_notify);

static void ethnl_notify_features(struct netdev_notifier_info *info)
{
	struct net_device *dev = netdev_notifier_info_to_dev(info);

	ethtool_notify(dev, ETHTOOL_MSG_FEATURES_NTF, NULL);
}

static int ethnl_netdev_event(struct notifier_block *this, unsigned long event,
			      void *ptr)
{
	switch (event) {
	case NETDEV_FEAT_CHANGE:
		ethnl_notify_features(ptr);
		break;
	}

	return NOTIFY_DONE;
}

static struct notifier_block ethnl_netdev_notifier = {
	.notifier_call = ethnl_netdev_event,
};

/* genetlink setup */

static const struct genl_ops ethtool_genl_ops[] = {
	{
		.cmd	= ETHTOOL_MSG_STRSET_GET,
		.doit	= ethnl_default_doit,
		.start	= ethnl_default_start,
		.dumpit	= ethnl_default_dumpit,
		.done	= ethnl_default_done,
		.policy = ethnl_strset_get_policy,
		.maxattr = ARRAY_SIZE(ethnl_strset_get_policy) - 1,
	},
	{
		.cmd	= ETHTOOL_MSG_LINKINFO_GET,
		.doit	= ethnl_default_doit,
		.start	= ethnl_default_start,
		.dumpit	= ethnl_default_dumpit,
		.done	= ethnl_default_done,
		.policy = ethnl_linkinfo_get_policy,
		.maxattr = ARRAY_SIZE(ethnl_linkinfo_get_policy) - 1,
	},
	{
		.cmd	= ETHTOOL_MSG_LINKINFO_SET,
		.flags	= GENL_UNS_ADMIN_PERM,
		.doit	= ethnl_set_linkinfo,
		.policy = ethnl_linkinfo_set_policy,
		.maxattr = ARRAY_SIZE(ethnl_linkinfo_set_policy) - 1,
	},
	{
		.cmd	= ETHTOOL_MSG_LINKMODES_GET,
		.doit	= ethnl_default_doit,
		.start	= ethnl_default_start,
		.dumpit	= ethnl_default_dumpit,
		.done	= ethnl_default_done,
		.policy = ethnl_linkmodes_get_policy,
		.maxattr = ARRAY_SIZE(ethnl_linkmodes_get_policy) - 1,
	},
	{
		.cmd	= ETHTOOL_MSG_LINKMODES_SET,
		.flags	= GENL_UNS_ADMIN_PERM,
		.doit	= ethnl_set_linkmodes,
		.policy = ethnl_linkmodes_set_policy,
		.maxattr = ARRAY_SIZE(ethnl_linkmodes_set_policy) - 1,
	},
	{
		.cmd	= ETHTOOL_MSG_LINKSTATE_GET,
		.doit	= ethnl_default_doit,
		.start	= ethnl_default_start,
		.dumpit	= ethnl_default_dumpit,
		.done	= ethnl_default_done,
		.policy = ethnl_linkstate_get_policy,
		.maxattr = ARRAY_SIZE(ethnl_linkstate_get_policy) - 1,
	},
	{
		.cmd	= ETHTOOL_MSG_DEBUG_GET,
		.doit	= ethnl_default_doit,
		.start	= ethnl_default_start,
		.dumpit	= ethnl_default_dumpit,
		.done	= ethnl_default_done,
		.policy = ethnl_debug_get_policy,
		.maxattr = ARRAY_SIZE(ethnl_debug_get_policy) - 1,
	},
	{
		.cmd	= ETHTOOL_MSG_DEBUG_SET,
		.flags	= GENL_UNS_ADMIN_PERM,
		.doit	= ethnl_set_debug,
		.policy = ethnl_debug_set_policy,
		.maxattr = ARRAY_SIZE(ethnl_debug_set_policy) - 1,
	},
	{
		.cmd	= ETHTOOL_MSG_WOL_GET,
		.flags	= GENL_UNS_ADMIN_PERM,
		.doit	= ethnl_default_doit,
		.start	= ethnl_default_start,
		.dumpit	= ethnl_default_dumpit,
		.done	= ethnl_default_done,
		.policy = ethnl_wol_get_policy,
		.maxattr = ARRAY_SIZE(ethnl_wol_get_policy) - 1,
	},
	{
		.cmd	= ETHTOOL_MSG_WOL_SET,
		.flags	= GENL_UNS_ADMIN_PERM,
		.doit	= ethnl_set_wol,
		.policy = ethnl_wol_set_policy,
		.maxattr = ARRAY_SIZE(ethnl_wol_set_policy) - 1,
	},
	{
		.cmd	= ETHTOOL_MSG_FEATURES_GET,
		.doit	= ethnl_default_doit,
		.start	= ethnl_default_start,
		.dumpit	= ethnl_default_dumpit,
		.done	= ethnl_default_done,
		.policy = ethnl_features_get_policy,
		.maxattr = ARRAY_SIZE(ethnl_features_get_policy) - 1,
	},
	{
		.cmd	= ETHTOOL_MSG_FEATURES_SET,
		.flags	= GENL_UNS_ADMIN_PERM,
		.doit	= ethnl_set_features,
		.policy = ethnl_features_set_policy,
		.maxattr = ARRAY_SIZE(ethnl_features_set_policy) - 1,
	},
	{
		.cmd	= ETHTOOL_MSG_PRIVFLAGS_GET,
		.doit	= ethnl_default_doit,
		.start	= ethnl_default_start,
		.dumpit	= ethnl_default_dumpit,
		.done	= ethnl_default_done,
		.policy = ethnl_privflags_get_policy,
		.maxattr = ARRAY_SIZE(ethnl_privflags_get_policy) - 1,
	},
	{
		.cmd	= ETHTOOL_MSG_PRIVFLAGS_SET,
		.flags	= GENL_UNS_ADMIN_PERM,
		.doit	= ethnl_set_privflags,
		.policy = ethnl_privflags_set_policy,
		.maxattr = ARRAY_SIZE(ethnl_privflags_set_policy) - 1,
	},
	{
		.cmd	= ETHTOOL_MSG_RINGS_GET,
		.doit	= ethnl_default_doit,
		.start	= ethnl_default_start,
		.dumpit	= ethnl_default_dumpit,
		.done	= ethnl_default_done,
		.policy = ethnl_rings_get_policy,
		.maxattr = ARRAY_SIZE(ethnl_rings_get_policy) - 1,
	},
	{
		.cmd	= ETHTOOL_MSG_RINGS_SET,
		.flags	= GENL_UNS_ADMIN_PERM,
		.doit	= ethnl_set_rings,
		.policy = ethnl_rings_set_policy,
		.maxattr = ARRAY_SIZE(ethnl_rings_set_policy) - 1,
	},
	{
		.cmd	= ETHTOOL_MSG_CHANNELS_GET,
		.doit	= ethnl_default_doit,
		.start	= ethnl_default_start,
		.dumpit	= ethnl_default_dumpit,
		.done	= ethnl_default_done,
		.policy = ethnl_channels_get_policy,
		.maxattr = ARRAY_SIZE(ethnl_channels_get_policy) - 1,
	},
	{
		.cmd	= ETHTOOL_MSG_CHANNELS_SET,
		.flags	= GENL_UNS_ADMIN_PERM,
		.doit	= ethnl_set_channels,
		.policy = ethnl_channels_set_policy,
		.maxattr = ARRAY_SIZE(ethnl_channels_set_policy) - 1,
	},
	{
		.cmd	= ETHTOOL_MSG_COALESCE_GET,
		.doit	= ethnl_default_doit,
		.start	= ethnl_default_start,
		.dumpit	= ethnl_default_dumpit,
		.done	= ethnl_default_done,
		.policy = ethnl_coalesce_get_policy,
		.maxattr = ARRAY_SIZE(ethnl_coalesce_get_policy) - 1,
	},
	{
		.cmd	= ETHTOOL_MSG_COALESCE_SET,
		.flags	= GENL_UNS_ADMIN_PERM,
		.doit	= ethnl_set_coalesce,
		.policy = ethnl_coalesce_set_policy,
		.maxattr = ARRAY_SIZE(ethnl_coalesce_set_policy) - 1,
	},
	{
		.cmd	= ETHTOOL_MSG_PAUSE_GET,
		.doit	= ethnl_default_doit,
		.start	= ethnl_default_start,
		.dumpit	= ethnl_default_dumpit,
		.done	= ethnl_default_done,
		.policy = ethnl_pause_get_policy,
		.maxattr = ARRAY_SIZE(ethnl_pause_get_policy) - 1,
	},
	{
		.cmd	= ETHTOOL_MSG_PAUSE_SET,
		.flags	= GENL_UNS_ADMIN_PERM,
		.doit	= ethnl_set_pause,
		.policy = ethnl_pause_set_policy,
		.maxattr = ARRAY_SIZE(ethnl_pause_set_policy) - 1,
	},
	{
		.cmd	= ETHTOOL_MSG_EEE_GET,
		.doit	= ethnl_default_doit,
		.start	= ethnl_default_start,
		.dumpit	= ethnl_default_dumpit,
		.done	= ethnl_default_done,
		.policy = ethnl_eee_get_policy,
		.maxattr = ARRAY_SIZE(ethnl_eee_get_policy) - 1,
	},
	{
		.cmd	= ETHTOOL_MSG_EEE_SET,
		.flags	= GENL_UNS_ADMIN_PERM,
		.doit	= ethnl_set_eee,
		.policy = ethnl_eee_set_policy,
		.maxattr = ARRAY_SIZE(ethnl_eee_set_policy) - 1,
	},
	{
		.cmd	= ETHTOOL_MSG_TSINFO_GET,
		.doit	= ethnl_default_doit,
		.start	= ethnl_default_start,
		.dumpit	= ethnl_default_dumpit,
		.done	= ethnl_default_done,
		.policy = ethnl_tsinfo_get_policy,
		.maxattr = ARRAY_SIZE(ethnl_tsinfo_get_policy) - 1,
	},
	{
		.cmd	= ETHTOOL_MSG_CABLE_TEST_ACT,
		.flags	= GENL_UNS_ADMIN_PERM,
		.doit	= ethnl_act_cable_test,
		.policy = ethnl_cable_test_act_policy,
		.maxattr = ARRAY_SIZE(ethnl_cable_test_act_policy) - 1,
	},
	{
		.cmd	= ETHTOOL_MSG_CABLE_TEST_TDR_ACT,
		.flags	= GENL_UNS_ADMIN_PERM,
		.doit	= ethnl_act_cable_test_tdr,
		.policy = ethnl_cable_test_tdr_act_policy,
		.maxattr = ARRAY_SIZE(ethnl_cable_test_tdr_act_policy) - 1,
	},
	{
		.cmd	= ETHTOOL_MSG_TUNNEL_INFO_GET,
		.doit	= ethnl_tunnel_info_doit,
		.start	= ethnl_tunnel_info_start,
		.dumpit	= ethnl_tunnel_info_dumpit,
		.policy = ethnl_tunnel_info_get_policy,
		.maxattr = ARRAY_SIZE(ethnl_tunnel_info_get_policy) - 1,
	},
	{
		.cmd	= ETHTOOL_MSG_FEC_GET,
		.doit	= ethnl_default_doit,
		.start	= ethnl_default_start,
		.dumpit	= ethnl_default_dumpit,
		.done	= ethnl_default_done,
		.policy = ethnl_fec_get_policy,
		.maxattr = ARRAY_SIZE(ethnl_fec_get_policy) - 1,
	},
	{
		.cmd	= ETHTOOL_MSG_FEC_SET,
		.flags	= GENL_UNS_ADMIN_PERM,
		.doit	= ethnl_set_fec,
		.policy = ethnl_fec_set_policy,
		.maxattr = ARRAY_SIZE(ethnl_fec_set_policy) - 1,
	},
	{
		.cmd	= ETHTOOL_MSG_MODULE_EEPROM_GET,
		.flags  = GENL_UNS_ADMIN_PERM,
		.doit	= ethnl_default_doit,
		.start	= ethnl_default_start,
		.dumpit	= ethnl_default_dumpit,
		.done	= ethnl_default_done,
		.policy = ethnl_module_eeprom_get_policy,
		.maxattr = ARRAY_SIZE(ethnl_module_eeprom_get_policy) - 1,
	},
	{
		.cmd	= ETHTOOL_MSG_STATS_GET,
		.doit	= ethnl_default_doit,
		.start	= ethnl_default_start,
		.dumpit	= ethnl_default_dumpit,
		.done	= ethnl_default_done,
		.policy = ethnl_stats_get_policy,
		.maxattr = ARRAY_SIZE(ethnl_stats_get_policy) - 1,
	},
	{
		.cmd	= ETHTOOL_MSG_PHC_VCLOCKS_GET,
		.doit	= ethnl_default_doit,
		.start	= ethnl_default_start,
		.dumpit	= ethnl_default_dumpit,
		.done	= ethnl_default_done,
		.policy = ethnl_phc_vclocks_get_policy,
		.maxattr = ARRAY_SIZE(ethnl_phc_vclocks_get_policy) - 1,
	},
<<<<<<< HEAD
=======
	{
		.cmd	= ETHTOOL_MSG_MODULE_GET,
		.doit	= ethnl_default_doit,
		.start	= ethnl_default_start,
		.dumpit	= ethnl_default_dumpit,
		.done	= ethnl_default_done,
		.policy = ethnl_module_get_policy,
		.maxattr = ARRAY_SIZE(ethnl_module_get_policy) - 1,
	},
	{
		.cmd	= ETHTOOL_MSG_MODULE_SET,
		.flags	= GENL_UNS_ADMIN_PERM,
		.doit	= ethnl_set_module,
		.policy = ethnl_module_set_policy,
		.maxattr = ARRAY_SIZE(ethnl_module_set_policy) - 1,
	},
>>>>>>> df0cc57e
};

static const struct genl_multicast_group ethtool_nl_mcgrps[] = {
	[ETHNL_MCGRP_MONITOR] = { .name = ETHTOOL_MCGRP_MONITOR_NAME },
};

static struct genl_family ethtool_genl_family __ro_after_init = {
	.name		= ETHTOOL_GENL_NAME,
	.version	= ETHTOOL_GENL_VERSION,
	.netnsok	= true,
	.parallel_ops	= true,
	.ops		= ethtool_genl_ops,
	.n_ops		= ARRAY_SIZE(ethtool_genl_ops),
	.mcgrps		= ethtool_nl_mcgrps,
	.n_mcgrps	= ARRAY_SIZE(ethtool_nl_mcgrps),
};

/* module setup */

static int __init ethnl_init(void)
{
	int ret;

	ret = genl_register_family(&ethtool_genl_family);
	if (WARN(ret < 0, "ethtool: genetlink family registration failed"))
		return ret;
	ethnl_ok = true;

	ret = register_netdevice_notifier(&ethnl_netdev_notifier);
	WARN(ret < 0, "ethtool: net device notifier registration failed");
	return ret;
}

subsys_initcall(ethnl_init);<|MERGE_RESOLUTION|>--- conflicted
+++ resolved
@@ -40,12 +40,8 @@
 	if (dev->dev.parent)
 		pm_runtime_get_sync(dev->dev.parent);
 
-<<<<<<< HEAD
-	if (!netif_device_present(dev)) {
-=======
 	if (!netif_device_present(dev) ||
 	    dev->reg_state == NETREG_UNREGISTERING) {
->>>>>>> df0cc57e
 		ret = -ENODEV;
 		goto err;
 	}
@@ -287,10 +283,7 @@
 	[ETHTOOL_MSG_MODULE_EEPROM_GET]	= &ethnl_module_eeprom_request_ops,
 	[ETHTOOL_MSG_STATS_GET]		= &ethnl_stats_request_ops,
 	[ETHTOOL_MSG_PHC_VCLOCKS_GET]	= &ethnl_phc_vclocks_request_ops,
-<<<<<<< HEAD
-=======
 	[ETHTOOL_MSG_MODULE_GET]	= &ethnl_module_request_ops,
->>>>>>> df0cc57e
 };
 
 static struct ethnl_dump_ctx *ethnl_dump_context(struct netlink_callback *cb)
@@ -1010,8 +1003,6 @@
 		.policy = ethnl_phc_vclocks_get_policy,
 		.maxattr = ARRAY_SIZE(ethnl_phc_vclocks_get_policy) - 1,
 	},
-<<<<<<< HEAD
-=======
 	{
 		.cmd	= ETHTOOL_MSG_MODULE_GET,
 		.doit	= ethnl_default_doit,
@@ -1028,7 +1019,6 @@
 		.policy = ethnl_module_set_policy,
 		.maxattr = ARRAY_SIZE(ethnl_module_set_policy) - 1,
 	},
->>>>>>> df0cc57e
 };
 
 static const struct genl_multicast_group ethtool_nl_mcgrps[] = {
