--- conflicted
+++ resolved
@@ -1062,14 +1062,11 @@
 			err = dsa_master_setup(master, dp);
 			if (err)
 				break;
-<<<<<<< HEAD
-=======
 
 			/* Replay master state event */
 			dsa_tree_master_admin_state_change(dst, master, admin_up);
 			dsa_tree_master_oper_state_change(dst, master,
 							  netif_oper_up(master));
->>>>>>> 31231092
 		}
 	}
 
