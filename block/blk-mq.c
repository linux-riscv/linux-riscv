// SPDX-License-Identifier: GPL-2.0
/*
 * Block multiqueue core code
 *
 * Copyright (C) 2013-2014 Jens Axboe
 * Copyright (C) 2013-2014 Christoph Hellwig
 */
#include <linux/kernel.h>
#include <linux/module.h>
#include <linux/backing-dev.h>
#include <linux/bio.h>
#include <linux/blkdev.h>
#include <linux/blk-integrity.h>
#include <linux/kmemleak.h>
#include <linux/mm.h>
#include <linux/init.h>
#include <linux/slab.h>
#include <linux/workqueue.h>
#include <linux/smp.h>
#include <linux/interrupt.h>
#include <linux/llist.h>
#include <linux/cpu.h>
#include <linux/cache.h>
#include <linux/sched/sysctl.h>
#include <linux/sched/topology.h>
#include <linux/sched/signal.h>
#include <linux/delay.h>
#include <linux/crash_dump.h>
#include <linux/prefetch.h>
#include <linux/blk-crypto.h>
#include <linux/part_stat.h>

#include <trace/events/block.h>

#include <linux/blk-mq.h>
#include <linux/t10-pi.h>
#include "blk.h"
#include "blk-mq.h"
#include "blk-mq-debugfs.h"
#include "blk-mq-tag.h"
#include "blk-pm.h"
#include "blk-stat.h"
#include "blk-mq-sched.h"
#include "blk-rq-qos.h"

static DEFINE_PER_CPU(struct llist_head, blk_cpu_done);

static void blk_mq_poll_stats_start(struct request_queue *q);
static void blk_mq_poll_stats_fn(struct blk_stat_callback *cb);

static int blk_mq_poll_stats_bkt(const struct request *rq)
{
	int ddir, sectors, bucket;

	ddir = rq_data_dir(rq);
	sectors = blk_rq_stats_sectors(rq);

	bucket = ddir + 2 * ilog2(sectors);

	if (bucket < 0)
		return -1;
	else if (bucket >= BLK_MQ_POLL_STATS_BKTS)
		return ddir + BLK_MQ_POLL_STATS_BKTS - 2;

	return bucket;
}

#define BLK_QC_T_SHIFT		16
#define BLK_QC_T_INTERNAL	(1U << 31)

static inline struct blk_mq_hw_ctx *blk_qc_to_hctx(struct request_queue *q,
		blk_qc_t qc)
{
	return xa_load(&q->hctx_table,
			(qc & ~BLK_QC_T_INTERNAL) >> BLK_QC_T_SHIFT);
}

static inline struct request *blk_qc_to_rq(struct blk_mq_hw_ctx *hctx,
		blk_qc_t qc)
{
	unsigned int tag = qc & ((1U << BLK_QC_T_SHIFT) - 1);

	if (qc & BLK_QC_T_INTERNAL)
		return blk_mq_tag_to_rq(hctx->sched_tags, tag);
	return blk_mq_tag_to_rq(hctx->tags, tag);
}

static inline blk_qc_t blk_rq_to_qc(struct request *rq)
{
	return (rq->mq_hctx->queue_num << BLK_QC_T_SHIFT) |
		(rq->tag != -1 ?
		 rq->tag : (rq->internal_tag | BLK_QC_T_INTERNAL));
}

/*
 * Check if any of the ctx, dispatch list or elevator
 * have pending work in this hardware queue.
 */
static bool blk_mq_hctx_has_pending(struct blk_mq_hw_ctx *hctx)
{
	return !list_empty_careful(&hctx->dispatch) ||
		sbitmap_any_bit_set(&hctx->ctx_map) ||
			blk_mq_sched_has_work(hctx);
}

/*
 * Mark this ctx as having pending work in this hardware queue
 */
static void blk_mq_hctx_mark_pending(struct blk_mq_hw_ctx *hctx,
				     struct blk_mq_ctx *ctx)
{
	const int bit = ctx->index_hw[hctx->type];

	if (!sbitmap_test_bit(&hctx->ctx_map, bit))
		sbitmap_set_bit(&hctx->ctx_map, bit);
}

static void blk_mq_hctx_clear_pending(struct blk_mq_hw_ctx *hctx,
				      struct blk_mq_ctx *ctx)
{
	const int bit = ctx->index_hw[hctx->type];

	sbitmap_clear_bit(&hctx->ctx_map, bit);
}

struct mq_inflight {
	struct block_device *part;
	unsigned int inflight[2];
};

static bool blk_mq_check_inflight(struct request *rq, void *priv,
				  bool reserved)
{
	struct mq_inflight *mi = priv;

	if ((!mi->part->bd_partno || rq->part == mi->part) &&
	    blk_mq_rq_state(rq) == MQ_RQ_IN_FLIGHT)
		mi->inflight[rq_data_dir(rq)]++;

	return true;
}

unsigned int blk_mq_in_flight(struct request_queue *q,
		struct block_device *part)
{
	struct mq_inflight mi = { .part = part };

	blk_mq_queue_tag_busy_iter(q, blk_mq_check_inflight, &mi);

	return mi.inflight[0] + mi.inflight[1];
}

void blk_mq_in_flight_rw(struct request_queue *q, struct block_device *part,
		unsigned int inflight[2])
{
	struct mq_inflight mi = { .part = part };

	blk_mq_queue_tag_busy_iter(q, blk_mq_check_inflight, &mi);
	inflight[0] = mi.inflight[0];
	inflight[1] = mi.inflight[1];
}

void blk_freeze_queue_start(struct request_queue *q)
{
	mutex_lock(&q->mq_freeze_lock);
	if (++q->mq_freeze_depth == 1) {
		percpu_ref_kill(&q->q_usage_counter);
		mutex_unlock(&q->mq_freeze_lock);
		if (queue_is_mq(q))
			blk_mq_run_hw_queues(q, false);
	} else {
		mutex_unlock(&q->mq_freeze_lock);
	}
}
EXPORT_SYMBOL_GPL(blk_freeze_queue_start);

void blk_mq_freeze_queue_wait(struct request_queue *q)
{
	wait_event(q->mq_freeze_wq, percpu_ref_is_zero(&q->q_usage_counter));
}
EXPORT_SYMBOL_GPL(blk_mq_freeze_queue_wait);

int blk_mq_freeze_queue_wait_timeout(struct request_queue *q,
				     unsigned long timeout)
{
	return wait_event_timeout(q->mq_freeze_wq,
					percpu_ref_is_zero(&q->q_usage_counter),
					timeout);
}
EXPORT_SYMBOL_GPL(blk_mq_freeze_queue_wait_timeout);

/*
 * Guarantee no request is in use, so we can change any data structure of
 * the queue afterward.
 */
void blk_freeze_queue(struct request_queue *q)
{
	/*
	 * In the !blk_mq case we are only calling this to kill the
	 * q_usage_counter, otherwise this increases the freeze depth
	 * and waits for it to return to zero.  For this reason there is
	 * no blk_unfreeze_queue(), and blk_freeze_queue() is not
	 * exported to drivers as the only user for unfreeze is blk_mq.
	 */
	blk_freeze_queue_start(q);
	blk_mq_freeze_queue_wait(q);
}

void blk_mq_freeze_queue(struct request_queue *q)
{
	/*
	 * ...just an alias to keep freeze and unfreeze actions balanced
	 * in the blk_mq_* namespace
	 */
	blk_freeze_queue(q);
}
EXPORT_SYMBOL_GPL(blk_mq_freeze_queue);

void __blk_mq_unfreeze_queue(struct request_queue *q, bool force_atomic)
{
	mutex_lock(&q->mq_freeze_lock);
	if (force_atomic)
		q->q_usage_counter.data->force_atomic = true;
	q->mq_freeze_depth--;
	WARN_ON_ONCE(q->mq_freeze_depth < 0);
	if (!q->mq_freeze_depth) {
		percpu_ref_resurrect(&q->q_usage_counter);
		wake_up_all(&q->mq_freeze_wq);
	}
	mutex_unlock(&q->mq_freeze_lock);
}

void blk_mq_unfreeze_queue(struct request_queue *q)
{
	__blk_mq_unfreeze_queue(q, false);
}
EXPORT_SYMBOL_GPL(blk_mq_unfreeze_queue);

/*
 * FIXME: replace the scsi_internal_device_*block_nowait() calls in the
 * mpt3sas driver such that this function can be removed.
 */
void blk_mq_quiesce_queue_nowait(struct request_queue *q)
{
	unsigned long flags;

	spin_lock_irqsave(&q->queue_lock, flags);
	if (!q->quiesce_depth++)
		blk_queue_flag_set(QUEUE_FLAG_QUIESCED, q);
	spin_unlock_irqrestore(&q->queue_lock, flags);
}
EXPORT_SYMBOL_GPL(blk_mq_quiesce_queue_nowait);

/**
 * blk_mq_wait_quiesce_done() - wait until in-progress quiesce is done
 * @q: request queue.
 *
 * Note: it is driver's responsibility for making sure that quiesce has
 * been started.
 */
void blk_mq_wait_quiesce_done(struct request_queue *q)
{
	if (blk_queue_has_srcu(q))
		synchronize_srcu(q->srcu);
	else
		synchronize_rcu();
}
EXPORT_SYMBOL_GPL(blk_mq_wait_quiesce_done);

/**
 * blk_mq_quiesce_queue() - wait until all ongoing dispatches have finished
 * @q: request queue.
 *
 * Note: this function does not prevent that the struct request end_io()
 * callback function is invoked. Once this function is returned, we make
 * sure no dispatch can happen until the queue is unquiesced via
 * blk_mq_unquiesce_queue().
 */
void blk_mq_quiesce_queue(struct request_queue *q)
{
	blk_mq_quiesce_queue_nowait(q);
	blk_mq_wait_quiesce_done(q);
}
EXPORT_SYMBOL_GPL(blk_mq_quiesce_queue);

/*
 * blk_mq_unquiesce_queue() - counterpart of blk_mq_quiesce_queue()
 * @q: request queue.
 *
 * This function recovers queue into the state before quiescing
 * which is done by blk_mq_quiesce_queue.
 */
void blk_mq_unquiesce_queue(struct request_queue *q)
{
	unsigned long flags;
	bool run_queue = false;

	spin_lock_irqsave(&q->queue_lock, flags);
	if (WARN_ON_ONCE(q->quiesce_depth <= 0)) {
		;
	} else if (!--q->quiesce_depth) {
		blk_queue_flag_clear(QUEUE_FLAG_QUIESCED, q);
		run_queue = true;
	}
	spin_unlock_irqrestore(&q->queue_lock, flags);

	/* dispatch requests which are inserted during quiescing */
	if (run_queue)
		blk_mq_run_hw_queues(q, true);
}
EXPORT_SYMBOL_GPL(blk_mq_unquiesce_queue);

void blk_mq_wake_waiters(struct request_queue *q)
{
	struct blk_mq_hw_ctx *hctx;
	unsigned long i;

	queue_for_each_hw_ctx(q, hctx, i)
		if (blk_mq_hw_queue_mapped(hctx))
			blk_mq_tag_wakeup_all(hctx->tags, true);
}

void blk_rq_init(struct request_queue *q, struct request *rq)
{
	memset(rq, 0, sizeof(*rq));

	INIT_LIST_HEAD(&rq->queuelist);
	rq->q = q;
	rq->__sector = (sector_t) -1;
	INIT_HLIST_NODE(&rq->hash);
	RB_CLEAR_NODE(&rq->rb_node);
	rq->tag = BLK_MQ_NO_TAG;
	rq->internal_tag = BLK_MQ_NO_TAG;
	rq->start_time_ns = ktime_get_ns();
	rq->part = NULL;
	blk_crypto_rq_set_defaults(rq);
}
EXPORT_SYMBOL(blk_rq_init);

static struct request *blk_mq_rq_ctx_init(struct blk_mq_alloc_data *data,
		struct blk_mq_tags *tags, unsigned int tag, u64 alloc_time_ns)
{
	struct blk_mq_ctx *ctx = data->ctx;
	struct blk_mq_hw_ctx *hctx = data->hctx;
	struct request_queue *q = data->q;
	struct request *rq = tags->static_rqs[tag];

	rq->q = q;
	rq->mq_ctx = ctx;
	rq->mq_hctx = hctx;
	rq->cmd_flags = data->cmd_flags;

	if (data->flags & BLK_MQ_REQ_PM)
		data->rq_flags |= RQF_PM;
	if (blk_queue_io_stat(q))
		data->rq_flags |= RQF_IO_STAT;
	rq->rq_flags = data->rq_flags;

	if (!(data->rq_flags & RQF_ELV)) {
		rq->tag = tag;
		rq->internal_tag = BLK_MQ_NO_TAG;
	} else {
		rq->tag = BLK_MQ_NO_TAG;
		rq->internal_tag = tag;
	}
	rq->timeout = 0;

	if (blk_mq_need_time_stamp(rq))
		rq->start_time_ns = ktime_get_ns();
	else
		rq->start_time_ns = 0;
	rq->part = NULL;
#ifdef CONFIG_BLK_RQ_ALLOC_TIME
	rq->alloc_time_ns = alloc_time_ns;
#endif
	rq->io_start_time_ns = 0;
	rq->stats_sectors = 0;
	rq->nr_phys_segments = 0;
#if defined(CONFIG_BLK_DEV_INTEGRITY)
	rq->nr_integrity_segments = 0;
#endif
	rq->end_io = NULL;
	rq->end_io_data = NULL;

	blk_crypto_rq_set_defaults(rq);
	INIT_LIST_HEAD(&rq->queuelist);
	/* tag was already set */
	WRITE_ONCE(rq->deadline, 0);
	req_ref_set(rq, 1);

	if (rq->rq_flags & RQF_ELV) {
		struct elevator_queue *e = data->q->elevator;

		INIT_HLIST_NODE(&rq->hash);
		RB_CLEAR_NODE(&rq->rb_node);

		if (!op_is_flush(data->cmd_flags) &&
		    e->type->ops.prepare_request) {
			e->type->ops.prepare_request(rq);
			rq->rq_flags |= RQF_ELVPRIV;
		}
	}

	return rq;
}

static inline struct request *
__blk_mq_alloc_requests_batch(struct blk_mq_alloc_data *data,
		u64 alloc_time_ns)
{
	unsigned int tag, tag_offset;
	struct blk_mq_tags *tags;
	struct request *rq;
	unsigned long tag_mask;
	int i, nr = 0;

	tag_mask = blk_mq_get_tags(data, data->nr_tags, &tag_offset);
	if (unlikely(!tag_mask))
		return NULL;

	tags = blk_mq_tags_from_data(data);
	for (i = 0; tag_mask; i++) {
		if (!(tag_mask & (1UL << i)))
			continue;
		tag = tag_offset + i;
		prefetch(tags->static_rqs[tag]);
		tag_mask &= ~(1UL << i);
		rq = blk_mq_rq_ctx_init(data, tags, tag, alloc_time_ns);
		rq_list_add(data->cached_rq, rq);
		nr++;
	}
	/* caller already holds a reference, add for remainder */
	percpu_ref_get_many(&data->q->q_usage_counter, nr - 1);
	data->nr_tags -= nr;

	return rq_list_pop(data->cached_rq);
}

static struct request *__blk_mq_alloc_requests(struct blk_mq_alloc_data *data)
{
	struct request_queue *q = data->q;
	u64 alloc_time_ns = 0;
	struct request *rq;
	unsigned int tag;

	/* alloc_time includes depth and tag waits */
	if (blk_queue_rq_alloc_time(q))
		alloc_time_ns = ktime_get_ns();

	if (data->cmd_flags & REQ_NOWAIT)
		data->flags |= BLK_MQ_REQ_NOWAIT;

	if (q->elevator) {
		struct elevator_queue *e = q->elevator;

		data->rq_flags |= RQF_ELV;

		/*
		 * Flush/passthrough requests are special and go directly to the
		 * dispatch list. Don't include reserved tags in the
		 * limiting, as it isn't useful.
		 */
		if (!op_is_flush(data->cmd_flags) &&
		    !blk_op_is_passthrough(data->cmd_flags) &&
		    e->type->ops.limit_depth &&
		    !(data->flags & BLK_MQ_REQ_RESERVED))
			e->type->ops.limit_depth(data->cmd_flags, data);
	}

retry:
	data->ctx = blk_mq_get_ctx(q);
	data->hctx = blk_mq_map_queue(q, data->cmd_flags, data->ctx);
	if (!(data->rq_flags & RQF_ELV))
		blk_mq_tag_busy(data->hctx);

	/*
	 * Try batched alloc if we want more than 1 tag.
	 */
	if (data->nr_tags > 1) {
		rq = __blk_mq_alloc_requests_batch(data, alloc_time_ns);
		if (rq)
			return rq;
		data->nr_tags = 1;
	}

	/*
	 * Waiting allocations only fail because of an inactive hctx.  In that
	 * case just retry the hctx assignment and tag allocation as CPU hotplug
	 * should have migrated us to an online CPU by now.
	 */
	tag = blk_mq_get_tag(data);
	if (tag == BLK_MQ_NO_TAG) {
		if (data->flags & BLK_MQ_REQ_NOWAIT)
			return NULL;
		/*
		 * Give up the CPU and sleep for a random short time to
		 * ensure that thread using a realtime scheduling class
		 * are migrated off the CPU, and thus off the hctx that
		 * is going away.
		 */
		msleep(3);
		goto retry;
	}

	return blk_mq_rq_ctx_init(data, blk_mq_tags_from_data(data), tag,
					alloc_time_ns);
}

struct request *blk_mq_alloc_request(struct request_queue *q, unsigned int op,
		blk_mq_req_flags_t flags)
{
	struct blk_mq_alloc_data data = {
		.q		= q,
		.flags		= flags,
		.cmd_flags	= op,
		.nr_tags	= 1,
	};
	struct request *rq;
	int ret;

	ret = blk_queue_enter(q, flags);
	if (ret)
		return ERR_PTR(ret);

	rq = __blk_mq_alloc_requests(&data);
	if (!rq)
		goto out_queue_exit;
	rq->__data_len = 0;
	rq->__sector = (sector_t) -1;
	rq->bio = rq->biotail = NULL;
	return rq;
out_queue_exit:
	blk_queue_exit(q);
	return ERR_PTR(-EWOULDBLOCK);
}
EXPORT_SYMBOL(blk_mq_alloc_request);

struct request *blk_mq_alloc_request_hctx(struct request_queue *q,
	unsigned int op, blk_mq_req_flags_t flags, unsigned int hctx_idx)
{
	struct blk_mq_alloc_data data = {
		.q		= q,
		.flags		= flags,
		.cmd_flags	= op,
		.nr_tags	= 1,
	};
	u64 alloc_time_ns = 0;
	unsigned int cpu;
	unsigned int tag;
	int ret;

	/* alloc_time includes depth and tag waits */
	if (blk_queue_rq_alloc_time(q))
		alloc_time_ns = ktime_get_ns();

	/*
	 * If the tag allocator sleeps we could get an allocation for a
	 * different hardware context.  No need to complicate the low level
	 * allocator for this for the rare use case of a command tied to
	 * a specific queue.
	 */
	if (WARN_ON_ONCE(!(flags & (BLK_MQ_REQ_NOWAIT | BLK_MQ_REQ_RESERVED))))
		return ERR_PTR(-EINVAL);

	if (hctx_idx >= q->nr_hw_queues)
		return ERR_PTR(-EIO);

	ret = blk_queue_enter(q, flags);
	if (ret)
		return ERR_PTR(ret);

	/*
	 * Check if the hardware context is actually mapped to anything.
	 * If not tell the caller that it should skip this queue.
	 */
	ret = -EXDEV;
	data.hctx = xa_load(&q->hctx_table, hctx_idx);
	if (!blk_mq_hw_queue_mapped(data.hctx))
		goto out_queue_exit;
	cpu = cpumask_first_and(data.hctx->cpumask, cpu_online_mask);
	data.ctx = __blk_mq_get_ctx(q, cpu);

	if (!q->elevator)
		blk_mq_tag_busy(data.hctx);
	else
		data.rq_flags |= RQF_ELV;

	ret = -EWOULDBLOCK;
	tag = blk_mq_get_tag(&data);
	if (tag == BLK_MQ_NO_TAG)
		goto out_queue_exit;
	return blk_mq_rq_ctx_init(&data, blk_mq_tags_from_data(&data), tag,
					alloc_time_ns);

out_queue_exit:
	blk_queue_exit(q);
	return ERR_PTR(ret);
}
EXPORT_SYMBOL_GPL(blk_mq_alloc_request_hctx);

static void __blk_mq_free_request(struct request *rq)
{
	struct request_queue *q = rq->q;
	struct blk_mq_ctx *ctx = rq->mq_ctx;
	struct blk_mq_hw_ctx *hctx = rq->mq_hctx;
	const int sched_tag = rq->internal_tag;

	blk_crypto_free_request(rq);
	blk_pm_mark_last_busy(rq);
	rq->mq_hctx = NULL;
	if (rq->tag != BLK_MQ_NO_TAG)
		blk_mq_put_tag(hctx->tags, ctx, rq->tag);
	if (sched_tag != BLK_MQ_NO_TAG)
		blk_mq_put_tag(hctx->sched_tags, ctx, sched_tag);
	blk_mq_sched_restart(hctx);
	blk_queue_exit(q);
}

void blk_mq_free_request(struct request *rq)
{
	struct request_queue *q = rq->q;
	struct blk_mq_hw_ctx *hctx = rq->mq_hctx;

	if ((rq->rq_flags & RQF_ELVPRIV) &&
	    q->elevator->type->ops.finish_request)
		q->elevator->type->ops.finish_request(rq);

	if (rq->rq_flags & RQF_MQ_INFLIGHT)
		__blk_mq_dec_active_requests(hctx);

	if (unlikely(laptop_mode && !blk_rq_is_passthrough(rq)))
		laptop_io_completion(q->disk->bdi);

	rq_qos_done(q, rq);

	WRITE_ONCE(rq->state, MQ_RQ_IDLE);
	if (req_ref_put_and_test(rq))
		__blk_mq_free_request(rq);
}
EXPORT_SYMBOL_GPL(blk_mq_free_request);

void blk_mq_free_plug_rqs(struct blk_plug *plug)
{
	struct request *rq;

	while ((rq = rq_list_pop(&plug->cached_rq)) != NULL)
		blk_mq_free_request(rq);
}

void blk_dump_rq_flags(struct request *rq, char *msg)
{
	printk(KERN_INFO "%s: dev %s: flags=%llx\n", msg,
		rq->q->disk ? rq->q->disk->disk_name : "?",
		(unsigned long long) rq->cmd_flags);

	printk(KERN_INFO "  sector %llu, nr/cnr %u/%u\n",
	       (unsigned long long)blk_rq_pos(rq),
	       blk_rq_sectors(rq), blk_rq_cur_sectors(rq));
	printk(KERN_INFO "  bio %p, biotail %p, len %u\n",
	       rq->bio, rq->biotail, blk_rq_bytes(rq));
}
EXPORT_SYMBOL(blk_dump_rq_flags);

static void req_bio_endio(struct request *rq, struct bio *bio,
			  unsigned int nbytes, blk_status_t error)
{
	if (unlikely(error)) {
		bio->bi_status = error;
	} else if (req_op(rq) == REQ_OP_ZONE_APPEND) {
		/*
		 * Partial zone append completions cannot be supported as the
		 * BIO fragments may end up not being written sequentially.
		 */
		if (bio->bi_iter.bi_size != nbytes)
			bio->bi_status = BLK_STS_IOERR;
		else
			bio->bi_iter.bi_sector = rq->__sector;
	}

	bio_advance(bio, nbytes);

	if (unlikely(rq->rq_flags & RQF_QUIET))
		bio_set_flag(bio, BIO_QUIET);
	/* don't actually finish bio if it's part of flush sequence */
	if (bio->bi_iter.bi_size == 0 && !(rq->rq_flags & RQF_FLUSH_SEQ))
		bio_endio(bio);
}

static void blk_account_io_completion(struct request *req, unsigned int bytes)
{
	if (req->part && blk_do_io_stat(req)) {
		const int sgrp = op_stat_group(req_op(req));

		part_stat_lock();
		part_stat_add(req->part, sectors[sgrp], bytes >> 9);
		part_stat_unlock();
	}
}

static void blk_print_req_error(struct request *req, blk_status_t status)
{
	printk_ratelimited(KERN_ERR
		"%s error, dev %s, sector %llu op 0x%x:(%s) flags 0x%x "
		"phys_seg %u prio class %u\n",
		blk_status_to_str(status),
		req->q->disk ? req->q->disk->disk_name : "?",
		blk_rq_pos(req), req_op(req), blk_op_str(req_op(req)),
		req->cmd_flags & ~REQ_OP_MASK,
		req->nr_phys_segments,
		IOPRIO_PRIO_CLASS(req->ioprio));
}

/*
 * Fully end IO on a request. Does not support partial completions, or
 * errors.
 */
static void blk_complete_request(struct request *req)
{
	const bool is_flush = (req->rq_flags & RQF_FLUSH_SEQ) != 0;
	int total_bytes = blk_rq_bytes(req);
	struct bio *bio = req->bio;

	trace_block_rq_complete(req, BLK_STS_OK, total_bytes);

	if (!bio)
		return;

#ifdef CONFIG_BLK_DEV_INTEGRITY
	if (blk_integrity_rq(req) && req_op(req) == REQ_OP_READ)
		req->q->integrity.profile->complete_fn(req, total_bytes);
#endif

	blk_account_io_completion(req, total_bytes);

	do {
		struct bio *next = bio->bi_next;

		/* Completion has already been traced */
		bio_clear_flag(bio, BIO_TRACE_COMPLETION);

		if (req_op(req) == REQ_OP_ZONE_APPEND)
			bio->bi_iter.bi_sector = req->__sector;

		if (!is_flush)
			bio_endio(bio);
		bio = next;
	} while (bio);

	/*
	 * Reset counters so that the request stacking driver
	 * can find how many bytes remain in the request
	 * later.
	 */
	req->bio = NULL;
	req->__data_len = 0;
}

/**
 * blk_update_request - Complete multiple bytes without completing the request
 * @req:      the request being processed
 * @error:    block status code
 * @nr_bytes: number of bytes to complete for @req
 *
 * Description:
 *     Ends I/O on a number of bytes attached to @req, but doesn't complete
 *     the request structure even if @req doesn't have leftover.
 *     If @req has leftover, sets it up for the next range of segments.
 *
 *     Passing the result of blk_rq_bytes() as @nr_bytes guarantees
 *     %false return from this function.
 *
 * Note:
 *	The RQF_SPECIAL_PAYLOAD flag is ignored on purpose in this function
 *      except in the consistency check at the end of this function.
 *
 * Return:
 *     %false - this request doesn't have any more data
 *     %true  - this request has more data
 **/
bool blk_update_request(struct request *req, blk_status_t error,
		unsigned int nr_bytes)
{
	int total_bytes;

	trace_block_rq_complete(req, error, nr_bytes);

	if (!req->bio)
		return false;

#ifdef CONFIG_BLK_DEV_INTEGRITY
	if (blk_integrity_rq(req) && req_op(req) == REQ_OP_READ &&
	    error == BLK_STS_OK)
		req->q->integrity.profile->complete_fn(req, nr_bytes);
#endif

	if (unlikely(error && !blk_rq_is_passthrough(req) &&
		     !(req->rq_flags & RQF_QUIET))) {
		blk_print_req_error(req, error);
		trace_block_rq_error(req, error, nr_bytes);
	}

	blk_account_io_completion(req, nr_bytes);

	total_bytes = 0;
	while (req->bio) {
		struct bio *bio = req->bio;
		unsigned bio_bytes = min(bio->bi_iter.bi_size, nr_bytes);

		if (bio_bytes == bio->bi_iter.bi_size)
			req->bio = bio->bi_next;

		/* Completion has already been traced */
		bio_clear_flag(bio, BIO_TRACE_COMPLETION);
		req_bio_endio(req, bio, bio_bytes, error);

		total_bytes += bio_bytes;
		nr_bytes -= bio_bytes;

		if (!nr_bytes)
			break;
	}

	/*
	 * completely done
	 */
	if (!req->bio) {
		/*
		 * Reset counters so that the request stacking driver
		 * can find how many bytes remain in the request
		 * later.
		 */
		req->__data_len = 0;
		return false;
	}

	req->__data_len -= total_bytes;

	/* update sector only for requests with clear definition of sector */
	if (!blk_rq_is_passthrough(req))
		req->__sector += total_bytes >> 9;

	/* mixed attributes always follow the first bio */
	if (req->rq_flags & RQF_MIXED_MERGE) {
		req->cmd_flags &= ~REQ_FAILFAST_MASK;
		req->cmd_flags |= req->bio->bi_opf & REQ_FAILFAST_MASK;
	}

	if (!(req->rq_flags & RQF_SPECIAL_PAYLOAD)) {
		/*
		 * If total number of sectors is less than the first segment
		 * size, something has gone terribly wrong.
		 */
		if (blk_rq_bytes(req) < blk_rq_cur_bytes(req)) {
			blk_dump_rq_flags(req, "request botched");
			req->__data_len = blk_rq_cur_bytes(req);
		}

		/* recalculate the number of segments */
		req->nr_phys_segments = blk_recalc_rq_segments(req);
	}

	return true;
}
EXPORT_SYMBOL_GPL(blk_update_request);

static void __blk_account_io_done(struct request *req, u64 now)
{
	const int sgrp = op_stat_group(req_op(req));

	part_stat_lock();
	update_io_ticks(req->part, jiffies, true);
	part_stat_inc(req->part, ios[sgrp]);
	part_stat_add(req->part, nsecs[sgrp], now - req->start_time_ns);
	part_stat_unlock();
}

static inline void blk_account_io_done(struct request *req, u64 now)
{
	/*
	 * Account IO completion.  flush_rq isn't accounted as a
	 * normal IO on queueing nor completion.  Accounting the
	 * containing request is enough.
	 */
	if (blk_do_io_stat(req) && req->part &&
	    !(req->rq_flags & RQF_FLUSH_SEQ))
		__blk_account_io_done(req, now);
}

static void __blk_account_io_start(struct request *rq)
{
	/*
	 * All non-passthrough requests are created from a bio with one
	 * exception: when a flush command that is part of a flush sequence
	 * generated by the state machine in blk-flush.c is cloned onto the
	 * lower device by dm-multipath we can get here without a bio.
	 */
	if (rq->bio)
		rq->part = rq->bio->bi_bdev;
	else
		rq->part = rq->q->disk->part0;

	part_stat_lock();
	update_io_ticks(rq->part, jiffies, false);
	part_stat_unlock();
}

static inline void blk_account_io_start(struct request *req)
{
	if (blk_do_io_stat(req))
		__blk_account_io_start(req);
}

static inline void __blk_mq_end_request_acct(struct request *rq, u64 now)
{
	if (rq->rq_flags & RQF_STATS) {
		blk_mq_poll_stats_start(rq->q);
		blk_stat_add(rq, now);
	}

	blk_mq_sched_completed_request(rq, now);
	blk_account_io_done(rq, now);
}

inline void __blk_mq_end_request(struct request *rq, blk_status_t error)
{
	if (blk_mq_need_time_stamp(rq))
		__blk_mq_end_request_acct(rq, ktime_get_ns());

	if (rq->end_io) {
		rq_qos_done(rq->q, rq);
		rq->end_io(rq, error);
	} else {
		blk_mq_free_request(rq);
	}
}
EXPORT_SYMBOL(__blk_mq_end_request);

void blk_mq_end_request(struct request *rq, blk_status_t error)
{
	if (blk_update_request(rq, error, blk_rq_bytes(rq)))
		BUG();
	__blk_mq_end_request(rq, error);
}
EXPORT_SYMBOL(blk_mq_end_request);

#define TAG_COMP_BATCH		32

static inline void blk_mq_flush_tag_batch(struct blk_mq_hw_ctx *hctx,
					  int *tag_array, int nr_tags)
{
	struct request_queue *q = hctx->queue;

	/*
	 * All requests should have been marked as RQF_MQ_INFLIGHT, so
	 * update hctx->nr_active in batch
	 */
	if (hctx->flags & BLK_MQ_F_TAG_QUEUE_SHARED)
		__blk_mq_sub_active_requests(hctx, nr_tags);

	blk_mq_put_tags(hctx->tags, tag_array, nr_tags);
	percpu_ref_put_many(&q->q_usage_counter, nr_tags);
}

void blk_mq_end_request_batch(struct io_comp_batch *iob)
{
	int tags[TAG_COMP_BATCH], nr_tags = 0;
	struct blk_mq_hw_ctx *cur_hctx = NULL;
	struct request *rq;
	u64 now = 0;

	if (iob->need_ts)
		now = ktime_get_ns();

	while ((rq = rq_list_pop(&iob->req_list)) != NULL) {
		prefetch(rq->bio);
		prefetch(rq->rq_next);

		blk_complete_request(rq);
		if (iob->need_ts)
			__blk_mq_end_request_acct(rq, now);

		rq_qos_done(rq->q, rq);

		WRITE_ONCE(rq->state, MQ_RQ_IDLE);
		if (!req_ref_put_and_test(rq))
			continue;

		blk_crypto_free_request(rq);
		blk_pm_mark_last_busy(rq);

		if (nr_tags == TAG_COMP_BATCH || cur_hctx != rq->mq_hctx) {
			if (cur_hctx)
				blk_mq_flush_tag_batch(cur_hctx, tags, nr_tags);
			nr_tags = 0;
			cur_hctx = rq->mq_hctx;
		}
		tags[nr_tags++] = rq->tag;
	}

	if (nr_tags)
		blk_mq_flush_tag_batch(cur_hctx, tags, nr_tags);
}
EXPORT_SYMBOL_GPL(blk_mq_end_request_batch);

static void blk_complete_reqs(struct llist_head *list)
{
	struct llist_node *entry = llist_reverse_order(llist_del_all(list));
	struct request *rq, *next;

	llist_for_each_entry_safe(rq, next, entry, ipi_list)
		rq->q->mq_ops->complete(rq);
}

static __latent_entropy void blk_done_softirq(struct softirq_action *h)
{
	blk_complete_reqs(this_cpu_ptr(&blk_cpu_done));
}

static int blk_softirq_cpu_dead(unsigned int cpu)
{
	blk_complete_reqs(&per_cpu(blk_cpu_done, cpu));
	return 0;
}

static void __blk_mq_complete_request_remote(void *data)
{
	__raise_softirq_irqoff(BLOCK_SOFTIRQ);
}

static inline bool blk_mq_complete_need_ipi(struct request *rq)
{
	int cpu = raw_smp_processor_id();

	if (!IS_ENABLED(CONFIG_SMP) ||
	    !test_bit(QUEUE_FLAG_SAME_COMP, &rq->q->queue_flags))
		return false;
	/*
	 * With force threaded interrupts enabled, raising softirq from an SMP
	 * function call will always result in waking the ksoftirqd thread.
	 * This is probably worse than completing the request on a different
	 * cache domain.
	 */
	if (force_irqthreads())
		return false;

	/* same CPU or cache domain?  Complete locally */
	if (cpu == rq->mq_ctx->cpu ||
	    (!test_bit(QUEUE_FLAG_SAME_FORCE, &rq->q->queue_flags) &&
	     cpus_share_cache(cpu, rq->mq_ctx->cpu)))
		return false;

	/* don't try to IPI to an offline CPU */
	return cpu_online(rq->mq_ctx->cpu);
}

static void blk_mq_complete_send_ipi(struct request *rq)
{
	struct llist_head *list;
	unsigned int cpu;

	cpu = rq->mq_ctx->cpu;
	list = &per_cpu(blk_cpu_done, cpu);
	if (llist_add(&rq->ipi_list, list)) {
		INIT_CSD(&rq->csd, __blk_mq_complete_request_remote, rq);
		smp_call_function_single_async(cpu, &rq->csd);
	}
}

static void blk_mq_raise_softirq(struct request *rq)
{
	struct llist_head *list;

	preempt_disable();
	list = this_cpu_ptr(&blk_cpu_done);
	if (llist_add(&rq->ipi_list, list))
		raise_softirq(BLOCK_SOFTIRQ);
	preempt_enable();
}

bool blk_mq_complete_request_remote(struct request *rq)
{
	WRITE_ONCE(rq->state, MQ_RQ_COMPLETE);

	/*
	 * For a polled request, always complete locallly, it's pointless
	 * to redirect the completion.
	 */
	if (rq->cmd_flags & REQ_POLLED)
		return false;

	if (blk_mq_complete_need_ipi(rq)) {
		blk_mq_complete_send_ipi(rq);
		return true;
	}

	if (rq->q->nr_hw_queues == 1) {
		blk_mq_raise_softirq(rq);
		return true;
	}
	return false;
}
EXPORT_SYMBOL_GPL(blk_mq_complete_request_remote);

/**
 * blk_mq_complete_request - end I/O on a request
 * @rq:		the request being processed
 *
 * Description:
 *	Complete a request by scheduling the ->complete_rq operation.
 **/
void blk_mq_complete_request(struct request *rq)
{
	if (!blk_mq_complete_request_remote(rq))
		rq->q->mq_ops->complete(rq);
}
EXPORT_SYMBOL(blk_mq_complete_request);

/**
 * blk_mq_start_request - Start processing a request
 * @rq: Pointer to request to be started
 *
 * Function used by device drivers to notify the block layer that a request
 * is going to be processed now, so blk layer can do proper initializations
 * such as starting the timeout timer.
 */
void blk_mq_start_request(struct request *rq)
{
	struct request_queue *q = rq->q;

	trace_block_rq_issue(rq);

	if (test_bit(QUEUE_FLAG_STATS, &q->queue_flags)) {
		u64 start_time;
#ifdef CONFIG_BLK_CGROUP
		if (rq->bio)
			start_time = bio_issue_time(&rq->bio->bi_issue);
		else
#endif
			start_time = ktime_get_ns();
		rq->io_start_time_ns = start_time;
		rq->stats_sectors = blk_rq_sectors(rq);
		rq->rq_flags |= RQF_STATS;
		rq_qos_issue(q, rq);
	}

	WARN_ON_ONCE(blk_mq_rq_state(rq) != MQ_RQ_IDLE);

	blk_add_timer(rq);
	WRITE_ONCE(rq->state, MQ_RQ_IN_FLIGHT);

#ifdef CONFIG_BLK_DEV_INTEGRITY
	if (blk_integrity_rq(rq) && req_op(rq) == REQ_OP_WRITE)
		q->integrity.profile->prepare_fn(rq);
#endif
	if (rq->bio && rq->bio->bi_opf & REQ_POLLED)
	        WRITE_ONCE(rq->bio->bi_cookie, blk_rq_to_qc(rq));
}
EXPORT_SYMBOL(blk_mq_start_request);

/**
 * blk_end_sync_rq - executes a completion event on a request
 * @rq: request to complete
 * @error: end I/O status of the request
 */
static void blk_end_sync_rq(struct request *rq, blk_status_t error)
{
	struct completion *waiting = rq->end_io_data;

	rq->end_io_data = (void *)(uintptr_t)error;

	/*
	 * complete last, if this is a stack request the process (and thus
	 * the rq pointer) could be invalid right after this complete()
	 */
	complete(waiting);
}

/**
 * blk_execute_rq_nowait - insert a request to I/O scheduler for execution
 * @rq:		request to insert
 * @at_head:    insert request at head or tail of queue
 * @done:	I/O completion handler
 *
 * Description:
 *    Insert a fully prepared request at the back of the I/O scheduler queue
 *    for execution.  Don't wait for completion.
 *
 * Note:
 *    This function will invoke @done directly if the queue is dead.
 */
void blk_execute_rq_nowait(struct request *rq, bool at_head, rq_end_io_fn *done)
{
	WARN_ON(irqs_disabled());
	WARN_ON(!blk_rq_is_passthrough(rq));

	rq->end_io = done;

	blk_account_io_start(rq);

	/*
	 * don't check dying flag for MQ because the request won't
	 * be reused after dying flag is set
	 */
	blk_mq_sched_insert_request(rq, at_head, true, false);
}
EXPORT_SYMBOL_GPL(blk_execute_rq_nowait);

static bool blk_rq_is_poll(struct request *rq)
{
	if (!rq->mq_hctx)
		return false;
	if (rq->mq_hctx->type != HCTX_TYPE_POLL)
		return false;
	if (WARN_ON_ONCE(!rq->bio))
		return false;
	return true;
}

static void blk_rq_poll_completion(struct request *rq, struct completion *wait)
{
	do {
		bio_poll(rq->bio, NULL, 0);
		cond_resched();
	} while (!completion_done(wait));
}

/**
 * blk_execute_rq - insert a request into queue for execution
 * @rq:		request to insert
 * @at_head:    insert request at head or tail of queue
 *
 * Description:
 *    Insert a fully prepared request at the back of the I/O scheduler queue
 *    for execution and wait for completion.
 * Return: The blk_status_t result provided to blk_mq_end_request().
 */
blk_status_t blk_execute_rq(struct request *rq, bool at_head)
{
	DECLARE_COMPLETION_ONSTACK(wait);
	unsigned long hang_check;

	rq->end_io_data = &wait;
	blk_execute_rq_nowait(rq, at_head, blk_end_sync_rq);

	/* Prevent hang_check timer from firing at us during very long I/O */
	hang_check = sysctl_hung_task_timeout_secs;

	if (blk_rq_is_poll(rq))
		blk_rq_poll_completion(rq, &wait);
	else if (hang_check)
		while (!wait_for_completion_io_timeout(&wait,
				hang_check * (HZ/2)))
			;
	else
		wait_for_completion_io(&wait);

	return (blk_status_t)(uintptr_t)rq->end_io_data;
}
EXPORT_SYMBOL(blk_execute_rq);

static void __blk_mq_requeue_request(struct request *rq)
{
	struct request_queue *q = rq->q;

	blk_mq_put_driver_tag(rq);

	trace_block_rq_requeue(rq);
	rq_qos_requeue(q, rq);

	if (blk_mq_request_started(rq)) {
		WRITE_ONCE(rq->state, MQ_RQ_IDLE);
		rq->rq_flags &= ~RQF_TIMED_OUT;
	}
}

void blk_mq_requeue_request(struct request *rq, bool kick_requeue_list)
{
	__blk_mq_requeue_request(rq);

	/* this request will be re-inserted to io scheduler queue */
	blk_mq_sched_requeue_request(rq);

	blk_mq_add_to_requeue_list(rq, true, kick_requeue_list);
}
EXPORT_SYMBOL(blk_mq_requeue_request);

static void blk_mq_requeue_work(struct work_struct *work)
{
	struct request_queue *q =
		container_of(work, struct request_queue, requeue_work.work);
	LIST_HEAD(rq_list);
	struct request *rq, *next;

	spin_lock_irq(&q->requeue_lock);
	list_splice_init(&q->requeue_list, &rq_list);
	spin_unlock_irq(&q->requeue_lock);

	list_for_each_entry_safe(rq, next, &rq_list, queuelist) {
		if (!(rq->rq_flags & (RQF_SOFTBARRIER | RQF_DONTPREP)))
			continue;

		rq->rq_flags &= ~RQF_SOFTBARRIER;
		list_del_init(&rq->queuelist);
		/*
		 * If RQF_DONTPREP, rq has contained some driver specific
		 * data, so insert it to hctx dispatch list to avoid any
		 * merge.
		 */
		if (rq->rq_flags & RQF_DONTPREP)
			blk_mq_request_bypass_insert(rq, false, false);
		else
			blk_mq_sched_insert_request(rq, true, false, false);
	}

	while (!list_empty(&rq_list)) {
		rq = list_entry(rq_list.next, struct request, queuelist);
		list_del_init(&rq->queuelist);
		blk_mq_sched_insert_request(rq, false, false, false);
	}

	blk_mq_run_hw_queues(q, false);
}

void blk_mq_add_to_requeue_list(struct request *rq, bool at_head,
				bool kick_requeue_list)
{
	struct request_queue *q = rq->q;
	unsigned long flags;

	/*
	 * We abuse this flag that is otherwise used by the I/O scheduler to
	 * request head insertion from the workqueue.
	 */
	BUG_ON(rq->rq_flags & RQF_SOFTBARRIER);

	spin_lock_irqsave(&q->requeue_lock, flags);
	if (at_head) {
		rq->rq_flags |= RQF_SOFTBARRIER;
		list_add(&rq->queuelist, &q->requeue_list);
	} else {
		list_add_tail(&rq->queuelist, &q->requeue_list);
	}
	spin_unlock_irqrestore(&q->requeue_lock, flags);

	if (kick_requeue_list)
		blk_mq_kick_requeue_list(q);
}

void blk_mq_kick_requeue_list(struct request_queue *q)
{
	kblockd_mod_delayed_work_on(WORK_CPU_UNBOUND, &q->requeue_work, 0);
}
EXPORT_SYMBOL(blk_mq_kick_requeue_list);

void blk_mq_delay_kick_requeue_list(struct request_queue *q,
				    unsigned long msecs)
{
	kblockd_mod_delayed_work_on(WORK_CPU_UNBOUND, &q->requeue_work,
				    msecs_to_jiffies(msecs));
}
EXPORT_SYMBOL(blk_mq_delay_kick_requeue_list);

static bool blk_mq_rq_inflight(struct request *rq, void *priv,
			       bool reserved)
{
	/*
	 * If we find a request that isn't idle we know the queue is busy
	 * as it's checked in the iter.
	 * Return false to stop the iteration.
	 */
	if (blk_mq_request_started(rq)) {
		bool *busy = priv;

		*busy = true;
		return false;
	}

	return true;
}

bool blk_mq_queue_inflight(struct request_queue *q)
{
	bool busy = false;

	blk_mq_queue_tag_busy_iter(q, blk_mq_rq_inflight, &busy);
	return busy;
}
EXPORT_SYMBOL_GPL(blk_mq_queue_inflight);

static void blk_mq_rq_timed_out(struct request *req, bool reserved)
{
	req->rq_flags |= RQF_TIMED_OUT;
	if (req->q->mq_ops->timeout) {
		enum blk_eh_timer_return ret;

		ret = req->q->mq_ops->timeout(req, reserved);
		if (ret == BLK_EH_DONE)
			return;
		WARN_ON_ONCE(ret != BLK_EH_RESET_TIMER);
	}

	blk_add_timer(req);
}

static bool blk_mq_req_expired(struct request *rq, unsigned long *next)
{
	unsigned long deadline;

	if (blk_mq_rq_state(rq) != MQ_RQ_IN_FLIGHT)
		return false;
	if (rq->rq_flags & RQF_TIMED_OUT)
		return false;

	deadline = READ_ONCE(rq->deadline);
	if (time_after_eq(jiffies, deadline))
		return true;

	if (*next == 0)
		*next = deadline;
	else if (time_after(*next, deadline))
		*next = deadline;
	return false;
}

void blk_mq_put_rq_ref(struct request *rq)
{
	if (is_flush_rq(rq))
		rq->end_io(rq, 0);
	else if (req_ref_put_and_test(rq))
		__blk_mq_free_request(rq);
}

static bool blk_mq_check_expired(struct request *rq, void *priv, bool reserved)
{
	unsigned long *next = priv;

	/*
	 * blk_mq_queue_tag_busy_iter() has locked the request, so it cannot
	 * be reallocated underneath the timeout handler's processing, then
	 * the expire check is reliable. If the request is not expired, then
	 * it was completed and reallocated as a new request after returning
	 * from blk_mq_check_expired().
	 */
	if (blk_mq_req_expired(rq, next))
		blk_mq_rq_timed_out(rq, reserved);
	return true;
}

static void blk_mq_timeout_work(struct work_struct *work)
{
	struct request_queue *q =
		container_of(work, struct request_queue, timeout_work);
	unsigned long next = 0;
	struct blk_mq_hw_ctx *hctx;
	unsigned long i;

	/* A deadlock might occur if a request is stuck requiring a
	 * timeout at the same time a queue freeze is waiting
	 * completion, since the timeout code would not be able to
	 * acquire the queue reference here.
	 *
	 * That's why we don't use blk_queue_enter here; instead, we use
	 * percpu_ref_tryget directly, because we need to be able to
	 * obtain a reference even in the short window between the queue
	 * starting to freeze, by dropping the first reference in
	 * blk_freeze_queue_start, and the moment the last request is
	 * consumed, marked by the instant q_usage_counter reaches
	 * zero.
	 */
	if (!percpu_ref_tryget(&q->q_usage_counter))
		return;

	blk_mq_queue_tag_busy_iter(q, blk_mq_check_expired, &next);

	if (next != 0) {
		mod_timer(&q->timeout, next);
	} else {
		/*
		 * Request timeouts are handled as a forward rolling timer. If
		 * we end up here it means that no requests are pending and
		 * also that no request has been pending for a while. Mark
		 * each hctx as idle.
		 */
		queue_for_each_hw_ctx(q, hctx, i) {
			/* the hctx may be unmapped, so check it here */
			if (blk_mq_hw_queue_mapped(hctx))
				blk_mq_tag_idle(hctx);
		}
	}
	blk_queue_exit(q);
}

struct flush_busy_ctx_data {
	struct blk_mq_hw_ctx *hctx;
	struct list_head *list;
};

static bool flush_busy_ctx(struct sbitmap *sb, unsigned int bitnr, void *data)
{
	struct flush_busy_ctx_data *flush_data = data;
	struct blk_mq_hw_ctx *hctx = flush_data->hctx;
	struct blk_mq_ctx *ctx = hctx->ctxs[bitnr];
	enum hctx_type type = hctx->type;

	spin_lock(&ctx->lock);
	list_splice_tail_init(&ctx->rq_lists[type], flush_data->list);
	sbitmap_clear_bit(sb, bitnr);
	spin_unlock(&ctx->lock);
	return true;
}

/*
 * Process software queues that have been marked busy, splicing them
 * to the for-dispatch
 */
void blk_mq_flush_busy_ctxs(struct blk_mq_hw_ctx *hctx, struct list_head *list)
{
	struct flush_busy_ctx_data data = {
		.hctx = hctx,
		.list = list,
	};

	sbitmap_for_each_set(&hctx->ctx_map, flush_busy_ctx, &data);
}
EXPORT_SYMBOL_GPL(blk_mq_flush_busy_ctxs);

struct dispatch_rq_data {
	struct blk_mq_hw_ctx *hctx;
	struct request *rq;
};

static bool dispatch_rq_from_ctx(struct sbitmap *sb, unsigned int bitnr,
		void *data)
{
	struct dispatch_rq_data *dispatch_data = data;
	struct blk_mq_hw_ctx *hctx = dispatch_data->hctx;
	struct blk_mq_ctx *ctx = hctx->ctxs[bitnr];
	enum hctx_type type = hctx->type;

	spin_lock(&ctx->lock);
	if (!list_empty(&ctx->rq_lists[type])) {
		dispatch_data->rq = list_entry_rq(ctx->rq_lists[type].next);
		list_del_init(&dispatch_data->rq->queuelist);
		if (list_empty(&ctx->rq_lists[type]))
			sbitmap_clear_bit(sb, bitnr);
	}
	spin_unlock(&ctx->lock);

	return !dispatch_data->rq;
}

struct request *blk_mq_dequeue_from_ctx(struct blk_mq_hw_ctx *hctx,
					struct blk_mq_ctx *start)
{
	unsigned off = start ? start->index_hw[hctx->type] : 0;
	struct dispatch_rq_data data = {
		.hctx = hctx,
		.rq   = NULL,
	};

	__sbitmap_for_each_set(&hctx->ctx_map, off,
			       dispatch_rq_from_ctx, &data);

	return data.rq;
}

static bool __blk_mq_alloc_driver_tag(struct request *rq)
{
	struct sbitmap_queue *bt = &rq->mq_hctx->tags->bitmap_tags;
	unsigned int tag_offset = rq->mq_hctx->tags->nr_reserved_tags;
	int tag;

	blk_mq_tag_busy(rq->mq_hctx);

	if (blk_mq_tag_is_reserved(rq->mq_hctx->sched_tags, rq->internal_tag)) {
		bt = &rq->mq_hctx->tags->breserved_tags;
		tag_offset = 0;
	} else {
		if (!hctx_may_queue(rq->mq_hctx, bt))
			return false;
	}

	tag = __sbitmap_queue_get(bt);
	if (tag == BLK_MQ_NO_TAG)
		return false;

	rq->tag = tag + tag_offset;
	return true;
}

bool __blk_mq_get_driver_tag(struct blk_mq_hw_ctx *hctx, struct request *rq)
{
	if (rq->tag == BLK_MQ_NO_TAG && !__blk_mq_alloc_driver_tag(rq))
		return false;

	if ((hctx->flags & BLK_MQ_F_TAG_QUEUE_SHARED) &&
			!(rq->rq_flags & RQF_MQ_INFLIGHT)) {
		rq->rq_flags |= RQF_MQ_INFLIGHT;
		__blk_mq_inc_active_requests(hctx);
	}
	hctx->tags->rqs[rq->tag] = rq;
	return true;
}

static int blk_mq_dispatch_wake(wait_queue_entry_t *wait, unsigned mode,
				int flags, void *key)
{
	struct blk_mq_hw_ctx *hctx;

	hctx = container_of(wait, struct blk_mq_hw_ctx, dispatch_wait);

	spin_lock(&hctx->dispatch_wait_lock);
	if (!list_empty(&wait->entry)) {
		struct sbitmap_queue *sbq;

		list_del_init(&wait->entry);
		sbq = &hctx->tags->bitmap_tags;
		atomic_dec(&sbq->ws_active);
	}
	spin_unlock(&hctx->dispatch_wait_lock);

	blk_mq_run_hw_queue(hctx, true);
	return 1;
}

/*
 * Mark us waiting for a tag. For shared tags, this involves hooking us into
 * the tag wakeups. For non-shared tags, we can simply mark us needing a
 * restart. For both cases, take care to check the condition again after
 * marking us as waiting.
 */
static bool blk_mq_mark_tag_wait(struct blk_mq_hw_ctx *hctx,
				 struct request *rq)
{
	struct sbitmap_queue *sbq = &hctx->tags->bitmap_tags;
	struct wait_queue_head *wq;
	wait_queue_entry_t *wait;
	bool ret;

	if (!(hctx->flags & BLK_MQ_F_TAG_QUEUE_SHARED)) {
		blk_mq_sched_mark_restart_hctx(hctx);

		/*
		 * It's possible that a tag was freed in the window between the
		 * allocation failure and adding the hardware queue to the wait
		 * queue.
		 *
		 * Don't clear RESTART here, someone else could have set it.
		 * At most this will cost an extra queue run.
		 */
		return blk_mq_get_driver_tag(rq);
	}

	wait = &hctx->dispatch_wait;
	if (!list_empty_careful(&wait->entry))
		return false;

	wq = &bt_wait_ptr(sbq, hctx)->wait;

	spin_lock_irq(&wq->lock);
	spin_lock(&hctx->dispatch_wait_lock);
	if (!list_empty(&wait->entry)) {
		spin_unlock(&hctx->dispatch_wait_lock);
		spin_unlock_irq(&wq->lock);
		return false;
	}

	atomic_inc(&sbq->ws_active);
	wait->flags &= ~WQ_FLAG_EXCLUSIVE;
	__add_wait_queue(wq, wait);

	/*
	 * It's possible that a tag was freed in the window between the
	 * allocation failure and adding the hardware queue to the wait
	 * queue.
	 */
	ret = blk_mq_get_driver_tag(rq);
	if (!ret) {
		spin_unlock(&hctx->dispatch_wait_lock);
		spin_unlock_irq(&wq->lock);
		return false;
	}

	/*
	 * We got a tag, remove ourselves from the wait queue to ensure
	 * someone else gets the wakeup.
	 */
	list_del_init(&wait->entry);
	atomic_dec(&sbq->ws_active);
	spin_unlock(&hctx->dispatch_wait_lock);
	spin_unlock_irq(&wq->lock);

	return true;
}

#define BLK_MQ_DISPATCH_BUSY_EWMA_WEIGHT  8
#define BLK_MQ_DISPATCH_BUSY_EWMA_FACTOR  4
/*
 * Update dispatch busy with the Exponential Weighted Moving Average(EWMA):
 * - EWMA is one simple way to compute running average value
 * - weight(7/8 and 1/8) is applied so that it can decrease exponentially
 * - take 4 as factor for avoiding to get too small(0) result, and this
 *   factor doesn't matter because EWMA decreases exponentially
 */
static void blk_mq_update_dispatch_busy(struct blk_mq_hw_ctx *hctx, bool busy)
{
	unsigned int ewma;

	ewma = hctx->dispatch_busy;

	if (!ewma && !busy)
		return;

	ewma *= BLK_MQ_DISPATCH_BUSY_EWMA_WEIGHT - 1;
	if (busy)
		ewma += 1 << BLK_MQ_DISPATCH_BUSY_EWMA_FACTOR;
	ewma /= BLK_MQ_DISPATCH_BUSY_EWMA_WEIGHT;

	hctx->dispatch_busy = ewma;
}

#define BLK_MQ_RESOURCE_DELAY	3		/* ms units */

static void blk_mq_handle_dev_resource(struct request *rq,
				       struct list_head *list)
{
	struct request *next =
		list_first_entry_or_null(list, struct request, queuelist);

	/*
	 * If an I/O scheduler has been configured and we got a driver tag for
	 * the next request already, free it.
	 */
	if (next)
		blk_mq_put_driver_tag(next);

	list_add(&rq->queuelist, list);
	__blk_mq_requeue_request(rq);
}

static void blk_mq_handle_zone_resource(struct request *rq,
					struct list_head *zone_list)
{
	/*
	 * If we end up here it is because we cannot dispatch a request to a
	 * specific zone due to LLD level zone-write locking or other zone
	 * related resource not being available. In this case, set the request
	 * aside in zone_list for retrying it later.
	 */
	list_add(&rq->queuelist, zone_list);
	__blk_mq_requeue_request(rq);
}

enum prep_dispatch {
	PREP_DISPATCH_OK,
	PREP_DISPATCH_NO_TAG,
	PREP_DISPATCH_NO_BUDGET,
};

static enum prep_dispatch blk_mq_prep_dispatch_rq(struct request *rq,
						  bool need_budget)
{
	struct blk_mq_hw_ctx *hctx = rq->mq_hctx;
	int budget_token = -1;

	if (need_budget) {
		budget_token = blk_mq_get_dispatch_budget(rq->q);
		if (budget_token < 0) {
			blk_mq_put_driver_tag(rq);
			return PREP_DISPATCH_NO_BUDGET;
		}
		blk_mq_set_rq_budget_token(rq, budget_token);
	}

	if (!blk_mq_get_driver_tag(rq)) {
		/*
		 * The initial allocation attempt failed, so we need to
		 * rerun the hardware queue when a tag is freed. The
		 * waitqueue takes care of that. If the queue is run
		 * before we add this entry back on the dispatch list,
		 * we'll re-run it below.
		 */
		if (!blk_mq_mark_tag_wait(hctx, rq)) {
			/*
			 * All budgets not got from this function will be put
			 * together during handling partial dispatch
			 */
			if (need_budget)
				blk_mq_put_dispatch_budget(rq->q, budget_token);
			return PREP_DISPATCH_NO_TAG;
		}
	}

	return PREP_DISPATCH_OK;
}

/* release all allocated budgets before calling to blk_mq_dispatch_rq_list */
static void blk_mq_release_budgets(struct request_queue *q,
		struct list_head *list)
{
	struct request *rq;

	list_for_each_entry(rq, list, queuelist) {
		int budget_token = blk_mq_get_rq_budget_token(rq);

		if (budget_token >= 0)
			blk_mq_put_dispatch_budget(q, budget_token);
	}
}

/*
 * Returns true if we did some work AND can potentially do more.
 */
bool blk_mq_dispatch_rq_list(struct blk_mq_hw_ctx *hctx, struct list_head *list,
			     unsigned int nr_budgets)
{
	enum prep_dispatch prep;
	struct request_queue *q = hctx->queue;
	struct request *rq, *nxt;
	int errors, queued;
	blk_status_t ret = BLK_STS_OK;
	LIST_HEAD(zone_list);
	bool needs_resource = false;

	if (list_empty(list))
		return false;

	/*
	 * Now process all the entries, sending them to the driver.
	 */
	errors = queued = 0;
	do {
		struct blk_mq_queue_data bd;

		rq = list_first_entry(list, struct request, queuelist);

		WARN_ON_ONCE(hctx != rq->mq_hctx);
		prep = blk_mq_prep_dispatch_rq(rq, !nr_budgets);
		if (prep != PREP_DISPATCH_OK)
			break;

		list_del_init(&rq->queuelist);

		bd.rq = rq;

		/*
		 * Flag last if we have no more requests, or if we have more
		 * but can't assign a driver tag to it.
		 */
		if (list_empty(list))
			bd.last = true;
		else {
			nxt = list_first_entry(list, struct request, queuelist);
			bd.last = !blk_mq_get_driver_tag(nxt);
		}

		/*
		 * once the request is queued to lld, no need to cover the
		 * budget any more
		 */
		if (nr_budgets)
			nr_budgets--;
		ret = q->mq_ops->queue_rq(hctx, &bd);
		switch (ret) {
		case BLK_STS_OK:
			queued++;
			break;
		case BLK_STS_RESOURCE:
			needs_resource = true;
			fallthrough;
		case BLK_STS_DEV_RESOURCE:
			blk_mq_handle_dev_resource(rq, list);
			goto out;
		case BLK_STS_ZONE_RESOURCE:
			/*
			 * Move the request to zone_list and keep going through
			 * the dispatch list to find more requests the drive can
			 * accept.
			 */
			blk_mq_handle_zone_resource(rq, &zone_list);
			needs_resource = true;
			break;
		default:
			errors++;
			blk_mq_end_request(rq, ret);
		}
	} while (!list_empty(list));
out:
	if (!list_empty(&zone_list))
		list_splice_tail_init(&zone_list, list);

	/* If we didn't flush the entire list, we could have told the driver
	 * there was more coming, but that turned out to be a lie.
	 */
	if ((!list_empty(list) || errors) && q->mq_ops->commit_rqs && queued)
		q->mq_ops->commit_rqs(hctx);
	/*
	 * Any items that need requeuing? Stuff them into hctx->dispatch,
	 * that is where we will continue on next queue run.
	 */
	if (!list_empty(list)) {
		bool needs_restart;
		/* For non-shared tags, the RESTART check will suffice */
		bool no_tag = prep == PREP_DISPATCH_NO_TAG &&
			(hctx->flags & BLK_MQ_F_TAG_QUEUE_SHARED);

		if (nr_budgets)
			blk_mq_release_budgets(q, list);

		spin_lock(&hctx->lock);
		list_splice_tail_init(list, &hctx->dispatch);
		spin_unlock(&hctx->lock);

		/*
		 * Order adding requests to hctx->dispatch and checking
		 * SCHED_RESTART flag. The pair of this smp_mb() is the one
		 * in blk_mq_sched_restart(). Avoid restart code path to
		 * miss the new added requests to hctx->dispatch, meantime
		 * SCHED_RESTART is observed here.
		 */
		smp_mb();

		/*
		 * If SCHED_RESTART was set by the caller of this function and
		 * it is no longer set that means that it was cleared by another
		 * thread and hence that a queue rerun is needed.
		 *
		 * If 'no_tag' is set, that means that we failed getting
		 * a driver tag with an I/O scheduler attached. If our dispatch
		 * waitqueue is no longer active, ensure that we run the queue
		 * AFTER adding our entries back to the list.
		 *
		 * If no I/O scheduler has been configured it is possible that
		 * the hardware queue got stopped and restarted before requests
		 * were pushed back onto the dispatch list. Rerun the queue to
		 * avoid starvation. Notes:
		 * - blk_mq_run_hw_queue() checks whether or not a queue has
		 *   been stopped before rerunning a queue.
		 * - Some but not all block drivers stop a queue before
		 *   returning BLK_STS_RESOURCE. Two exceptions are scsi-mq
		 *   and dm-rq.
		 *
		 * If driver returns BLK_STS_RESOURCE and SCHED_RESTART
		 * bit is set, run queue after a delay to avoid IO stalls
		 * that could otherwise occur if the queue is idle.  We'll do
		 * similar if we couldn't get budget or couldn't lock a zone
		 * and SCHED_RESTART is set.
		 */
		needs_restart = blk_mq_sched_needs_restart(hctx);
		if (prep == PREP_DISPATCH_NO_BUDGET)
			needs_resource = true;
		if (!needs_restart ||
		    (no_tag && list_empty_careful(&hctx->dispatch_wait.entry)))
			blk_mq_run_hw_queue(hctx, true);
		else if (needs_restart && needs_resource)
			blk_mq_delay_run_hw_queue(hctx, BLK_MQ_RESOURCE_DELAY);

		blk_mq_update_dispatch_busy(hctx, true);
		return false;
	} else
		blk_mq_update_dispatch_busy(hctx, false);

	return (queued + errors) != 0;
}

/**
 * __blk_mq_run_hw_queue - Run a hardware queue.
 * @hctx: Pointer to the hardware queue to run.
 *
 * Send pending requests to the hardware.
 */
static void __blk_mq_run_hw_queue(struct blk_mq_hw_ctx *hctx)
{
	/*
	 * We can't run the queue inline with ints disabled. Ensure that
	 * we catch bad users of this early.
	 */
	WARN_ON_ONCE(in_interrupt());

	blk_mq_run_dispatch_ops(hctx->queue,
			blk_mq_sched_dispatch_requests(hctx));
}

static inline int blk_mq_first_mapped_cpu(struct blk_mq_hw_ctx *hctx)
{
	int cpu = cpumask_first_and(hctx->cpumask, cpu_online_mask);

	if (cpu >= nr_cpu_ids)
		cpu = cpumask_first(hctx->cpumask);
	return cpu;
}

/*
 * It'd be great if the workqueue API had a way to pass
 * in a mask and had some smarts for more clever placement.
 * For now we just round-robin here, switching for every
 * BLK_MQ_CPU_WORK_BATCH queued items.
 */
static int blk_mq_hctx_next_cpu(struct blk_mq_hw_ctx *hctx)
{
	bool tried = false;
	int next_cpu = hctx->next_cpu;

	if (hctx->queue->nr_hw_queues == 1)
		return WORK_CPU_UNBOUND;

	if (--hctx->next_cpu_batch <= 0) {
select_cpu:
		next_cpu = cpumask_next_and(next_cpu, hctx->cpumask,
				cpu_online_mask);
		if (next_cpu >= nr_cpu_ids)
			next_cpu = blk_mq_first_mapped_cpu(hctx);
		hctx->next_cpu_batch = BLK_MQ_CPU_WORK_BATCH;
	}

	/*
	 * Do unbound schedule if we can't find a online CPU for this hctx,
	 * and it should only happen in the path of handling CPU DEAD.
	 */
	if (!cpu_online(next_cpu)) {
		if (!tried) {
			tried = true;
			goto select_cpu;
		}

		/*
		 * Make sure to re-select CPU next time once after CPUs
		 * in hctx->cpumask become online again.
		 */
		hctx->next_cpu = next_cpu;
		hctx->next_cpu_batch = 1;
		return WORK_CPU_UNBOUND;
	}

	hctx->next_cpu = next_cpu;
	return next_cpu;
}

/**
 * __blk_mq_delay_run_hw_queue - Run (or schedule to run) a hardware queue.
 * @hctx: Pointer to the hardware queue to run.
 * @async: If we want to run the queue asynchronously.
 * @msecs: Milliseconds of delay to wait before running the queue.
 *
 * If !@async, try to run the queue now. Else, run the queue asynchronously and
 * with a delay of @msecs.
 */
static void __blk_mq_delay_run_hw_queue(struct blk_mq_hw_ctx *hctx, bool async,
					unsigned long msecs)
{
	if (unlikely(blk_mq_hctx_stopped(hctx)))
		return;

	if (!async && !(hctx->flags & BLK_MQ_F_BLOCKING)) {
		int cpu = get_cpu();
		if (cpumask_test_cpu(cpu, hctx->cpumask)) {
			__blk_mq_run_hw_queue(hctx);
			put_cpu();
			return;
		}

		put_cpu();
	}

	kblockd_mod_delayed_work_on(blk_mq_hctx_next_cpu(hctx), &hctx->run_work,
				    msecs_to_jiffies(msecs));
}

/**
 * blk_mq_delay_run_hw_queue - Run a hardware queue asynchronously.
 * @hctx: Pointer to the hardware queue to run.
 * @msecs: Milliseconds of delay to wait before running the queue.
 *
 * Run a hardware queue asynchronously with a delay of @msecs.
 */
void blk_mq_delay_run_hw_queue(struct blk_mq_hw_ctx *hctx, unsigned long msecs)
{
	__blk_mq_delay_run_hw_queue(hctx, true, msecs);
}
EXPORT_SYMBOL(blk_mq_delay_run_hw_queue);

/**
 * blk_mq_run_hw_queue - Start to run a hardware queue.
 * @hctx: Pointer to the hardware queue to run.
 * @async: If we want to run the queue asynchronously.
 *
 * Check if the request queue is not in a quiesced state and if there are
 * pending requests to be sent. If this is true, run the queue to send requests
 * to hardware.
 */
void blk_mq_run_hw_queue(struct blk_mq_hw_ctx *hctx, bool async)
{
	bool need_run;

	/*
	 * When queue is quiesced, we may be switching io scheduler, or
	 * updating nr_hw_queues, or other things, and we can't run queue
	 * any more, even __blk_mq_hctx_has_pending() can't be called safely.
	 *
	 * And queue will be rerun in blk_mq_unquiesce_queue() if it is
	 * quiesced.
	 */
	__blk_mq_run_dispatch_ops(hctx->queue, false,
		need_run = !blk_queue_quiesced(hctx->queue) &&
		blk_mq_hctx_has_pending(hctx));

	if (need_run)
		__blk_mq_delay_run_hw_queue(hctx, async, 0);
}
EXPORT_SYMBOL(blk_mq_run_hw_queue);

/*
 * Is the request queue handled by an IO scheduler that does not respect
 * hardware queues when dispatching?
 */
static bool blk_mq_has_sqsched(struct request_queue *q)
{
	struct elevator_queue *e = q->elevator;

	if (e && e->type->ops.dispatch_request &&
	    !(e->type->elevator_features & ELEVATOR_F_MQ_AWARE))
		return true;
	return false;
}

/*
 * Return prefered queue to dispatch from (if any) for non-mq aware IO
 * scheduler.
 */
static struct blk_mq_hw_ctx *blk_mq_get_sq_hctx(struct request_queue *q)
{
	struct blk_mq_hw_ctx *hctx;

	/*
	 * If the IO scheduler does not respect hardware queues when
	 * dispatching, we just don't bother with multiple HW queues and
	 * dispatch from hctx for the current CPU since running multiple queues
	 * just causes lock contention inside the scheduler and pointless cache
	 * bouncing.
	 */
	hctx = blk_mq_map_queue_type(q, HCTX_TYPE_DEFAULT,
				     raw_smp_processor_id());
	if (!blk_mq_hctx_stopped(hctx))
		return hctx;
	return NULL;
}

/**
 * blk_mq_run_hw_queues - Run all hardware queues in a request queue.
 * @q: Pointer to the request queue to run.
 * @async: If we want to run the queue asynchronously.
 */
void blk_mq_run_hw_queues(struct request_queue *q, bool async)
{
	struct blk_mq_hw_ctx *hctx, *sq_hctx;
	unsigned long i;

	sq_hctx = NULL;
	if (blk_mq_has_sqsched(q))
		sq_hctx = blk_mq_get_sq_hctx(q);
	queue_for_each_hw_ctx(q, hctx, i) {
		if (blk_mq_hctx_stopped(hctx))
			continue;
		/*
		 * Dispatch from this hctx either if there's no hctx preferred
		 * by IO scheduler or if it has requests that bypass the
		 * scheduler.
		 */
		if (!sq_hctx || sq_hctx == hctx ||
		    !list_empty_careful(&hctx->dispatch))
			blk_mq_run_hw_queue(hctx, async);
	}
}
EXPORT_SYMBOL(blk_mq_run_hw_queues);

/**
 * blk_mq_delay_run_hw_queues - Run all hardware queues asynchronously.
 * @q: Pointer to the request queue to run.
 * @msecs: Milliseconds of delay to wait before running the queues.
 */
void blk_mq_delay_run_hw_queues(struct request_queue *q, unsigned long msecs)
{
	struct blk_mq_hw_ctx *hctx, *sq_hctx;
	unsigned long i;

	sq_hctx = NULL;
	if (blk_mq_has_sqsched(q))
		sq_hctx = blk_mq_get_sq_hctx(q);
	queue_for_each_hw_ctx(q, hctx, i) {
		if (blk_mq_hctx_stopped(hctx))
			continue;
		/*
		 * If there is already a run_work pending, leave the
		 * pending delay untouched. Otherwise, a hctx can stall
		 * if another hctx is re-delaying the other's work
		 * before the work executes.
		 */
		if (delayed_work_pending(&hctx->run_work))
			continue;
		/*
		 * Dispatch from this hctx either if there's no hctx preferred
		 * by IO scheduler or if it has requests that bypass the
		 * scheduler.
		 */
		if (!sq_hctx || sq_hctx == hctx ||
		    !list_empty_careful(&hctx->dispatch))
			blk_mq_delay_run_hw_queue(hctx, msecs);
	}
}
EXPORT_SYMBOL(blk_mq_delay_run_hw_queues);

/**
 * blk_mq_queue_stopped() - check whether one or more hctxs have been stopped
 * @q: request queue.
 *
 * The caller is responsible for serializing this function against
 * blk_mq_{start,stop}_hw_queue().
 */
bool blk_mq_queue_stopped(struct request_queue *q)
{
	struct blk_mq_hw_ctx *hctx;
	unsigned long i;

	queue_for_each_hw_ctx(q, hctx, i)
		if (blk_mq_hctx_stopped(hctx))
			return true;

	return false;
}
EXPORT_SYMBOL(blk_mq_queue_stopped);

/*
 * This function is often used for pausing .queue_rq() by driver when
 * there isn't enough resource or some conditions aren't satisfied, and
 * BLK_STS_RESOURCE is usually returned.
 *
 * We do not guarantee that dispatch can be drained or blocked
 * after blk_mq_stop_hw_queue() returns. Please use
 * blk_mq_quiesce_queue() for that requirement.
 */
void blk_mq_stop_hw_queue(struct blk_mq_hw_ctx *hctx)
{
	cancel_delayed_work(&hctx->run_work);

	set_bit(BLK_MQ_S_STOPPED, &hctx->state);
}
EXPORT_SYMBOL(blk_mq_stop_hw_queue);

/*
 * This function is often used for pausing .queue_rq() by driver when
 * there isn't enough resource or some conditions aren't satisfied, and
 * BLK_STS_RESOURCE is usually returned.
 *
 * We do not guarantee that dispatch can be drained or blocked
 * after blk_mq_stop_hw_queues() returns. Please use
 * blk_mq_quiesce_queue() for that requirement.
 */
void blk_mq_stop_hw_queues(struct request_queue *q)
{
	struct blk_mq_hw_ctx *hctx;
	unsigned long i;

	queue_for_each_hw_ctx(q, hctx, i)
		blk_mq_stop_hw_queue(hctx);
}
EXPORT_SYMBOL(blk_mq_stop_hw_queues);

void blk_mq_start_hw_queue(struct blk_mq_hw_ctx *hctx)
{
	clear_bit(BLK_MQ_S_STOPPED, &hctx->state);

	blk_mq_run_hw_queue(hctx, false);
}
EXPORT_SYMBOL(blk_mq_start_hw_queue);

void blk_mq_start_hw_queues(struct request_queue *q)
{
	struct blk_mq_hw_ctx *hctx;
	unsigned long i;

	queue_for_each_hw_ctx(q, hctx, i)
		blk_mq_start_hw_queue(hctx);
}
EXPORT_SYMBOL(blk_mq_start_hw_queues);

void blk_mq_start_stopped_hw_queue(struct blk_mq_hw_ctx *hctx, bool async)
{
	if (!blk_mq_hctx_stopped(hctx))
		return;

	clear_bit(BLK_MQ_S_STOPPED, &hctx->state);
	blk_mq_run_hw_queue(hctx, async);
}
EXPORT_SYMBOL_GPL(blk_mq_start_stopped_hw_queue);

void blk_mq_start_stopped_hw_queues(struct request_queue *q, bool async)
{
	struct blk_mq_hw_ctx *hctx;
	unsigned long i;

	queue_for_each_hw_ctx(q, hctx, i)
		blk_mq_start_stopped_hw_queue(hctx, async);
}
EXPORT_SYMBOL(blk_mq_start_stopped_hw_queues);

static void blk_mq_run_work_fn(struct work_struct *work)
{
	struct blk_mq_hw_ctx *hctx;

	hctx = container_of(work, struct blk_mq_hw_ctx, run_work.work);

	/*
	 * If we are stopped, don't run the queue.
	 */
	if (blk_mq_hctx_stopped(hctx))
		return;

	__blk_mq_run_hw_queue(hctx);
}

static inline void __blk_mq_insert_req_list(struct blk_mq_hw_ctx *hctx,
					    struct request *rq,
					    bool at_head)
{
	struct blk_mq_ctx *ctx = rq->mq_ctx;
	enum hctx_type type = hctx->type;

	lockdep_assert_held(&ctx->lock);

	trace_block_rq_insert(rq);

	if (at_head)
		list_add(&rq->queuelist, &ctx->rq_lists[type]);
	else
		list_add_tail(&rq->queuelist, &ctx->rq_lists[type]);
}

void __blk_mq_insert_request(struct blk_mq_hw_ctx *hctx, struct request *rq,
			     bool at_head)
{
	struct blk_mq_ctx *ctx = rq->mq_ctx;

	lockdep_assert_held(&ctx->lock);

	__blk_mq_insert_req_list(hctx, rq, at_head);
	blk_mq_hctx_mark_pending(hctx, ctx);
}

/**
 * blk_mq_request_bypass_insert - Insert a request at dispatch list.
 * @rq: Pointer to request to be inserted.
 * @at_head: true if the request should be inserted at the head of the list.
 * @run_queue: If we should run the hardware queue after inserting the request.
 *
 * Should only be used carefully, when the caller knows we want to
 * bypass a potential IO scheduler on the target device.
 */
void blk_mq_request_bypass_insert(struct request *rq, bool at_head,
				  bool run_queue)
{
	struct blk_mq_hw_ctx *hctx = rq->mq_hctx;

	spin_lock(&hctx->lock);
	if (at_head)
		list_add(&rq->queuelist, &hctx->dispatch);
	else
		list_add_tail(&rq->queuelist, &hctx->dispatch);
	spin_unlock(&hctx->lock);

	if (run_queue)
		blk_mq_run_hw_queue(hctx, false);
}

void blk_mq_insert_requests(struct blk_mq_hw_ctx *hctx, struct blk_mq_ctx *ctx,
			    struct list_head *list)

{
	struct request *rq;
	enum hctx_type type = hctx->type;

	/*
	 * preemption doesn't flush plug list, so it's possible ctx->cpu is
	 * offline now
	 */
	list_for_each_entry(rq, list, queuelist) {
		BUG_ON(rq->mq_ctx != ctx);
		trace_block_rq_insert(rq);
	}

	spin_lock(&ctx->lock);
	list_splice_tail_init(list, &ctx->rq_lists[type]);
	blk_mq_hctx_mark_pending(hctx, ctx);
	spin_unlock(&ctx->lock);
}

static void blk_mq_commit_rqs(struct blk_mq_hw_ctx *hctx, int *queued,
			      bool from_schedule)
{
	if (hctx->queue->mq_ops->commit_rqs) {
		trace_block_unplug(hctx->queue, *queued, !from_schedule);
		hctx->queue->mq_ops->commit_rqs(hctx);
	}
	*queued = 0;
}

static void blk_mq_bio_to_request(struct request *rq, struct bio *bio,
		unsigned int nr_segs)
{
	int err;

	if (bio->bi_opf & REQ_RAHEAD)
		rq->cmd_flags |= REQ_FAILFAST_MASK;

	rq->__sector = bio->bi_iter.bi_sector;
	blk_rq_bio_prep(rq, bio, nr_segs);

	/* This can't fail, since GFP_NOIO includes __GFP_DIRECT_RECLAIM. */
	err = blk_crypto_rq_bio_prep(rq, bio, GFP_NOIO);
	WARN_ON_ONCE(err);

	blk_account_io_start(rq);
}

static blk_status_t __blk_mq_issue_directly(struct blk_mq_hw_ctx *hctx,
					    struct request *rq, bool last)
{
	struct request_queue *q = rq->q;
	struct blk_mq_queue_data bd = {
		.rq = rq,
		.last = last,
	};
	blk_status_t ret;

	/*
	 * For OK queue, we are done. For error, caller may kill it.
	 * Any other error (busy), just add it to our list as we
	 * previously would have done.
	 */
	ret = q->mq_ops->queue_rq(hctx, &bd);
	switch (ret) {
	case BLK_STS_OK:
		blk_mq_update_dispatch_busy(hctx, false);
		break;
	case BLK_STS_RESOURCE:
	case BLK_STS_DEV_RESOURCE:
		blk_mq_update_dispatch_busy(hctx, true);
		__blk_mq_requeue_request(rq);
		break;
	default:
		blk_mq_update_dispatch_busy(hctx, false);
		break;
	}

	return ret;
}

static blk_status_t __blk_mq_try_issue_directly(struct blk_mq_hw_ctx *hctx,
						struct request *rq,
						bool bypass_insert, bool last)
{
	struct request_queue *q = rq->q;
	bool run_queue = true;
	int budget_token;

	/*
	 * RCU or SRCU read lock is needed before checking quiesced flag.
	 *
	 * When queue is stopped or quiesced, ignore 'bypass_insert' from
	 * blk_mq_request_issue_directly(), and return BLK_STS_OK to caller,
	 * and avoid driver to try to dispatch again.
	 */
	if (blk_mq_hctx_stopped(hctx) || blk_queue_quiesced(q)) {
		run_queue = false;
		bypass_insert = false;
		goto insert;
	}

	if ((rq->rq_flags & RQF_ELV) && !bypass_insert)
		goto insert;

	budget_token = blk_mq_get_dispatch_budget(q);
	if (budget_token < 0)
		goto insert;

	blk_mq_set_rq_budget_token(rq, budget_token);

	if (!blk_mq_get_driver_tag(rq)) {
		blk_mq_put_dispatch_budget(q, budget_token);
		goto insert;
	}

	return __blk_mq_issue_directly(hctx, rq, last);
insert:
	if (bypass_insert)
		return BLK_STS_RESOURCE;

	blk_mq_sched_insert_request(rq, false, run_queue, false);

	return BLK_STS_OK;
}

/**
 * blk_mq_try_issue_directly - Try to send a request directly to device driver.
 * @hctx: Pointer of the associated hardware queue.
 * @rq: Pointer to request to be sent.
 *
 * If the device has enough resources to accept a new request now, send the
 * request directly to device driver. Else, insert at hctx->dispatch queue, so
 * we can try send it another time in the future. Requests inserted at this
 * queue have higher priority.
 */
static void blk_mq_try_issue_directly(struct blk_mq_hw_ctx *hctx,
		struct request *rq)
{
	blk_status_t ret =
		__blk_mq_try_issue_directly(hctx, rq, false, true);

	if (ret == BLK_STS_RESOURCE || ret == BLK_STS_DEV_RESOURCE)
		blk_mq_request_bypass_insert(rq, false, true);
	else if (ret != BLK_STS_OK)
		blk_mq_end_request(rq, ret);
}

static blk_status_t blk_mq_request_issue_directly(struct request *rq, bool last)
{
	return __blk_mq_try_issue_directly(rq->mq_hctx, rq, true, last);
}

static void blk_mq_plug_issue_direct(struct blk_plug *plug, bool from_schedule)
{
	struct blk_mq_hw_ctx *hctx = NULL;
	struct request *rq;
	int queued = 0;
	int errors = 0;

	while ((rq = rq_list_pop(&plug->mq_list))) {
		bool last = rq_list_empty(plug->mq_list);
		blk_status_t ret;

		if (hctx != rq->mq_hctx) {
			if (hctx)
				blk_mq_commit_rqs(hctx, &queued, from_schedule);
			hctx = rq->mq_hctx;
		}

		ret = blk_mq_request_issue_directly(rq, last);
		switch (ret) {
		case BLK_STS_OK:
			queued++;
			break;
		case BLK_STS_RESOURCE:
		case BLK_STS_DEV_RESOURCE:
			blk_mq_request_bypass_insert(rq, false, last);
			blk_mq_commit_rqs(hctx, &queued, from_schedule);
			return;
		default:
			blk_mq_end_request(rq, ret);
			errors++;
			break;
		}
	}

	/*
	 * If we didn't flush the entire list, we could have told the driver
	 * there was more coming, but that turned out to be a lie.
	 */
	if (errors)
		blk_mq_commit_rqs(hctx, &queued, from_schedule);
}

static void __blk_mq_flush_plug_list(struct request_queue *q,
				     struct blk_plug *plug)
{
	if (blk_queue_quiesced(q))
		return;
	q->mq_ops->queue_rqs(&plug->mq_list);
}

static void blk_mq_dispatch_plug_list(struct blk_plug *plug, bool from_sched)
{
	struct blk_mq_hw_ctx *this_hctx = NULL;
	struct blk_mq_ctx *this_ctx = NULL;
	struct request *requeue_list = NULL;
	unsigned int depth = 0;
	LIST_HEAD(list);

	do {
		struct request *rq = rq_list_pop(&plug->mq_list);

		if (!this_hctx) {
			this_hctx = rq->mq_hctx;
			this_ctx = rq->mq_ctx;
		} else if (this_hctx != rq->mq_hctx || this_ctx != rq->mq_ctx) {
			rq_list_add(&requeue_list, rq);
			continue;
		}
		list_add_tail(&rq->queuelist, &list);
		depth++;
	} while (!rq_list_empty(plug->mq_list));

	plug->mq_list = requeue_list;
	trace_block_unplug(this_hctx->queue, depth, !from_sched);
	blk_mq_sched_insert_requests(this_hctx, this_ctx, &list, from_sched);
}

void blk_mq_flush_plug_list(struct blk_plug *plug, bool from_schedule)
{
	struct request *rq;

	if (rq_list_empty(plug->mq_list))
		return;
	plug->rq_count = 0;

	if (!plug->multiple_queues && !plug->has_elevator && !from_schedule) {
		struct request_queue *q;

		rq = rq_list_peek(&plug->mq_list);
		q = rq->q;

		/*
		 * Peek first request and see if we have a ->queue_rqs() hook.
		 * If we do, we can dispatch the whole plug list in one go. We
		 * already know at this point that all requests belong to the
		 * same queue, caller must ensure that's the case.
		 *
		 * Since we pass off the full list to the driver at this point,
		 * we do not increment the active request count for the queue.
		 * Bypass shared tags for now because of that.
		 */
		if (q->mq_ops->queue_rqs &&
		    !(rq->mq_hctx->flags & BLK_MQ_F_TAG_QUEUE_SHARED)) {
			blk_mq_run_dispatch_ops(q,
				__blk_mq_flush_plug_list(q, plug));
			if (rq_list_empty(plug->mq_list))
				return;
		}

		blk_mq_run_dispatch_ops(q,
				blk_mq_plug_issue_direct(plug, false));
		if (rq_list_empty(plug->mq_list))
			return;
	}

	do {
		blk_mq_dispatch_plug_list(plug, from_schedule);
	} while (!rq_list_empty(plug->mq_list));
}

void blk_mq_try_issue_list_directly(struct blk_mq_hw_ctx *hctx,
		struct list_head *list)
{
	int queued = 0;
	int errors = 0;

	while (!list_empty(list)) {
		blk_status_t ret;
		struct request *rq = list_first_entry(list, struct request,
				queuelist);

		list_del_init(&rq->queuelist);
		ret = blk_mq_request_issue_directly(rq, list_empty(list));
		if (ret != BLK_STS_OK) {
			if (ret == BLK_STS_RESOURCE ||
					ret == BLK_STS_DEV_RESOURCE) {
				blk_mq_request_bypass_insert(rq, false,
							list_empty(list));
				break;
			}
			blk_mq_end_request(rq, ret);
			errors++;
		} else
			queued++;
	}

	/*
	 * If we didn't flush the entire list, we could have told
	 * the driver there was more coming, but that turned out to
	 * be a lie.
	 */
	if ((!list_empty(list) || errors) &&
	     hctx->queue->mq_ops->commit_rqs && queued)
		hctx->queue->mq_ops->commit_rqs(hctx);
}

/*
 * Allow 2x BLK_MAX_REQUEST_COUNT requests on plug queue for multiple
 * queues. This is important for md arrays to benefit from merging
 * requests.
 */
static inline unsigned short blk_plug_max_rq_count(struct blk_plug *plug)
{
	if (plug->multiple_queues)
		return BLK_MAX_REQUEST_COUNT * 2;
	return BLK_MAX_REQUEST_COUNT;
}

static void blk_add_rq_to_plug(struct blk_plug *plug, struct request *rq)
{
	struct request *last = rq_list_peek(&plug->mq_list);

	if (!plug->rq_count) {
		trace_block_plug(rq->q);
	} else if (plug->rq_count >= blk_plug_max_rq_count(plug) ||
		   (!blk_queue_nomerges(rq->q) &&
		    blk_rq_bytes(last) >= BLK_PLUG_FLUSH_SIZE)) {
		blk_mq_flush_plug_list(plug, false);
		trace_block_plug(rq->q);
	}

	if (!plug->multiple_queues && last && last->q != rq->q)
		plug->multiple_queues = true;
	if (!plug->has_elevator && (rq->rq_flags & RQF_ELV))
		plug->has_elevator = true;
	rq->rq_next = NULL;
	rq_list_add(&plug->mq_list, rq);
	plug->rq_count++;
}

static bool blk_mq_attempt_bio_merge(struct request_queue *q,
				     struct bio *bio, unsigned int nr_segs)
{
	if (!blk_queue_nomerges(q) && bio_mergeable(bio)) {
		if (blk_attempt_plug_merge(q, bio, nr_segs))
			return true;
		if (blk_mq_sched_bio_merge(q, bio, nr_segs))
			return true;
	}
	return false;
}

static struct request *blk_mq_get_new_requests(struct request_queue *q,
					       struct blk_plug *plug,
					       struct bio *bio,
					       unsigned int nsegs)
{
	struct blk_mq_alloc_data data = {
		.q		= q,
		.nr_tags	= 1,
		.cmd_flags	= bio->bi_opf,
	};
	struct request *rq;

	if (unlikely(bio_queue_enter(bio)))
		return NULL;

	if (blk_mq_attempt_bio_merge(q, bio, nsegs))
		goto queue_exit;

	rq_qos_throttle(q, bio);

	if (plug) {
		data.nr_tags = plug->nr_ios;
		plug->nr_ios = 1;
		data.cached_rq = &plug->cached_rq;
	}

	rq = __blk_mq_alloc_requests(&data);
	if (rq)
		return rq;
	rq_qos_cleanup(q, bio);
	if (bio->bi_opf & REQ_NOWAIT)
		bio_wouldblock_error(bio);
queue_exit:
	blk_queue_exit(q);
	return NULL;
}

static inline struct request *blk_mq_get_cached_request(struct request_queue *q,
		struct blk_plug *plug, struct bio **bio, unsigned int nsegs)
{
	struct request *rq;

	if (!plug)
		return NULL;
	rq = rq_list_peek(&plug->cached_rq);
	if (!rq || rq->q != q)
		return NULL;

	if (blk_mq_attempt_bio_merge(q, *bio, nsegs)) {
		*bio = NULL;
<<<<<<< HEAD
		return NULL;
	}

	rq_qos_throttle(q, *bio);

	if (blk_mq_get_hctx_type((*bio)->bi_opf) != rq->mq_hctx->type)
		return NULL;
=======
		return NULL;
	}

	rq_qos_throttle(q, *bio);

	if (blk_mq_get_hctx_type((*bio)->bi_opf) != rq->mq_hctx->type)
		return NULL;
>>>>>>> 31231092
	if (op_is_flush(rq->cmd_flags) != op_is_flush((*bio)->bi_opf))
		return NULL;

	rq->cmd_flags = (*bio)->bi_opf;
	plug->cached_rq = rq_list_next(rq);
	INIT_LIST_HEAD(&rq->queuelist);
	return rq;
}

/**
 * blk_mq_submit_bio - Create and send a request to block device.
 * @bio: Bio pointer.
 *
 * Builds up a request structure from @q and @bio and send to the device. The
 * request may not be queued directly to hardware if:
 * * This request can be merged with another one
 * * We want to place request at plug queue for possible future merging
 * * There is an IO scheduler active at this queue
 *
 * It will not queue the request if there is an error with the bio, or at the
 * request creation.
 */
void blk_mq_submit_bio(struct bio *bio)
{
	struct request_queue *q = bdev_get_queue(bio->bi_bdev);
	struct blk_plug *plug = blk_mq_plug(q, bio);
	const int is_sync = op_is_sync(bio->bi_opf);
	struct request *rq;
	unsigned int nr_segs = 1;
	blk_status_t ret;

	blk_queue_bounce(q, &bio);
	if (blk_may_split(q, bio))
		__blk_queue_split(q, &bio, &nr_segs);

	if (!bio_integrity_prep(bio))
		return;

	rq = blk_mq_get_cached_request(q, plug, &bio, nr_segs);
	if (!rq) {
		if (!bio)
			return;
		rq = blk_mq_get_new_requests(q, plug, bio, nr_segs);
		if (unlikely(!rq))
			return;
	}

	trace_block_getrq(bio);

	rq_qos_track(q, rq, bio);

	blk_mq_bio_to_request(rq, bio, nr_segs);

	ret = blk_crypto_init_request(rq);
	if (ret != BLK_STS_OK) {
		bio->bi_status = ret;
		bio_endio(bio);
		blk_mq_free_request(rq);
		return;
	}

	if (op_is_flush(bio->bi_opf)) {
		blk_insert_flush(rq);
		return;
	}

	if (plug)
		blk_add_rq_to_plug(plug, rq);
	else if ((rq->rq_flags & RQF_ELV) ||
		 (rq->mq_hctx->dispatch_busy &&
		  (q->nr_hw_queues == 1 || !is_sync)))
		blk_mq_sched_insert_request(rq, false, true, true);
	else
		blk_mq_run_dispatch_ops(rq->q,
				blk_mq_try_issue_directly(rq->mq_hctx, rq));
}

#ifdef CONFIG_BLK_MQ_STACKING
/**
 * blk_insert_cloned_request - Helper for stacking drivers to submit a request
 * @rq: the request being queued
 */
blk_status_t blk_insert_cloned_request(struct request *rq)
{
	struct request_queue *q = rq->q;
	unsigned int max_sectors = blk_queue_get_max_sectors(q, req_op(rq));
	blk_status_t ret;

	if (blk_rq_sectors(rq) > max_sectors) {
		/*
		 * SCSI device does not have a good way to return if
		 * Write Same/Zero is actually supported. If a device rejects
		 * a non-read/write command (discard, write same,etc.) the
		 * low-level device driver will set the relevant queue limit to
		 * 0 to prevent blk-lib from issuing more of the offending
		 * operations. Commands queued prior to the queue limit being
		 * reset need to be completed with BLK_STS_NOTSUPP to avoid I/O
		 * errors being propagated to upper layers.
		 */
		if (max_sectors == 0)
			return BLK_STS_NOTSUPP;

		printk(KERN_ERR "%s: over max size limit. (%u > %u)\n",
			__func__, blk_rq_sectors(rq), max_sectors);
		return BLK_STS_IOERR;
	}

	/*
	 * The queue settings related to segment counting may differ from the
	 * original queue.
	 */
	rq->nr_phys_segments = blk_recalc_rq_segments(rq);
	if (rq->nr_phys_segments > queue_max_segments(q)) {
		printk(KERN_ERR "%s: over max segments limit. (%hu > %hu)\n",
			__func__, rq->nr_phys_segments, queue_max_segments(q));
		return BLK_STS_IOERR;
	}

	if (q->disk && should_fail_request(q->disk->part0, blk_rq_bytes(rq)))
		return BLK_STS_IOERR;

	if (blk_crypto_insert_cloned_request(rq))
		return BLK_STS_IOERR;

	blk_account_io_start(rq);

	/*
	 * Since we have a scheduler attached on the top device,
	 * bypass a potential scheduler on the bottom device for
	 * insert.
	 */
	blk_mq_run_dispatch_ops(q,
			ret = blk_mq_request_issue_directly(rq, true));
	if (ret)
		blk_account_io_done(rq, ktime_get_ns());
	return ret;
}
EXPORT_SYMBOL_GPL(blk_insert_cloned_request);

/**
 * blk_rq_unprep_clone - Helper function to free all bios in a cloned request
 * @rq: the clone request to be cleaned up
 *
 * Description:
 *     Free all bios in @rq for a cloned request.
 */
void blk_rq_unprep_clone(struct request *rq)
{
	struct bio *bio;

	while ((bio = rq->bio) != NULL) {
		rq->bio = bio->bi_next;

		bio_put(bio);
	}
}
EXPORT_SYMBOL_GPL(blk_rq_unprep_clone);

/**
 * blk_rq_prep_clone - Helper function to setup clone request
 * @rq: the request to be setup
 * @rq_src: original request to be cloned
 * @bs: bio_set that bios for clone are allocated from
 * @gfp_mask: memory allocation mask for bio
 * @bio_ctr: setup function to be called for each clone bio.
 *           Returns %0 for success, non %0 for failure.
 * @data: private data to be passed to @bio_ctr
 *
 * Description:
 *     Clones bios in @rq_src to @rq, and copies attributes of @rq_src to @rq.
 *     Also, pages which the original bios are pointing to are not copied
 *     and the cloned bios just point same pages.
 *     So cloned bios must be completed before original bios, which means
 *     the caller must complete @rq before @rq_src.
 */
int blk_rq_prep_clone(struct request *rq, struct request *rq_src,
		      struct bio_set *bs, gfp_t gfp_mask,
		      int (*bio_ctr)(struct bio *, struct bio *, void *),
		      void *data)
{
	struct bio *bio, *bio_src;

	if (!bs)
		bs = &fs_bio_set;

	__rq_for_each_bio(bio_src, rq_src) {
		bio = bio_alloc_clone(rq->q->disk->part0, bio_src, gfp_mask,
				      bs);
		if (!bio)
			goto free_and_out;

		if (bio_ctr && bio_ctr(bio, bio_src, data))
			goto free_and_out;

		if (rq->bio) {
			rq->biotail->bi_next = bio;
			rq->biotail = bio;
		} else {
			rq->bio = rq->biotail = bio;
		}
		bio = NULL;
	}

	/* Copy attributes of the original request to the clone request. */
	rq->__sector = blk_rq_pos(rq_src);
	rq->__data_len = blk_rq_bytes(rq_src);
	if (rq_src->rq_flags & RQF_SPECIAL_PAYLOAD) {
		rq->rq_flags |= RQF_SPECIAL_PAYLOAD;
		rq->special_vec = rq_src->special_vec;
	}
	rq->nr_phys_segments = rq_src->nr_phys_segments;
	rq->ioprio = rq_src->ioprio;

	if (rq->bio && blk_crypto_rq_bio_prep(rq, rq->bio, gfp_mask) < 0)
		goto free_and_out;

	return 0;

free_and_out:
	if (bio)
		bio_put(bio);
	blk_rq_unprep_clone(rq);

	return -ENOMEM;
}
EXPORT_SYMBOL_GPL(blk_rq_prep_clone);
#endif /* CONFIG_BLK_MQ_STACKING */

/*
 * Steal bios from a request and add them to a bio list.
 * The request must not have been partially completed before.
 */
void blk_steal_bios(struct bio_list *list, struct request *rq)
{
	if (rq->bio) {
		if (list->tail)
			list->tail->bi_next = rq->bio;
		else
			list->head = rq->bio;
		list->tail = rq->biotail;

		rq->bio = NULL;
		rq->biotail = NULL;
	}

	rq->__data_len = 0;
}
EXPORT_SYMBOL_GPL(blk_steal_bios);

static size_t order_to_size(unsigned int order)
{
	return (size_t)PAGE_SIZE << order;
}

/* called before freeing request pool in @tags */
static void blk_mq_clear_rq_mapping(struct blk_mq_tags *drv_tags,
				    struct blk_mq_tags *tags)
{
	struct page *page;
	unsigned long flags;

	/* There is no need to clear a driver tags own mapping */
	if (drv_tags == tags)
		return;

	list_for_each_entry(page, &tags->page_list, lru) {
		unsigned long start = (unsigned long)page_address(page);
		unsigned long end = start + order_to_size(page->private);
		int i;

		for (i = 0; i < drv_tags->nr_tags; i++) {
			struct request *rq = drv_tags->rqs[i];
			unsigned long rq_addr = (unsigned long)rq;

			if (rq_addr >= start && rq_addr < end) {
				WARN_ON_ONCE(req_ref_read(rq) != 0);
				cmpxchg(&drv_tags->rqs[i], rq, NULL);
			}
		}
	}

	/*
	 * Wait until all pending iteration is done.
	 *
	 * Request reference is cleared and it is guaranteed to be observed
	 * after the ->lock is released.
	 */
	spin_lock_irqsave(&drv_tags->lock, flags);
	spin_unlock_irqrestore(&drv_tags->lock, flags);
}

void blk_mq_free_rqs(struct blk_mq_tag_set *set, struct blk_mq_tags *tags,
		     unsigned int hctx_idx)
{
	struct blk_mq_tags *drv_tags;
	struct page *page;

	if (list_empty(&tags->page_list))
		return;

	if (blk_mq_is_shared_tags(set->flags))
		drv_tags = set->shared_tags;
	else
		drv_tags = set->tags[hctx_idx];

	if (tags->static_rqs && set->ops->exit_request) {
		int i;

		for (i = 0; i < tags->nr_tags; i++) {
			struct request *rq = tags->static_rqs[i];

			if (!rq)
				continue;
			set->ops->exit_request(set, rq, hctx_idx);
			tags->static_rqs[i] = NULL;
		}
	}

	blk_mq_clear_rq_mapping(drv_tags, tags);

	while (!list_empty(&tags->page_list)) {
		page = list_first_entry(&tags->page_list, struct page, lru);
		list_del_init(&page->lru);
		/*
		 * Remove kmemleak object previously allocated in
		 * blk_mq_alloc_rqs().
		 */
		kmemleak_free(page_address(page));
		__free_pages(page, page->private);
	}
}

void blk_mq_free_rq_map(struct blk_mq_tags *tags)
{
	kfree(tags->rqs);
	tags->rqs = NULL;
	kfree(tags->static_rqs);
	tags->static_rqs = NULL;

	blk_mq_free_tags(tags);
}

static enum hctx_type hctx_idx_to_type(struct blk_mq_tag_set *set,
		unsigned int hctx_idx)
{
	int i;

	for (i = 0; i < set->nr_maps; i++) {
		unsigned int start = set->map[i].queue_offset;
		unsigned int end = start + set->map[i].nr_queues;

		if (hctx_idx >= start && hctx_idx < end)
			break;
	}

	if (i >= set->nr_maps)
		i = HCTX_TYPE_DEFAULT;

	return i;
}

static int blk_mq_get_hctx_node(struct blk_mq_tag_set *set,
		unsigned int hctx_idx)
{
	enum hctx_type type = hctx_idx_to_type(set, hctx_idx);

	return blk_mq_hw_queue_to_node(&set->map[type], hctx_idx);
}

static struct blk_mq_tags *blk_mq_alloc_rq_map(struct blk_mq_tag_set *set,
					       unsigned int hctx_idx,
					       unsigned int nr_tags,
					       unsigned int reserved_tags)
{
	int node = blk_mq_get_hctx_node(set, hctx_idx);
	struct blk_mq_tags *tags;

	if (node == NUMA_NO_NODE)
		node = set->numa_node;

	tags = blk_mq_init_tags(nr_tags, reserved_tags, node,
				BLK_MQ_FLAG_TO_ALLOC_POLICY(set->flags));
	if (!tags)
		return NULL;

	tags->rqs = kcalloc_node(nr_tags, sizeof(struct request *),
				 GFP_NOIO | __GFP_NOWARN | __GFP_NORETRY,
				 node);
	if (!tags->rqs) {
		blk_mq_free_tags(tags);
		return NULL;
	}

	tags->static_rqs = kcalloc_node(nr_tags, sizeof(struct request *),
					GFP_NOIO | __GFP_NOWARN | __GFP_NORETRY,
					node);
	if (!tags->static_rqs) {
		kfree(tags->rqs);
		blk_mq_free_tags(tags);
		return NULL;
	}

	return tags;
}

static int blk_mq_init_request(struct blk_mq_tag_set *set, struct request *rq,
			       unsigned int hctx_idx, int node)
{
	int ret;

	if (set->ops->init_request) {
		ret = set->ops->init_request(set, rq, hctx_idx, node);
		if (ret)
			return ret;
	}

	WRITE_ONCE(rq->state, MQ_RQ_IDLE);
	return 0;
}

static int blk_mq_alloc_rqs(struct blk_mq_tag_set *set,
			    struct blk_mq_tags *tags,
			    unsigned int hctx_idx, unsigned int depth)
{
	unsigned int i, j, entries_per_page, max_order = 4;
	int node = blk_mq_get_hctx_node(set, hctx_idx);
	size_t rq_size, left;

	if (node == NUMA_NO_NODE)
		node = set->numa_node;

	INIT_LIST_HEAD(&tags->page_list);

	/*
	 * rq_size is the size of the request plus driver payload, rounded
	 * to the cacheline size
	 */
	rq_size = round_up(sizeof(struct request) + set->cmd_size,
				cache_line_size());
	left = rq_size * depth;

	for (i = 0; i < depth; ) {
		int this_order = max_order;
		struct page *page;
		int to_do;
		void *p;

		while (this_order && left < order_to_size(this_order - 1))
			this_order--;

		do {
			page = alloc_pages_node(node,
				GFP_NOIO | __GFP_NOWARN | __GFP_NORETRY | __GFP_ZERO,
				this_order);
			if (page)
				break;
			if (!this_order--)
				break;
			if (order_to_size(this_order) < rq_size)
				break;
		} while (1);

		if (!page)
			goto fail;

		page->private = this_order;
		list_add_tail(&page->lru, &tags->page_list);

		p = page_address(page);
		/*
		 * Allow kmemleak to scan these pages as they contain pointers
		 * to additional allocations like via ops->init_request().
		 */
		kmemleak_alloc(p, order_to_size(this_order), 1, GFP_NOIO);
		entries_per_page = order_to_size(this_order) / rq_size;
		to_do = min(entries_per_page, depth - i);
		left -= to_do * rq_size;
		for (j = 0; j < to_do; j++) {
			struct request *rq = p;

			tags->static_rqs[i] = rq;
			if (blk_mq_init_request(set, rq, hctx_idx, node)) {
				tags->static_rqs[i] = NULL;
				goto fail;
			}

			p += rq_size;
			i++;
		}
	}
	return 0;

fail:
	blk_mq_free_rqs(set, tags, hctx_idx);
	return -ENOMEM;
}

struct rq_iter_data {
	struct blk_mq_hw_ctx *hctx;
	bool has_rq;
};

static bool blk_mq_has_request(struct request *rq, void *data, bool reserved)
{
	struct rq_iter_data *iter_data = data;

	if (rq->mq_hctx != iter_data->hctx)
		return true;
	iter_data->has_rq = true;
	return false;
}

static bool blk_mq_hctx_has_requests(struct blk_mq_hw_ctx *hctx)
{
	struct blk_mq_tags *tags = hctx->sched_tags ?
			hctx->sched_tags : hctx->tags;
	struct rq_iter_data data = {
		.hctx	= hctx,
	};

	blk_mq_all_tag_iter(tags, blk_mq_has_request, &data);
	return data.has_rq;
}

static inline bool blk_mq_last_cpu_in_hctx(unsigned int cpu,
		struct blk_mq_hw_ctx *hctx)
{
	if (cpumask_first_and(hctx->cpumask, cpu_online_mask) != cpu)
		return false;
	if (cpumask_next_and(cpu, hctx->cpumask, cpu_online_mask) < nr_cpu_ids)
		return false;
	return true;
}

static int blk_mq_hctx_notify_offline(unsigned int cpu, struct hlist_node *node)
{
	struct blk_mq_hw_ctx *hctx = hlist_entry_safe(node,
			struct blk_mq_hw_ctx, cpuhp_online);

	if (!cpumask_test_cpu(cpu, hctx->cpumask) ||
	    !blk_mq_last_cpu_in_hctx(cpu, hctx))
		return 0;

	/*
	 * Prevent new request from being allocated on the current hctx.
	 *
	 * The smp_mb__after_atomic() Pairs with the implied barrier in
	 * test_and_set_bit_lock in sbitmap_get().  Ensures the inactive flag is
	 * seen once we return from the tag allocator.
	 */
	set_bit(BLK_MQ_S_INACTIVE, &hctx->state);
	smp_mb__after_atomic();

	/*
	 * Try to grab a reference to the queue and wait for any outstanding
	 * requests.  If we could not grab a reference the queue has been
	 * frozen and there are no requests.
	 */
	if (percpu_ref_tryget(&hctx->queue->q_usage_counter)) {
		while (blk_mq_hctx_has_requests(hctx))
			msleep(5);
		percpu_ref_put(&hctx->queue->q_usage_counter);
	}

	return 0;
}

static int blk_mq_hctx_notify_online(unsigned int cpu, struct hlist_node *node)
{
	struct blk_mq_hw_ctx *hctx = hlist_entry_safe(node,
			struct blk_mq_hw_ctx, cpuhp_online);

	if (cpumask_test_cpu(cpu, hctx->cpumask))
		clear_bit(BLK_MQ_S_INACTIVE, &hctx->state);
	return 0;
}

/*
 * 'cpu' is going away. splice any existing rq_list entries from this
 * software queue to the hw queue dispatch list, and ensure that it
 * gets run.
 */
static int blk_mq_hctx_notify_dead(unsigned int cpu, struct hlist_node *node)
{
	struct blk_mq_hw_ctx *hctx;
	struct blk_mq_ctx *ctx;
	LIST_HEAD(tmp);
	enum hctx_type type;

	hctx = hlist_entry_safe(node, struct blk_mq_hw_ctx, cpuhp_dead);
	if (!cpumask_test_cpu(cpu, hctx->cpumask))
		return 0;

	ctx = __blk_mq_get_ctx(hctx->queue, cpu);
	type = hctx->type;

	spin_lock(&ctx->lock);
	if (!list_empty(&ctx->rq_lists[type])) {
		list_splice_init(&ctx->rq_lists[type], &tmp);
		blk_mq_hctx_clear_pending(hctx, ctx);
	}
	spin_unlock(&ctx->lock);

	if (list_empty(&tmp))
		return 0;

	spin_lock(&hctx->lock);
	list_splice_tail_init(&tmp, &hctx->dispatch);
	spin_unlock(&hctx->lock);

	blk_mq_run_hw_queue(hctx, true);
	return 0;
}

static void blk_mq_remove_cpuhp(struct blk_mq_hw_ctx *hctx)
{
	if (!(hctx->flags & BLK_MQ_F_STACKING))
		cpuhp_state_remove_instance_nocalls(CPUHP_AP_BLK_MQ_ONLINE,
						    &hctx->cpuhp_online);
	cpuhp_state_remove_instance_nocalls(CPUHP_BLK_MQ_DEAD,
					    &hctx->cpuhp_dead);
}

/*
 * Before freeing hw queue, clearing the flush request reference in
 * tags->rqs[] for avoiding potential UAF.
 */
static void blk_mq_clear_flush_rq_mapping(struct blk_mq_tags *tags,
		unsigned int queue_depth, struct request *flush_rq)
{
	int i;
	unsigned long flags;

	/* The hw queue may not be mapped yet */
	if (!tags)
		return;

	WARN_ON_ONCE(req_ref_read(flush_rq) != 0);

	for (i = 0; i < queue_depth; i++)
		cmpxchg(&tags->rqs[i], flush_rq, NULL);

	/*
	 * Wait until all pending iteration is done.
	 *
	 * Request reference is cleared and it is guaranteed to be observed
	 * after the ->lock is released.
	 */
	spin_lock_irqsave(&tags->lock, flags);
	spin_unlock_irqrestore(&tags->lock, flags);
}

/* hctx->ctxs will be freed in queue's release handler */
static void blk_mq_exit_hctx(struct request_queue *q,
		struct blk_mq_tag_set *set,
		struct blk_mq_hw_ctx *hctx, unsigned int hctx_idx)
{
	struct request *flush_rq = hctx->fq->flush_rq;

	if (blk_mq_hw_queue_mapped(hctx))
		blk_mq_tag_idle(hctx);

	blk_mq_clear_flush_rq_mapping(set->tags[hctx_idx],
			set->queue_depth, flush_rq);
	if (set->ops->exit_request)
		set->ops->exit_request(set, flush_rq, hctx_idx);

	if (set->ops->exit_hctx)
		set->ops->exit_hctx(hctx, hctx_idx);

	blk_mq_remove_cpuhp(hctx);

	xa_erase(&q->hctx_table, hctx_idx);

	spin_lock(&q->unused_hctx_lock);
	list_add(&hctx->hctx_list, &q->unused_hctx_list);
	spin_unlock(&q->unused_hctx_lock);
}

static void blk_mq_exit_hw_queues(struct request_queue *q,
		struct blk_mq_tag_set *set, int nr_queue)
{
	struct blk_mq_hw_ctx *hctx;
	unsigned long i;

	queue_for_each_hw_ctx(q, hctx, i) {
		if (i == nr_queue)
			break;
		blk_mq_exit_hctx(q, set, hctx, i);
	}
}

static int blk_mq_init_hctx(struct request_queue *q,
		struct blk_mq_tag_set *set,
		struct blk_mq_hw_ctx *hctx, unsigned hctx_idx)
{
	hctx->queue_num = hctx_idx;

	if (!(hctx->flags & BLK_MQ_F_STACKING))
		cpuhp_state_add_instance_nocalls(CPUHP_AP_BLK_MQ_ONLINE,
				&hctx->cpuhp_online);
	cpuhp_state_add_instance_nocalls(CPUHP_BLK_MQ_DEAD, &hctx->cpuhp_dead);

	hctx->tags = set->tags[hctx_idx];

	if (set->ops->init_hctx &&
	    set->ops->init_hctx(hctx, set->driver_data, hctx_idx))
		goto unregister_cpu_notifier;

	if (blk_mq_init_request(set, hctx->fq->flush_rq, hctx_idx,
				hctx->numa_node))
		goto exit_hctx;

	if (xa_insert(&q->hctx_table, hctx_idx, hctx, GFP_KERNEL))
		goto exit_flush_rq;

	return 0;

 exit_flush_rq:
	if (set->ops->exit_request)
		set->ops->exit_request(set, hctx->fq->flush_rq, hctx_idx);
 exit_hctx:
	if (set->ops->exit_hctx)
		set->ops->exit_hctx(hctx, hctx_idx);
 unregister_cpu_notifier:
	blk_mq_remove_cpuhp(hctx);
	return -1;
}

static struct blk_mq_hw_ctx *
blk_mq_alloc_hctx(struct request_queue *q, struct blk_mq_tag_set *set,
		int node)
{
	struct blk_mq_hw_ctx *hctx;
	gfp_t gfp = GFP_NOIO | __GFP_NOWARN | __GFP_NORETRY;

	hctx = kzalloc_node(sizeof(struct blk_mq_hw_ctx), gfp, node);
	if (!hctx)
		goto fail_alloc_hctx;

	if (!zalloc_cpumask_var_node(&hctx->cpumask, gfp, node))
		goto free_hctx;

	atomic_set(&hctx->nr_active, 0);
	if (node == NUMA_NO_NODE)
		node = set->numa_node;
	hctx->numa_node = node;

	INIT_DELAYED_WORK(&hctx->run_work, blk_mq_run_work_fn);
	spin_lock_init(&hctx->lock);
	INIT_LIST_HEAD(&hctx->dispatch);
	hctx->queue = q;
	hctx->flags = set->flags & ~BLK_MQ_F_TAG_QUEUE_SHARED;

	INIT_LIST_HEAD(&hctx->hctx_list);

	/*
	 * Allocate space for all possible cpus to avoid allocation at
	 * runtime
	 */
	hctx->ctxs = kmalloc_array_node(nr_cpu_ids, sizeof(void *),
			gfp, node);
	if (!hctx->ctxs)
		goto free_cpumask;

	if (sbitmap_init_node(&hctx->ctx_map, nr_cpu_ids, ilog2(8),
				gfp, node, false, false))
		goto free_ctxs;
	hctx->nr_ctx = 0;

	spin_lock_init(&hctx->dispatch_wait_lock);
	init_waitqueue_func_entry(&hctx->dispatch_wait, blk_mq_dispatch_wake);
	INIT_LIST_HEAD(&hctx->dispatch_wait.entry);

	hctx->fq = blk_alloc_flush_queue(hctx->numa_node, set->cmd_size, gfp);
	if (!hctx->fq)
		goto free_bitmap;

	blk_mq_hctx_kobj_init(hctx);

	return hctx;

 free_bitmap:
	sbitmap_free(&hctx->ctx_map);
 free_ctxs:
	kfree(hctx->ctxs);
 free_cpumask:
	free_cpumask_var(hctx->cpumask);
 free_hctx:
	kfree(hctx);
 fail_alloc_hctx:
	return NULL;
}

static void blk_mq_init_cpu_queues(struct request_queue *q,
				   unsigned int nr_hw_queues)
{
	struct blk_mq_tag_set *set = q->tag_set;
	unsigned int i, j;

	for_each_possible_cpu(i) {
		struct blk_mq_ctx *__ctx = per_cpu_ptr(q->queue_ctx, i);
		struct blk_mq_hw_ctx *hctx;
		int k;

		__ctx->cpu = i;
		spin_lock_init(&__ctx->lock);
		for (k = HCTX_TYPE_DEFAULT; k < HCTX_MAX_TYPES; k++)
			INIT_LIST_HEAD(&__ctx->rq_lists[k]);

		__ctx->queue = q;

		/*
		 * Set local node, IFF we have more than one hw queue. If
		 * not, we remain on the home node of the device
		 */
		for (j = 0; j < set->nr_maps; j++) {
			hctx = blk_mq_map_queue_type(q, j, i);
			if (nr_hw_queues > 1 && hctx->numa_node == NUMA_NO_NODE)
				hctx->numa_node = cpu_to_node(i);
		}
	}
}

struct blk_mq_tags *blk_mq_alloc_map_and_rqs(struct blk_mq_tag_set *set,
					     unsigned int hctx_idx,
					     unsigned int depth)
{
	struct blk_mq_tags *tags;
	int ret;

	tags = blk_mq_alloc_rq_map(set, hctx_idx, depth, set->reserved_tags);
	if (!tags)
		return NULL;

	ret = blk_mq_alloc_rqs(set, tags, hctx_idx, depth);
	if (ret) {
		blk_mq_free_rq_map(tags);
		return NULL;
	}

	return tags;
}

static bool __blk_mq_alloc_map_and_rqs(struct blk_mq_tag_set *set,
				       int hctx_idx)
{
	if (blk_mq_is_shared_tags(set->flags)) {
		set->tags[hctx_idx] = set->shared_tags;

		return true;
	}

	set->tags[hctx_idx] = blk_mq_alloc_map_and_rqs(set, hctx_idx,
						       set->queue_depth);

	return set->tags[hctx_idx];
}

void blk_mq_free_map_and_rqs(struct blk_mq_tag_set *set,
			     struct blk_mq_tags *tags,
			     unsigned int hctx_idx)
{
	if (tags) {
		blk_mq_free_rqs(set, tags, hctx_idx);
		blk_mq_free_rq_map(tags);
	}
}

static void __blk_mq_free_map_and_rqs(struct blk_mq_tag_set *set,
				      unsigned int hctx_idx)
{
	if (!blk_mq_is_shared_tags(set->flags))
		blk_mq_free_map_and_rqs(set, set->tags[hctx_idx], hctx_idx);

	set->tags[hctx_idx] = NULL;
}

static void blk_mq_map_swqueue(struct request_queue *q)
{
	unsigned int j, hctx_idx;
	unsigned long i;
	struct blk_mq_hw_ctx *hctx;
	struct blk_mq_ctx *ctx;
	struct blk_mq_tag_set *set = q->tag_set;

	queue_for_each_hw_ctx(q, hctx, i) {
		cpumask_clear(hctx->cpumask);
		hctx->nr_ctx = 0;
		hctx->dispatch_from = NULL;
	}

	/*
	 * Map software to hardware queues.
	 *
	 * If the cpu isn't present, the cpu is mapped to first hctx.
	 */
	for_each_possible_cpu(i) {

		ctx = per_cpu_ptr(q->queue_ctx, i);
		for (j = 0; j < set->nr_maps; j++) {
			if (!set->map[j].nr_queues) {
				ctx->hctxs[j] = blk_mq_map_queue_type(q,
						HCTX_TYPE_DEFAULT, i);
				continue;
			}
			hctx_idx = set->map[j].mq_map[i];
			/* unmapped hw queue can be remapped after CPU topo changed */
			if (!set->tags[hctx_idx] &&
			    !__blk_mq_alloc_map_and_rqs(set, hctx_idx)) {
				/*
				 * If tags initialization fail for some hctx,
				 * that hctx won't be brought online.  In this
				 * case, remap the current ctx to hctx[0] which
				 * is guaranteed to always have tags allocated
				 */
				set->map[j].mq_map[i] = 0;
			}

			hctx = blk_mq_map_queue_type(q, j, i);
			ctx->hctxs[j] = hctx;
			/*
			 * If the CPU is already set in the mask, then we've
			 * mapped this one already. This can happen if
			 * devices share queues across queue maps.
			 */
			if (cpumask_test_cpu(i, hctx->cpumask))
				continue;

			cpumask_set_cpu(i, hctx->cpumask);
			hctx->type = j;
			ctx->index_hw[hctx->type] = hctx->nr_ctx;
			hctx->ctxs[hctx->nr_ctx++] = ctx;

			/*
			 * If the nr_ctx type overflows, we have exceeded the
			 * amount of sw queues we can support.
			 */
			BUG_ON(!hctx->nr_ctx);
		}

		for (; j < HCTX_MAX_TYPES; j++)
			ctx->hctxs[j] = blk_mq_map_queue_type(q,
					HCTX_TYPE_DEFAULT, i);
	}

	queue_for_each_hw_ctx(q, hctx, i) {
		/*
		 * If no software queues are mapped to this hardware queue,
		 * disable it and free the request entries.
		 */
		if (!hctx->nr_ctx) {
			/* Never unmap queue 0.  We need it as a
			 * fallback in case of a new remap fails
			 * allocation
			 */
			if (i)
				__blk_mq_free_map_and_rqs(set, i);

			hctx->tags = NULL;
			continue;
		}

		hctx->tags = set->tags[i];
		WARN_ON(!hctx->tags);

		/*
		 * Set the map size to the number of mapped software queues.
		 * This is more accurate and more efficient than looping
		 * over all possibly mapped software queues.
		 */
		sbitmap_resize(&hctx->ctx_map, hctx->nr_ctx);

		/*
		 * Initialize batch roundrobin counts
		 */
		hctx->next_cpu = blk_mq_first_mapped_cpu(hctx);
		hctx->next_cpu_batch = BLK_MQ_CPU_WORK_BATCH;
	}
}

/*
 * Caller needs to ensure that we're either frozen/quiesced, or that
 * the queue isn't live yet.
 */
static void queue_set_hctx_shared(struct request_queue *q, bool shared)
{
	struct blk_mq_hw_ctx *hctx;
	unsigned long i;

	queue_for_each_hw_ctx(q, hctx, i) {
		if (shared) {
			hctx->flags |= BLK_MQ_F_TAG_QUEUE_SHARED;
		} else {
			blk_mq_tag_idle(hctx);
			hctx->flags &= ~BLK_MQ_F_TAG_QUEUE_SHARED;
		}
	}
}

static void blk_mq_update_tag_set_shared(struct blk_mq_tag_set *set,
					 bool shared)
{
	struct request_queue *q;

	lockdep_assert_held(&set->tag_list_lock);

	list_for_each_entry(q, &set->tag_list, tag_set_list) {
		blk_mq_freeze_queue(q);
		queue_set_hctx_shared(q, shared);
		blk_mq_unfreeze_queue(q);
	}
}

static void blk_mq_del_queue_tag_set(struct request_queue *q)
{
	struct blk_mq_tag_set *set = q->tag_set;

	mutex_lock(&set->tag_list_lock);
	list_del(&q->tag_set_list);
	if (list_is_singular(&set->tag_list)) {
		/* just transitioned to unshared */
		set->flags &= ~BLK_MQ_F_TAG_QUEUE_SHARED;
		/* update existing queue */
		blk_mq_update_tag_set_shared(set, false);
	}
	mutex_unlock(&set->tag_list_lock);
	INIT_LIST_HEAD(&q->tag_set_list);
}

static void blk_mq_add_queue_tag_set(struct blk_mq_tag_set *set,
				     struct request_queue *q)
{
	mutex_lock(&set->tag_list_lock);

	/*
	 * Check to see if we're transitioning to shared (from 1 to 2 queues).
	 */
	if (!list_empty(&set->tag_list) &&
	    !(set->flags & BLK_MQ_F_TAG_QUEUE_SHARED)) {
		set->flags |= BLK_MQ_F_TAG_QUEUE_SHARED;
		/* update existing queue */
		blk_mq_update_tag_set_shared(set, true);
	}
	if (set->flags & BLK_MQ_F_TAG_QUEUE_SHARED)
		queue_set_hctx_shared(q, true);
	list_add_tail(&q->tag_set_list, &set->tag_list);

	mutex_unlock(&set->tag_list_lock);
}

/* All allocations will be freed in release handler of q->mq_kobj */
static int blk_mq_alloc_ctxs(struct request_queue *q)
{
	struct blk_mq_ctxs *ctxs;
	int cpu;

	ctxs = kzalloc(sizeof(*ctxs), GFP_KERNEL);
	if (!ctxs)
		return -ENOMEM;

	ctxs->queue_ctx = alloc_percpu(struct blk_mq_ctx);
	if (!ctxs->queue_ctx)
		goto fail;

	for_each_possible_cpu(cpu) {
		struct blk_mq_ctx *ctx = per_cpu_ptr(ctxs->queue_ctx, cpu);
		ctx->ctxs = ctxs;
	}

	q->mq_kobj = &ctxs->kobj;
	q->queue_ctx = ctxs->queue_ctx;

	return 0;
 fail:
	kfree(ctxs);
	return -ENOMEM;
}

/*
 * It is the actual release handler for mq, but we do it from
 * request queue's release handler for avoiding use-after-free
 * and headache because q->mq_kobj shouldn't have been introduced,
 * but we can't group ctx/kctx kobj without it.
 */
void blk_mq_release(struct request_queue *q)
{
	struct blk_mq_hw_ctx *hctx, *next;
	unsigned long i;

	queue_for_each_hw_ctx(q, hctx, i)
		WARN_ON_ONCE(hctx && list_empty(&hctx->hctx_list));

	/* all hctx are in .unused_hctx_list now */
	list_for_each_entry_safe(hctx, next, &q->unused_hctx_list, hctx_list) {
		list_del_init(&hctx->hctx_list);
		kobject_put(&hctx->kobj);
	}

	xa_destroy(&q->hctx_table);

	/*
	 * release .mq_kobj and sw queue's kobject now because
	 * both share lifetime with request queue.
	 */
	blk_mq_sysfs_deinit(q);
}

static struct request_queue *blk_mq_init_queue_data(struct blk_mq_tag_set *set,
		void *queuedata)
{
	struct request_queue *q;
	int ret;

	q = blk_alloc_queue(set->numa_node, set->flags & BLK_MQ_F_BLOCKING);
	if (!q)
		return ERR_PTR(-ENOMEM);
	q->queuedata = queuedata;
	ret = blk_mq_init_allocated_queue(set, q);
	if (ret) {
		blk_cleanup_queue(q);
		return ERR_PTR(ret);
	}
	return q;
}

struct request_queue *blk_mq_init_queue(struct blk_mq_tag_set *set)
{
	return blk_mq_init_queue_data(set, NULL);
}
EXPORT_SYMBOL(blk_mq_init_queue);

struct gendisk *__blk_mq_alloc_disk(struct blk_mq_tag_set *set, void *queuedata,
		struct lock_class_key *lkclass)
{
	struct request_queue *q;
	struct gendisk *disk;

	q = blk_mq_init_queue_data(set, queuedata);
	if (IS_ERR(q))
		return ERR_CAST(q);

	disk = __alloc_disk_node(q, set->numa_node, lkclass);
	if (!disk) {
		blk_cleanup_queue(q);
		return ERR_PTR(-ENOMEM);
	}
	return disk;
}
EXPORT_SYMBOL(__blk_mq_alloc_disk);

static struct blk_mq_hw_ctx *blk_mq_alloc_and_init_hctx(
		struct blk_mq_tag_set *set, struct request_queue *q,
		int hctx_idx, int node)
{
	struct blk_mq_hw_ctx *hctx = NULL, *tmp;

	/* reuse dead hctx first */
	spin_lock(&q->unused_hctx_lock);
	list_for_each_entry(tmp, &q->unused_hctx_list, hctx_list) {
		if (tmp->numa_node == node) {
			hctx = tmp;
			break;
		}
	}
	if (hctx)
		list_del_init(&hctx->hctx_list);
	spin_unlock(&q->unused_hctx_lock);

	if (!hctx)
		hctx = blk_mq_alloc_hctx(q, set, node);
	if (!hctx)
		goto fail;

	if (blk_mq_init_hctx(q, set, hctx, hctx_idx))
		goto free_hctx;

	return hctx;

 free_hctx:
	kobject_put(&hctx->kobj);
 fail:
	return NULL;
}

static void blk_mq_realloc_hw_ctxs(struct blk_mq_tag_set *set,
						struct request_queue *q)
{
	struct blk_mq_hw_ctx *hctx;
	unsigned long i, j;

	/* protect against switching io scheduler  */
	mutex_lock(&q->sysfs_lock);
	for (i = 0; i < set->nr_hw_queues; i++) {
		int old_node;
		int node = blk_mq_get_hctx_node(set, i);
		struct blk_mq_hw_ctx *old_hctx = xa_load(&q->hctx_table, i);

		if (old_hctx) {
			old_node = old_hctx->numa_node;
			blk_mq_exit_hctx(q, set, old_hctx, i);
		}

		if (!blk_mq_alloc_and_init_hctx(set, q, i, node)) {
			if (!old_hctx)
				break;
			pr_warn("Allocate new hctx on node %d fails, fallback to previous one on node %d\n",
					node, old_node);
			hctx = blk_mq_alloc_and_init_hctx(set, q, i, old_node);
			WARN_ON_ONCE(!hctx);
		}
	}
	/*
	 * Increasing nr_hw_queues fails. Free the newly allocated
	 * hctxs and keep the previous q->nr_hw_queues.
	 */
	if (i != set->nr_hw_queues) {
		j = q->nr_hw_queues;
	} else {
		j = i;
		q->nr_hw_queues = set->nr_hw_queues;
	}

	xa_for_each_start(&q->hctx_table, j, hctx, j)
		blk_mq_exit_hctx(q, set, hctx, j);
	mutex_unlock(&q->sysfs_lock);
}

static void blk_mq_update_poll_flag(struct request_queue *q)
{
	struct blk_mq_tag_set *set = q->tag_set;

	if (set->nr_maps > HCTX_TYPE_POLL &&
	    set->map[HCTX_TYPE_POLL].nr_queues)
		blk_queue_flag_set(QUEUE_FLAG_POLL, q);
	else
		blk_queue_flag_clear(QUEUE_FLAG_POLL, q);
}

int blk_mq_init_allocated_queue(struct blk_mq_tag_set *set,
		struct request_queue *q)
{
	WARN_ON_ONCE(blk_queue_has_srcu(q) !=
			!!(set->flags & BLK_MQ_F_BLOCKING));

	/* mark the queue as mq asap */
	q->mq_ops = set->ops;

	q->poll_cb = blk_stat_alloc_callback(blk_mq_poll_stats_fn,
					     blk_mq_poll_stats_bkt,
					     BLK_MQ_POLL_STATS_BKTS, q);
	if (!q->poll_cb)
		goto err_exit;

	if (blk_mq_alloc_ctxs(q))
		goto err_poll;

	/* init q->mq_kobj and sw queues' kobjects */
	blk_mq_sysfs_init(q);

	INIT_LIST_HEAD(&q->unused_hctx_list);
	spin_lock_init(&q->unused_hctx_lock);

	xa_init(&q->hctx_table);

	blk_mq_realloc_hw_ctxs(set, q);
	if (!q->nr_hw_queues)
		goto err_hctxs;

	INIT_WORK(&q->timeout_work, blk_mq_timeout_work);
	blk_queue_rq_timeout(q, set->timeout ? set->timeout : 30 * HZ);

	q->tag_set = set;

	q->queue_flags |= QUEUE_FLAG_MQ_DEFAULT;
	blk_mq_update_poll_flag(q);

	INIT_DELAYED_WORK(&q->requeue_work, blk_mq_requeue_work);
	INIT_LIST_HEAD(&q->requeue_list);
	spin_lock_init(&q->requeue_lock);

	q->nr_requests = set->queue_depth;

	/*
	 * Default to classic polling
	 */
	q->poll_nsec = BLK_MQ_POLL_CLASSIC;

	blk_mq_init_cpu_queues(q, set->nr_hw_queues);
	blk_mq_add_queue_tag_set(set, q);
	blk_mq_map_swqueue(q);
	return 0;

err_hctxs:
	xa_destroy(&q->hctx_table);
	q->nr_hw_queues = 0;
	blk_mq_sysfs_deinit(q);
err_poll:
	blk_stat_free_callback(q->poll_cb);
	q->poll_cb = NULL;
err_exit:
	q->mq_ops = NULL;
	return -ENOMEM;
}
EXPORT_SYMBOL(blk_mq_init_allocated_queue);

/* tags can _not_ be used after returning from blk_mq_exit_queue */
void blk_mq_exit_queue(struct request_queue *q)
{
	struct blk_mq_tag_set *set = q->tag_set;

	/* Checks hctx->flags & BLK_MQ_F_TAG_QUEUE_SHARED. */
	blk_mq_exit_hw_queues(q, set, set->nr_hw_queues);
	/* May clear BLK_MQ_F_TAG_QUEUE_SHARED in hctx->flags. */
	blk_mq_del_queue_tag_set(q);
}

static int __blk_mq_alloc_rq_maps(struct blk_mq_tag_set *set)
{
	int i;

	if (blk_mq_is_shared_tags(set->flags)) {
		set->shared_tags = blk_mq_alloc_map_and_rqs(set,
						BLK_MQ_NO_HCTX_IDX,
						set->queue_depth);
		if (!set->shared_tags)
			return -ENOMEM;
	}

	for (i = 0; i < set->nr_hw_queues; i++) {
		if (!__blk_mq_alloc_map_and_rqs(set, i))
			goto out_unwind;
		cond_resched();
	}

	return 0;

out_unwind:
	while (--i >= 0)
		__blk_mq_free_map_and_rqs(set, i);

	if (blk_mq_is_shared_tags(set->flags)) {
		blk_mq_free_map_and_rqs(set, set->shared_tags,
					BLK_MQ_NO_HCTX_IDX);
	}

	return -ENOMEM;
}

/*
 * Allocate the request maps associated with this tag_set. Note that this
 * may reduce the depth asked for, if memory is tight. set->queue_depth
 * will be updated to reflect the allocated depth.
 */
static int blk_mq_alloc_set_map_and_rqs(struct blk_mq_tag_set *set)
{
	unsigned int depth;
	int err;

	depth = set->queue_depth;
	do {
		err = __blk_mq_alloc_rq_maps(set);
		if (!err)
			break;

		set->queue_depth >>= 1;
		if (set->queue_depth < set->reserved_tags + BLK_MQ_TAG_MIN) {
			err = -ENOMEM;
			break;
		}
	} while (set->queue_depth);

	if (!set->queue_depth || err) {
		pr_err("blk-mq: failed to allocate request map\n");
		return -ENOMEM;
	}

	if (depth != set->queue_depth)
		pr_info("blk-mq: reduced tag depth (%u -> %u)\n",
						depth, set->queue_depth);

	return 0;
}

static int blk_mq_update_queue_map(struct blk_mq_tag_set *set)
{
	/*
	 * blk_mq_map_queues() and multiple .map_queues() implementations
	 * expect that set->map[HCTX_TYPE_DEFAULT].nr_queues is set to the
	 * number of hardware queues.
	 */
	if (set->nr_maps == 1)
		set->map[HCTX_TYPE_DEFAULT].nr_queues = set->nr_hw_queues;

	if (set->ops->map_queues && !is_kdump_kernel()) {
		int i;

		/*
		 * transport .map_queues is usually done in the following
		 * way:
		 *
		 * for (queue = 0; queue < set->nr_hw_queues; queue++) {
		 * 	mask = get_cpu_mask(queue)
		 * 	for_each_cpu(cpu, mask)
		 * 		set->map[x].mq_map[cpu] = queue;
		 * }
		 *
		 * When we need to remap, the table has to be cleared for
		 * killing stale mapping since one CPU may not be mapped
		 * to any hw queue.
		 */
		for (i = 0; i < set->nr_maps; i++)
			blk_mq_clear_mq_map(&set->map[i]);

		return set->ops->map_queues(set);
	} else {
		BUG_ON(set->nr_maps > 1);
		return blk_mq_map_queues(&set->map[HCTX_TYPE_DEFAULT]);
	}
}

static int blk_mq_realloc_tag_set_tags(struct blk_mq_tag_set *set,
				  int cur_nr_hw_queues, int new_nr_hw_queues)
{
	struct blk_mq_tags **new_tags;

	if (cur_nr_hw_queues >= new_nr_hw_queues)
		return 0;

	new_tags = kcalloc_node(new_nr_hw_queues, sizeof(struct blk_mq_tags *),
				GFP_KERNEL, set->numa_node);
	if (!new_tags)
		return -ENOMEM;

	if (set->tags)
		memcpy(new_tags, set->tags, cur_nr_hw_queues *
		       sizeof(*set->tags));
	kfree(set->tags);
	set->tags = new_tags;
	set->nr_hw_queues = new_nr_hw_queues;

	return 0;
}

static int blk_mq_alloc_tag_set_tags(struct blk_mq_tag_set *set,
				int new_nr_hw_queues)
{
	return blk_mq_realloc_tag_set_tags(set, 0, new_nr_hw_queues);
}

/*
 * Alloc a tag set to be associated with one or more request queues.
 * May fail with EINVAL for various error conditions. May adjust the
 * requested depth down, if it's too large. In that case, the set
 * value will be stored in set->queue_depth.
 */
int blk_mq_alloc_tag_set(struct blk_mq_tag_set *set)
{
	int i, ret;

	BUILD_BUG_ON(BLK_MQ_MAX_DEPTH > 1 << BLK_MQ_UNIQUE_TAG_BITS);

	if (!set->nr_hw_queues)
		return -EINVAL;
	if (!set->queue_depth)
		return -EINVAL;
	if (set->queue_depth < set->reserved_tags + BLK_MQ_TAG_MIN)
		return -EINVAL;

	if (!set->ops->queue_rq)
		return -EINVAL;

	if (!set->ops->get_budget ^ !set->ops->put_budget)
		return -EINVAL;

	if (set->queue_depth > BLK_MQ_MAX_DEPTH) {
		pr_info("blk-mq: reduced tag depth to %u\n",
			BLK_MQ_MAX_DEPTH);
		set->queue_depth = BLK_MQ_MAX_DEPTH;
	}

	if (!set->nr_maps)
		set->nr_maps = 1;
	else if (set->nr_maps > HCTX_MAX_TYPES)
		return -EINVAL;

	/*
	 * If a crashdump is active, then we are potentially in a very
	 * memory constrained environment. Limit us to 1 queue and
	 * 64 tags to prevent using too much memory.
	 */
	if (is_kdump_kernel()) {
		set->nr_hw_queues = 1;
		set->nr_maps = 1;
		set->queue_depth = min(64U, set->queue_depth);
	}
	/*
	 * There is no use for more h/w queues than cpus if we just have
	 * a single map
	 */
	if (set->nr_maps == 1 && set->nr_hw_queues > nr_cpu_ids)
		set->nr_hw_queues = nr_cpu_ids;

	if (blk_mq_alloc_tag_set_tags(set, set->nr_hw_queues) < 0)
		return -ENOMEM;

	ret = -ENOMEM;
	for (i = 0; i < set->nr_maps; i++) {
		set->map[i].mq_map = kcalloc_node(nr_cpu_ids,
						  sizeof(set->map[i].mq_map[0]),
						  GFP_KERNEL, set->numa_node);
		if (!set->map[i].mq_map)
			goto out_free_mq_map;
		set->map[i].nr_queues = is_kdump_kernel() ? 1 : set->nr_hw_queues;
	}

	ret = blk_mq_update_queue_map(set);
	if (ret)
		goto out_free_mq_map;

	ret = blk_mq_alloc_set_map_and_rqs(set);
	if (ret)
		goto out_free_mq_map;

	mutex_init(&set->tag_list_lock);
	INIT_LIST_HEAD(&set->tag_list);

	return 0;

out_free_mq_map:
	for (i = 0; i < set->nr_maps; i++) {
		kfree(set->map[i].mq_map);
		set->map[i].mq_map = NULL;
	}
	kfree(set->tags);
	set->tags = NULL;
	return ret;
}
EXPORT_SYMBOL(blk_mq_alloc_tag_set);

/* allocate and initialize a tagset for a simple single-queue device */
int blk_mq_alloc_sq_tag_set(struct blk_mq_tag_set *set,
		const struct blk_mq_ops *ops, unsigned int queue_depth,
		unsigned int set_flags)
{
	memset(set, 0, sizeof(*set));
	set->ops = ops;
	set->nr_hw_queues = 1;
	set->nr_maps = 1;
	set->queue_depth = queue_depth;
	set->numa_node = NUMA_NO_NODE;
	set->flags = set_flags;
	return blk_mq_alloc_tag_set(set);
}
EXPORT_SYMBOL_GPL(blk_mq_alloc_sq_tag_set);

void blk_mq_free_tag_set(struct blk_mq_tag_set *set)
{
	int i, j;

	for (i = 0; i < set->nr_hw_queues; i++)
		__blk_mq_free_map_and_rqs(set, i);

	if (blk_mq_is_shared_tags(set->flags)) {
		blk_mq_free_map_and_rqs(set, set->shared_tags,
					BLK_MQ_NO_HCTX_IDX);
	}

	for (j = 0; j < set->nr_maps; j++) {
		kfree(set->map[j].mq_map);
		set->map[j].mq_map = NULL;
	}

	kfree(set->tags);
	set->tags = NULL;
}
EXPORT_SYMBOL(blk_mq_free_tag_set);

int blk_mq_update_nr_requests(struct request_queue *q, unsigned int nr)
{
	struct blk_mq_tag_set *set = q->tag_set;
	struct blk_mq_hw_ctx *hctx;
	int ret;
	unsigned long i;

	if (!set)
		return -EINVAL;

	if (q->nr_requests == nr)
		return 0;

	blk_mq_freeze_queue(q);
	blk_mq_quiesce_queue(q);

	ret = 0;
	queue_for_each_hw_ctx(q, hctx, i) {
		if (!hctx->tags)
			continue;
		/*
		 * If we're using an MQ scheduler, just update the scheduler
		 * queue depth. This is similar to what the old code would do.
		 */
		if (hctx->sched_tags) {
			ret = blk_mq_tag_update_depth(hctx, &hctx->sched_tags,
						      nr, true);
		} else {
			ret = blk_mq_tag_update_depth(hctx, &hctx->tags, nr,
						      false);
		}
		if (ret)
			break;
		if (q->elevator && q->elevator->type->ops.depth_updated)
			q->elevator->type->ops.depth_updated(hctx);
	}
	if (!ret) {
		q->nr_requests = nr;
		if (blk_mq_is_shared_tags(set->flags)) {
			if (q->elevator)
				blk_mq_tag_update_sched_shared_tags(q);
			else
				blk_mq_tag_resize_shared_tags(set, nr);
		}
	}

	blk_mq_unquiesce_queue(q);
	blk_mq_unfreeze_queue(q);

	return ret;
}

/*
 * request_queue and elevator_type pair.
 * It is just used by __blk_mq_update_nr_hw_queues to cache
 * the elevator_type associated with a request_queue.
 */
struct blk_mq_qe_pair {
	struct list_head node;
	struct request_queue *q;
	struct elevator_type *type;
};

/*
 * Cache the elevator_type in qe pair list and switch the
 * io scheduler to 'none'
 */
static bool blk_mq_elv_switch_none(struct list_head *head,
		struct request_queue *q)
{
	struct blk_mq_qe_pair *qe;

	if (!q->elevator)
		return true;

	qe = kmalloc(sizeof(*qe), GFP_NOIO | __GFP_NOWARN | __GFP_NORETRY);
	if (!qe)
		return false;

	INIT_LIST_HEAD(&qe->node);
	qe->q = q;
	qe->type = q->elevator->type;
	list_add(&qe->node, head);

	mutex_lock(&q->sysfs_lock);
	/*
	 * After elevator_switch_mq, the previous elevator_queue will be
	 * released by elevator_release. The reference of the io scheduler
	 * module get by elevator_get will also be put. So we need to get
	 * a reference of the io scheduler module here to prevent it to be
	 * removed.
	 */
	__module_get(qe->type->elevator_owner);
	elevator_switch_mq(q, NULL);
	mutex_unlock(&q->sysfs_lock);

	return true;
}

static struct blk_mq_qe_pair *blk_lookup_qe_pair(struct list_head *head,
						struct request_queue *q)
{
	struct blk_mq_qe_pair *qe;

	list_for_each_entry(qe, head, node)
		if (qe->q == q)
			return qe;

	return NULL;
}

static void blk_mq_elv_switch_back(struct list_head *head,
				  struct request_queue *q)
{
	struct blk_mq_qe_pair *qe;
	struct elevator_type *t;

	qe = blk_lookup_qe_pair(head, q);
	if (!qe)
		return;
	t = qe->type;
	list_del(&qe->node);
	kfree(qe);

	mutex_lock(&q->sysfs_lock);
	elevator_switch_mq(q, t);
	mutex_unlock(&q->sysfs_lock);
}

static void __blk_mq_update_nr_hw_queues(struct blk_mq_tag_set *set,
							int nr_hw_queues)
{
	struct request_queue *q;
	LIST_HEAD(head);
	int prev_nr_hw_queues;

	lockdep_assert_held(&set->tag_list_lock);

	if (set->nr_maps == 1 && nr_hw_queues > nr_cpu_ids)
		nr_hw_queues = nr_cpu_ids;
	if (nr_hw_queues < 1)
		return;
	if (set->nr_maps == 1 && nr_hw_queues == set->nr_hw_queues)
		return;

	list_for_each_entry(q, &set->tag_list, tag_set_list)
		blk_mq_freeze_queue(q);
	/*
	 * Switch IO scheduler to 'none', cleaning up the data associated
	 * with the previous scheduler. We will switch back once we are done
	 * updating the new sw to hw queue mappings.
	 */
	list_for_each_entry(q, &set->tag_list, tag_set_list)
		if (!blk_mq_elv_switch_none(&head, q))
			goto switch_back;

	list_for_each_entry(q, &set->tag_list, tag_set_list) {
		blk_mq_debugfs_unregister_hctxs(q);
		blk_mq_sysfs_unregister(q);
	}

	prev_nr_hw_queues = set->nr_hw_queues;
	if (blk_mq_realloc_tag_set_tags(set, set->nr_hw_queues, nr_hw_queues) <
	    0)
		goto reregister;

	set->nr_hw_queues = nr_hw_queues;
fallback:
	blk_mq_update_queue_map(set);
	list_for_each_entry(q, &set->tag_list, tag_set_list) {
		blk_mq_realloc_hw_ctxs(set, q);
		blk_mq_update_poll_flag(q);
		if (q->nr_hw_queues != set->nr_hw_queues) {
			int i = prev_nr_hw_queues;

			pr_warn("Increasing nr_hw_queues to %d fails, fallback to %d\n",
					nr_hw_queues, prev_nr_hw_queues);
			for (; i < set->nr_hw_queues; i++)
				__blk_mq_free_map_and_rqs(set, i);

			set->nr_hw_queues = prev_nr_hw_queues;
			blk_mq_map_queues(&set->map[HCTX_TYPE_DEFAULT]);
			goto fallback;
		}
		blk_mq_map_swqueue(q);
	}

reregister:
	list_for_each_entry(q, &set->tag_list, tag_set_list) {
		blk_mq_sysfs_register(q);
		blk_mq_debugfs_register_hctxs(q);
	}

switch_back:
	list_for_each_entry(q, &set->tag_list, tag_set_list)
		blk_mq_elv_switch_back(&head, q);

	list_for_each_entry(q, &set->tag_list, tag_set_list)
		blk_mq_unfreeze_queue(q);
}

void blk_mq_update_nr_hw_queues(struct blk_mq_tag_set *set, int nr_hw_queues)
{
	mutex_lock(&set->tag_list_lock);
	__blk_mq_update_nr_hw_queues(set, nr_hw_queues);
	mutex_unlock(&set->tag_list_lock);
}
EXPORT_SYMBOL_GPL(blk_mq_update_nr_hw_queues);

/* Enable polling stats and return whether they were already enabled. */
static bool blk_poll_stats_enable(struct request_queue *q)
{
	if (q->poll_stat)
		return true;

	return blk_stats_alloc_enable(q);
}

static void blk_mq_poll_stats_start(struct request_queue *q)
{
	/*
	 * We don't arm the callback if polling stats are not enabled or the
	 * callback is already active.
	 */
	if (!q->poll_stat || blk_stat_is_active(q->poll_cb))
		return;

	blk_stat_activate_msecs(q->poll_cb, 100);
}

static void blk_mq_poll_stats_fn(struct blk_stat_callback *cb)
{
	struct request_queue *q = cb->data;
	int bucket;

	for (bucket = 0; bucket < BLK_MQ_POLL_STATS_BKTS; bucket++) {
		if (cb->stat[bucket].nr_samples)
			q->poll_stat[bucket] = cb->stat[bucket];
	}
}

static unsigned long blk_mq_poll_nsecs(struct request_queue *q,
				       struct request *rq)
{
	unsigned long ret = 0;
	int bucket;

	/*
	 * If stats collection isn't on, don't sleep but turn it on for
	 * future users
	 */
	if (!blk_poll_stats_enable(q))
		return 0;

	/*
	 * As an optimistic guess, use half of the mean service time
	 * for this type of request. We can (and should) make this smarter.
	 * For instance, if the completion latencies are tight, we can
	 * get closer than just half the mean. This is especially
	 * important on devices where the completion latencies are longer
	 * than ~10 usec. We do use the stats for the relevant IO size
	 * if available which does lead to better estimates.
	 */
	bucket = blk_mq_poll_stats_bkt(rq);
	if (bucket < 0)
		return ret;

	if (q->poll_stat[bucket].nr_samples)
		ret = (q->poll_stat[bucket].mean + 1) / 2;

	return ret;
}

static bool blk_mq_poll_hybrid(struct request_queue *q, blk_qc_t qc)
{
	struct blk_mq_hw_ctx *hctx = blk_qc_to_hctx(q, qc);
	struct request *rq = blk_qc_to_rq(hctx, qc);
	struct hrtimer_sleeper hs;
	enum hrtimer_mode mode;
	unsigned int nsecs;
	ktime_t kt;

	/*
	 * If a request has completed on queue that uses an I/O scheduler, we
	 * won't get back a request from blk_qc_to_rq.
	 */
	if (!rq || (rq->rq_flags & RQF_MQ_POLL_SLEPT))
		return false;

	/*
	 * If we get here, hybrid polling is enabled. Hence poll_nsec can be:
	 *
	 *  0:	use half of prev avg
	 * >0:	use this specific value
	 */
	if (q->poll_nsec > 0)
		nsecs = q->poll_nsec;
	else
		nsecs = blk_mq_poll_nsecs(q, rq);

	if (!nsecs)
		return false;

	rq->rq_flags |= RQF_MQ_POLL_SLEPT;

	/*
	 * This will be replaced with the stats tracking code, using
	 * 'avg_completion_time / 2' as the pre-sleep target.
	 */
	kt = nsecs;

	mode = HRTIMER_MODE_REL;
	hrtimer_init_sleeper_on_stack(&hs, CLOCK_MONOTONIC, mode);
	hrtimer_set_expires(&hs.timer, kt);

	do {
		if (blk_mq_rq_state(rq) == MQ_RQ_COMPLETE)
			break;
		set_current_state(TASK_UNINTERRUPTIBLE);
		hrtimer_sleeper_start_expires(&hs, mode);
		if (hs.task)
			io_schedule();
		hrtimer_cancel(&hs.timer);
		mode = HRTIMER_MODE_ABS;
	} while (hs.task && !signal_pending(current));

	__set_current_state(TASK_RUNNING);
	destroy_hrtimer_on_stack(&hs.timer);

	/*
	 * If we sleep, have the caller restart the poll loop to reset the
	 * state.  Like for the other success return cases, the caller is
	 * responsible for checking if the IO completed.  If the IO isn't
	 * complete, we'll get called again and will go straight to the busy
	 * poll loop.
	 */
	return true;
}

static int blk_mq_poll_classic(struct request_queue *q, blk_qc_t cookie,
			       struct io_comp_batch *iob, unsigned int flags)
{
	struct blk_mq_hw_ctx *hctx = blk_qc_to_hctx(q, cookie);
	long state = get_current_state();
	int ret;

	do {
		ret = q->mq_ops->poll(hctx, iob);
		if (ret > 0) {
			__set_current_state(TASK_RUNNING);
			return ret;
		}

		if (signal_pending_state(state, current))
			__set_current_state(TASK_RUNNING);
		if (task_is_running(current))
			return 1;

		if (ret < 0 || (flags & BLK_POLL_ONESHOT))
			break;
		cpu_relax();
	} while (!need_resched());

	__set_current_state(TASK_RUNNING);
	return 0;
}

int blk_mq_poll(struct request_queue *q, blk_qc_t cookie, struct io_comp_batch *iob,
		unsigned int flags)
{
	if (!(flags & BLK_POLL_NOSLEEP) &&
	    q->poll_nsec != BLK_MQ_POLL_CLASSIC) {
		if (blk_mq_poll_hybrid(q, cookie))
			return 1;
	}
	return blk_mq_poll_classic(q, cookie, iob, flags);
}

unsigned int blk_mq_rq_cpu(struct request *rq)
{
	return rq->mq_ctx->cpu;
}
EXPORT_SYMBOL(blk_mq_rq_cpu);

void blk_mq_cancel_work_sync(struct request_queue *q)
{
	if (queue_is_mq(q)) {
		struct blk_mq_hw_ctx *hctx;
		unsigned long i;

		cancel_delayed_work_sync(&q->requeue_work);

		queue_for_each_hw_ctx(q, hctx, i)
			cancel_delayed_work_sync(&hctx->run_work);
	}
}

static int __init blk_mq_init(void)
{
	int i;

	for_each_possible_cpu(i)
		init_llist_head(&per_cpu(blk_cpu_done, i));
	open_softirq(BLOCK_SOFTIRQ, blk_done_softirq);

	cpuhp_setup_state_nocalls(CPUHP_BLOCK_SOFTIRQ_DEAD,
				  "block/softirq:dead", NULL,
				  blk_softirq_cpu_dead);
	cpuhp_setup_state_multi(CPUHP_BLK_MQ_DEAD, "block/mq:dead", NULL,
				blk_mq_hctx_notify_dead);
	cpuhp_setup_state_multi(CPUHP_AP_BLK_MQ_ONLINE, "block/mq:online",
				blk_mq_hctx_notify_online,
				blk_mq_hctx_notify_offline);
	return 0;
}
subsys_initcall(blk_mq_init);<|MERGE_RESOLUTION|>--- conflicted
+++ resolved
@@ -2778,7 +2778,6 @@
 
 	if (blk_mq_attempt_bio_merge(q, *bio, nsegs)) {
 		*bio = NULL;
-<<<<<<< HEAD
 		return NULL;
 	}
 
@@ -2786,15 +2785,6 @@
 
 	if (blk_mq_get_hctx_type((*bio)->bi_opf) != rq->mq_hctx->type)
 		return NULL;
-=======
-		return NULL;
-	}
-
-	rq_qos_throttle(q, *bio);
-
-	if (blk_mq_get_hctx_type((*bio)->bi_opf) != rq->mq_hctx->type)
-		return NULL;
->>>>>>> 31231092
 	if (op_is_flush(rq->cmd_flags) != op_is_flush((*bio)->bi_opf))
 		return NULL;
 
