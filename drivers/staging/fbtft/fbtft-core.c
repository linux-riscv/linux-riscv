--- conflicted
+++ resolved
@@ -1031,12 +1031,8 @@
 			i++;
 
 			/* make debug message */
-<<<<<<< HEAD
-			for (j = 0; par->init_sequence[i + 1 + j] >= 0; j++);
-=======
 			for (j = 0; par->init_sequence[i + 1 + j] >= 0; j++)
 				;
->>>>>>> df0cc57e
 
 			fbtft_par_dbg(DEBUG_INIT_DISPLAY, par,
 				      "init: write(0x%02X) %*ph\n",
