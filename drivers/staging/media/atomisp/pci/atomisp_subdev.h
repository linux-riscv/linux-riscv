--- conflicted
+++ resolved
@@ -68,16 +68,12 @@
 	struct video_device vdev;
 	enum v4l2_buf_type type;
 	struct media_pad pad;
-<<<<<<< HEAD
-	struct videobuf_queue capq;
-=======
 	struct vb2_queue vb_queue;
 	/* Lock for vb_queue, when also taking isp->mutex this must be taken first! */
 	struct mutex vb_queue_mutex;
 	/* List of video-buffers handed over to the CSS  */
 	struct list_head buffers_in_css;
 	/* List of video-buffers handed over to the driver, but not yet to the CSS */
->>>>>>> 0ee29814
 	struct list_head activeq;
 	/*
 	 * the buffers waiting for per-frame parameters, this is only valid
@@ -95,11 +91,6 @@
 	/* Set from streamoff to disallow queuing further buffers in CSS */
 	bool stopping;
 
-<<<<<<< HEAD
-	unsigned int buffers_in_css;
-
-=======
->>>>>>> 0ee29814
 	/*
 	 * irq_lock is used to protect video buffer state change operations and
 	 * also to make activeq and capq operations atomic.
@@ -125,14 +116,11 @@
 	unsigned int frame_request_config_id[VIDEO_MAX_FRAME];
 	struct atomisp_css_params_with_list *frame_params[VIDEO_MAX_FRAME];
 };
-<<<<<<< HEAD
-=======
 
 #define vq_to_pipe(queue) \
 	container_of(queue, struct atomisp_video_pipe, vb_queue)
 
 #define vb_to_pipe(vb) vq_to_pipe((vb)->vb2_queue)
->>>>>>> 0ee29814
 
 struct atomisp_pad_format {
 	struct v4l2_mbus_framefmt fmt;
