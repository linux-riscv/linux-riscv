// SPDX-License-Identifier: GPL-2.0-only
/*
 * Generic OPP Interface
 *
 * Copyright (C) 2009-2010 Texas Instruments Incorporated.
 *	Nishanth Menon
 *	Romit Dasgupta
 *	Kevin Hilman
 */

#define pr_fmt(fmt) KBUILD_MODNAME ": " fmt

#include <linux/clk.h>
#include <linux/errno.h>
#include <linux/err.h>
#include <linux/device.h>
#include <linux/export.h>
#include <linux/pm_domain.h>
#include <linux/regulator/consumer.h>
#include <linux/slab.h>
#include <linux/xarray.h>

#include "opp.h"

/*
 * The root of the list of all opp-tables. All opp_table structures branch off
 * from here, with each opp_table containing the list of opps it supports in
 * various states of availability.
 */
LIST_HEAD(opp_tables);

/* OPP tables with uninitialized required OPPs */
LIST_HEAD(lazy_opp_tables);

/* Lock to allow exclusive modification to the device and opp lists */
DEFINE_MUTEX(opp_table_lock);
/* Flag indicating that opp_tables list is being updated at the moment */
static bool opp_tables_busy;

/* OPP ID allocator */
static DEFINE_XARRAY_ALLOC1(opp_configs);

static bool _find_opp_dev(const struct device *dev, struct opp_table *opp_table)
{
	struct opp_device *opp_dev;
	bool found = false;

	mutex_lock(&opp_table->lock);
	list_for_each_entry(opp_dev, &opp_table->dev_list, node)
		if (opp_dev->dev == dev) {
			found = true;
			break;
		}

	mutex_unlock(&opp_table->lock);
	return found;
}

static struct opp_table *_find_opp_table_unlocked(struct device *dev)
{
	struct opp_table *opp_table;

	list_for_each_entry(opp_table, &opp_tables, node) {
		if (_find_opp_dev(dev, opp_table)) {
			_get_opp_table_kref(opp_table);
			return opp_table;
		}
	}

	return ERR_PTR(-ENODEV);
}

/**
 * _find_opp_table() - find opp_table struct using device pointer
 * @dev:	device pointer used to lookup OPP table
 *
 * Search OPP table for one containing matching device.
 *
 * Return: pointer to 'struct opp_table' if found, otherwise -ENODEV or
 * -EINVAL based on type of error.
 *
 * The callers must call dev_pm_opp_put_opp_table() after the table is used.
 */
struct opp_table *_find_opp_table(struct device *dev)
{
	struct opp_table *opp_table;

	if (IS_ERR_OR_NULL(dev)) {
		pr_err("%s: Invalid parameters\n", __func__);
		return ERR_PTR(-EINVAL);
	}

	mutex_lock(&opp_table_lock);
	opp_table = _find_opp_table_unlocked(dev);
	mutex_unlock(&opp_table_lock);

	return opp_table;
}

/*
 * Returns true if multiple clocks aren't there, else returns false with WARN.
 *
 * We don't force clk_count == 1 here as there are users who don't have a clock
 * representation in the OPP table and manage the clock configuration themselves
 * in an platform specific way.
 */
static bool assert_single_clk(struct opp_table *opp_table)
{
	return !WARN_ON(opp_table->clk_count > 1);
}

/**
 * dev_pm_opp_get_voltage() - Gets the voltage corresponding to an opp
 * @opp:	opp for which voltage has to be returned for
 *
 * Return: voltage in micro volt corresponding to the opp, else
 * return 0
 *
 * This is useful only for devices with single power supply.
 */
unsigned long dev_pm_opp_get_voltage(struct dev_pm_opp *opp)
{
	if (IS_ERR_OR_NULL(opp)) {
		pr_err("%s: Invalid parameters\n", __func__);
		return 0;
	}

	return opp->supplies[0].u_volt;
}
EXPORT_SYMBOL_GPL(dev_pm_opp_get_voltage);

/**
 * dev_pm_opp_get_supplies() - Gets the supply information corresponding to an opp
 * @opp:	opp for which voltage has to be returned for
 * @supplies:	Placeholder for copying the supply information.
 *
 * Return: negative error number on failure, 0 otherwise on success after
 * setting @supplies.
 *
 * This can be used for devices with any number of power supplies. The caller
 * must ensure the @supplies array must contain space for each regulator.
 */
int dev_pm_opp_get_supplies(struct dev_pm_opp *opp,
			    struct dev_pm_opp_supply *supplies)
{
	if (IS_ERR_OR_NULL(opp) || !supplies) {
		pr_err("%s: Invalid parameters\n", __func__);
		return -EINVAL;
	}

	memcpy(supplies, opp->supplies,
	       sizeof(*supplies) * opp->opp_table->regulator_count);
	return 0;
}
EXPORT_SYMBOL_GPL(dev_pm_opp_get_supplies);

/**
 * dev_pm_opp_get_power() - Gets the power corresponding to an opp
 * @opp:	opp for which power has to be returned for
 *
 * Return: power in micro watt corresponding to the opp, else
 * return 0
 *
 * This is useful only for devices with single power supply.
 */
unsigned long dev_pm_opp_get_power(struct dev_pm_opp *opp)
{
	unsigned long opp_power = 0;
	int i;

	if (IS_ERR_OR_NULL(opp)) {
		pr_err("%s: Invalid parameters\n", __func__);
		return 0;
	}
	for (i = 0; i < opp->opp_table->regulator_count; i++)
		opp_power += opp->supplies[i].u_watt;

	return opp_power;
}
EXPORT_SYMBOL_GPL(dev_pm_opp_get_power);

/**
 * dev_pm_opp_get_freq() - Gets the frequency corresponding to an available opp
 * @opp:	opp for which frequency has to be returned for
 *
 * Return: frequency in hertz corresponding to the opp, else
 * return 0
 */
unsigned long dev_pm_opp_get_freq(struct dev_pm_opp *opp)
{
	if (IS_ERR_OR_NULL(opp)) {
		pr_err("%s: Invalid parameters\n", __func__);
		return 0;
	}

	if (!assert_single_clk(opp->opp_table))
		return 0;

	return opp->rates[0];
}
EXPORT_SYMBOL_GPL(dev_pm_opp_get_freq);

/**
 * dev_pm_opp_get_level() - Gets the level corresponding to an available opp
 * @opp:	opp for which level value has to be returned for
 *
 * Return: level read from device tree corresponding to the opp, else
 * return 0.
 */
unsigned int dev_pm_opp_get_level(struct dev_pm_opp *opp)
{
	if (IS_ERR_OR_NULL(opp) || !opp->available) {
		pr_err("%s: Invalid parameters\n", __func__);
		return 0;
	}

	return opp->level;
}
EXPORT_SYMBOL_GPL(dev_pm_opp_get_level);

/**
 * dev_pm_opp_get_required_pstate() - Gets the required performance state
 *                                    corresponding to an available opp
 * @opp:	opp for which performance state has to be returned for
 * @index:	index of the required opp
 *
 * Return: performance state read from device tree corresponding to the
 * required opp, else return 0.
 */
unsigned int dev_pm_opp_get_required_pstate(struct dev_pm_opp *opp,
					    unsigned int index)
{
	if (IS_ERR_OR_NULL(opp) || !opp->available ||
	    index >= opp->opp_table->required_opp_count) {
		pr_err("%s: Invalid parameters\n", __func__);
		return 0;
	}

	/* required-opps not fully initialized yet */
	if (lazy_linking_pending(opp->opp_table))
		return 0;

	return opp->required_opps[index]->pstate;
}
EXPORT_SYMBOL_GPL(dev_pm_opp_get_required_pstate);

/**
 * dev_pm_opp_is_turbo() - Returns if opp is turbo OPP or not
 * @opp: opp for which turbo mode is being verified
 *
 * Turbo OPPs are not for normal use, and can be enabled (under certain
 * conditions) for short duration of times to finish high throughput work
 * quickly. Running on them for longer times may overheat the chip.
 *
 * Return: true if opp is turbo opp, else false.
 */
bool dev_pm_opp_is_turbo(struct dev_pm_opp *opp)
{
	if (IS_ERR_OR_NULL(opp) || !opp->available) {
		pr_err("%s: Invalid parameters\n", __func__);
		return false;
	}

	return opp->turbo;
}
EXPORT_SYMBOL_GPL(dev_pm_opp_is_turbo);

/**
 * dev_pm_opp_get_max_clock_latency() - Get max clock latency in nanoseconds
 * @dev:	device for which we do this operation
 *
 * Return: This function returns the max clock latency in nanoseconds.
 */
unsigned long dev_pm_opp_get_max_clock_latency(struct device *dev)
{
	struct opp_table *opp_table;
	unsigned long clock_latency_ns;

	opp_table = _find_opp_table(dev);
	if (IS_ERR(opp_table))
		return 0;

	clock_latency_ns = opp_table->clock_latency_ns_max;

	dev_pm_opp_put_opp_table(opp_table);

	return clock_latency_ns;
}
EXPORT_SYMBOL_GPL(dev_pm_opp_get_max_clock_latency);

/**
 * dev_pm_opp_get_max_volt_latency() - Get max voltage latency in nanoseconds
 * @dev: device for which we do this operation
 *
 * Return: This function returns the max voltage latency in nanoseconds.
 */
unsigned long dev_pm_opp_get_max_volt_latency(struct device *dev)
{
	struct opp_table *opp_table;
	struct dev_pm_opp *opp;
	struct regulator *reg;
	unsigned long latency_ns = 0;
	int ret, i, count;
	struct {
		unsigned long min;
		unsigned long max;
	} *uV;

	opp_table = _find_opp_table(dev);
	if (IS_ERR(opp_table))
		return 0;

	/* Regulator may not be required for the device */
	if (!opp_table->regulators)
		goto put_opp_table;

	count = opp_table->regulator_count;

	uV = kmalloc_array(count, sizeof(*uV), GFP_KERNEL);
	if (!uV)
		goto put_opp_table;

	mutex_lock(&opp_table->lock);

	for (i = 0; i < count; i++) {
		uV[i].min = ~0;
		uV[i].max = 0;

		list_for_each_entry(opp, &opp_table->opp_list, node) {
			if (!opp->available)
				continue;

			if (opp->supplies[i].u_volt_min < uV[i].min)
				uV[i].min = opp->supplies[i].u_volt_min;
			if (opp->supplies[i].u_volt_max > uV[i].max)
				uV[i].max = opp->supplies[i].u_volt_max;
		}
	}

	mutex_unlock(&opp_table->lock);

	/*
	 * The caller needs to ensure that opp_table (and hence the regulator)
	 * isn't freed, while we are executing this routine.
	 */
	for (i = 0; i < count; i++) {
		reg = opp_table->regulators[i];
		ret = regulator_set_voltage_time(reg, uV[i].min, uV[i].max);
		if (ret > 0)
			latency_ns += ret * 1000;
	}

	kfree(uV);
put_opp_table:
	dev_pm_opp_put_opp_table(opp_table);

	return latency_ns;
}
EXPORT_SYMBOL_GPL(dev_pm_opp_get_max_volt_latency);

/**
 * dev_pm_opp_get_max_transition_latency() - Get max transition latency in
 *					     nanoseconds
 * @dev: device for which we do this operation
 *
 * Return: This function returns the max transition latency, in nanoseconds, to
 * switch from one OPP to other.
 */
unsigned long dev_pm_opp_get_max_transition_latency(struct device *dev)
{
	return dev_pm_opp_get_max_volt_latency(dev) +
		dev_pm_opp_get_max_clock_latency(dev);
}
EXPORT_SYMBOL_GPL(dev_pm_opp_get_max_transition_latency);

/**
 * dev_pm_opp_get_suspend_opp_freq() - Get frequency of suspend opp in Hz
 * @dev:	device for which we do this operation
 *
 * Return: This function returns the frequency of the OPP marked as suspend_opp
 * if one is available, else returns 0;
 */
unsigned long dev_pm_opp_get_suspend_opp_freq(struct device *dev)
{
	struct opp_table *opp_table;
	unsigned long freq = 0;

	opp_table = _find_opp_table(dev);
	if (IS_ERR(opp_table))
		return 0;

	if (opp_table->suspend_opp && opp_table->suspend_opp->available)
		freq = dev_pm_opp_get_freq(opp_table->suspend_opp);

	dev_pm_opp_put_opp_table(opp_table);

	return freq;
}
EXPORT_SYMBOL_GPL(dev_pm_opp_get_suspend_opp_freq);

int _get_opp_count(struct opp_table *opp_table)
{
	struct dev_pm_opp *opp;
	int count = 0;

	mutex_lock(&opp_table->lock);

	list_for_each_entry(opp, &opp_table->opp_list, node) {
		if (opp->available)
			count++;
	}

	mutex_unlock(&opp_table->lock);

	return count;
}

/**
 * dev_pm_opp_get_opp_count() - Get number of opps available in the opp table
 * @dev:	device for which we do this operation
 *
 * Return: This function returns the number of available opps if there are any,
 * else returns 0 if none or the corresponding error value.
 */
int dev_pm_opp_get_opp_count(struct device *dev)
{
	struct opp_table *opp_table;
	int count;

	opp_table = _find_opp_table(dev);
	if (IS_ERR(opp_table)) {
		count = PTR_ERR(opp_table);
		dev_dbg(dev, "%s: OPP table not found (%d)\n",
			__func__, count);
		return count;
	}

	count = _get_opp_count(opp_table);
	dev_pm_opp_put_opp_table(opp_table);

	return count;
}
EXPORT_SYMBOL_GPL(dev_pm_opp_get_opp_count);

/* Helpers to read keys */
static unsigned long _read_freq(struct dev_pm_opp *opp, int index)
{
	return opp->rates[0];
}

static unsigned long _read_level(struct dev_pm_opp *opp, int index)
{
	return opp->level;
}

static unsigned long _read_bw(struct dev_pm_opp *opp, int index)
{
	return opp->bandwidth[index].peak;
}

/* Generic comparison helpers */
static bool _compare_exact(struct dev_pm_opp **opp, struct dev_pm_opp *temp_opp,
			   unsigned long opp_key, unsigned long key)
{
	if (opp_key == key) {
		*opp = temp_opp;
		return true;
	}

	return false;
}

static bool _compare_ceil(struct dev_pm_opp **opp, struct dev_pm_opp *temp_opp,
			  unsigned long opp_key, unsigned long key)
{
	if (opp_key >= key) {
		*opp = temp_opp;
		return true;
	}

	return false;
}

static bool _compare_floor(struct dev_pm_opp **opp, struct dev_pm_opp *temp_opp,
			   unsigned long opp_key, unsigned long key)
{
	if (opp_key > key)
		return true;

	*opp = temp_opp;
	return false;
}

/* Generic key finding helpers */
static struct dev_pm_opp *_opp_table_find_key(struct opp_table *opp_table,
		unsigned long *key, int index, bool available,
		unsigned long (*read)(struct dev_pm_opp *opp, int index),
		bool (*compare)(struct dev_pm_opp **opp, struct dev_pm_opp *temp_opp,
				unsigned long opp_key, unsigned long key),
		bool (*assert)(struct opp_table *opp_table))
{
	struct dev_pm_opp *temp_opp, *opp = ERR_PTR(-ERANGE);

	/* Assert that the requirement is met */
	if (assert && !assert(opp_table))
		return ERR_PTR(-EINVAL);

	mutex_lock(&opp_table->lock);

	list_for_each_entry(temp_opp, &opp_table->opp_list, node) {
		if (temp_opp->available == available) {
			if (compare(&opp, temp_opp, read(temp_opp, index), *key))
				break;
		}
	}

	/* Increment the reference count of OPP */
	if (!IS_ERR(opp)) {
		*key = read(opp, index);
		dev_pm_opp_get(opp);
	}

	mutex_unlock(&opp_table->lock);

	return opp;
}

static struct dev_pm_opp *
_find_key(struct device *dev, unsigned long *key, int index, bool available,
	  unsigned long (*read)(struct dev_pm_opp *opp, int index),
	  bool (*compare)(struct dev_pm_opp **opp, struct dev_pm_opp *temp_opp,
			  unsigned long opp_key, unsigned long key),
	  bool (*assert)(struct opp_table *opp_table))
{
	struct opp_table *opp_table;
	struct dev_pm_opp *opp;

	opp_table = _find_opp_table(dev);
	if (IS_ERR(opp_table)) {
		dev_err(dev, "%s: OPP table not found (%ld)\n", __func__,
			PTR_ERR(opp_table));
		return ERR_CAST(opp_table);
	}

	opp = _opp_table_find_key(opp_table, key, index, available, read,
				  compare, assert);

	dev_pm_opp_put_opp_table(opp_table);

	return opp;
}

static struct dev_pm_opp *_find_key_exact(struct device *dev,
		unsigned long key, int index, bool available,
		unsigned long (*read)(struct dev_pm_opp *opp, int index),
		bool (*assert)(struct opp_table *opp_table))
{
	/*
	 * The value of key will be updated here, but will be ignored as the
	 * caller doesn't need it.
	 */
	return _find_key(dev, &key, index, available, read, _compare_exact,
			 assert);
}

static struct dev_pm_opp *_opp_table_find_key_ceil(struct opp_table *opp_table,
		unsigned long *key, int index, bool available,
		unsigned long (*read)(struct dev_pm_opp *opp, int index),
		bool (*assert)(struct opp_table *opp_table))
{
	return _opp_table_find_key(opp_table, key, index, available, read,
				   _compare_ceil, assert);
}

static struct dev_pm_opp *_find_key_ceil(struct device *dev, unsigned long *key,
		int index, bool available,
		unsigned long (*read)(struct dev_pm_opp *opp, int index),
		bool (*assert)(struct opp_table *opp_table))
{
	return _find_key(dev, key, index, available, read, _compare_ceil,
			 assert);
}

static struct dev_pm_opp *_find_key_floor(struct device *dev,
		unsigned long *key, int index, bool available,
		unsigned long (*read)(struct dev_pm_opp *opp, int index),
		bool (*assert)(struct opp_table *opp_table))
{
	return _find_key(dev, key, index, available, read, _compare_floor,
			 assert);
}

/**
 * dev_pm_opp_find_freq_exact() - search for an exact frequency
 * @dev:		device for which we do this operation
 * @freq:		frequency to search for
 * @available:		true/false - match for available opp
 *
 * Return: Searches for exact match in the opp table and returns pointer to the
 * matching opp if found, else returns ERR_PTR in case of error and should
 * be handled using IS_ERR. Error return values can be:
 * EINVAL:	for bad pointer
 * ERANGE:	no match found for search
 * ENODEV:	if device not found in list of registered devices
 *
 * Note: available is a modifier for the search. if available=true, then the
 * match is for exact matching frequency and is available in the stored OPP
 * table. if false, the match is for exact frequency which is not available.
 *
 * This provides a mechanism to enable an opp which is not available currently
 * or the opposite as well.
 *
 * The callers are required to call dev_pm_opp_put() for the returned OPP after
 * use.
 */
struct dev_pm_opp *dev_pm_opp_find_freq_exact(struct device *dev,
		unsigned long freq, bool available)
{
	return _find_key_exact(dev, freq, 0, available, _read_freq,
			       assert_single_clk);
}
EXPORT_SYMBOL_GPL(dev_pm_opp_find_freq_exact);

static noinline struct dev_pm_opp *_find_freq_ceil(struct opp_table *opp_table,
						   unsigned long *freq)
{
	return _opp_table_find_key_ceil(opp_table, freq, 0, true, _read_freq,
					assert_single_clk);
}

/**
 * dev_pm_opp_find_freq_ceil() - Search for an rounded ceil freq
 * @dev:	device for which we do this operation
 * @freq:	Start frequency
 *
 * Search for the matching ceil *available* OPP from a starting freq
 * for a device.
 *
 * Return: matching *opp and refreshes *freq accordingly, else returns
 * ERR_PTR in case of error and should be handled using IS_ERR. Error return
 * values can be:
 * EINVAL:	for bad pointer
 * ERANGE:	no match found for search
 * ENODEV:	if device not found in list of registered devices
 *
 * The callers are required to call dev_pm_opp_put() for the returned OPP after
 * use.
 */
struct dev_pm_opp *dev_pm_opp_find_freq_ceil(struct device *dev,
					     unsigned long *freq)
{
	return _find_key_ceil(dev, freq, 0, true, _read_freq, assert_single_clk);
}
EXPORT_SYMBOL_GPL(dev_pm_opp_find_freq_ceil);

/**
 * dev_pm_opp_find_freq_floor() - Search for a rounded floor freq
 * @dev:	device for which we do this operation
 * @freq:	Start frequency
 *
 * Search for the matching floor *available* OPP from a starting freq
 * for a device.
 *
 * Return: matching *opp and refreshes *freq accordingly, else returns
 * ERR_PTR in case of error and should be handled using IS_ERR. Error return
 * values can be:
 * EINVAL:	for bad pointer
 * ERANGE:	no match found for search
 * ENODEV:	if device not found in list of registered devices
 *
 * The callers are required to call dev_pm_opp_put() for the returned OPP after
 * use.
 */
struct dev_pm_opp *dev_pm_opp_find_freq_floor(struct device *dev,
					      unsigned long *freq)
{
	return _find_key_floor(dev, freq, 0, true, _read_freq, assert_single_clk);
}
EXPORT_SYMBOL_GPL(dev_pm_opp_find_freq_floor);

/**
 * dev_pm_opp_find_level_exact() - search for an exact level
 * @dev:		device for which we do this operation
 * @level:		level to search for
 *
 * Return: Searches for exact match in the opp table and returns pointer to the
 * matching opp if found, else returns ERR_PTR in case of error and should
 * be handled using IS_ERR. Error return values can be:
 * EINVAL:	for bad pointer
 * ERANGE:	no match found for search
 * ENODEV:	if device not found in list of registered devices
 *
 * The callers are required to call dev_pm_opp_put() for the returned OPP after
 * use.
 */
struct dev_pm_opp *dev_pm_opp_find_level_exact(struct device *dev,
					       unsigned int level)
{
	return _find_key_exact(dev, level, 0, true, _read_level, NULL);
}
EXPORT_SYMBOL_GPL(dev_pm_opp_find_level_exact);

/**
 * dev_pm_opp_find_level_ceil() - search for an rounded up level
 * @dev:		device for which we do this operation
 * @level:		level to search for
 *
 * Return: Searches for rounded up match in the opp table and returns pointer
 * to the  matching opp if found, else returns ERR_PTR in case of error and
 * should be handled using IS_ERR. Error return values can be:
 * EINVAL:	for bad pointer
 * ERANGE:	no match found for search
 * ENODEV:	if device not found in list of registered devices
 *
 * The callers are required to call dev_pm_opp_put() for the returned OPP after
 * use.
 */
struct dev_pm_opp *dev_pm_opp_find_level_ceil(struct device *dev,
					      unsigned int *level)
{
	unsigned long temp = *level;
	struct dev_pm_opp *opp;

	opp = _find_key_ceil(dev, &temp, 0, true, _read_level, NULL);
	*level = temp;
	return opp;
}
EXPORT_SYMBOL_GPL(dev_pm_opp_find_level_ceil);

/**
 * dev_pm_opp_find_bw_ceil() - Search for a rounded ceil bandwidth
 * @dev:	device for which we do this operation
 * @bw:	start bandwidth
 * @index:	which bandwidth to compare, in case of OPPs with several values
 *
 * Search for the matching floor *available* OPP from a starting bandwidth
 * for a device.
 *
 * Return: matching *opp and refreshes *bw accordingly, else returns
 * ERR_PTR in case of error and should be handled using IS_ERR. Error return
 * values can be:
 * EINVAL:	for bad pointer
 * ERANGE:	no match found for search
 * ENODEV:	if device not found in list of registered devices
 *
 * The callers are required to call dev_pm_opp_put() for the returned OPP after
 * use.
 */
struct dev_pm_opp *dev_pm_opp_find_bw_ceil(struct device *dev, unsigned int *bw,
					   int index)
{
	unsigned long temp = *bw;
	struct dev_pm_opp *opp;

	opp = _find_key_ceil(dev, &temp, index, true, _read_bw, NULL);
	*bw = temp;
	return opp;
}
EXPORT_SYMBOL_GPL(dev_pm_opp_find_bw_ceil);

/**
 * dev_pm_opp_find_bw_floor() - Search for a rounded floor bandwidth
 * @dev:	device for which we do this operation
 * @bw:	start bandwidth
 * @index:	which bandwidth to compare, in case of OPPs with several values
 *
 * Search for the matching floor *available* OPP from a starting bandwidth
 * for a device.
 *
 * Return: matching *opp and refreshes *bw accordingly, else returns
 * ERR_PTR in case of error and should be handled using IS_ERR. Error return
 * values can be:
 * EINVAL:	for bad pointer
 * ERANGE:	no match found for search
 * ENODEV:	if device not found in list of registered devices
 *
 * The callers are required to call dev_pm_opp_put() for the returned OPP after
 * use.
 */
struct dev_pm_opp *dev_pm_opp_find_bw_floor(struct device *dev,
					    unsigned int *bw, int index)
{
	unsigned long temp = *bw;
	struct dev_pm_opp *opp;

	opp = _find_key_floor(dev, &temp, index, true, _read_bw, NULL);
	*bw = temp;
	return opp;
}
EXPORT_SYMBOL_GPL(dev_pm_opp_find_bw_floor);

static int _set_opp_voltage(struct device *dev, struct regulator *reg,
			    struct dev_pm_opp_supply *supply)
{
	int ret;

	/* Regulator not available for device */
	if (IS_ERR(reg)) {
		dev_dbg(dev, "%s: regulator not available: %ld\n", __func__,
			PTR_ERR(reg));
		return 0;
	}

	dev_dbg(dev, "%s: voltages (mV): %lu %lu %lu\n", __func__,
		supply->u_volt_min, supply->u_volt, supply->u_volt_max);

	ret = regulator_set_voltage_triplet(reg, supply->u_volt_min,
					    supply->u_volt, supply->u_volt_max);
	if (ret)
		dev_err(dev, "%s: failed to set voltage (%lu %lu %lu mV): %d\n",
			__func__, supply->u_volt_min, supply->u_volt,
			supply->u_volt_max, ret);

	return ret;
}

static int
_opp_config_clk_single(struct device *dev, struct opp_table *opp_table,
		       struct dev_pm_opp *opp, void *data, bool scaling_down)
{
	unsigned long *target = data;
	unsigned long freq;
	int ret;

	/* One of target and opp must be available */
	if (target) {
		freq = *target;
	} else if (opp) {
		freq = opp->rates[0];
	} else {
		WARN_ON(1);
		return -EINVAL;
	}

	ret = clk_set_rate(opp_table->clk, freq);
	if (ret) {
		dev_err(dev, "%s: failed to set clock rate: %d\n", __func__,
			ret);
	} else {
		opp_table->rate_clk_single = freq;
	}

	return ret;
}

/*
 * Simple implementation for configuring multiple clocks. Configure clocks in
 * the order in which they are present in the array while scaling up.
 */
int dev_pm_opp_config_clks_simple(struct device *dev,
		struct opp_table *opp_table, struct dev_pm_opp *opp, void *data,
		bool scaling_down)
{
	int ret, i;

	if (scaling_down) {
		for (i = opp_table->clk_count - 1; i >= 0; i--) {
			ret = clk_set_rate(opp_table->clks[i], opp->rates[i]);
			if (ret) {
				dev_err(dev, "%s: failed to set clock rate: %d\n", __func__,
					ret);
				return ret;
			}
		}
	} else {
		for (i = 0; i < opp_table->clk_count; i++) {
			ret = clk_set_rate(opp_table->clks[i], opp->rates[i]);
			if (ret) {
				dev_err(dev, "%s: failed to set clock rate: %d\n", __func__,
					ret);
				return ret;
			}
		}
	}

<<<<<<< HEAD
	return ret;
=======
	return 0;
>>>>>>> 9fecab24
}
EXPORT_SYMBOL_GPL(dev_pm_opp_config_clks_simple);

static int _opp_config_regulator_single(struct device *dev,
			struct dev_pm_opp *old_opp, struct dev_pm_opp *new_opp,
			struct regulator **regulators, unsigned int count)
{
	struct regulator *reg = regulators[0];
	int ret;

	/* This function only supports single regulator per device */
	if (WARN_ON(count > 1)) {
		dev_err(dev, "multiple regulators are not supported\n");
		return -EINVAL;
	}

	ret = _set_opp_voltage(dev, reg, new_opp->supplies);
	if (ret)
		return ret;

	/*
	 * Enable the regulator after setting its voltages, otherwise it breaks
	 * some boot-enabled regulators.
	 */
	if (unlikely(!new_opp->opp_table->enabled)) {
		ret = regulator_enable(reg);
		if (ret < 0)
			dev_warn(dev, "Failed to enable regulator: %d", ret);
	}

	return 0;
}

static int _set_opp_bw(const struct opp_table *opp_table,
		       struct dev_pm_opp *opp, struct device *dev)
{
	u32 avg, peak;
	int i, ret;

	if (!opp_table->paths)
		return 0;

	for (i = 0; i < opp_table->path_count; i++) {
		if (!opp) {
			avg = 0;
			peak = 0;
		} else {
			avg = opp->bandwidth[i].avg;
			peak = opp->bandwidth[i].peak;
		}
		ret = icc_set_bw(opp_table->paths[i], avg, peak);
		if (ret) {
			dev_err(dev, "Failed to %s bandwidth[%d]: %d\n",
				opp ? "set" : "remove", i, ret);
			return ret;
		}
	}

	return 0;
}

static int _set_required_opp(struct device *dev, struct device *pd_dev,
			     struct dev_pm_opp *opp, int i)
{
	unsigned int pstate = likely(opp) ? opp->required_opps[i]->pstate : 0;
	int ret;

	if (!pd_dev)
		return 0;

	ret = dev_pm_genpd_set_performance_state(pd_dev, pstate);
	if (ret) {
		dev_err(dev, "Failed to set performance state of %s: %d (%d)\n",
			dev_name(pd_dev), pstate, ret);
	}

	return ret;
}

/* This is only called for PM domain for now */
static int _set_required_opps(struct device *dev,
			      struct opp_table *opp_table,
			      struct dev_pm_opp *opp, bool up)
{
	struct opp_table **required_opp_tables = opp_table->required_opp_tables;
	struct device **genpd_virt_devs = opp_table->genpd_virt_devs;
	int i, ret = 0;

	if (!required_opp_tables)
		return 0;

	/* required-opps not fully initialized yet */
	if (lazy_linking_pending(opp_table))
		return -EBUSY;

	/*
	 * We only support genpd's OPPs in the "required-opps" for now, as we
	 * don't know much about other use cases. Error out if the required OPP
	 * doesn't belong to a genpd.
	 */
	if (unlikely(!required_opp_tables[0]->is_genpd)) {
		dev_err(dev, "required-opps don't belong to a genpd\n");
		return -ENOENT;
	}

	/* Single genpd case */
	if (!genpd_virt_devs)
		return _set_required_opp(dev, dev, opp, 0);

	/* Multiple genpd case */

	/*
	 * Acquire genpd_virt_dev_lock to make sure we don't use a genpd_dev
	 * after it is freed from another thread.
	 */
	mutex_lock(&opp_table->genpd_virt_dev_lock);

	/* Scaling up? Set required OPPs in normal order, else reverse */
	if (up) {
		for (i = 0; i < opp_table->required_opp_count; i++) {
			ret = _set_required_opp(dev, genpd_virt_devs[i], opp, i);
			if (ret)
				break;
		}
	} else {
		for (i = opp_table->required_opp_count - 1; i >= 0; i--) {
			ret = _set_required_opp(dev, genpd_virt_devs[i], opp, i);
			if (ret)
				break;
		}
	}

	mutex_unlock(&opp_table->genpd_virt_dev_lock);

	return ret;
}

static void _find_current_opp(struct device *dev, struct opp_table *opp_table)
{
	struct dev_pm_opp *opp = ERR_PTR(-ENODEV);
	unsigned long freq;

	if (!IS_ERR(opp_table->clk)) {
		freq = clk_get_rate(opp_table->clk);
		opp = _find_freq_ceil(opp_table, &freq);
	}

	/*
	 * Unable to find the current OPP ? Pick the first from the list since
	 * it is in ascending order, otherwise rest of the code will need to
	 * make special checks to validate current_opp.
	 */
	if (IS_ERR(opp)) {
		mutex_lock(&opp_table->lock);
		opp = list_first_entry(&opp_table->opp_list, struct dev_pm_opp, node);
		dev_pm_opp_get(opp);
		mutex_unlock(&opp_table->lock);
	}

	opp_table->current_opp = opp;
}

static int _disable_opp_table(struct device *dev, struct opp_table *opp_table)
{
	int ret;

	if (!opp_table->enabled)
		return 0;

	/*
	 * Some drivers need to support cases where some platforms may
	 * have OPP table for the device, while others don't and
	 * opp_set_rate() just needs to behave like clk_set_rate().
	 */
	if (!_get_opp_count(opp_table))
		return 0;

	ret = _set_opp_bw(opp_table, NULL, dev);
	if (ret)
		return ret;

	if (opp_table->regulators)
		regulator_disable(opp_table->regulators[0]);

	ret = _set_required_opps(dev, opp_table, NULL, false);

	opp_table->enabled = false;
	return ret;
}

static int _set_opp(struct device *dev, struct opp_table *opp_table,
		    struct dev_pm_opp *opp, void *clk_data, bool forced)
{
	struct dev_pm_opp *old_opp;
	int scaling_down, ret;

	if (unlikely(!opp))
		return _disable_opp_table(dev, opp_table);

	/* Find the currently set OPP if we don't know already */
	if (unlikely(!opp_table->current_opp))
		_find_current_opp(dev, opp_table);

	old_opp = opp_table->current_opp;

	/* Return early if nothing to do */
	if (!forced && old_opp == opp && opp_table->enabled) {
		dev_dbg(dev, "%s: OPPs are same, nothing to do\n", __func__);
		return 0;
	}

	dev_dbg(dev, "%s: switching OPP: Freq %lu -> %lu Hz, Level %u -> %u, Bw %u -> %u\n",
		__func__, old_opp->rates[0], opp->rates[0], old_opp->level,
		opp->level, old_opp->bandwidth ? old_opp->bandwidth[0].peak : 0,
		opp->bandwidth ? opp->bandwidth[0].peak : 0);

	scaling_down = _opp_compare_key(opp_table, old_opp, opp);
	if (scaling_down == -1)
		scaling_down = 0;

	/* Scaling up? Configure required OPPs before frequency */
	if (!scaling_down) {
		ret = _set_required_opps(dev, opp_table, opp, true);
		if (ret) {
			dev_err(dev, "Failed to set required opps: %d\n", ret);
			return ret;
		}

		ret = _set_opp_bw(opp_table, opp, dev);
		if (ret) {
			dev_err(dev, "Failed to set bw: %d\n", ret);
			return ret;
		}

		if (opp_table->config_regulators) {
			ret = opp_table->config_regulators(dev, old_opp, opp,
							   opp_table->regulators,
							   opp_table->regulator_count);
			if (ret) {
				dev_err(dev, "Failed to set regulator voltages: %d\n",
					ret);
				return ret;
			}
		}
	}

	if (opp_table->config_clks) {
		ret = opp_table->config_clks(dev, opp_table, opp, clk_data, scaling_down);
		if (ret)
			return ret;
	}

	/* Scaling down? Configure required OPPs after frequency */
	if (scaling_down) {
		if (opp_table->config_regulators) {
			ret = opp_table->config_regulators(dev, old_opp, opp,
							   opp_table->regulators,
							   opp_table->regulator_count);
			if (ret) {
				dev_err(dev, "Failed to set regulator voltages: %d\n",
					ret);
				return ret;
			}
		}

		ret = _set_opp_bw(opp_table, opp, dev);
		if (ret) {
			dev_err(dev, "Failed to set bw: %d\n", ret);
			return ret;
		}

		ret = _set_required_opps(dev, opp_table, opp, false);
		if (ret) {
			dev_err(dev, "Failed to set required opps: %d\n", ret);
			return ret;
		}
	}

	opp_table->enabled = true;
	dev_pm_opp_put(old_opp);

	/* Make sure current_opp doesn't get freed */
	dev_pm_opp_get(opp);
	opp_table->current_opp = opp;

	return ret;
}

/**
 * dev_pm_opp_set_rate() - Configure new OPP based on frequency
 * @dev:	 device for which we do this operation
 * @target_freq: frequency to achieve
 *
 * This configures the power-supplies to the levels specified by the OPP
 * corresponding to the target_freq, and programs the clock to a value <=
 * target_freq, as rounded by clk_round_rate(). Device wanting to run at fmax
 * provided by the opp, should have already rounded to the target OPP's
 * frequency.
 */
int dev_pm_opp_set_rate(struct device *dev, unsigned long target_freq)
{
	struct opp_table *opp_table;
	unsigned long freq = 0, temp_freq;
	struct dev_pm_opp *opp = NULL;
	bool forced = false;
	int ret;

	opp_table = _find_opp_table(dev);
	if (IS_ERR(opp_table)) {
		dev_err(dev, "%s: device's opp table doesn't exist\n", __func__);
		return PTR_ERR(opp_table);
	}

	if (target_freq) {
		/*
		 * For IO devices which require an OPP on some platforms/SoCs
		 * while just needing to scale the clock on some others
		 * we look for empty OPP tables with just a clock handle and
		 * scale only the clk. This makes dev_pm_opp_set_rate()
		 * equivalent to a clk_set_rate()
		 */
		if (!_get_opp_count(opp_table)) {
			ret = opp_table->config_clks(dev, opp_table, NULL,
						     &target_freq, false);
			goto put_opp_table;
		}

		freq = clk_round_rate(opp_table->clk, target_freq);
		if ((long)freq <= 0)
			freq = target_freq;

		/*
		 * The clock driver may support finer resolution of the
		 * frequencies than the OPP table, don't update the frequency we
		 * pass to clk_set_rate() here.
		 */
		temp_freq = freq;
		opp = _find_freq_ceil(opp_table, &temp_freq);
		if (IS_ERR(opp)) {
			ret = PTR_ERR(opp);
			dev_err(dev, "%s: failed to find OPP for freq %lu (%d)\n",
				__func__, freq, ret);
			goto put_opp_table;
		}

		/*
		 * An OPP entry specifies the highest frequency at which other
		 * properties of the OPP entry apply. Even if the new OPP is
		 * same as the old one, we may still reach here for a different
		 * value of the frequency. In such a case, do not abort but
		 * configure the hardware to the desired frequency forcefully.
		 */
		forced = opp_table->rate_clk_single != target_freq;
	}

	ret = _set_opp(dev, opp_table, opp, &target_freq, forced);

	if (target_freq)
		dev_pm_opp_put(opp);

put_opp_table:
	dev_pm_opp_put_opp_table(opp_table);
	return ret;
}
EXPORT_SYMBOL_GPL(dev_pm_opp_set_rate);

/**
 * dev_pm_opp_set_opp() - Configure device for OPP
 * @dev: device for which we do this operation
 * @opp: OPP to set to
 *
 * This configures the device based on the properties of the OPP passed to this
 * routine.
 *
 * Return: 0 on success, a negative error number otherwise.
 */
int dev_pm_opp_set_opp(struct device *dev, struct dev_pm_opp *opp)
{
	struct opp_table *opp_table;
	int ret;

	opp_table = _find_opp_table(dev);
	if (IS_ERR(opp_table)) {
		dev_err(dev, "%s: device opp doesn't exist\n", __func__);
		return PTR_ERR(opp_table);
	}

	ret = _set_opp(dev, opp_table, opp, NULL, false);
	dev_pm_opp_put_opp_table(opp_table);

	return ret;
}
EXPORT_SYMBOL_GPL(dev_pm_opp_set_opp);

/* OPP-dev Helpers */
static void _remove_opp_dev(struct opp_device *opp_dev,
			    struct opp_table *opp_table)
{
	opp_debug_unregister(opp_dev, opp_table);
	list_del(&opp_dev->node);
	kfree(opp_dev);
}

struct opp_device *_add_opp_dev(const struct device *dev,
				struct opp_table *opp_table)
{
	struct opp_device *opp_dev;

	opp_dev = kzalloc(sizeof(*opp_dev), GFP_KERNEL);
	if (!opp_dev)
		return NULL;

	/* Initialize opp-dev */
	opp_dev->dev = dev;

	mutex_lock(&opp_table->lock);
	list_add(&opp_dev->node, &opp_table->dev_list);
	mutex_unlock(&opp_table->lock);

	/* Create debugfs entries for the opp_table */
	opp_debug_register(opp_dev, opp_table);

	return opp_dev;
}

static struct opp_table *_allocate_opp_table(struct device *dev, int index)
{
	struct opp_table *opp_table;
	struct opp_device *opp_dev;
	int ret;

	/*
	 * Allocate a new OPP table. In the infrequent case where a new
	 * device is needed to be added, we pay this penalty.
	 */
	opp_table = kzalloc(sizeof(*opp_table), GFP_KERNEL);
	if (!opp_table)
		return ERR_PTR(-ENOMEM);

	mutex_init(&opp_table->lock);
	mutex_init(&opp_table->genpd_virt_dev_lock);
	INIT_LIST_HEAD(&opp_table->dev_list);
	INIT_LIST_HEAD(&opp_table->lazy);

	opp_table->clk = ERR_PTR(-ENODEV);

	/* Mark regulator count uninitialized */
	opp_table->regulator_count = -1;

	opp_dev = _add_opp_dev(dev, opp_table);
	if (!opp_dev) {
		ret = -ENOMEM;
		goto err;
	}

	_of_init_opp_table(opp_table, dev, index);

	/* Find interconnect path(s) for the device */
	ret = dev_pm_opp_of_find_icc_paths(dev, opp_table);
	if (ret) {
		if (ret == -EPROBE_DEFER)
			goto remove_opp_dev;

		dev_warn(dev, "%s: Error finding interconnect paths: %d\n",
			 __func__, ret);
	}

	BLOCKING_INIT_NOTIFIER_HEAD(&opp_table->head);
	INIT_LIST_HEAD(&opp_table->opp_list);
	kref_init(&opp_table->kref);

	return opp_table;

remove_opp_dev:
	_remove_opp_dev(opp_dev, opp_table);
err:
	kfree(opp_table);
	return ERR_PTR(ret);
}

void _get_opp_table_kref(struct opp_table *opp_table)
{
	kref_get(&opp_table->kref);
}

static struct opp_table *_update_opp_table_clk(struct device *dev,
					       struct opp_table *opp_table,
					       bool getclk)
{
	int ret;

	/*
	 * Return early if we don't need to get clk or we have already done it
	 * earlier.
	 */
	if (!getclk || IS_ERR(opp_table) || !IS_ERR(opp_table->clk) ||
	    opp_table->clks)
		return opp_table;

	/* Find clk for the device */
	opp_table->clk = clk_get(dev, NULL);

	ret = PTR_ERR_OR_ZERO(opp_table->clk);
	if (!ret) {
		opp_table->config_clks = _opp_config_clk_single;
		opp_table->clk_count = 1;
		return opp_table;
	}

	if (ret == -ENOENT) {
		/*
		 * There are few platforms which don't want the OPP core to
		 * manage device's clock settings. In such cases neither the
		 * platform provides the clks explicitly to us, nor the DT
		 * contains a valid clk entry. The OPP nodes in DT may still
		 * contain "opp-hz" property though, which we need to parse and
		 * allow the platform to find an OPP based on freq later on.
		 *
		 * This is a simple solution to take care of such corner cases,
		 * i.e. make the clk_count 1, which lets us allocate space for
		 * frequency in opp->rates and also parse the entries in DT.
		 */
		opp_table->clk_count = 1;

		dev_dbg(dev, "%s: Couldn't find clock: %d\n", __func__, ret);
		return opp_table;
	}

	dev_pm_opp_put_opp_table(opp_table);
	dev_err_probe(dev, ret, "Couldn't find clock\n");

	return ERR_PTR(ret);
}

/*
 * We need to make sure that the OPP table for a device doesn't get added twice,
 * if this routine gets called in parallel with the same device pointer.
 *
 * The simplest way to enforce that is to perform everything (find existing
 * table and if not found, create a new one) under the opp_table_lock, so only
 * one creator gets access to the same. But that expands the critical section
 * under the lock and may end up causing circular dependencies with frameworks
 * like debugfs, interconnect or clock framework as they may be direct or
 * indirect users of OPP core.
 *
 * And for that reason we have to go for a bit tricky implementation here, which
 * uses the opp_tables_busy flag to indicate if another creator is in the middle
 * of adding an OPP table and others should wait for it to finish.
 */
struct opp_table *_add_opp_table_indexed(struct device *dev, int index,
					 bool getclk)
{
	struct opp_table *opp_table;

again:
	mutex_lock(&opp_table_lock);

	opp_table = _find_opp_table_unlocked(dev);
	if (!IS_ERR(opp_table))
		goto unlock;

	/*
	 * The opp_tables list or an OPP table's dev_list is getting updated by
	 * another user, wait for it to finish.
	 */
	if (unlikely(opp_tables_busy)) {
		mutex_unlock(&opp_table_lock);
		cpu_relax();
		goto again;
	}

	opp_tables_busy = true;
	opp_table = _managed_opp(dev, index);

	/* Drop the lock to reduce the size of critical section */
	mutex_unlock(&opp_table_lock);

	if (opp_table) {
		if (!_add_opp_dev(dev, opp_table)) {
			dev_pm_opp_put_opp_table(opp_table);
			opp_table = ERR_PTR(-ENOMEM);
		}

		mutex_lock(&opp_table_lock);
	} else {
		opp_table = _allocate_opp_table(dev, index);

		mutex_lock(&opp_table_lock);
		if (!IS_ERR(opp_table))
			list_add(&opp_table->node, &opp_tables);
	}

	opp_tables_busy = false;

unlock:
	mutex_unlock(&opp_table_lock);

	return _update_opp_table_clk(dev, opp_table, getclk);
}

static struct opp_table *_add_opp_table(struct device *dev, bool getclk)
{
	return _add_opp_table_indexed(dev, 0, getclk);
}

struct opp_table *dev_pm_opp_get_opp_table(struct device *dev)
{
	return _find_opp_table(dev);
}
EXPORT_SYMBOL_GPL(dev_pm_opp_get_opp_table);

static void _opp_table_kref_release(struct kref *kref)
{
	struct opp_table *opp_table = container_of(kref, struct opp_table, kref);
	struct opp_device *opp_dev, *temp;
	int i;

	/* Drop the lock as soon as we can */
	list_del(&opp_table->node);
	mutex_unlock(&opp_table_lock);

	if (opp_table->current_opp)
		dev_pm_opp_put(opp_table->current_opp);

	_of_clear_opp_table(opp_table);

	/* Release automatically acquired single clk */
	if (!IS_ERR(opp_table->clk))
		clk_put(opp_table->clk);

	if (opp_table->paths) {
		for (i = 0; i < opp_table->path_count; i++)
			icc_put(opp_table->paths[i]);
		kfree(opp_table->paths);
	}

	WARN_ON(!list_empty(&opp_table->opp_list));

	list_for_each_entry_safe(opp_dev, temp, &opp_table->dev_list, node) {
		/*
		 * The OPP table is getting removed, drop the performance state
		 * constraints.
		 */
		if (opp_table->genpd_performance_state)
			dev_pm_genpd_set_performance_state((struct device *)(opp_dev->dev), 0);

		_remove_opp_dev(opp_dev, opp_table);
	}

	mutex_destroy(&opp_table->genpd_virt_dev_lock);
	mutex_destroy(&opp_table->lock);
	kfree(opp_table);
}

void dev_pm_opp_put_opp_table(struct opp_table *opp_table)
{
	kref_put_mutex(&opp_table->kref, _opp_table_kref_release,
		       &opp_table_lock);
}
EXPORT_SYMBOL_GPL(dev_pm_opp_put_opp_table);

void _opp_free(struct dev_pm_opp *opp)
{
	kfree(opp);
}

static void _opp_kref_release(struct kref *kref)
{
	struct dev_pm_opp *opp = container_of(kref, struct dev_pm_opp, kref);
	struct opp_table *opp_table = opp->opp_table;

	list_del(&opp->node);
	mutex_unlock(&opp_table->lock);

	/*
	 * Notify the changes in the availability of the operable
	 * frequency/voltage list.
	 */
	blocking_notifier_call_chain(&opp_table->head, OPP_EVENT_REMOVE, opp);
	_of_clear_opp(opp_table, opp);
	opp_debug_remove_one(opp);
	kfree(opp);
}

void dev_pm_opp_get(struct dev_pm_opp *opp)
{
	kref_get(&opp->kref);
}

void dev_pm_opp_put(struct dev_pm_opp *opp)
{
	kref_put_mutex(&opp->kref, _opp_kref_release, &opp->opp_table->lock);
}
EXPORT_SYMBOL_GPL(dev_pm_opp_put);

/**
 * dev_pm_opp_remove()  - Remove an OPP from OPP table
 * @dev:	device for which we do this operation
 * @freq:	OPP to remove with matching 'freq'
 *
 * This function removes an opp from the opp table.
 */
void dev_pm_opp_remove(struct device *dev, unsigned long freq)
{
	struct dev_pm_opp *opp = NULL, *iter;
	struct opp_table *opp_table;

	opp_table = _find_opp_table(dev);
	if (IS_ERR(opp_table))
		return;

	if (!assert_single_clk(opp_table))
		goto put_table;

	mutex_lock(&opp_table->lock);

	list_for_each_entry(iter, &opp_table->opp_list, node) {
		if (iter->rates[0] == freq) {
			opp = iter;
			break;
		}
	}

	mutex_unlock(&opp_table->lock);

	if (opp) {
		dev_pm_opp_put(opp);

		/* Drop the reference taken by dev_pm_opp_add() */
		dev_pm_opp_put_opp_table(opp_table);
	} else {
		dev_warn(dev, "%s: Couldn't find OPP with freq: %lu\n",
			 __func__, freq);
	}

put_table:
	/* Drop the reference taken by _find_opp_table() */
	dev_pm_opp_put_opp_table(opp_table);
}
EXPORT_SYMBOL_GPL(dev_pm_opp_remove);

static struct dev_pm_opp *_opp_get_next(struct opp_table *opp_table,
					bool dynamic)
{
	struct dev_pm_opp *opp = NULL, *temp;

	mutex_lock(&opp_table->lock);
	list_for_each_entry(temp, &opp_table->opp_list, node) {
		/*
		 * Refcount must be dropped only once for each OPP by OPP core,
		 * do that with help of "removed" flag.
		 */
		if (!temp->removed && dynamic == temp->dynamic) {
			opp = temp;
			break;
		}
	}

	mutex_unlock(&opp_table->lock);
	return opp;
}

/*
 * Can't call dev_pm_opp_put() from under the lock as debugfs removal needs to
 * happen lock less to avoid circular dependency issues. This routine must be
 * called without the opp_table->lock held.
 */
static void _opp_remove_all(struct opp_table *opp_table, bool dynamic)
{
	struct dev_pm_opp *opp;

	while ((opp = _opp_get_next(opp_table, dynamic))) {
		opp->removed = true;
		dev_pm_opp_put(opp);

		/* Drop the references taken by dev_pm_opp_add() */
		if (dynamic)
			dev_pm_opp_put_opp_table(opp_table);
	}
}

bool _opp_remove_all_static(struct opp_table *opp_table)
{
	mutex_lock(&opp_table->lock);

	if (!opp_table->parsed_static_opps) {
		mutex_unlock(&opp_table->lock);
		return false;
	}

	if (--opp_table->parsed_static_opps) {
		mutex_unlock(&opp_table->lock);
		return true;
	}

	mutex_unlock(&opp_table->lock);

	_opp_remove_all(opp_table, false);
	return true;
}

/**
 * dev_pm_opp_remove_all_dynamic() - Remove all dynamically created OPPs
 * @dev:	device for which we do this operation
 *
 * This function removes all dynamically created OPPs from the opp table.
 */
void dev_pm_opp_remove_all_dynamic(struct device *dev)
{
	struct opp_table *opp_table;

	opp_table = _find_opp_table(dev);
	if (IS_ERR(opp_table))
		return;

	_opp_remove_all(opp_table, true);

	/* Drop the reference taken by _find_opp_table() */
	dev_pm_opp_put_opp_table(opp_table);
}
EXPORT_SYMBOL_GPL(dev_pm_opp_remove_all_dynamic);

struct dev_pm_opp *_opp_allocate(struct opp_table *opp_table)
{
	struct dev_pm_opp *opp;
	int supply_count, supply_size, icc_size, clk_size;

	/* Allocate space for at least one supply */
	supply_count = opp_table->regulator_count > 0 ?
			opp_table->regulator_count : 1;
	supply_size = sizeof(*opp->supplies) * supply_count;
	clk_size = sizeof(*opp->rates) * opp_table->clk_count;
	icc_size = sizeof(*opp->bandwidth) * opp_table->path_count;

	/* allocate new OPP node and supplies structures */
	opp = kzalloc(sizeof(*opp) + supply_size + clk_size + icc_size, GFP_KERNEL);
	if (!opp)
		return NULL;

	/* Put the supplies, bw and clock at the end of the OPP structure */
	opp->supplies = (struct dev_pm_opp_supply *)(opp + 1);

	opp->rates = (unsigned long *)(opp->supplies + supply_count);

	if (icc_size)
		opp->bandwidth = (struct dev_pm_opp_icc_bw *)(opp->rates + opp_table->clk_count);

	INIT_LIST_HEAD(&opp->node);

	return opp;
}

static bool _opp_supported_by_regulators(struct dev_pm_opp *opp,
					 struct opp_table *opp_table)
{
	struct regulator *reg;
	int i;

	if (!opp_table->regulators)
		return true;

	for (i = 0; i < opp_table->regulator_count; i++) {
		reg = opp_table->regulators[i];

		if (!regulator_is_supported_voltage(reg,
					opp->supplies[i].u_volt_min,
					opp->supplies[i].u_volt_max)) {
			pr_warn("%s: OPP minuV: %lu maxuV: %lu, not supported by regulator\n",
				__func__, opp->supplies[i].u_volt_min,
				opp->supplies[i].u_volt_max);
			return false;
		}
	}

	return true;
}

static int _opp_compare_rate(struct opp_table *opp_table,
			     struct dev_pm_opp *opp1, struct dev_pm_opp *opp2)
{
	int i;

	for (i = 0; i < opp_table->clk_count; i++) {
		if (opp1->rates[i] != opp2->rates[i])
			return opp1->rates[i] < opp2->rates[i] ? -1 : 1;
	}

	/* Same rates for both OPPs */
	return 0;
}

static int _opp_compare_bw(struct opp_table *opp_table, struct dev_pm_opp *opp1,
			   struct dev_pm_opp *opp2)
{
	int i;

	for (i = 0; i < opp_table->path_count; i++) {
		if (opp1->bandwidth[i].peak != opp2->bandwidth[i].peak)
			return opp1->bandwidth[i].peak < opp2->bandwidth[i].peak ? -1 : 1;
	}

	/* Same bw for both OPPs */
	return 0;
}

/*
 * Returns
 * 0: opp1 == opp2
 * 1: opp1 > opp2
 * -1: opp1 < opp2
 */
int _opp_compare_key(struct opp_table *opp_table, struct dev_pm_opp *opp1,
		     struct dev_pm_opp *opp2)
{
	int ret;

	ret = _opp_compare_rate(opp_table, opp1, opp2);
	if (ret)
		return ret;

	ret = _opp_compare_bw(opp_table, opp1, opp2);
	if (ret)
		return ret;

	if (opp1->level != opp2->level)
		return opp1->level < opp2->level ? -1 : 1;

	/* Duplicate OPPs */
	return 0;
}

static int _opp_is_duplicate(struct device *dev, struct dev_pm_opp *new_opp,
			     struct opp_table *opp_table,
			     struct list_head **head)
{
	struct dev_pm_opp *opp;
	int opp_cmp;

	/*
	 * Insert new OPP in order of increasing frequency and discard if
	 * already present.
	 *
	 * Need to use &opp_table->opp_list in the condition part of the 'for'
	 * loop, don't replace it with head otherwise it will become an infinite
	 * loop.
	 */
	list_for_each_entry(opp, &opp_table->opp_list, node) {
		opp_cmp = _opp_compare_key(opp_table, new_opp, opp);
		if (opp_cmp > 0) {
			*head = &opp->node;
			continue;
		}

		if (opp_cmp < 0)
			return 0;

		/* Duplicate OPPs */
		dev_warn(dev, "%s: duplicate OPPs detected. Existing: freq: %lu, volt: %lu, enabled: %d. New: freq: %lu, volt: %lu, enabled: %d\n",
			 __func__, opp->rates[0], opp->supplies[0].u_volt,
			 opp->available, new_opp->rates[0],
			 new_opp->supplies[0].u_volt, new_opp->available);

		/* Should we compare voltages for all regulators here ? */
		return opp->available &&
		       new_opp->supplies[0].u_volt == opp->supplies[0].u_volt ? -EBUSY : -EEXIST;
	}

	return 0;
}

void _required_opps_available(struct dev_pm_opp *opp, int count)
{
	int i;

	for (i = 0; i < count; i++) {
		if (opp->required_opps[i]->available)
			continue;

		opp->available = false;
		pr_warn("%s: OPP not supported by required OPP %pOF (%lu)\n",
			 __func__, opp->required_opps[i]->np, opp->rates[0]);
		return;
	}
}

/*
 * Returns:
 * 0: On success. And appropriate error message for duplicate OPPs.
 * -EBUSY: For OPP with same freq/volt and is available. The callers of
 *  _opp_add() must return 0 if they receive -EBUSY from it. This is to make
 *  sure we don't print error messages unnecessarily if different parts of
 *  kernel try to initialize the OPP table.
 * -EEXIST: For OPP with same freq but different volt or is unavailable. This
 *  should be considered an error by the callers of _opp_add().
 */
int _opp_add(struct device *dev, struct dev_pm_opp *new_opp,
	     struct opp_table *opp_table)
{
	struct list_head *head;
	int ret;

	mutex_lock(&opp_table->lock);
	head = &opp_table->opp_list;

	ret = _opp_is_duplicate(dev, new_opp, opp_table, &head);
	if (ret) {
		mutex_unlock(&opp_table->lock);
		return ret;
	}

	list_add(&new_opp->node, head);
	mutex_unlock(&opp_table->lock);

	new_opp->opp_table = opp_table;
	kref_init(&new_opp->kref);

	opp_debug_create_one(new_opp, opp_table);

	if (!_opp_supported_by_regulators(new_opp, opp_table)) {
		new_opp->available = false;
		dev_warn(dev, "%s: OPP not supported by regulators (%lu)\n",
			 __func__, new_opp->rates[0]);
	}

	/* required-opps not fully initialized yet */
	if (lazy_linking_pending(opp_table))
		return 0;

	_required_opps_available(new_opp, opp_table->required_opp_count);

	return 0;
}

/**
 * _opp_add_v1() - Allocate a OPP based on v1 bindings.
 * @opp_table:	OPP table
 * @dev:	device for which we do this operation
 * @freq:	Frequency in Hz for this OPP
 * @u_volt:	Voltage in uVolts for this OPP
 * @dynamic:	Dynamically added OPPs.
 *
 * This function adds an opp definition to the opp table and returns status.
 * The opp is made available by default and it can be controlled using
 * dev_pm_opp_enable/disable functions and may be removed by dev_pm_opp_remove.
 *
 * NOTE: "dynamic" parameter impacts OPPs added by the dev_pm_opp_of_add_table
 * and freed by dev_pm_opp_of_remove_table.
 *
 * Return:
 * 0		On success OR
 *		Duplicate OPPs (both freq and volt are same) and opp->available
 * -EEXIST	Freq are same and volt are different OR
 *		Duplicate OPPs (both freq and volt are same) and !opp->available
 * -ENOMEM	Memory allocation failure
 */
int _opp_add_v1(struct opp_table *opp_table, struct device *dev,
		unsigned long freq, long u_volt, bool dynamic)
{
	struct dev_pm_opp *new_opp;
	unsigned long tol;
	int ret;

	if (!assert_single_clk(opp_table))
		return -EINVAL;

	new_opp = _opp_allocate(opp_table);
	if (!new_opp)
		return -ENOMEM;

	/* populate the opp table */
	new_opp->rates[0] = freq;
	tol = u_volt * opp_table->voltage_tolerance_v1 / 100;
	new_opp->supplies[0].u_volt = u_volt;
	new_opp->supplies[0].u_volt_min = u_volt - tol;
	new_opp->supplies[0].u_volt_max = u_volt + tol;
	new_opp->available = true;
	new_opp->dynamic = dynamic;

	ret = _opp_add(dev, new_opp, opp_table);
	if (ret) {
		/* Don't return error for duplicate OPPs */
		if (ret == -EBUSY)
			ret = 0;
		goto free_opp;
	}

	/*
	 * Notify the changes in the availability of the operable
	 * frequency/voltage list.
	 */
	blocking_notifier_call_chain(&opp_table->head, OPP_EVENT_ADD, new_opp);
	return 0;

free_opp:
	_opp_free(new_opp);

	return ret;
}

/**
 * _opp_set_supported_hw() - Set supported platforms
 * @dev: Device for which supported-hw has to be set.
 * @versions: Array of hierarchy of versions to match.
 * @count: Number of elements in the array.
 *
 * This is required only for the V2 bindings, and it enables a platform to
 * specify the hierarchy of versions it supports. OPP layer will then enable
 * OPPs, which are available for those versions, based on its 'opp-supported-hw'
 * property.
 */
static int _opp_set_supported_hw(struct opp_table *opp_table,
				 const u32 *versions, unsigned int count)
{
	/* Another CPU that shares the OPP table has set the property ? */
	if (opp_table->supported_hw)
		return 0;

	opp_table->supported_hw = kmemdup(versions, count * sizeof(*versions),
					GFP_KERNEL);
	if (!opp_table->supported_hw)
		return -ENOMEM;

	opp_table->supported_hw_count = count;

	return 0;
}

/**
 * _opp_put_supported_hw() - Releases resources blocked for supported hw
 * @opp_table: OPP table returned by _opp_set_supported_hw().
 *
 * This is required only for the V2 bindings, and is called for a matching
 * _opp_set_supported_hw(). Until this is called, the opp_table structure
 * will not be freed.
 */
static void _opp_put_supported_hw(struct opp_table *opp_table)
{
	if (opp_table->supported_hw) {
		kfree(opp_table->supported_hw);
		opp_table->supported_hw = NULL;
		opp_table->supported_hw_count = 0;
	}
}

/**
 * _opp_set_prop_name() - Set prop-extn name
 * @dev: Device for which the prop-name has to be set.
 * @name: name to postfix to properties.
 *
 * This is required only for the V2 bindings, and it enables a platform to
 * specify the extn to be used for certain property names. The properties to
 * which the extension will apply are opp-microvolt and opp-microamp. OPP core
 * should postfix the property name with -<name> while looking for them.
 */
static int _opp_set_prop_name(struct opp_table *opp_table, const char *name)
{
	/* Another CPU that shares the OPP table has set the property ? */
	if (!opp_table->prop_name) {
		opp_table->prop_name = kstrdup(name, GFP_KERNEL);
		if (!opp_table->prop_name)
			return -ENOMEM;
	}

	return 0;
}

/**
 * _opp_put_prop_name() - Releases resources blocked for prop-name
 * @opp_table: OPP table returned by _opp_set_prop_name().
 *
 * This is required only for the V2 bindings, and is called for a matching
 * _opp_set_prop_name(). Until this is called, the opp_table structure
 * will not be freed.
 */
static void _opp_put_prop_name(struct opp_table *opp_table)
{
	if (opp_table->prop_name) {
		kfree(opp_table->prop_name);
		opp_table->prop_name = NULL;
	}
}

/**
 * _opp_set_regulators() - Set regulator names for the device
 * @dev: Device for which regulator name is being set.
 * @names: Array of pointers to the names of the regulator.
 * @count: Number of regulators.
 *
 * In order to support OPP switching, OPP layer needs to know the name of the
 * device's regulators, as the core would be required to switch voltages as
 * well.
 *
 * This must be called before any OPPs are initialized for the device.
 */
static int _opp_set_regulators(struct opp_table *opp_table, struct device *dev,
			       const char * const names[])
{
	const char * const *temp = names;
	struct regulator *reg;
	int count = 0, ret, i;

	/* Count number of regulators */
	while (*temp++)
		count++;

	if (!count)
		return -EINVAL;

	/* Another CPU that shares the OPP table has set the regulators ? */
	if (opp_table->regulators)
		return 0;

	opp_table->regulators = kmalloc_array(count,
					      sizeof(*opp_table->regulators),
					      GFP_KERNEL);
	if (!opp_table->regulators)
		return -ENOMEM;

	for (i = 0; i < count; i++) {
		reg = regulator_get_optional(dev, names[i]);
		if (IS_ERR(reg)) {
			ret = dev_err_probe(dev, PTR_ERR(reg),
					    "%s: no regulator (%s) found\n",
					    __func__, names[i]);
			goto free_regulators;
		}

		opp_table->regulators[i] = reg;
	}

	opp_table->regulator_count = count;

	/* Set generic config_regulators() for single regulators here */
	if (count == 1)
		opp_table->config_regulators = _opp_config_regulator_single;

	return 0;

free_regulators:
	while (i != 0)
		regulator_put(opp_table->regulators[--i]);

	kfree(opp_table->regulators);
	opp_table->regulators = NULL;
	opp_table->regulator_count = -1;

	return ret;
}

/**
 * _opp_put_regulators() - Releases resources blocked for regulator
 * @opp_table: OPP table returned from _opp_set_regulators().
 */
static void _opp_put_regulators(struct opp_table *opp_table)
{
	int i;

	if (!opp_table->regulators)
		return;

	if (opp_table->enabled) {
		for (i = opp_table->regulator_count - 1; i >= 0; i--)
			regulator_disable(opp_table->regulators[i]);
	}

	for (i = opp_table->regulator_count - 1; i >= 0; i--)
		regulator_put(opp_table->regulators[i]);

	kfree(opp_table->regulators);
	opp_table->regulators = NULL;
	opp_table->regulator_count = -1;
}

static void _put_clks(struct opp_table *opp_table, int count)
{
	int i;

	for (i = count - 1; i >= 0; i--)
		clk_put(opp_table->clks[i]);

	kfree(opp_table->clks);
	opp_table->clks = NULL;
}

/**
 * _opp_set_clknames() - Set clk names for the device
 * @dev: Device for which clk names is being set.
 * @names: Clk names.
 *
 * In order to support OPP switching, OPP layer needs to get pointers to the
 * clocks for the device. Simple cases work fine without using this routine
 * (i.e. by passing connection-id as NULL), but for a device with multiple
 * clocks available, the OPP core needs to know the exact names of the clks to
 * use.
 *
 * This must be called before any OPPs are initialized for the device.
 */
static int _opp_set_clknames(struct opp_table *opp_table, struct device *dev,
			     const char * const names[],
			     config_clks_t config_clks)
{
	const char * const *temp = names;
	int count = 0, ret, i;
	struct clk *clk;

	/* Count number of clks */
	while (*temp++)
		count++;

	/*
	 * This is a special case where we have a single clock, whose connection
	 * id name is NULL, i.e. first two entries are NULL in the array.
	 */
	if (!count && !names[1])
		count = 1;

	/* Fail early for invalid configurations */
	if (!count || (!config_clks && count > 1))
		return -EINVAL;

	/* Another CPU that shares the OPP table has set the clkname ? */
	if (opp_table->clks)
		return 0;

	opp_table->clks = kmalloc_array(count, sizeof(*opp_table->clks),
					GFP_KERNEL);
	if (!opp_table->clks)
		return -ENOMEM;

	/* Find clks for the device */
	for (i = 0; i < count; i++) {
		clk = clk_get(dev, names[i]);
		if (IS_ERR(clk)) {
			ret = dev_err_probe(dev, PTR_ERR(clk),
					    "%s: Couldn't find clock with name: %s\n",
					    __func__, names[i]);
			goto free_clks;
		}

		opp_table->clks[i] = clk;
	}

	opp_table->clk_count = count;
	opp_table->config_clks = config_clks;

	/* Set generic single clk set here */
	if (count == 1) {
		if (!opp_table->config_clks)
			opp_table->config_clks = _opp_config_clk_single;

		/*
		 * We could have just dropped the "clk" field and used "clks"
		 * everywhere. Instead we kept the "clk" field around for
		 * following reasons:
		 *
		 * - avoiding clks[0] everywhere else.
		 * - not running single clk helpers for multiple clk usecase by
		 *   mistake.
		 *
		 * Since this is single-clk case, just update the clk pointer
		 * too.
		 */
		opp_table->clk = opp_table->clks[0];
	}

	return 0;

free_clks:
	_put_clks(opp_table, i);
	return ret;
}

/**
 * _opp_put_clknames() - Releases resources blocked for clks.
 * @opp_table: OPP table returned from _opp_set_clknames().
 */
static void _opp_put_clknames(struct opp_table *opp_table)
{
	if (!opp_table->clks)
		return;

	opp_table->config_clks = NULL;
	opp_table->clk = ERR_PTR(-ENODEV);

	_put_clks(opp_table, opp_table->clk_count);
}

/**
 * _opp_set_config_regulators_helper() - Register custom set regulator helper.
 * @dev: Device for which the helper is getting registered.
 * @config_regulators: Custom set regulator helper.
 *
 * This is useful to support platforms with multiple regulators per device.
 *
 * This must be called before any OPPs are initialized for the device.
 */
static int _opp_set_config_regulators_helper(struct opp_table *opp_table,
		struct device *dev, config_regulators_t config_regulators)
{
	/* Another CPU that shares the OPP table has set the helper ? */
	if (!opp_table->config_regulators)
		opp_table->config_regulators = config_regulators;

	return 0;
}

/**
 * _opp_put_config_regulators_helper() - Releases resources blocked for
 *					 config_regulators helper.
 * @opp_table: OPP table returned from _opp_set_config_regulators_helper().
 *
 * Release resources blocked for platform specific config_regulators helper.
 */
static void _opp_put_config_regulators_helper(struct opp_table *opp_table)
{
	if (opp_table->config_regulators)
		opp_table->config_regulators = NULL;
}

static void _detach_genpd(struct opp_table *opp_table)
{
	int index;

	if (!opp_table->genpd_virt_devs)
		return;

	for (index = 0; index < opp_table->required_opp_count; index++) {
		if (!opp_table->genpd_virt_devs[index])
			continue;

		dev_pm_domain_detach(opp_table->genpd_virt_devs[index], false);
		opp_table->genpd_virt_devs[index] = NULL;
	}

	kfree(opp_table->genpd_virt_devs);
	opp_table->genpd_virt_devs = NULL;
}

/**
 * _opp_attach_genpd - Attach genpd(s) for the device and save virtual device pointer
 * @dev: Consumer device for which the genpd is getting attached.
 * @names: Null terminated array of pointers containing names of genpd to attach.
 * @virt_devs: Pointer to return the array of virtual devices.
 *
 * Multiple generic power domains for a device are supported with the help of
 * virtual genpd devices, which are created for each consumer device - genpd
 * pair. These are the device structures which are attached to the power domain
 * and are required by the OPP core to set the performance state of the genpd.
 * The same API also works for the case where single genpd is available and so
 * we don't need to support that separately.
 *
 * This helper will normally be called by the consumer driver of the device
 * "dev", as only that has details of the genpd names.
 *
 * This helper needs to be called once with a list of all genpd to attach.
 * Otherwise the original device structure will be used instead by the OPP core.
 *
 * The order of entries in the names array must match the order in which
 * "required-opps" are added in DT.
 */
static int _opp_attach_genpd(struct opp_table *opp_table, struct device *dev,
			const char * const *names, struct device ***virt_devs)
{
	struct device *virt_dev;
	int index = 0, ret = -EINVAL;
	const char * const *name = names;

	if (opp_table->genpd_virt_devs)
		return 0;

	/*
	 * If the genpd's OPP table isn't already initialized, parsing of the
	 * required-opps fail for dev. We should retry this after genpd's OPP
	 * table is added.
	 */
	if (!opp_table->required_opp_count)
		return -EPROBE_DEFER;

	mutex_lock(&opp_table->genpd_virt_dev_lock);

	opp_table->genpd_virt_devs = kcalloc(opp_table->required_opp_count,
					     sizeof(*opp_table->genpd_virt_devs),
					     GFP_KERNEL);
	if (!opp_table->genpd_virt_devs)
		goto unlock;

	while (*name) {
		if (index >= opp_table->required_opp_count) {
			dev_err(dev, "Index can't be greater than required-opp-count - 1, %s (%d : %d)\n",
				*name, opp_table->required_opp_count, index);
			goto err;
		}

		virt_dev = dev_pm_domain_attach_by_name(dev, *name);
		if (IS_ERR_OR_NULL(virt_dev)) {
			ret = PTR_ERR(virt_dev) ? : -ENODEV;
			dev_err(dev, "Couldn't attach to pm_domain: %d\n", ret);
			goto err;
		}

		opp_table->genpd_virt_devs[index] = virt_dev;
		index++;
		name++;
	}

	if (virt_devs)
		*virt_devs = opp_table->genpd_virt_devs;
	mutex_unlock(&opp_table->genpd_virt_dev_lock);

	return 0;

err:
	_detach_genpd(opp_table);
unlock:
	mutex_unlock(&opp_table->genpd_virt_dev_lock);
	return ret;

}

/**
 * _opp_detach_genpd() - Detach genpd(s) from the device.
 * @opp_table: OPP table returned by _opp_attach_genpd().
 *
 * This detaches the genpd(s), resets the virtual device pointers, and puts the
 * OPP table.
 */
static void _opp_detach_genpd(struct opp_table *opp_table)
{
	/*
	 * Acquire genpd_virt_dev_lock to make sure virt_dev isn't getting
	 * used in parallel.
	 */
	mutex_lock(&opp_table->genpd_virt_dev_lock);
	_detach_genpd(opp_table);
	mutex_unlock(&opp_table->genpd_virt_dev_lock);
}

static void _opp_clear_config(struct opp_config_data *data)
{
	if (data->flags & OPP_CONFIG_GENPD)
		_opp_detach_genpd(data->opp_table);
	if (data->flags & OPP_CONFIG_REGULATOR)
		_opp_put_regulators(data->opp_table);
	if (data->flags & OPP_CONFIG_SUPPORTED_HW)
		_opp_put_supported_hw(data->opp_table);
	if (data->flags & OPP_CONFIG_REGULATOR_HELPER)
		_opp_put_config_regulators_helper(data->opp_table);
	if (data->flags & OPP_CONFIG_PROP_NAME)
		_opp_put_prop_name(data->opp_table);
	if (data->flags & OPP_CONFIG_CLK)
		_opp_put_clknames(data->opp_table);

	dev_pm_opp_put_opp_table(data->opp_table);
	kfree(data);
}

/**
 * dev_pm_opp_set_config() - Set OPP configuration for the device.
 * @dev: Device for which configuration is being set.
 * @config: OPP configuration.
 *
 * This allows all device OPP configurations to be performed at once.
 *
 * This must be called before any OPPs are initialized for the device. This may
 * be called multiple times for the same OPP table, for example once for each
 * CPU that share the same table. This must be balanced by the same number of
 * calls to dev_pm_opp_clear_config() in order to free the OPP table properly.
 *
 * This returns a token to the caller, which must be passed to
 * dev_pm_opp_clear_config() to free the resources later. The value of the
 * returned token will be >= 1 for success and negative for errors. The minimum
 * value of 1 is chosen here to make it easy for callers to manage the resource.
 */
int dev_pm_opp_set_config(struct device *dev, struct dev_pm_opp_config *config)
{
	struct opp_table *opp_table;
	struct opp_config_data *data;
	unsigned int id;
	int ret;

	data = kmalloc(sizeof(*data), GFP_KERNEL);
	if (!data)
		return -ENOMEM;

	opp_table = _add_opp_table(dev, false);
	if (IS_ERR(opp_table)) {
		kfree(data);
		return PTR_ERR(opp_table);
	}

	data->opp_table = opp_table;
	data->flags = 0;

	/* This should be called before OPPs are initialized */
	if (WARN_ON(!list_empty(&opp_table->opp_list))) {
		ret = -EBUSY;
		goto err;
	}

	/* Configure clocks */
	if (config->clk_names) {
		ret = _opp_set_clknames(opp_table, dev, config->clk_names,
					config->config_clks);
		if (ret)
			goto err;

		data->flags |= OPP_CONFIG_CLK;
	} else if (config->config_clks) {
		/* Don't allow config callback without clocks */
		ret = -EINVAL;
		goto err;
	}

	/* Configure property names */
	if (config->prop_name) {
		ret = _opp_set_prop_name(opp_table, config->prop_name);
		if (ret)
			goto err;

		data->flags |= OPP_CONFIG_PROP_NAME;
	}

	/* Configure config_regulators helper */
	if (config->config_regulators) {
		ret = _opp_set_config_regulators_helper(opp_table, dev,
						config->config_regulators);
		if (ret)
			goto err;

		data->flags |= OPP_CONFIG_REGULATOR_HELPER;
	}

	/* Configure supported hardware */
	if (config->supported_hw) {
		ret = _opp_set_supported_hw(opp_table, config->supported_hw,
					    config->supported_hw_count);
		if (ret)
			goto err;

		data->flags |= OPP_CONFIG_SUPPORTED_HW;
	}

	/* Configure supplies */
	if (config->regulator_names) {
		ret = _opp_set_regulators(opp_table, dev,
					  config->regulator_names);
		if (ret)
			goto err;

		data->flags |= OPP_CONFIG_REGULATOR;
	}

	/* Attach genpds */
	if (config->genpd_names) {
		ret = _opp_attach_genpd(opp_table, dev, config->genpd_names,
					config->virt_devs);
		if (ret)
			goto err;

		data->flags |= OPP_CONFIG_GENPD;
	}

	ret = xa_alloc(&opp_configs, &id, data, XA_LIMIT(1, INT_MAX),
		       GFP_KERNEL);
	if (ret)
		goto err;

	return id;

err:
	_opp_clear_config(data);
	return ret;
}
EXPORT_SYMBOL_GPL(dev_pm_opp_set_config);

/**
 * dev_pm_opp_clear_config() - Releases resources blocked for OPP configuration.
 * @opp_table: OPP table returned from dev_pm_opp_set_config().
 *
 * This allows all device OPP configurations to be cleared at once. This must be
 * called once for each call made to dev_pm_opp_set_config(), in order to free
 * the OPPs properly.
 *
 * Currently the first call itself ends up freeing all the OPP configurations,
 * while the later ones only drop the OPP table reference. This works well for
 * now as we would never want to use an half initialized OPP table and want to
 * remove the configurations together.
 */
void dev_pm_opp_clear_config(int token)
{
	struct opp_config_data *data;

	/*
	 * This lets the callers call this unconditionally and keep their code
	 * simple.
	 */
	if (unlikely(token <= 0))
		return;

	data = xa_erase(&opp_configs, token);
	if (WARN_ON(!data))
		return;

	_opp_clear_config(data);
}
EXPORT_SYMBOL_GPL(dev_pm_opp_clear_config);

static void devm_pm_opp_config_release(void *token)
{
	dev_pm_opp_clear_config((unsigned long)token);
}

/**
 * devm_pm_opp_set_config() - Set OPP configuration for the device.
 * @dev: Device for which configuration is being set.
 * @config: OPP configuration.
 *
 * This allows all device OPP configurations to be performed at once.
 * This is a resource-managed variant of dev_pm_opp_set_config().
 *
 * Return: 0 on success and errorno otherwise.
 */
int devm_pm_opp_set_config(struct device *dev, struct dev_pm_opp_config *config)
{
	int token = dev_pm_opp_set_config(dev, config);

	if (token < 0)
		return token;

	return devm_add_action_or_reset(dev, devm_pm_opp_config_release,
					(void *) ((unsigned long) token));
}
EXPORT_SYMBOL_GPL(devm_pm_opp_set_config);

/**
 * dev_pm_opp_xlate_required_opp() - Find required OPP for @src_table OPP.
 * @src_table: OPP table which has @dst_table as one of its required OPP table.
 * @dst_table: Required OPP table of the @src_table.
 * @src_opp: OPP from the @src_table.
 *
 * This function returns the OPP (present in @dst_table) pointed out by the
 * "required-opps" property of the @src_opp (present in @src_table).
 *
 * The callers are required to call dev_pm_opp_put() for the returned OPP after
 * use.
 *
 * Return: pointer to 'struct dev_pm_opp' on success and errorno otherwise.
 */
struct dev_pm_opp *dev_pm_opp_xlate_required_opp(struct opp_table *src_table,
						 struct opp_table *dst_table,
						 struct dev_pm_opp *src_opp)
{
	struct dev_pm_opp *opp, *dest_opp = ERR_PTR(-ENODEV);
	int i;

	if (!src_table || !dst_table || !src_opp ||
	    !src_table->required_opp_tables)
		return ERR_PTR(-EINVAL);

	/* required-opps not fully initialized yet */
	if (lazy_linking_pending(src_table))
		return ERR_PTR(-EBUSY);

	for (i = 0; i < src_table->required_opp_count; i++) {
		if (src_table->required_opp_tables[i] == dst_table) {
			mutex_lock(&src_table->lock);

			list_for_each_entry(opp, &src_table->opp_list, node) {
				if (opp == src_opp) {
					dest_opp = opp->required_opps[i];
					dev_pm_opp_get(dest_opp);
					break;
				}
			}

			mutex_unlock(&src_table->lock);
			break;
		}
	}

	if (IS_ERR(dest_opp)) {
		pr_err("%s: Couldn't find matching OPP (%p: %p)\n", __func__,
		       src_table, dst_table);
	}

	return dest_opp;
}
EXPORT_SYMBOL_GPL(dev_pm_opp_xlate_required_opp);

/**
 * dev_pm_opp_xlate_performance_state() - Find required OPP's pstate for src_table.
 * @src_table: OPP table which has dst_table as one of its required OPP table.
 * @dst_table: Required OPP table of the src_table.
 * @pstate: Current performance state of the src_table.
 *
 * This Returns pstate of the OPP (present in @dst_table) pointed out by the
 * "required-opps" property of the OPP (present in @src_table) which has
 * performance state set to @pstate.
 *
 * Return: Zero or positive performance state on success, otherwise negative
 * value on errors.
 */
int dev_pm_opp_xlate_performance_state(struct opp_table *src_table,
				       struct opp_table *dst_table,
				       unsigned int pstate)
{
	struct dev_pm_opp *opp;
	int dest_pstate = -EINVAL;
	int i;

	/*
	 * Normally the src_table will have the "required_opps" property set to
	 * point to one of the OPPs in the dst_table, but in some cases the
	 * genpd and its master have one to one mapping of performance states
	 * and so none of them have the "required-opps" property set. Return the
	 * pstate of the src_table as it is in such cases.
	 */
	if (!src_table || !src_table->required_opp_count)
		return pstate;

	/* required-opps not fully initialized yet */
	if (lazy_linking_pending(src_table))
		return -EBUSY;

	for (i = 0; i < src_table->required_opp_count; i++) {
		if (src_table->required_opp_tables[i]->np == dst_table->np)
			break;
	}

	if (unlikely(i == src_table->required_opp_count)) {
		pr_err("%s: Couldn't find matching OPP table (%p: %p)\n",
		       __func__, src_table, dst_table);
		return -EINVAL;
	}

	mutex_lock(&src_table->lock);

	list_for_each_entry(opp, &src_table->opp_list, node) {
		if (opp->pstate == pstate) {
			dest_pstate = opp->required_opps[i]->pstate;
			goto unlock;
		}
	}

	pr_err("%s: Couldn't find matching OPP (%p: %p)\n", __func__, src_table,
	       dst_table);

unlock:
	mutex_unlock(&src_table->lock);

	return dest_pstate;
}

/**
 * dev_pm_opp_add()  - Add an OPP table from a table definitions
 * @dev:	device for which we do this operation
 * @freq:	Frequency in Hz for this OPP
 * @u_volt:	Voltage in uVolts for this OPP
 *
 * This function adds an opp definition to the opp table and returns status.
 * The opp is made available by default and it can be controlled using
 * dev_pm_opp_enable/disable functions.
 *
 * Return:
 * 0		On success OR
 *		Duplicate OPPs (both freq and volt are same) and opp->available
 * -EEXIST	Freq are same and volt are different OR
 *		Duplicate OPPs (both freq and volt are same) and !opp->available
 * -ENOMEM	Memory allocation failure
 */
int dev_pm_opp_add(struct device *dev, unsigned long freq, unsigned long u_volt)
{
	struct opp_table *opp_table;
	int ret;

	opp_table = _add_opp_table(dev, true);
	if (IS_ERR(opp_table))
		return PTR_ERR(opp_table);

	/* Fix regulator count for dynamic OPPs */
	opp_table->regulator_count = 1;

	ret = _opp_add_v1(opp_table, dev, freq, u_volt, true);
	if (ret)
		dev_pm_opp_put_opp_table(opp_table);

	return ret;
}
EXPORT_SYMBOL_GPL(dev_pm_opp_add);

/**
 * _opp_set_availability() - helper to set the availability of an opp
 * @dev:		device for which we do this operation
 * @freq:		OPP frequency to modify availability
 * @availability_req:	availability status requested for this opp
 *
 * Set the availability of an OPP, opp_{enable,disable} share a common logic
 * which is isolated here.
 *
 * Return: -EINVAL for bad pointers, -ENOMEM if no memory available for the
 * copy operation, returns 0 if no modification was done OR modification was
 * successful.
 */
static int _opp_set_availability(struct device *dev, unsigned long freq,
				 bool availability_req)
{
	struct opp_table *opp_table;
	struct dev_pm_opp *tmp_opp, *opp = ERR_PTR(-ENODEV);
	int r = 0;

	/* Find the opp_table */
	opp_table = _find_opp_table(dev);
	if (IS_ERR(opp_table)) {
		r = PTR_ERR(opp_table);
		dev_warn(dev, "%s: Device OPP not found (%d)\n", __func__, r);
		return r;
	}

	if (!assert_single_clk(opp_table)) {
		r = -EINVAL;
		goto put_table;
	}

	mutex_lock(&opp_table->lock);

	/* Do we have the frequency? */
	list_for_each_entry(tmp_opp, &opp_table->opp_list, node) {
		if (tmp_opp->rates[0] == freq) {
			opp = tmp_opp;
			break;
		}
	}

	if (IS_ERR(opp)) {
		r = PTR_ERR(opp);
		goto unlock;
	}

	/* Is update really needed? */
	if (opp->available == availability_req)
		goto unlock;

	opp->available = availability_req;

	dev_pm_opp_get(opp);
	mutex_unlock(&opp_table->lock);

	/* Notify the change of the OPP availability */
	if (availability_req)
		blocking_notifier_call_chain(&opp_table->head, OPP_EVENT_ENABLE,
					     opp);
	else
		blocking_notifier_call_chain(&opp_table->head,
					     OPP_EVENT_DISABLE, opp);

	dev_pm_opp_put(opp);
	goto put_table;

unlock:
	mutex_unlock(&opp_table->lock);
put_table:
	dev_pm_opp_put_opp_table(opp_table);
	return r;
}

/**
 * dev_pm_opp_adjust_voltage() - helper to change the voltage of an OPP
 * @dev:		device for which we do this operation
 * @freq:		OPP frequency to adjust voltage of
 * @u_volt:		new OPP target voltage
 * @u_volt_min:		new OPP min voltage
 * @u_volt_max:		new OPP max voltage
 *
 * Return: -EINVAL for bad pointers, -ENOMEM if no memory available for the
 * copy operation, returns 0 if no modifcation was done OR modification was
 * successful.
 */
int dev_pm_opp_adjust_voltage(struct device *dev, unsigned long freq,
			      unsigned long u_volt, unsigned long u_volt_min,
			      unsigned long u_volt_max)

{
	struct opp_table *opp_table;
	struct dev_pm_opp *tmp_opp, *opp = ERR_PTR(-ENODEV);
	int r = 0;

	/* Find the opp_table */
	opp_table = _find_opp_table(dev);
	if (IS_ERR(opp_table)) {
		r = PTR_ERR(opp_table);
		dev_warn(dev, "%s: Device OPP not found (%d)\n", __func__, r);
		return r;
	}

	if (!assert_single_clk(opp_table)) {
		r = -EINVAL;
		goto put_table;
	}

	mutex_lock(&opp_table->lock);

	/* Do we have the frequency? */
	list_for_each_entry(tmp_opp, &opp_table->opp_list, node) {
		if (tmp_opp->rates[0] == freq) {
			opp = tmp_opp;
			break;
		}
	}

	if (IS_ERR(opp)) {
		r = PTR_ERR(opp);
		goto adjust_unlock;
	}

	/* Is update really needed? */
	if (opp->supplies->u_volt == u_volt)
		goto adjust_unlock;

	opp->supplies->u_volt = u_volt;
	opp->supplies->u_volt_min = u_volt_min;
	opp->supplies->u_volt_max = u_volt_max;

	dev_pm_opp_get(opp);
	mutex_unlock(&opp_table->lock);

	/* Notify the voltage change of the OPP */
	blocking_notifier_call_chain(&opp_table->head, OPP_EVENT_ADJUST_VOLTAGE,
				     opp);

	dev_pm_opp_put(opp);
	goto put_table;

adjust_unlock:
	mutex_unlock(&opp_table->lock);
put_table:
	dev_pm_opp_put_opp_table(opp_table);
	return r;
}
EXPORT_SYMBOL_GPL(dev_pm_opp_adjust_voltage);

/**
 * dev_pm_opp_enable() - Enable a specific OPP
 * @dev:	device for which we do this operation
 * @freq:	OPP frequency to enable
 *
 * Enables a provided opp. If the operation is valid, this returns 0, else the
 * corresponding error value. It is meant to be used for users an OPP available
 * after being temporarily made unavailable with dev_pm_opp_disable.
 *
 * Return: -EINVAL for bad pointers, -ENOMEM if no memory available for the
 * copy operation, returns 0 if no modification was done OR modification was
 * successful.
 */
int dev_pm_opp_enable(struct device *dev, unsigned long freq)
{
	return _opp_set_availability(dev, freq, true);
}
EXPORT_SYMBOL_GPL(dev_pm_opp_enable);

/**
 * dev_pm_opp_disable() - Disable a specific OPP
 * @dev:	device for which we do this operation
 * @freq:	OPP frequency to disable
 *
 * Disables a provided opp. If the operation is valid, this returns
 * 0, else the corresponding error value. It is meant to be a temporary
 * control by users to make this OPP not available until the circumstances are
 * right to make it available again (with a call to dev_pm_opp_enable).
 *
 * Return: -EINVAL for bad pointers, -ENOMEM if no memory available for the
 * copy operation, returns 0 if no modification was done OR modification was
 * successful.
 */
int dev_pm_opp_disable(struct device *dev, unsigned long freq)
{
	return _opp_set_availability(dev, freq, false);
}
EXPORT_SYMBOL_GPL(dev_pm_opp_disable);

/**
 * dev_pm_opp_register_notifier() - Register OPP notifier for the device
 * @dev:	Device for which notifier needs to be registered
 * @nb:		Notifier block to be registered
 *
 * Return: 0 on success or a negative error value.
 */
int dev_pm_opp_register_notifier(struct device *dev, struct notifier_block *nb)
{
	struct opp_table *opp_table;
	int ret;

	opp_table = _find_opp_table(dev);
	if (IS_ERR(opp_table))
		return PTR_ERR(opp_table);

	ret = blocking_notifier_chain_register(&opp_table->head, nb);

	dev_pm_opp_put_opp_table(opp_table);

	return ret;
}
EXPORT_SYMBOL(dev_pm_opp_register_notifier);

/**
 * dev_pm_opp_unregister_notifier() - Unregister OPP notifier for the device
 * @dev:	Device for which notifier needs to be unregistered
 * @nb:		Notifier block to be unregistered
 *
 * Return: 0 on success or a negative error value.
 */
int dev_pm_opp_unregister_notifier(struct device *dev,
				   struct notifier_block *nb)
{
	struct opp_table *opp_table;
	int ret;

	opp_table = _find_opp_table(dev);
	if (IS_ERR(opp_table))
		return PTR_ERR(opp_table);

	ret = blocking_notifier_chain_unregister(&opp_table->head, nb);

	dev_pm_opp_put_opp_table(opp_table);

	return ret;
}
EXPORT_SYMBOL(dev_pm_opp_unregister_notifier);

/**
 * dev_pm_opp_remove_table() - Free all OPPs associated with the device
 * @dev:	device pointer used to lookup OPP table.
 *
 * Free both OPPs created using static entries present in DT and the
 * dynamically added entries.
 */
void dev_pm_opp_remove_table(struct device *dev)
{
	struct opp_table *opp_table;

	/* Check for existing table for 'dev' */
	opp_table = _find_opp_table(dev);
	if (IS_ERR(opp_table)) {
		int error = PTR_ERR(opp_table);

		if (error != -ENODEV)
			WARN(1, "%s: opp_table: %d\n",
			     IS_ERR_OR_NULL(dev) ?
					"Invalid device" : dev_name(dev),
			     error);
		return;
	}

	/*
	 * Drop the extra reference only if the OPP table was successfully added
	 * with dev_pm_opp_of_add_table() earlier.
	 **/
	if (_opp_remove_all_static(opp_table))
		dev_pm_opp_put_opp_table(opp_table);

	/* Drop reference taken by _find_opp_table() */
	dev_pm_opp_put_opp_table(opp_table);
}
EXPORT_SYMBOL_GPL(dev_pm_opp_remove_table);

/**
 * dev_pm_opp_sync_regulators() - Sync state of voltage regulators
 * @dev:	device for which we do this operation
 *
 * Sync voltage state of the OPP table regulators.
 *
 * Return: 0 on success or a negative error value.
 */
int dev_pm_opp_sync_regulators(struct device *dev)
{
	struct opp_table *opp_table;
	struct regulator *reg;
	int i, ret = 0;

	/* Device may not have OPP table */
	opp_table = _find_opp_table(dev);
	if (IS_ERR(opp_table))
		return 0;

	/* Regulator may not be required for the device */
	if (unlikely(!opp_table->regulators))
		goto put_table;

	/* Nothing to sync if voltage wasn't changed */
	if (!opp_table->enabled)
		goto put_table;

	for (i = 0; i < opp_table->regulator_count; i++) {
		reg = opp_table->regulators[i];
		ret = regulator_sync_voltage(reg);
		if (ret)
			break;
	}
put_table:
	/* Drop reference taken by _find_opp_table() */
	dev_pm_opp_put_opp_table(opp_table);

	return ret;
}
EXPORT_SYMBOL_GPL(dev_pm_opp_sync_regulators);<|MERGE_RESOLUTION|>--- conflicted
+++ resolved
@@ -873,11 +873,7 @@
 		}
 	}
 
-<<<<<<< HEAD
-	return ret;
-=======
 	return 0;
->>>>>>> 9fecab24
 }
 EXPORT_SYMBOL_GPL(dev_pm_opp_config_clks_simple);
 
