--- conflicted
+++ resolved
@@ -678,30 +678,6 @@
 }
 EXPORT_SYMBOL_GPL(dev_pm_opp_find_freq_floor);
 
-<<<<<<< HEAD
-static noinline struct dev_pm_opp *_find_freq_ceil(struct opp_table *opp_table,
-						   unsigned long *freq)
-{
-	struct dev_pm_opp *temp_opp, *opp = ERR_PTR(-ERANGE);
-
-	mutex_lock(&opp_table->lock);
-
-	list_for_each_entry(temp_opp, &opp_table->opp_list, node) {
-		if (temp_opp->available && temp_opp->rate >= *freq) {
-			opp = temp_opp;
-			*freq = opp->rate;
-
-			/* Increment the reference count of OPP */
-			dev_pm_opp_get(opp);
-			break;
-		}
-	}
-
-	mutex_unlock(&opp_table->lock);
-
-	return opp;
-}
-=======
 /**
  * dev_pm_opp_find_level_exact() - search for an exact level
  * @dev:		device for which we do this operation
@@ -750,7 +726,6 @@
 	return opp;
 }
 EXPORT_SYMBOL_GPL(dev_pm_opp_find_level_ceil);
->>>>>>> 7365df19
 
 /**
  * dev_pm_opp_find_bw_ceil() - Search for a rounded ceil bandwidth
@@ -810,223 +785,6 @@
 
 	opp = _find_key_floor(dev, &temp, index, true, _read_bw, NULL);
 	*bw = temp;
-	return opp;
-}
-EXPORT_SYMBOL_GPL(dev_pm_opp_find_bw_floor);
-
-/**
- * dev_pm_opp_find_level_exact() - search for an exact level
- * @dev:		device for which we do this operation
- * @level:		level to search for
- *
- * Return: Searches for exact match in the opp table and returns pointer to the
- * matching opp if found, else returns ERR_PTR in case of error and should
- * be handled using IS_ERR. Error return values can be:
- * EINVAL:	for bad pointer
- * ERANGE:	no match found for search
- * ENODEV:	if device not found in list of registered devices
- *
- * The callers are required to call dev_pm_opp_put() for the returned OPP after
- * use.
- */
-struct dev_pm_opp *dev_pm_opp_find_level_exact(struct device *dev,
-					       unsigned int level)
-{
-	struct opp_table *opp_table;
-	struct dev_pm_opp *temp_opp, *opp = ERR_PTR(-ERANGE);
-
-	opp_table = _find_opp_table(dev);
-	if (IS_ERR(opp_table)) {
-		int r = PTR_ERR(opp_table);
-
-		dev_err(dev, "%s: OPP table not found (%d)\n", __func__, r);
-		return ERR_PTR(r);
-	}
-
-	mutex_lock(&opp_table->lock);
-
-	list_for_each_entry(temp_opp, &opp_table->opp_list, node) {
-		if (temp_opp->level == level) {
-			opp = temp_opp;
-
-			/* Increment the reference count of OPP */
-			dev_pm_opp_get(opp);
-			break;
-		}
-	}
-
-	mutex_unlock(&opp_table->lock);
-	dev_pm_opp_put_opp_table(opp_table);
-
-	return opp;
-}
-EXPORT_SYMBOL_GPL(dev_pm_opp_find_level_exact);
-
-/**
- * dev_pm_opp_find_level_ceil() - search for an rounded up level
- * @dev:		device for which we do this operation
- * @level:		level to search for
- *
- * Return: Searches for rounded up match in the opp table and returns pointer
- * to the  matching opp if found, else returns ERR_PTR in case of error and
- * should be handled using IS_ERR. Error return values can be:
- * EINVAL:	for bad pointer
- * ERANGE:	no match found for search
- * ENODEV:	if device not found in list of registered devices
- *
- * The callers are required to call dev_pm_opp_put() for the returned OPP after
- * use.
- */
-struct dev_pm_opp *dev_pm_opp_find_level_ceil(struct device *dev,
-					      unsigned int *level)
-{
-	struct opp_table *opp_table;
-	struct dev_pm_opp *temp_opp, *opp = ERR_PTR(-ERANGE);
-
-	opp_table = _find_opp_table(dev);
-	if (IS_ERR(opp_table)) {
-		int r = PTR_ERR(opp_table);
-
-		dev_err(dev, "%s: OPP table not found (%d)\n", __func__, r);
-		return ERR_PTR(r);
-	}
-
-	mutex_lock(&opp_table->lock);
-
-	list_for_each_entry(temp_opp, &opp_table->opp_list, node) {
-		if (temp_opp->available && temp_opp->level >= *level) {
-			opp = temp_opp;
-			*level = opp->level;
-
-			/* Increment the reference count of OPP */
-			dev_pm_opp_get(opp);
-			break;
-		}
-	}
-
-	mutex_unlock(&opp_table->lock);
-	dev_pm_opp_put_opp_table(opp_table);
-
-	return opp;
-}
-EXPORT_SYMBOL_GPL(dev_pm_opp_find_level_ceil);
-
-/**
- * dev_pm_opp_find_bw_ceil() - Search for a rounded ceil bandwidth
- * @dev:	device for which we do this operation
- * @freq:	start bandwidth
- * @index:	which bandwidth to compare, in case of OPPs with several values
- *
- * Search for the matching floor *available* OPP from a starting bandwidth
- * for a device.
- *
- * Return: matching *opp and refreshes *bw accordingly, else returns
- * ERR_PTR in case of error and should be handled using IS_ERR. Error return
- * values can be:
- * EINVAL:	for bad pointer
- * ERANGE:	no match found for search
- * ENODEV:	if device not found in list of registered devices
- *
- * The callers are required to call dev_pm_opp_put() for the returned OPP after
- * use.
- */
-struct dev_pm_opp *dev_pm_opp_find_bw_ceil(struct device *dev,
-					   unsigned int *bw, int index)
-{
-	struct opp_table *opp_table;
-	struct dev_pm_opp *temp_opp, *opp = ERR_PTR(-ERANGE);
-
-	if (!dev || !bw) {
-		dev_err(dev, "%s: Invalid argument bw=%p\n", __func__, bw);
-		return ERR_PTR(-EINVAL);
-	}
-
-	opp_table = _find_opp_table(dev);
-	if (IS_ERR(opp_table))
-		return ERR_CAST(opp_table);
-
-	if (index >= opp_table->path_count)
-		return ERR_PTR(-EINVAL);
-
-	mutex_lock(&opp_table->lock);
-
-	list_for_each_entry(temp_opp, &opp_table->opp_list, node) {
-		if (temp_opp->available && temp_opp->bandwidth) {
-			if (temp_opp->bandwidth[index].peak >= *bw) {
-				opp = temp_opp;
-				*bw = opp->bandwidth[index].peak;
-
-				/* Increment the reference count of OPP */
-				dev_pm_opp_get(opp);
-				break;
-			}
-		}
-	}
-
-	mutex_unlock(&opp_table->lock);
-	dev_pm_opp_put_opp_table(opp_table);
-
-	return opp;
-}
-EXPORT_SYMBOL_GPL(dev_pm_opp_find_bw_ceil);
-
-/**
- * dev_pm_opp_find_bw_floor() - Search for a rounded floor bandwidth
- * @dev:	device for which we do this operation
- * @freq:	start bandwidth
- * @index:	which bandwidth to compare, in case of OPPs with several values
- *
- * Search for the matching floor *available* OPP from a starting bandwidth
- * for a device.
- *
- * Return: matching *opp and refreshes *bw accordingly, else returns
- * ERR_PTR in case of error and should be handled using IS_ERR. Error return
- * values can be:
- * EINVAL:	for bad pointer
- * ERANGE:	no match found for search
- * ENODEV:	if device not found in list of registered devices
- *
- * The callers are required to call dev_pm_opp_put() for the returned OPP after
- * use.
- */
-struct dev_pm_opp *dev_pm_opp_find_bw_floor(struct device *dev,
-					    unsigned int *bw, int index)
-{
-	struct opp_table *opp_table;
-	struct dev_pm_opp *temp_opp, *opp = ERR_PTR(-ERANGE);
-
-	if (!dev || !bw) {
-		dev_err(dev, "%s: Invalid argument bw=%p\n", __func__, bw);
-		return ERR_PTR(-EINVAL);
-	}
-
-	opp_table = _find_opp_table(dev);
-	if (IS_ERR(opp_table))
-		return ERR_CAST(opp_table);
-
-	if (index >= opp_table->path_count)
-		return ERR_PTR(-EINVAL);
-
-	mutex_lock(&opp_table->lock);
-
-	list_for_each_entry(temp_opp, &opp_table->opp_list, node) {
-		if (temp_opp->available && temp_opp->bandwidth) {
-			/* go to the next node, before choosing prev */
-			if (temp_opp->bandwidth[index].peak > *bw)
-				break;
-			opp = temp_opp;
-		}
-	}
-
-	/* Increment the reference count of OPP */
-	if (!IS_ERR(opp))
-		dev_pm_opp_get(opp);
-	mutex_unlock(&opp_table->lock);
-	dev_pm_opp_put_opp_table(opp_table);
-
-	if (!IS_ERR(opp))
-		*bw = opp->bandwidth[index].peak;
-
 	return opp;
 }
 EXPORT_SYMBOL_GPL(dev_pm_opp_find_bw_floor);
@@ -1833,11 +1591,7 @@
 	mutex_lock(&opp_table->lock);
 
 	list_for_each_entry(iter, &opp_table->opp_list, node) {
-<<<<<<< HEAD
-		if (iter->rate == freq) {
-=======
 		if (iter->rates[0] == freq) {
->>>>>>> 7365df19
 			opp = iter;
 			break;
 		}
@@ -2440,19 +2194,9 @@
 	if (!count || (!config_clks && count > 1))
 		return -EINVAL;
 
-<<<<<<< HEAD
-	/* Find clk for the device */
-	opp_table->clk = clk_get(dev, name);
-	if (IS_ERR(opp_table->clk)) {
-		ret = dev_err_probe(dev, PTR_ERR(opp_table->clk),
-				    "%s: Couldn't find clock\n", __func__);
-		goto err;
-	}
-=======
 	/* Another CPU that shares the OPP table has set the clkname ? */
 	if (opp_table->clks)
 		return 0;
->>>>>>> 7365df19
 
 	opp_table->clks = kmalloc_array(count, sizeof(*opp_table->clks),
 					GFP_KERNEL);
