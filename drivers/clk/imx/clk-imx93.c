// SPDX-License-Identifier: GPL-2.0
/*
 * Copyright 2021 NXP.
 */

#include <linux/clk-provider.h>
#include <linux/err.h>
#include <linux/io.h>
#include <linux/module.h>
#include <linux/of_address.h>
#include <linux/platform_device.h>
#include <linux/slab.h>
#include <linux/types.h>
#include <dt-bindings/clock/imx93-clock.h>

#include "clk.h"

enum clk_sel {
	LOW_SPEED_IO_SEL,
	NON_IO_SEL,
	FAST_SEL,
	AUDIO_SEL,
	VIDEO_SEL,
	TPM_SEL,
	CKO1_SEL,
	CKO2_SEL,
	MISC_SEL,
	MAX_SEL
};

static u32 share_count_sai1;
static u32 share_count_sai2;
static u32 share_count_sai3;
static u32 share_count_mub;

static const char *parent_names[MAX_SEL][4] = {
	{"osc_24m", "sys_pll_pfd0_div2", "sys_pll_pfd1_div2", "video_pll"},
	{"osc_24m", "sys_pll_pfd0_div2", "sys_pll_pfd1_div2", "sys_pll_pfd2_div2"},
	{"osc_24m", "sys_pll_pfd0", "sys_pll_pfd1", "sys_pll_pfd2"},
	{"osc_24m", "audio_pll", "video_pll", "clk_ext1"},
	{"osc_24m", "audio_pll", "video_pll", "sys_pll_pfd0"},
	{"osc_24m", "sys_pll_pfd0", "audio_pll", "clk_ext1"},
	{"osc_24m", "sys_pll_pfd0", "sys_pll_pfd1", "audio_pll"},
	{"osc_24m", "sys_pll_pfd0", "sys_pll_pfd1", "video_pll"},
	{"osc_24m", "audio_pll", "video_pll", "sys_pll_pfd2"},
};

static const struct imx93_clk_root {
	u32 clk;
	char *name;
	u32 off;
	enum clk_sel sel;
	unsigned long flags;
} root_array[] = {
	/* a55/m33/bus critical clk for system run */
	{ IMX93_CLK_A55_PERIPH,		"a55_periph_root",	0x0000,	FAST_SEL, CLK_IS_CRITICAL },
	{ IMX93_CLK_A55_MTR_BUS,	"a55_mtr_bus_root",	0x0080,	LOW_SPEED_IO_SEL, CLK_IS_CRITICAL },
	{ IMX93_CLK_A55,		"a55_root",		0x0100,	FAST_SEL, CLK_IS_CRITICAL },
	{ IMX93_CLK_M33,		"m33_root",		0x0180,	LOW_SPEED_IO_SEL, CLK_IS_CRITICAL },
	{ IMX93_CLK_BUS_WAKEUP,		"bus_wakeup_root",	0x0280,	LOW_SPEED_IO_SEL, CLK_IS_CRITICAL },
	{ IMX93_CLK_BUS_AON,		"bus_aon_root",		0x0300,	LOW_SPEED_IO_SEL, CLK_IS_CRITICAL },
	{ IMX93_CLK_WAKEUP_AXI,		"wakeup_axi_root",	0x0380,	FAST_SEL, CLK_IS_CRITICAL },
	{ IMX93_CLK_SWO_TRACE,		"swo_trace_root",	0x0400,	LOW_SPEED_IO_SEL, },
	{ IMX93_CLK_M33_SYSTICK,	"m33_systick_root",	0x0480,	LOW_SPEED_IO_SEL, },
	{ IMX93_CLK_FLEXIO1,		"flexio1_root",		0x0500,	LOW_SPEED_IO_SEL, },
	{ IMX93_CLK_FLEXIO2,		"flexio2_root",		0x0580,	LOW_SPEED_IO_SEL, },
	{ IMX93_CLK_LPIT1,		"lpit1_root",		0x0600,	LOW_SPEED_IO_SEL, },
	{ IMX93_CLK_LPIT2,		"lpit2_root",		0x0680,	LOW_SPEED_IO_SEL, },
	{ IMX93_CLK_LPTMR1,		"lptmr1_root",		0x0700,	LOW_SPEED_IO_SEL, },
	{ IMX93_CLK_LPTMR2,		"lptmr2_root",		0x0780,	LOW_SPEED_IO_SEL, },
	{ IMX93_CLK_TPM1,		"tpm1_root",		0x0800,	TPM_SEL, },
	{ IMX93_CLK_TPM2,		"tpm2_root",		0x0880,	TPM_SEL, },
	{ IMX93_CLK_TPM3,		"tpm3_root",		0x0900,	TPM_SEL, },
	{ IMX93_CLK_TPM4,		"tpm4_root",		0x0980,	TPM_SEL, },
	{ IMX93_CLK_TPM5,		"tpm5_root",		0x0a00,	TPM_SEL, },
	{ IMX93_CLK_TPM6,		"tpm6_root",		0x0a80,	TPM_SEL, },
	{ IMX93_CLK_FLEXSPI1,		"flexspi1_root",	0x0b00,	FAST_SEL, },
	{ IMX93_CLK_CAN1,		"can1_root",		0x0b80,	LOW_SPEED_IO_SEL, },
	{ IMX93_CLK_CAN2,		"can2_root",		0x0c00,	LOW_SPEED_IO_SEL, },
	{ IMX93_CLK_LPUART1,		"lpuart1_root",		0x0c80,	LOW_SPEED_IO_SEL, },
	{ IMX93_CLK_LPUART2,		"lpuart2_root",		0x0d00,	LOW_SPEED_IO_SEL, },
	{ IMX93_CLK_LPUART3,		"lpuart3_root",		0x0d80,	LOW_SPEED_IO_SEL, },
	{ IMX93_CLK_LPUART4,		"lpuart4_root",		0x0e00,	LOW_SPEED_IO_SEL, },
	{ IMX93_CLK_LPUART5,		"lpuart5_root",		0x0e80,	LOW_SPEED_IO_SEL, },
	{ IMX93_CLK_LPUART6,		"lpuart6_root",		0x0f00,	LOW_SPEED_IO_SEL, },
	{ IMX93_CLK_LPUART7,		"lpuart7_root",		0x0f80,	LOW_SPEED_IO_SEL, },
	{ IMX93_CLK_LPUART8,		"lpuart8_root",		0x1000,	LOW_SPEED_IO_SEL, },
	{ IMX93_CLK_LPI2C1,		"lpi2c1_root",		0x1080,	LOW_SPEED_IO_SEL, },
	{ IMX93_CLK_LPI2C2,		"lpi2c2_root",		0x1100,	LOW_SPEED_IO_SEL, },
	{ IMX93_CLK_LPI2C3,		"lpi2c3_root",		0x1180,	LOW_SPEED_IO_SEL, },
	{ IMX93_CLK_LPI2C4,		"lpi2c4_root",		0x1200,	LOW_SPEED_IO_SEL, },
	{ IMX93_CLK_LPI2C5,		"lpi2c5_root",		0x1280,	LOW_SPEED_IO_SEL, },
	{ IMX93_CLK_LPI2C6,		"lpi2c6_root",		0x1300,	LOW_SPEED_IO_SEL, },
	{ IMX93_CLK_LPI2C7,		"lpi2c7_root",		0x1380,	LOW_SPEED_IO_SEL, },
	{ IMX93_CLK_LPI2C8,		"lpi2c8_root",		0x1400,	LOW_SPEED_IO_SEL, },
	{ IMX93_CLK_LPSPI1,		"lpspi1_root",		0x1480,	LOW_SPEED_IO_SEL, },
	{ IMX93_CLK_LPSPI2,		"lpspi2_root",		0x1500,	LOW_SPEED_IO_SEL, },
	{ IMX93_CLK_LPSPI3,		"lpspi3_root",		0x1580,	LOW_SPEED_IO_SEL, },
	{ IMX93_CLK_LPSPI4,		"lpspi4_root",		0x1600,	LOW_SPEED_IO_SEL, },
	{ IMX93_CLK_LPSPI5,		"lpspi5_root",		0x1680,	LOW_SPEED_IO_SEL, },
	{ IMX93_CLK_LPSPI6,		"lpspi6_root",		0x1700,	LOW_SPEED_IO_SEL, },
	{ IMX93_CLK_LPSPI7,		"lpspi7_root",		0x1780,	LOW_SPEED_IO_SEL, },
	{ IMX93_CLK_LPSPI8,		"lpspi8_root",		0x1800,	LOW_SPEED_IO_SEL, },
	{ IMX93_CLK_I3C1,		"i3c1_root",		0x1880,	LOW_SPEED_IO_SEL, },
	{ IMX93_CLK_I3C2,		"i3c2_root",		0x1900,	LOW_SPEED_IO_SEL, },
	{ IMX93_CLK_USDHC1,		"usdhc1_root",		0x1980,	FAST_SEL, },
	{ IMX93_CLK_USDHC2,		"usdhc2_root",		0x1a00,	FAST_SEL, },
	{ IMX93_CLK_USDHC3,		"usdhc3_root",		0x1a80,	FAST_SEL, },
	{ IMX93_CLK_SAI1,		"sai1_root",		0x1b00,	AUDIO_SEL, },
	{ IMX93_CLK_SAI2,		"sai2_root",		0x1b80,	AUDIO_SEL, },
	{ IMX93_CLK_SAI3,		"sai3_root",		0x1c00,	AUDIO_SEL, },
	{ IMX93_CLK_CCM_CKO1,		"ccm_cko1_root",	0x1c80,	CKO1_SEL, },
	{ IMX93_CLK_CCM_CKO2,		"ccm_cko2_root",	0x1d00,	CKO2_SEL, },
	{ IMX93_CLK_CCM_CKO3,		"ccm_cko3_root",	0x1d80,	CKO1_SEL, },
	{ IMX93_CLK_CCM_CKO4,		"ccm_cko4_root",	0x1e00,	CKO2_SEL, },
	{ IMX93_CLK_HSIO,		"hsio_root",		0x1e80,	LOW_SPEED_IO_SEL, },
	{ IMX93_CLK_HSIO_USB_TEST_60M,	"hsio_usb_test_60m_root", 0x1f00, LOW_SPEED_IO_SEL, },
	{ IMX93_CLK_HSIO_ACSCAN_80M,	"hsio_acscan_80m_root",	0x1f80,	LOW_SPEED_IO_SEL, },
	{ IMX93_CLK_HSIO_ACSCAN_480M,	"hsio_acscan_480m_root", 0x2000, MISC_SEL, },
	{ IMX93_CLK_ML_APB,		"ml_apb_root",		0x2180,	LOW_SPEED_IO_SEL, },
	{ IMX93_CLK_ML,			"ml_root",		0x2200,	FAST_SEL, },
	{ IMX93_CLK_MEDIA_AXI,		"media_axi_root",	0x2280,	FAST_SEL, },
	{ IMX93_CLK_MEDIA_APB,		"media_apb_root",	0x2300,	LOW_SPEED_IO_SEL, },
	{ IMX93_CLK_MEDIA_LDB,		"media_ldb_root",	0x2380,	VIDEO_SEL, },
	{ IMX93_CLK_MEDIA_DISP_PIX,	"media_disp_pix_root",	0x2400,	VIDEO_SEL, },
	{ IMX93_CLK_CAM_PIX,		"cam_pix_root",		0x2480,	VIDEO_SEL, },
	{ IMX93_CLK_MIPI_TEST_BYTE,	"mipi_test_byte_root",	0x2500,	VIDEO_SEL, },
	{ IMX93_CLK_MIPI_PHY_CFG,	"mipi_phy_cfg_root",	0x2580,	VIDEO_SEL, },
	{ IMX93_CLK_ADC,		"adc_root",		0x2700,	LOW_SPEED_IO_SEL, },
	{ IMX93_CLK_PDM,		"pdm_root",		0x2780,	AUDIO_SEL, },
	{ IMX93_CLK_TSTMR1,		"tstmr1_root",		0x2800,	LOW_SPEED_IO_SEL, },
	{ IMX93_CLK_TSTMR2,		"tstmr2_root",		0x2880,	LOW_SPEED_IO_SEL, },
	{ IMX93_CLK_MQS1,		"mqs1_root",		0x2900,	AUDIO_SEL, },
	{ IMX93_CLK_MQS2,		"mqs2_root",		0x2980,	AUDIO_SEL, },
	{ IMX93_CLK_AUDIO_XCVR,		"audio_xcvr_root",	0x2a00,	NON_IO_SEL, },
	{ IMX93_CLK_SPDIF,		"spdif_root",		0x2a80,	AUDIO_SEL, },
	{ IMX93_CLK_ENET,		"enet_root",		0x2b00,	NON_IO_SEL, },
	{ IMX93_CLK_ENET_TIMER1,	"enet_timer1_root",	0x2b80,	LOW_SPEED_IO_SEL, },
	{ IMX93_CLK_ENET_TIMER2,	"enet_timer2_root",	0x2c00,	LOW_SPEED_IO_SEL, },
	{ IMX93_CLK_ENET_REF,		"enet_ref_root",	0x2c80,	NON_IO_SEL, },
	{ IMX93_CLK_ENET_REF_PHY,	"enet_ref_phy_root",	0x2d00,	LOW_SPEED_IO_SEL, },
	{ IMX93_CLK_I3C1_SLOW,		"i3c1_slow_root",	0x2d80,	LOW_SPEED_IO_SEL, },
	{ IMX93_CLK_I3C2_SLOW,		"i3c2_slow_root",	0x2e00,	LOW_SPEED_IO_SEL, },
	{ IMX93_CLK_USB_PHY_BURUNIN,	"usb_phy_root",		0x2e80,	LOW_SPEED_IO_SEL, },
	{ IMX93_CLK_PAL_CAME_SCAN,	"pal_came_scan_root",	0x2f00,	MISC_SEL, }
};

static const struct imx93_clk_ccgr {
	u32 clk;
	char *name;
	char *parent_name;
	u32 off;
	unsigned long flags;
	u32 *shared_count;
} ccgr_array[] = {
	{ IMX93_CLK_A55_GATE,		"a55",		"a55_root",		0x8000, },
	/* M33 critical clk for system run */
	{ IMX93_CLK_CM33_GATE,		"cm33",		"m33_root",		0x8040, CLK_IS_CRITICAL },
	{ IMX93_CLK_ADC1_GATE,		"adc1",		"adc_root",		0x82c0, },
	{ IMX93_CLK_WDOG1_GATE,		"wdog1",	"osc_24m",		0x8300, },
	{ IMX93_CLK_WDOG2_GATE,		"wdog2",	"osc_24m",		0x8340, },
	{ IMX93_CLK_WDOG3_GATE,		"wdog3",	"osc_24m",		0x8380, },
	{ IMX93_CLK_WDOG4_GATE,		"wdog4",	"osc_24m",		0x83c0, },
	{ IMX93_CLK_WDOG5_GATE,		"wdog5",	"osc_24m",		0x8400, },
	{ IMX93_CLK_SEMA1_GATE,		"sema1",	"bus_aon_root",		0x8440, },
	{ IMX93_CLK_SEMA2_GATE,		"sema2",	"bus_wakeup_root",	0x8480, },
<<<<<<< HEAD
	{ IMX93_CLK_MU_A_GATE,		"mu_a",		"bus_aon_root",		0x84c0, },
	{ IMX93_CLK_MU_B_GATE,		"mu_b",		"bus_aon_root",		0x8500, },
=======
	{ IMX93_CLK_MU1_A_GATE,		"mu1_a",	"bus_aon_root",		0x84c0, CLK_IGNORE_UNUSED },
	{ IMX93_CLK_MU2_A_GATE,		"mu2_a",	"bus_wakeup_root",	0x84c0, CLK_IGNORE_UNUSED },
	{ IMX93_CLK_MU1_B_GATE,		"mu1_b",	"bus_aon_root",		0x8500, 0, &share_count_mub },
	{ IMX93_CLK_MU2_B_GATE,		"mu2_b",	"bus_wakeup_root",	0x8500, 0, &share_count_mub },
>>>>>>> 7365df19
	{ IMX93_CLK_EDMA1_GATE,		"edma1",	"m33_root",		0x8540, },
	{ IMX93_CLK_EDMA2_GATE,		"edma2",	"wakeup_axi_root",	0x8580, },
	{ IMX93_CLK_FLEXSPI1_GATE,	"flexspi",	"flexspi_root",		0x8640, },
	{ IMX93_CLK_GPIO1_GATE,		"gpio1",	"m33_root",		0x8880, },
	{ IMX93_CLK_GPIO2_GATE,		"gpio2",	"bus_wakeup_root",	0x88c0, },
	{ IMX93_CLK_GPIO3_GATE,		"gpio3",	"bus_wakeup_root",	0x8900, },
	{ IMX93_CLK_GPIO4_GATE,		"gpio4",	"bus_wakeup_root",	0x8940, },
	{ IMX93_CLK_FLEXIO1_GATE,	"flexio1",	"flexio1_root",		0x8980, },
	{ IMX93_CLK_FLEXIO2_GATE,	"flexio2",	"flexio2_root",		0x89c0, },
	{ IMX93_CLK_LPIT1_GATE,		"lpit1",	"lpit1_root",		0x8a00, },
	{ IMX93_CLK_LPIT2_GATE,		"lpit2",	"lpit2_root",		0x8a40, },
	{ IMX93_CLK_LPTMR1_GATE,	"lptmr1",	"lptmr1_root",		0x8a80, },
	{ IMX93_CLK_LPTMR2_GATE,	"lptmr2",	"lptmr2_root",		0x8ac0, },
	{ IMX93_CLK_TPM1_GATE,		"tpm1",		"tpm1_root",		0x8b00, },
	{ IMX93_CLK_TPM2_GATE,		"tpm2",		"tpm2_root",		0x8b40, },
	{ IMX93_CLK_TPM3_GATE,		"tpm3",		"tpm3_root",		0x8b80, },
	{ IMX93_CLK_TPM4_GATE,		"tpm4",		"tpm4_root",		0x8bc0, },
	{ IMX93_CLK_TPM5_GATE,		"tpm5",		"tpm5_root",		0x8c00, },
	{ IMX93_CLK_TPM6_GATE,		"tpm6",		"tpm6_root",		0x8c40, },
	{ IMX93_CLK_CAN1_GATE,		"can1",		"can1_root",		0x8c80, },
	{ IMX93_CLK_CAN2_GATE,		"can2",		"can2_root",		0x8cc0, },
	{ IMX93_CLK_LPUART1_GATE,	"lpuart1",	"lpuart1_root",		0x8d00, },
	{ IMX93_CLK_LPUART2_GATE,	"lpuart2",	"lpuart2_root",		0x8d40, },
	{ IMX93_CLK_LPUART3_GATE,	"lpuart3",	"lpuart3_root",		0x8d80, },
	{ IMX93_CLK_LPUART4_GATE,	"lpuart4",	"lpuart4_root",		0x8dc0, },
	{ IMX93_CLK_LPUART5_GATE,	"lpuart5",	"lpuart5_root",		0x8e00, },
	{ IMX93_CLK_LPUART6_GATE,	"lpuart6",	"lpuart6_root",		0x8e40, },
	{ IMX93_CLK_LPUART7_GATE,	"lpuart7",	"lpuart7_root",		0x8e80, },
	{ IMX93_CLK_LPUART8_GATE,	"lpuart8",	"lpuart8_root",		0x8ec0, },
	{ IMX93_CLK_LPI2C1_GATE,	"lpi2c1",	"lpi2c1_root",		0x8f00, },
	{ IMX93_CLK_LPI2C2_GATE,	"lpi2c2",	"lpi2c2_root",		0x8f40, },
	{ IMX93_CLK_LPI2C3_GATE,	"lpi2c3",	"lpi2c3_root",		0x8f80, },
	{ IMX93_CLK_LPI2C4_GATE,	"lpi2c4",	"lpi2c4_root",		0x8fc0, },
	{ IMX93_CLK_LPI2C5_GATE,	"lpi2c5",	"lpi2c5_root",		0x9000, },
	{ IMX93_CLK_LPI2C6_GATE,	"lpi2c6",	"lpi2c6_root",		0x9040, },
	{ IMX93_CLK_LPI2C7_GATE,	"lpi2c7",	"lpi2c7_root",		0x9080, },
	{ IMX93_CLK_LPI2C8_GATE,	"lpi2c8",	"lpi2c8_root",		0x90c0, },
	{ IMX93_CLK_LPSPI1_GATE,	"lpspi1",	"lpspi1_root",		0x9100, },
	{ IMX93_CLK_LPSPI2_GATE,	"lpspi2",	"lpspi2_root",		0x9140, },
	{ IMX93_CLK_LPSPI3_GATE,	"lpspi3",	"lpspi3_root",		0x9180, },
	{ IMX93_CLK_LPSPI4_GATE,	"lpspi4",	"lpspi4_root",		0x91c0, },
	{ IMX93_CLK_LPSPI5_GATE,	"lpspi5",	"lpspi5_root",		0x9200, },
	{ IMX93_CLK_LPSPI6_GATE,	"lpspi6",	"lpspi6_root",		0x9240, },
	{ IMX93_CLK_LPSPI7_GATE,	"lpspi7",	"lpspi7_root",		0x9280, },
	{ IMX93_CLK_LPSPI8_GATE,	"lpspi8",	"lpspi8_root",		0x92c0, },
	{ IMX93_CLK_I3C1_GATE,		"i3c1",		"i3c1_root",		0x9300, },
	{ IMX93_CLK_I3C2_GATE,		"i3c2",		"i3c2_root",		0x9340, },
	{ IMX93_CLK_USDHC1_GATE,	"usdhc1",	"usdhc1_root",		0x9380, },
	{ IMX93_CLK_USDHC2_GATE,	"usdhc2",	"usdhc2_root",		0x93c0, },
	{ IMX93_CLK_USDHC3_GATE,	"usdhc3",	"usdhc3_root",		0x9400, },
	{ IMX93_CLK_SAI1_GATE,          "sai1",         "sai1_root",            0x9440, 0, &share_count_sai1},
	{ IMX93_CLK_SAI1_IPG,		"sai1_ipg_clk", "bus_aon_root",		0x9440, 0, &share_count_sai1},
	{ IMX93_CLK_SAI2_GATE,          "sai2",         "sai2_root",            0x9480, 0, &share_count_sai2},
	{ IMX93_CLK_SAI2_IPG,		"sai2_ipg_clk", "bus_wakeup_root",	0x9480, 0, &share_count_sai2},
	{ IMX93_CLK_SAI3_GATE,          "sai3",         "sai3_root",            0x94c0, 0, &share_count_sai3},
	{ IMX93_CLK_SAI3_IPG,		"sai3_ipg_clk", "bus_wakeup_root",	0x94c0, 0, &share_count_sai3},
	{ IMX93_CLK_MIPI_CSI_GATE,	"mipi_csi",	"media_apb_root",	0x9580, },
	{ IMX93_CLK_MIPI_DSI_GATE,	"mipi_dsi",	"media_apb_root",	0x95c0, },
	{ IMX93_CLK_LVDS_GATE,		"lvds",		"media_ldb_root",	0x9600, },
	{ IMX93_CLK_LCDIF_GATE,		"lcdif",	"media_apb_root",	0x9640, },
	{ IMX93_CLK_PXP_GATE,		"pxp",		"media_apb_root",	0x9680, },
	{ IMX93_CLK_ISI_GATE,		"isi",		"media_apb_root",	0x96c0, },
	{ IMX93_CLK_NIC_MEDIA_GATE,	"nic_media",	"media_axi_root",	0x9700, },
	{ IMX93_CLK_USB_CONTROLLER_GATE, "usb_controller", "hsio_root",		0x9a00, },
	{ IMX93_CLK_USB_TEST_60M_GATE,	"usb_test_60m",	"hsio_usb_test_60m_root", 0x9a40, },
	{ IMX93_CLK_HSIO_TROUT_24M_GATE, "hsio_trout_24m", "osc_24m",		0x9a80, },
	{ IMX93_CLK_PDM_GATE,		"pdm",		"pdm_root",		0x9ac0, },
	{ IMX93_CLK_MQS1_GATE,		"mqs1",		"sai1_root",		0x9b00, },
	{ IMX93_CLK_MQS2_GATE,		"mqs2",		"sai3_root",		0x9b40, },
	{ IMX93_CLK_AUD_XCVR_GATE,	"aud_xcvr",	"audio_xcvr_root",	0x9b80, },
	{ IMX93_CLK_SPDIF_GATE,		"spdif",	"spdif_root",		0x9c00, },
	{ IMX93_CLK_HSIO_32K_GATE,	"hsio_32k",	"osc_32k",		0x9dc0, },
	{ IMX93_CLK_ENET1_GATE,		"enet1",	"enet_root",		0x9e00, },
	{ IMX93_CLK_ENET_QOS_GATE,	"enet_qos",	"wakeup_axi_root",	0x9e40, },
	{ IMX93_CLK_SYS_CNT_GATE,	"sys_cnt",	"osc_24m",		0x9e80, },
	{ IMX93_CLK_TSTMR1_GATE,	"tstmr1",	"bus_aon_root",		0x9ec0, },
	{ IMX93_CLK_TSTMR2_GATE,	"tstmr2",	"bus_wakeup_root",	0x9f00, },
	{ IMX93_CLK_TMC_GATE,		"tmc",		"osc_24m",		0x9f40, },
	{ IMX93_CLK_PMRO_GATE,		"pmro",		"osc_24m",		0x9f80, }
};

static struct clk_hw_onecell_data *clk_hw_data;
static struct clk_hw **clks;

static int imx93_clocks_probe(struct platform_device *pdev)
{
	struct device *dev = &pdev->dev;
	struct device_node *np = dev->of_node;
	const struct imx93_clk_root *root;
	const struct imx93_clk_ccgr *ccgr;
	void __iomem *base = NULL;
	int i, ret;

	clk_hw_data = kzalloc(struct_size(clk_hw_data, hws,
					  IMX93_CLK_END), GFP_KERNEL);
	if (!clk_hw_data)
		return -ENOMEM;

	clk_hw_data->num = IMX93_CLK_END;
	clks = clk_hw_data->hws;

	clks[IMX93_CLK_DUMMY] = imx_clk_hw_fixed("dummy", 0);
	clks[IMX93_CLK_24M] = imx_obtain_fixed_clk_hw(np, "osc_24m");
	clks[IMX93_CLK_32K] = imx_obtain_fixed_clk_hw(np, "osc_32k");
	clks[IMX93_CLK_EXT1] = imx_obtain_fixed_clk_hw(np, "clk_ext1");

	clks[IMX93_CLK_SYS_PLL_PFD0] = imx_clk_hw_fixed("sys_pll_pfd0", 1000000000);
	clks[IMX93_CLK_SYS_PLL_PFD0_DIV2] = imx_clk_hw_fixed_factor("sys_pll_pfd0_div2",
								    "sys_pll_pfd0", 1, 2);
	clks[IMX93_CLK_SYS_PLL_PFD1] = imx_clk_hw_fixed("sys_pll_pfd1", 800000000);
	clks[IMX93_CLK_SYS_PLL_PFD1_DIV2] = imx_clk_hw_fixed_factor("sys_pll_pfd1_div2",
								    "sys_pll_pfd1", 1, 2);
	clks[IMX93_CLK_SYS_PLL_PFD2] = imx_clk_hw_fixed("sys_pll_pfd2", 625000000);
	clks[IMX93_CLK_SYS_PLL_PFD2_DIV2] = imx_clk_hw_fixed_factor("sys_pll_pfd2_div2",
								    "sys_pll_pfd2", 1, 2);

	np = of_find_compatible_node(NULL, NULL, "fsl,imx93-anatop");
	base = of_iomap(np, 0);
	of_node_put(np);
	if (WARN_ON(!base))
		return -ENOMEM;

	clks[IMX93_CLK_AUDIO_PLL] = imx_clk_fracn_gppll("audio_pll", "osc_24m", base + 0x1200,
							&imx_fracn_gppll);
	clks[IMX93_CLK_VIDEO_PLL] = imx_clk_fracn_gppll("video_pll", "osc_24m", base + 0x1400,
							&imx_fracn_gppll);

	np = dev->of_node;
	base = devm_platform_ioremap_resource(pdev, 0);
	if (WARN_ON(IS_ERR(base)))
		return PTR_ERR(base);

	for (i = 0; i < ARRAY_SIZE(root_array); i++) {
		root = &root_array[i];
		clks[root->clk] = imx93_clk_composite_flags(root->name,
							    parent_names[root->sel],
							    4, base + root->off, 3,
							    root->flags);
	}

	for (i = 0; i < ARRAY_SIZE(ccgr_array); i++) {
		ccgr = &ccgr_array[i];
		clks[ccgr->clk] = imx93_clk_gate(NULL, ccgr->name, ccgr->parent_name,
						 ccgr->flags, base + ccgr->off, 0, 1, 1, 3,
						 ccgr->shared_count);
	}

	imx_check_clk_hws(clks, IMX93_CLK_END);

	ret = of_clk_add_hw_provider(np, of_clk_hw_onecell_get, clk_hw_data);
	if (ret < 0) {
		dev_err(dev, "failed to register clks for i.MX93\n");
		goto unregister_hws;
	}

	return 0;

unregister_hws:
	imx_unregister_hw_clocks(clks, IMX93_CLK_END);

	return ret;
}

static const struct of_device_id imx93_clk_of_match[] = {
	{ .compatible = "fsl,imx93-ccm" },
	{ /* Sentinel */ },
};
MODULE_DEVICE_TABLE(of, imx93_clk_of_match);

static struct platform_driver imx93_clk_driver = {
	.probe = imx93_clocks_probe,
	.driver = {
		.name = "imx93-ccm",
		.suppress_bind_attrs = true,
		.of_match_table = imx93_clk_of_match,
	},
};
module_platform_driver(imx93_clk_driver);

MODULE_DESCRIPTION("NXP i.MX93 clock driver");
MODULE_LICENSE("GPL v2");<|MERGE_RESOLUTION|>--- conflicted
+++ resolved
@@ -164,15 +164,10 @@
 	{ IMX93_CLK_WDOG5_GATE,		"wdog5",	"osc_24m",		0x8400, },
 	{ IMX93_CLK_SEMA1_GATE,		"sema1",	"bus_aon_root",		0x8440, },
 	{ IMX93_CLK_SEMA2_GATE,		"sema2",	"bus_wakeup_root",	0x8480, },
-<<<<<<< HEAD
-	{ IMX93_CLK_MU_A_GATE,		"mu_a",		"bus_aon_root",		0x84c0, },
-	{ IMX93_CLK_MU_B_GATE,		"mu_b",		"bus_aon_root",		0x8500, },
-=======
 	{ IMX93_CLK_MU1_A_GATE,		"mu1_a",	"bus_aon_root",		0x84c0, CLK_IGNORE_UNUSED },
 	{ IMX93_CLK_MU2_A_GATE,		"mu2_a",	"bus_wakeup_root",	0x84c0, CLK_IGNORE_UNUSED },
 	{ IMX93_CLK_MU1_B_GATE,		"mu1_b",	"bus_aon_root",		0x8500, 0, &share_count_mub },
 	{ IMX93_CLK_MU2_B_GATE,		"mu2_b",	"bus_wakeup_root",	0x8500, 0, &share_count_mub },
->>>>>>> 7365df19
 	{ IMX93_CLK_EDMA1_GATE,		"edma1",	"m33_root",		0x8540, },
 	{ IMX93_CLK_EDMA2_GATE,		"edma2",	"wakeup_axi_root",	0x8580, },
 	{ IMX93_CLK_FLEXSPI1_GATE,	"flexspi",	"flexspi_root",		0x8640, },
