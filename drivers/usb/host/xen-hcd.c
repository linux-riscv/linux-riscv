// SPDX-License-Identifier: GPL-2.0-or-later
/*
 * xen-hcd.c
 *
 * Xen USB Virtual Host Controller driver
 *
 * Copyright (C) 2009, FUJITSU LABORATORIES LTD.
 * Author: Noboru Iwamatsu <n_iwamatsu@jp.fujitsu.com>
 */

#include <linux/module.h>
#include <linux/usb.h>
#include <linux/list.h>
#include <linux/usb/hcd.h>
#include <linux/io.h>

#include <xen/xen.h>
#include <xen/xenbus.h>
#include <xen/grant_table.h>
#include <xen/events.h>
#include <xen/page.h>

#include <xen/interface/io/usbif.h>

/* Private per-URB data */
struct urb_priv {
	struct list_head list;
	struct urb *urb;
	int req_id;		/* RING_REQUEST id for submitting */
	int unlink_req_id;	/* RING_REQUEST id for unlinking */
	int status;
	bool unlinked;		/* dequeued marker */
};

/* virtual roothub port status */
struct rhport_status {
	__u32 status;
	bool resuming;		/* in resuming */
	bool c_connection;	/* connection changed */
	unsigned long timeout;
};

/* status of attached device */
struct vdevice_status {
	int devnum;
	enum usb_device_state status;
	enum usb_device_speed speed;
};

/* RING request shadow */
struct usb_shadow {
	struct xenusb_urb_request req;
	struct urb *urb;
	bool in_flight;
};

struct xenhcd_info {
	/* Virtual Host Controller has 4 urb queues */
	struct list_head pending_submit_list;
	struct list_head pending_unlink_list;
	struct list_head in_progress_list;
	struct list_head giveback_waiting_list;

	spinlock_t lock;

	/* timer that kick pending and giveback waiting urbs */
	struct timer_list watchdog;
	unsigned long actions;

	/* virtual root hub */
	int rh_numports;
	struct rhport_status ports[XENUSB_MAX_PORTNR];
	struct vdevice_status devices[XENUSB_MAX_PORTNR];

	/* Xen related staff */
	struct xenbus_device *xbdev;
	int urb_ring_ref;
	int conn_ring_ref;
	struct xenusb_urb_front_ring urb_ring;
	struct xenusb_conn_front_ring conn_ring;

	unsigned int evtchn;
	unsigned int irq;
	struct usb_shadow shadow[XENUSB_URB_RING_SIZE];
	unsigned int shadow_free;

	bool error;
};

#define GRANT_INVALID_REF 0

#define XENHCD_RING_JIFFIES (HZ/200)
#define XENHCD_SCAN_JIFFIES 1

enum xenhcd_timer_action {
	TIMER_RING_WATCHDOG,
	TIMER_SCAN_PENDING_URBS,
};

static struct kmem_cache *xenhcd_urbp_cachep;

static inline struct xenhcd_info *xenhcd_hcd_to_info(struct usb_hcd *hcd)
{
	return (struct xenhcd_info *)hcd->hcd_priv;
}

static inline struct usb_hcd *xenhcd_info_to_hcd(struct xenhcd_info *info)
{
	return container_of((void *)info, struct usb_hcd, hcd_priv);
}

static void xenhcd_set_error(struct xenhcd_info *info, const char *msg)
{
	info->error = true;

	pr_alert("xen-hcd: protocol error: %s!\n", msg);
}

static inline void xenhcd_timer_action_done(struct xenhcd_info *info,
					    enum xenhcd_timer_action action)
{
	clear_bit(action, &info->actions);
}

static void xenhcd_timer_action(struct xenhcd_info *info,
				enum xenhcd_timer_action action)
{
	if (timer_pending(&info->watchdog) &&
	    test_bit(TIMER_SCAN_PENDING_URBS, &info->actions))
		return;

	if (!test_and_set_bit(action, &info->actions)) {
		unsigned long t;

		switch (action) {
		case TIMER_RING_WATCHDOG:
			t = XENHCD_RING_JIFFIES;
			break;
		default:
			t = XENHCD_SCAN_JIFFIES;
			break;
		}
		mod_timer(&info->watchdog, t + jiffies);
	}
}

/*
 * set virtual port connection status
 */
static void xenhcd_set_connect_state(struct xenhcd_info *info, int portnum)
{
	int port;

	port = portnum - 1;
	if (info->ports[port].status & USB_PORT_STAT_POWER) {
		switch (info->devices[port].speed) {
		case XENUSB_SPEED_NONE:
			info->ports[port].status &=
				~(USB_PORT_STAT_CONNECTION |
				  USB_PORT_STAT_ENABLE |
				  USB_PORT_STAT_LOW_SPEED |
				  USB_PORT_STAT_HIGH_SPEED |
				  USB_PORT_STAT_SUSPEND);
			break;
		case XENUSB_SPEED_LOW:
			info->ports[port].status |= USB_PORT_STAT_CONNECTION;
			info->ports[port].status |= USB_PORT_STAT_LOW_SPEED;
			break;
		case XENUSB_SPEED_FULL:
			info->ports[port].status |= USB_PORT_STAT_CONNECTION;
			break;
		case XENUSB_SPEED_HIGH:
			info->ports[port].status |= USB_PORT_STAT_CONNECTION;
			info->ports[port].status |= USB_PORT_STAT_HIGH_SPEED;
			break;
		default: /* error */
			return;
		}
		info->ports[port].status |= (USB_PORT_STAT_C_CONNECTION << 16);
	}
}

/*
 * set virtual device connection status
 */
static int xenhcd_rhport_connect(struct xenhcd_info *info, __u8 portnum,
				 __u8 speed)
{
	int port;

	if (portnum < 1 || portnum > info->rh_numports)
		return -EINVAL; /* invalid port number */

	port = portnum - 1;
	if (info->devices[port].speed != speed) {
		switch (speed) {
		case XENUSB_SPEED_NONE: /* disconnect */
			info->devices[port].status = USB_STATE_NOTATTACHED;
			break;
		case XENUSB_SPEED_LOW:
		case XENUSB_SPEED_FULL:
		case XENUSB_SPEED_HIGH:
			info->devices[port].status = USB_STATE_ATTACHED;
			break;
		default: /* error */
			return -EINVAL;
		}
		info->devices[port].speed = speed;
		info->ports[port].c_connection = true;

		xenhcd_set_connect_state(info, portnum);
	}

	return 0;
}

/*
 * SetPortFeature(PORT_SUSPENDED)
 */
static void xenhcd_rhport_suspend(struct xenhcd_info *info, int portnum)
{
	int port;

	port = portnum - 1;
	info->ports[port].status |= USB_PORT_STAT_SUSPEND;
	info->devices[port].status = USB_STATE_SUSPENDED;
}

/*
 * ClearPortFeature(PORT_SUSPENDED)
 */
static void xenhcd_rhport_resume(struct xenhcd_info *info, int portnum)
{
	int port;

	port = portnum - 1;
	if (info->ports[port].status & USB_PORT_STAT_SUSPEND) {
		info->ports[port].resuming = true;
		info->ports[port].timeout = jiffies + msecs_to_jiffies(20);
	}
}

/*
 * SetPortFeature(PORT_POWER)
 */
static void xenhcd_rhport_power_on(struct xenhcd_info *info, int portnum)
{
	int port;

	port = portnum - 1;
	if ((info->ports[port].status & USB_PORT_STAT_POWER) == 0) {
		info->ports[port].status |= USB_PORT_STAT_POWER;
		if (info->devices[port].status != USB_STATE_NOTATTACHED)
			info->devices[port].status = USB_STATE_POWERED;
		if (info->ports[port].c_connection)
			xenhcd_set_connect_state(info, portnum);
	}
}

/*
 * ClearPortFeature(PORT_POWER)
 * SetConfiguration(non-zero)
 * Power_Source_Off
 * Over-current
 */
static void xenhcd_rhport_power_off(struct xenhcd_info *info, int portnum)
{
	int port;

	port = portnum - 1;
	if (info->ports[port].status & USB_PORT_STAT_POWER) {
		info->ports[port].status = 0;
		if (info->devices[port].status != USB_STATE_NOTATTACHED)
			info->devices[port].status = USB_STATE_ATTACHED;
	}
}

/*
 * ClearPortFeature(PORT_ENABLE)
 */
static void xenhcd_rhport_disable(struct xenhcd_info *info, int portnum)
{
	int port;

	port = portnum - 1;
	info->ports[port].status &= ~USB_PORT_STAT_ENABLE;
	info->ports[port].status &= ~USB_PORT_STAT_SUSPEND;
	info->ports[port].resuming = false;
	if (info->devices[port].status != USB_STATE_NOTATTACHED)
		info->devices[port].status = USB_STATE_POWERED;
}

/*
 * SetPortFeature(PORT_RESET)
 */
static void xenhcd_rhport_reset(struct xenhcd_info *info, int portnum)
{
	int port;

	port = portnum - 1;
	info->ports[port].status &= ~(USB_PORT_STAT_ENABLE |
				      USB_PORT_STAT_LOW_SPEED |
				      USB_PORT_STAT_HIGH_SPEED);
	info->ports[port].status |= USB_PORT_STAT_RESET;

	if (info->devices[port].status != USB_STATE_NOTATTACHED)
		info->devices[port].status = USB_STATE_ATTACHED;

	/* 10msec reset signaling */
	info->ports[port].timeout = jiffies + msecs_to_jiffies(10);
}

#ifdef CONFIG_PM
static int xenhcd_bus_suspend(struct usb_hcd *hcd)
{
	struct xenhcd_info *info = xenhcd_hcd_to_info(hcd);
	int ret = 0;
	int i, ports;

	ports = info->rh_numports;

	spin_lock_irq(&info->lock);
	if (!test_bit(HCD_FLAG_HW_ACCESSIBLE, &hcd->flags)) {
		ret = -ESHUTDOWN;
	} else {
		/* suspend any active ports*/
		for (i = 1; i <= ports; i++)
			xenhcd_rhport_suspend(info, i);
	}
	spin_unlock_irq(&info->lock);

	del_timer_sync(&info->watchdog);

	return ret;
}

static int xenhcd_bus_resume(struct usb_hcd *hcd)
{
	struct xenhcd_info *info = xenhcd_hcd_to_info(hcd);
	int ret = 0;
	int i, ports;

	ports = info->rh_numports;

	spin_lock_irq(&info->lock);
	if (!test_bit(HCD_FLAG_HW_ACCESSIBLE, &hcd->flags)) {
		ret = -ESHUTDOWN;
	} else {
		/* resume any suspended ports*/
		for (i = 1; i <= ports; i++)
			xenhcd_rhport_resume(info, i);
	}
	spin_unlock_irq(&info->lock);

	return ret;
}
#endif

static void xenhcd_hub_descriptor(struct xenhcd_info *info,
				  struct usb_hub_descriptor *desc)
{
	__u16 temp;
	int ports = info->rh_numports;

	desc->bDescriptorType = 0x29;
	desc->bPwrOn2PwrGood = 10; /* EHCI says 20ms max */
	desc->bHubContrCurrent = 0;
	desc->bNbrPorts = ports;

	/* size of DeviceRemovable and PortPwrCtrlMask fields */
	temp = 1 + (ports / 8);
	desc->bDescLength = 7 + 2 * temp;

	/* bitmaps for DeviceRemovable and PortPwrCtrlMask */
	memset(&desc->u.hs.DeviceRemovable[0], 0, temp);
	memset(&desc->u.hs.DeviceRemovable[temp], 0xff, temp);

	/* per-port over current reporting and no power switching */
	temp = 0x000a;
	desc->wHubCharacteristics = cpu_to_le16(temp);
}

/* port status change mask for hub_status_data */
#define PORT_C_MASK	((USB_PORT_STAT_C_CONNECTION |		\
			  USB_PORT_STAT_C_ENABLE |		\
			  USB_PORT_STAT_C_SUSPEND |		\
			  USB_PORT_STAT_C_OVERCURRENT |		\
			  USB_PORT_STAT_C_RESET) << 16)

/*
 * See USB 2.0 Spec, 11.12.4 Hub and Port Status Change Bitmap.
 * If port status changed, writes the bitmap to buf and return
 * that length(number of bytes).
 * If Nothing changed, return 0.
 */
static int xenhcd_hub_status_data(struct usb_hcd *hcd, char *buf)
{
	struct xenhcd_info *info = xenhcd_hcd_to_info(hcd);
	int ports;
	int i;
	unsigned long flags;
	int ret;
	int changed = 0;

	/* initialize the status to no-changes */
	ports = info->rh_numports;
	ret = 1 + (ports / 8);
	memset(buf, 0, ret);

	spin_lock_irqsave(&info->lock, flags);

	for (i = 0; i < ports; i++) {
		/* check status for each port */
		if (info->ports[i].status & PORT_C_MASK) {
			buf[(i + 1) / 8] |= 1 << (i + 1) % 8;
			changed = 1;
		}
	}

	if ((hcd->state == HC_STATE_SUSPENDED) && (changed == 1))
		usb_hcd_resume_root_hub(hcd);

	spin_unlock_irqrestore(&info->lock, flags);

	return changed ? ret : 0;
}

static int xenhcd_hub_control(struct usb_hcd *hcd, __u16 typeReq, __u16 wValue,
			      __u16 wIndex, char *buf, __u16 wLength)
{
	struct xenhcd_info *info = xenhcd_hcd_to_info(hcd);
	int ports = info->rh_numports;
	unsigned long flags;
	int ret = 0;
	int i;
	int changed = 0;

	spin_lock_irqsave(&info->lock, flags);
	switch (typeReq) {
	case ClearHubFeature:
		/* ignore this request */
		break;
	case ClearPortFeature:
		if (!wIndex || wIndex > ports)
			goto error;

		switch (wValue) {
		case USB_PORT_FEAT_SUSPEND:
			xenhcd_rhport_resume(info, wIndex);
			break;
		case USB_PORT_FEAT_POWER:
			xenhcd_rhport_power_off(info, wIndex);
			break;
		case USB_PORT_FEAT_ENABLE:
			xenhcd_rhport_disable(info, wIndex);
			break;
		case USB_PORT_FEAT_C_CONNECTION:
			info->ports[wIndex - 1].c_connection = false;
			fallthrough;
		default:
			info->ports[wIndex - 1].status &= ~(1 << wValue);
			break;
		}
		break;
	case GetHubDescriptor:
		xenhcd_hub_descriptor(info, (struct usb_hub_descriptor *)buf);
		break;
	case GetHubStatus:
		/* always local power supply good and no over-current exists. */
		*(__le32 *)buf = cpu_to_le32(0);
		break;
	case GetPortStatus:
		if (!wIndex || wIndex > ports)
			goto error;

		wIndex--;

		/* resume completion */
		if (info->ports[wIndex].resuming &&
		    time_after_eq(jiffies, info->ports[wIndex].timeout)) {
			info->ports[wIndex].status |=
				USB_PORT_STAT_C_SUSPEND << 16;
			info->ports[wIndex].status &= ~USB_PORT_STAT_SUSPEND;
		}

		/* reset completion */
		if ((info->ports[wIndex].status & USB_PORT_STAT_RESET) != 0 &&
		    time_after_eq(jiffies, info->ports[wIndex].timeout)) {
			info->ports[wIndex].status |=
				USB_PORT_STAT_C_RESET << 16;
			info->ports[wIndex].status &= ~USB_PORT_STAT_RESET;

			if (info->devices[wIndex].status !=
			    USB_STATE_NOTATTACHED) {
				info->ports[wIndex].status |=
					USB_PORT_STAT_ENABLE;
				info->devices[wIndex].status =
					USB_STATE_DEFAULT;
			}

			switch (info->devices[wIndex].speed) {
			case XENUSB_SPEED_LOW:
				info->ports[wIndex].status |=
					USB_PORT_STAT_LOW_SPEED;
				break;
			case XENUSB_SPEED_HIGH:
				info->ports[wIndex].status |=
					USB_PORT_STAT_HIGH_SPEED;
				break;
			default:
				break;
			}
		}

		*(__le32 *)buf = cpu_to_le32(info->ports[wIndex].status);
		break;
	case SetPortFeature:
		if (!wIndex || wIndex > ports)
			goto error;

		switch (wValue) {
		case USB_PORT_FEAT_POWER:
			xenhcd_rhport_power_on(info, wIndex);
			break;
		case USB_PORT_FEAT_RESET:
			xenhcd_rhport_reset(info, wIndex);
			break;
		case USB_PORT_FEAT_SUSPEND:
			xenhcd_rhport_suspend(info, wIndex);
			break;
		default:
			if (info->ports[wIndex-1].status & USB_PORT_STAT_POWER)
				info->ports[wIndex-1].status |= (1 << wValue);
		}
		break;

	case SetHubFeature:
		/* not supported */
	default:
error:
		ret = -EPIPE;
	}
	spin_unlock_irqrestore(&info->lock, flags);

	/* check status for each port */
	for (i = 0; i < ports; i++) {
		if (info->ports[i].status & PORT_C_MASK)
			changed = 1;
	}
	if (changed)
		usb_hcd_poll_rh_status(hcd);

	return ret;
}

static void xenhcd_free_urb_priv(struct urb_priv *urbp)
{
	urbp->urb->hcpriv = NULL;
	kmem_cache_free(xenhcd_urbp_cachep, urbp);
}

static inline unsigned int xenhcd_get_id_from_freelist(struct xenhcd_info *info)
{
	unsigned int free;

	free = info->shadow_free;
	info->shadow_free = info->shadow[free].req.id;
	info->shadow[free].req.id = 0x0fff; /* debug */
	return free;
}

static inline void xenhcd_add_id_to_freelist(struct xenhcd_info *info,
					     unsigned int id)
{
	info->shadow[id].req.id	= info->shadow_free;
	info->shadow[id].urb = NULL;
	info->shadow_free = id;
}

static inline int xenhcd_count_pages(void *addr, int length)
{
	unsigned long vaddr = (unsigned long)addr;

	return PFN_UP(vaddr + length) - PFN_DOWN(vaddr);
}

static void xenhcd_gnttab_map(struct xenhcd_info *info, void *addr, int length,
			      grant_ref_t *gref_head,
			      struct xenusb_request_segment *seg,
			      int nr_pages, int flags)
{
	grant_ref_t ref;
	unsigned int offset;
	unsigned int len = length;
	unsigned int bytes;
	int i;

	for (i = 0; i < nr_pages; i++) {
		offset = offset_in_page(addr);

		bytes = PAGE_SIZE - offset;
		if (bytes > len)
			bytes = len;

		ref = gnttab_claim_grant_reference(gref_head);
		gnttab_grant_foreign_access_ref(ref, info->xbdev->otherend_id,
						virt_to_gfn(addr), flags);
		seg[i].gref = ref;
		seg[i].offset = (__u16)offset;
		seg[i].length = (__u16)bytes;

		addr += bytes;
		len -= bytes;
	}
}

static __u32 xenhcd_pipe_urb_to_xenusb(__u32 urb_pipe, __u8 port)
{
	static __u32 pipe;

	pipe = usb_pipedevice(urb_pipe) << XENUSB_PIPE_DEV_SHIFT;
	pipe |= usb_pipeendpoint(urb_pipe) << XENUSB_PIPE_EP_SHIFT;
	if (usb_pipein(urb_pipe))
		pipe |= XENUSB_PIPE_DIR;
	switch (usb_pipetype(urb_pipe)) {
	case PIPE_ISOCHRONOUS:
		pipe |= XENUSB_PIPE_TYPE_ISOC << XENUSB_PIPE_TYPE_SHIFT;
		break;
	case PIPE_INTERRUPT:
		pipe |= XENUSB_PIPE_TYPE_INT << XENUSB_PIPE_TYPE_SHIFT;
		break;
	case PIPE_CONTROL:
		pipe |= XENUSB_PIPE_TYPE_CTRL << XENUSB_PIPE_TYPE_SHIFT;
		break;
	case PIPE_BULK:
		pipe |= XENUSB_PIPE_TYPE_BULK << XENUSB_PIPE_TYPE_SHIFT;
		break;
	}
	pipe = xenusb_setportnum_pipe(pipe, port);

	return pipe;
}

static int xenhcd_map_urb_for_request(struct xenhcd_info *info, struct urb *urb,
				      struct xenusb_urb_request *req)
{
	grant_ref_t gref_head;
	int nr_buff_pages = 0;
	int nr_isodesc_pages = 0;
	int nr_grants = 0;

	if (urb->transfer_buffer_length) {
		nr_buff_pages = xenhcd_count_pages(urb->transfer_buffer,
						urb->transfer_buffer_length);

		if (usb_pipeisoc(urb->pipe))
			nr_isodesc_pages = xenhcd_count_pages(
				&urb->iso_frame_desc[0],
				sizeof(struct usb_iso_packet_descriptor) *
				urb->number_of_packets);

		nr_grants = nr_buff_pages + nr_isodesc_pages;
		if (nr_grants > XENUSB_MAX_SEGMENTS_PER_REQUEST) {
			pr_err("xenhcd: error: %d grants\n", nr_grants);
			return -E2BIG;
		}

		if (gnttab_alloc_grant_references(nr_grants, &gref_head)) {
			pr_err("xenhcd: gnttab_alloc_grant_references() error\n");
			return -ENOMEM;
		}

		xenhcd_gnttab_map(info, urb->transfer_buffer,
				  urb->transfer_buffer_length, &gref_head,
				  &req->seg[0], nr_buff_pages,
				  usb_pipein(urb->pipe) ? 0 : GTF_readonly);
	}

	req->pipe = xenhcd_pipe_urb_to_xenusb(urb->pipe, urb->dev->portnum);
	req->transfer_flags = 0;
	if (urb->transfer_flags & URB_SHORT_NOT_OK)
		req->transfer_flags |= XENUSB_SHORT_NOT_OK;
	req->buffer_length = urb->transfer_buffer_length;
	req->nr_buffer_segs = nr_buff_pages;

	switch (usb_pipetype(urb->pipe)) {
	case PIPE_ISOCHRONOUS:
		req->u.isoc.interval = urb->interval;
		req->u.isoc.start_frame = urb->start_frame;
		req->u.isoc.number_of_packets = urb->number_of_packets;
		req->u.isoc.nr_frame_desc_segs = nr_isodesc_pages;

		xenhcd_gnttab_map(info, &urb->iso_frame_desc[0],
				  sizeof(struct usb_iso_packet_descriptor) *
				  urb->number_of_packets,
				  &gref_head, &req->seg[nr_buff_pages],
				  nr_isodesc_pages, 0);
		break;
	case PIPE_INTERRUPT:
		req->u.intr.interval = urb->interval;
		break;
	case PIPE_CONTROL:
		if (urb->setup_packet)
			memcpy(req->u.ctrl, urb->setup_packet, 8);
		break;
	case PIPE_BULK:
		break;
	default:
		break;
	}

	if (nr_grants)
		gnttab_free_grant_references(gref_head);

	return 0;
}

static void xenhcd_gnttab_done(struct xenhcd_info *info, unsigned int id)
{
	struct usb_shadow *shadow = info->shadow + id;
	int nr_segs = 0;
	int i;

	if (!shadow->in_flight) {
		xenhcd_set_error(info, "Illegal request id");
		return;
	}
	shadow->in_flight = false;

	nr_segs = shadow->req.nr_buffer_segs;

	if (xenusb_pipeisoc(shadow->req.pipe))
		nr_segs += shadow->req.u.isoc.nr_frame_desc_segs;

	for (i = 0; i < nr_segs; i++) {
		if (!gnttab_try_end_foreign_access(shadow->req.seg[i].gref))
			xenhcd_set_error(info, "backend didn't release grant");
	}

	shadow->req.nr_buffer_segs = 0;
	shadow->req.u.isoc.nr_frame_desc_segs = 0;
}

static int xenhcd_translate_status(int status)
{
	switch (status) {
	case XENUSB_STATUS_OK:
		return 0;
	case XENUSB_STATUS_NODEV:
		return -ENODEV;
	case XENUSB_STATUS_INVAL:
		return -EINVAL;
	case XENUSB_STATUS_STALL:
		return -EPIPE;
	case XENUSB_STATUS_IOERROR:
		return -EPROTO;
	case XENUSB_STATUS_BABBLE:
		return -EOVERFLOW;
	default:
		return -ESHUTDOWN;
	}
}

static void xenhcd_giveback_urb(struct xenhcd_info *info, struct urb *urb,
				int status)
{
	struct urb_priv *urbp = (struct urb_priv *)urb->hcpriv;
	int priv_status = urbp->status;

	list_del_init(&urbp->list);
	xenhcd_free_urb_priv(urbp);

	if (urb->status == -EINPROGRESS)
		urb->status = xenhcd_translate_status(status);

	spin_unlock(&info->lock);
	usb_hcd_giveback_urb(xenhcd_info_to_hcd(info), urb,
			     priv_status <= 0 ? priv_status : urb->status);
	spin_lock(&info->lock);
}

static int xenhcd_do_request(struct xenhcd_info *info, struct urb_priv *urbp)
{
	struct xenusb_urb_request *req;
	struct urb *urb = urbp->urb;
	unsigned int id;
	int notify;
	int ret;

	id = xenhcd_get_id_from_freelist(info);
	req = &info->shadow[id].req;
	req->id = id;

	if (unlikely(urbp->unlinked)) {
		req->u.unlink.unlink_id = urbp->req_id;
		req->pipe = xenusb_setunlink_pipe(xenhcd_pipe_urb_to_xenusb(
						 urb->pipe, urb->dev->portnum));
		urbp->unlink_req_id = id;
	} else {
		ret = xenhcd_map_urb_for_request(info, urb, req);
		if (ret) {
			xenhcd_add_id_to_freelist(info, id);
			return ret;
		}
		urbp->req_id = id;
	}

	req = RING_GET_REQUEST(&info->urb_ring, info->urb_ring.req_prod_pvt);
	*req = info->shadow[id].req;

	info->urb_ring.req_prod_pvt++;
	info->shadow[id].urb = urb;
	info->shadow[id].in_flight = true;

	RING_PUSH_REQUESTS_AND_CHECK_NOTIFY(&info->urb_ring, notify);
	if (notify)
		notify_remote_via_irq(info->irq);

	return 0;
}

static void xenhcd_kick_pending_urbs(struct xenhcd_info *info)
{
	struct urb_priv *urbp;

	while (!list_empty(&info->pending_submit_list)) {
		if (RING_FULL(&info->urb_ring)) {
			xenhcd_timer_action(info, TIMER_RING_WATCHDOG);
			return;
		}

		urbp = list_entry(info->pending_submit_list.next,
				  struct urb_priv, list);
		if (!xenhcd_do_request(info, urbp))
			list_move_tail(&urbp->list, &info->in_progress_list);
		else
			xenhcd_giveback_urb(info, urbp->urb, -ESHUTDOWN);
	}
	xenhcd_timer_action_done(info, TIMER_SCAN_PENDING_URBS);
}

/*
 * caller must lock info->lock
 */
static void xenhcd_cancel_all_enqueued_urbs(struct xenhcd_info *info)
{
	struct urb_priv *urbp, *tmp;
	int req_id;

	list_for_each_entry_safe(urbp, tmp, &info->in_progress_list, list) {
		req_id = urbp->req_id;
		if (!urbp->unlinked) {
			xenhcd_gnttab_done(info, req_id);
			if (info->error)
				return;
			if (urbp->urb->status == -EINPROGRESS)
				/* not dequeued */
				xenhcd_giveback_urb(info, urbp->urb,
						    -ESHUTDOWN);
			else	/* dequeued */
				xenhcd_giveback_urb(info, urbp->urb,
						    urbp->urb->status);
		}
		info->shadow[req_id].urb = NULL;
	}

	list_for_each_entry_safe(urbp, tmp, &info->pending_submit_list, list)
		xenhcd_giveback_urb(info, urbp->urb, -ESHUTDOWN);
}

/*
 * caller must lock info->lock
 */
static void xenhcd_giveback_unlinked_urbs(struct xenhcd_info *info)
{
	struct urb_priv *urbp, *tmp;

	list_for_each_entry_safe(urbp, tmp, &info->giveback_waiting_list, list)
		xenhcd_giveback_urb(info, urbp->urb, urbp->urb->status);
}

static int xenhcd_submit_urb(struct xenhcd_info *info, struct urb_priv *urbp)
{
	int ret;

	if (RING_FULL(&info->urb_ring)) {
		list_add_tail(&urbp->list, &info->pending_submit_list);
		xenhcd_timer_action(info, TIMER_RING_WATCHDOG);
		return 0;
	}

	if (!list_empty(&info->pending_submit_list)) {
		list_add_tail(&urbp->list, &info->pending_submit_list);
		xenhcd_timer_action(info, TIMER_SCAN_PENDING_URBS);
		return 0;
	}

	ret = xenhcd_do_request(info, urbp);
	if (ret == 0)
		list_add_tail(&urbp->list, &info->in_progress_list);

	return ret;
}

static int xenhcd_unlink_urb(struct xenhcd_info *info, struct urb_priv *urbp)
{
	int ret;

	/* already unlinked? */
	if (urbp->unlinked)
		return -EBUSY;

	urbp->unlinked = true;

	/* the urb is still in pending_submit queue */
	if (urbp->req_id == ~0) {
		list_move_tail(&urbp->list, &info->giveback_waiting_list);
		xenhcd_timer_action(info, TIMER_SCAN_PENDING_URBS);
		return 0;
	}

	/* send unlink request to backend */
	if (RING_FULL(&info->urb_ring)) {
		list_move_tail(&urbp->list, &info->pending_unlink_list);
		xenhcd_timer_action(info, TIMER_RING_WATCHDOG);
		return 0;
	}

	if (!list_empty(&info->pending_unlink_list)) {
		list_move_tail(&urbp->list, &info->pending_unlink_list);
		xenhcd_timer_action(info, TIMER_SCAN_PENDING_URBS);
		return 0;
	}

	ret = xenhcd_do_request(info, urbp);
	if (ret == 0)
		list_move_tail(&urbp->list, &info->in_progress_list);

	return ret;
}

static void xenhcd_res_to_urb(struct xenhcd_info *info,
			      struct xenusb_urb_response *res, struct urb *urb)
{
	if (unlikely(!urb))
		return;

	if (res->actual_length > urb->transfer_buffer_length)
		urb->actual_length = urb->transfer_buffer_length;
	else if (res->actual_length < 0)
		urb->actual_length = 0;
	else
		urb->actual_length = res->actual_length;
	urb->error_count = res->error_count;
	urb->start_frame = res->start_frame;
	xenhcd_giveback_urb(info, urb, res->status);
}

static int xenhcd_urb_request_done(struct xenhcd_info *info,
				   unsigned int *eoiflag)
{
	struct xenusb_urb_response res;
	RING_IDX i, rp;
	__u16 id;
	int more_to_do = 0;
	unsigned long flags;

	spin_lock_irqsave(&info->lock, flags);

	rp = info->urb_ring.sring->rsp_prod;
	if (RING_RESPONSE_PROD_OVERFLOW(&info->urb_ring, rp)) {
		xenhcd_set_error(info, "Illegal index on urb-ring");
		goto err;
	}
	rmb(); /* ensure we see queued responses up to "rp" */

	for (i = info->urb_ring.rsp_cons; i != rp; i++) {
		RING_COPY_RESPONSE(&info->urb_ring, i, &res);
		id = res.id;
		if (id >= XENUSB_URB_RING_SIZE) {
			xenhcd_set_error(info, "Illegal data on urb-ring");
			goto err;
		}

		if (likely(xenusb_pipesubmit(info->shadow[id].req.pipe))) {
			xenhcd_gnttab_done(info, id);
			if (info->error)
				goto err;
<<<<<<< HEAD
			urb = info->shadow[id].urb;
			if (likely(urb)) {
				urb->actual_length = res.actual_length;
				urb->error_count = res.error_count;
				urb->start_frame = res.start_frame;
				xenhcd_giveback_urb(info, urb, res.status);
			}
=======
			xenhcd_res_to_urb(info, &res, info->shadow[id].urb);
>>>>>>> 31231092
		}

		xenhcd_add_id_to_freelist(info, id);

		*eoiflag = 0;
	}
	info->urb_ring.rsp_cons = i;

	if (i != info->urb_ring.req_prod_pvt)
		RING_FINAL_CHECK_FOR_RESPONSES(&info->urb_ring, more_to_do);
	else
		info->urb_ring.sring->rsp_event = i + 1;

	spin_unlock_irqrestore(&info->lock, flags);

	return more_to_do;

 err:
	spin_unlock_irqrestore(&info->lock, flags);
	return 0;
}

static int xenhcd_conn_notify(struct xenhcd_info *info, unsigned int *eoiflag)
{
	struct xenusb_conn_response res;
	struct xenusb_conn_request *req;
	RING_IDX rc, rp;
	__u16 id;
	__u8 portnum, speed;
	int more_to_do = 0;
	int notify;
	int port_changed = 0;
	unsigned long flags;

	spin_lock_irqsave(&info->lock, flags);

	rc = info->conn_ring.rsp_cons;
	rp = info->conn_ring.sring->rsp_prod;
	if (RING_RESPONSE_PROD_OVERFLOW(&info->conn_ring, rp)) {
		xenhcd_set_error(info, "Illegal index on conn-ring");
		spin_unlock_irqrestore(&info->lock, flags);
		return 0;
	}
	rmb(); /* ensure we see queued responses up to "rp" */

	while (rc != rp) {
		RING_COPY_RESPONSE(&info->conn_ring, rc, &res);
		id = res.id;
		portnum = res.portnum;
		speed = res.speed;
		info->conn_ring.rsp_cons = ++rc;

		if (xenhcd_rhport_connect(info, portnum, speed)) {
			xenhcd_set_error(info, "Illegal data on conn-ring");
			spin_unlock_irqrestore(&info->lock, flags);
			return 0;
		}

		if (info->ports[portnum - 1].c_connection)
			port_changed = 1;

		barrier();

		req = RING_GET_REQUEST(&info->conn_ring,
				       info->conn_ring.req_prod_pvt);
		req->id = id;
		info->conn_ring.req_prod_pvt++;

		*eoiflag = 0;
	}

	if (rc != info->conn_ring.req_prod_pvt)
		RING_FINAL_CHECK_FOR_RESPONSES(&info->conn_ring, more_to_do);
	else
		info->conn_ring.sring->rsp_event = rc + 1;

	RING_PUSH_REQUESTS_AND_CHECK_NOTIFY(&info->conn_ring, notify);
	if (notify)
		notify_remote_via_irq(info->irq);

	spin_unlock_irqrestore(&info->lock, flags);

	if (port_changed)
		usb_hcd_poll_rh_status(xenhcd_info_to_hcd(info));

	return more_to_do;
}

static irqreturn_t xenhcd_int(int irq, void *dev_id)
{
	struct xenhcd_info *info = (struct xenhcd_info *)dev_id;
	unsigned int eoiflag = XEN_EOI_FLAG_SPURIOUS;

	if (unlikely(info->error)) {
		xen_irq_lateeoi(irq, XEN_EOI_FLAG_SPURIOUS);
		return IRQ_HANDLED;
	}

	while (xenhcd_urb_request_done(info, &eoiflag) |
	       xenhcd_conn_notify(info, &eoiflag))
		/* Yield point for this unbounded loop. */
		cond_resched();

	xen_irq_lateeoi(irq, eoiflag);
	return IRQ_HANDLED;
}

static void xenhcd_destroy_rings(struct xenhcd_info *info)
{
	if (info->irq)
		unbind_from_irqhandler(info->irq, info);
	info->irq = 0;

	if (info->urb_ring_ref != GRANT_INVALID_REF) {
		gnttab_end_foreign_access(info->urb_ring_ref,
					  (unsigned long)info->urb_ring.sring);
		info->urb_ring_ref = GRANT_INVALID_REF;
	}
	info->urb_ring.sring = NULL;

	if (info->conn_ring_ref != GRANT_INVALID_REF) {
		gnttab_end_foreign_access(info->conn_ring_ref,
					  (unsigned long)info->conn_ring.sring);
		info->conn_ring_ref = GRANT_INVALID_REF;
	}
	info->conn_ring.sring = NULL;
}

static int xenhcd_setup_rings(struct xenbus_device *dev,
			      struct xenhcd_info *info)
{
	struct xenusb_urb_sring *urb_sring;
	struct xenusb_conn_sring *conn_sring;
	grant_ref_t gref;
	int err;

	info->urb_ring_ref = GRANT_INVALID_REF;
	info->conn_ring_ref = GRANT_INVALID_REF;

	urb_sring = (struct xenusb_urb_sring *)get_zeroed_page(
							GFP_NOIO | __GFP_HIGH);
	if (!urb_sring) {
		xenbus_dev_fatal(dev, -ENOMEM, "allocating urb ring");
		return -ENOMEM;
	}
	SHARED_RING_INIT(urb_sring);
	FRONT_RING_INIT(&info->urb_ring, urb_sring, PAGE_SIZE);

	err = xenbus_grant_ring(dev, urb_sring, 1, &gref);
	if (err < 0) {
		free_page((unsigned long)urb_sring);
		info->urb_ring.sring = NULL;
		goto fail;
	}
	info->urb_ring_ref = gref;

	conn_sring = (struct xenusb_conn_sring *)get_zeroed_page(
							GFP_NOIO | __GFP_HIGH);
	if (!conn_sring) {
		xenbus_dev_fatal(dev, -ENOMEM, "allocating conn ring");
		err = -ENOMEM;
		goto fail;
	}
	SHARED_RING_INIT(conn_sring);
	FRONT_RING_INIT(&info->conn_ring, conn_sring, PAGE_SIZE);

	err = xenbus_grant_ring(dev, conn_sring, 1, &gref);
	if (err < 0) {
		free_page((unsigned long)conn_sring);
		info->conn_ring.sring = NULL;
		goto fail;
	}
	info->conn_ring_ref = gref;

	err = xenbus_alloc_evtchn(dev, &info->evtchn);
	if (err) {
		xenbus_dev_fatal(dev, err, "xenbus_alloc_evtchn");
		goto fail;
	}

	err = bind_evtchn_to_irq_lateeoi(info->evtchn);
	if (err <= 0) {
		xenbus_dev_fatal(dev, err, "bind_evtchn_to_irq_lateeoi");
		goto fail;
	}

	info->irq = err;

	err = request_threaded_irq(info->irq, NULL, xenhcd_int,
				   IRQF_ONESHOT, "xenhcd", info);
	if (err) {
		xenbus_dev_fatal(dev, err, "request_threaded_irq");
		goto free_irq;
	}

	return 0;

free_irq:
	unbind_from_irqhandler(info->irq, info);
fail:
	xenhcd_destroy_rings(info);
	return err;
}

static int xenhcd_talk_to_backend(struct xenbus_device *dev,
				  struct xenhcd_info *info)
{
	const char *message;
	struct xenbus_transaction xbt;
	int err;

	err = xenhcd_setup_rings(dev, info);
	if (err)
		return err;

again:
	err = xenbus_transaction_start(&xbt);
	if (err) {
		xenbus_dev_fatal(dev, err, "starting transaction");
		goto destroy_ring;
	}

	err = xenbus_printf(xbt, dev->nodename, "urb-ring-ref", "%u",
			    info->urb_ring_ref);
	if (err) {
		message = "writing urb-ring-ref";
		goto abort_transaction;
	}

	err = xenbus_printf(xbt, dev->nodename, "conn-ring-ref", "%u",
			    info->conn_ring_ref);
	if (err) {
		message = "writing conn-ring-ref";
		goto abort_transaction;
	}

	err = xenbus_printf(xbt, dev->nodename, "event-channel", "%u",
			    info->evtchn);
	if (err) {
		message = "writing event-channel";
		goto abort_transaction;
	}

	err = xenbus_transaction_end(xbt, 0);
	if (err) {
		if (err == -EAGAIN)
			goto again;
		xenbus_dev_fatal(dev, err, "completing transaction");
		goto destroy_ring;
	}

	return 0;

abort_transaction:
	xenbus_transaction_end(xbt, 1);
	xenbus_dev_fatal(dev, err, "%s", message);

destroy_ring:
	xenhcd_destroy_rings(info);

	return err;
}

static int xenhcd_connect(struct xenbus_device *dev)
{
	struct xenhcd_info *info = dev_get_drvdata(&dev->dev);
	struct xenusb_conn_request *req;
	int idx, err;
	int notify;
	char name[TASK_COMM_LEN];
	struct usb_hcd *hcd;

	hcd = xenhcd_info_to_hcd(info);
	snprintf(name, TASK_COMM_LEN, "xenhcd.%d", hcd->self.busnum);

	err = xenhcd_talk_to_backend(dev, info);
	if (err)
		return err;

	/* prepare ring for hotplug notification */
	for (idx = 0; idx < XENUSB_CONN_RING_SIZE; idx++) {
		req = RING_GET_REQUEST(&info->conn_ring, idx);
		req->id = idx;
	}
	info->conn_ring.req_prod_pvt = idx;

	RING_PUSH_REQUESTS_AND_CHECK_NOTIFY(&info->conn_ring, notify);
	if (notify)
		notify_remote_via_irq(info->irq);

	return 0;
}

static void xenhcd_disconnect(struct xenbus_device *dev)
{
	struct xenhcd_info *info = dev_get_drvdata(&dev->dev);
	struct usb_hcd *hcd = xenhcd_info_to_hcd(info);

	usb_remove_hcd(hcd);
	xenbus_frontend_closed(dev);
}

static void xenhcd_watchdog(struct timer_list *timer)
{
	struct xenhcd_info *info = from_timer(info, timer, watchdog);
	unsigned long flags;

	spin_lock_irqsave(&info->lock, flags);
	if (likely(HC_IS_RUNNING(xenhcd_info_to_hcd(info)->state))) {
		xenhcd_timer_action_done(info, TIMER_RING_WATCHDOG);
		xenhcd_giveback_unlinked_urbs(info);
		xenhcd_kick_pending_urbs(info);
	}
	spin_unlock_irqrestore(&info->lock, flags);
}

/*
 * one-time HC init
 */
static int xenhcd_setup(struct usb_hcd *hcd)
{
	struct xenhcd_info *info = xenhcd_hcd_to_info(hcd);

	spin_lock_init(&info->lock);
	INIT_LIST_HEAD(&info->pending_submit_list);
	INIT_LIST_HEAD(&info->pending_unlink_list);
	INIT_LIST_HEAD(&info->in_progress_list);
	INIT_LIST_HEAD(&info->giveback_waiting_list);
	timer_setup(&info->watchdog, xenhcd_watchdog, 0);

	hcd->has_tt = (hcd->driver->flags & HCD_MASK) != HCD_USB11;

	return 0;
}

/*
 * start HC running
 */
static int xenhcd_run(struct usb_hcd *hcd)
{
	hcd->uses_new_polling = 1;
	clear_bit(HCD_FLAG_POLL_RH, &hcd->flags);
	hcd->state = HC_STATE_RUNNING;
	return 0;
}

/*
 * stop running HC
 */
static void xenhcd_stop(struct usb_hcd *hcd)
{
	struct xenhcd_info *info = xenhcd_hcd_to_info(hcd);

	del_timer_sync(&info->watchdog);
	spin_lock_irq(&info->lock);
	/* cancel all urbs */
	hcd->state = HC_STATE_HALT;
	xenhcd_cancel_all_enqueued_urbs(info);
	xenhcd_giveback_unlinked_urbs(info);
	spin_unlock_irq(&info->lock);
}

/*
 * called as .urb_enqueue()
 * non-error returns are promise to giveback the urb later
 */
static int xenhcd_urb_enqueue(struct usb_hcd *hcd, struct urb *urb,
			      gfp_t mem_flags)
{
	struct xenhcd_info *info = xenhcd_hcd_to_info(hcd);
	struct urb_priv *urbp;
	unsigned long flags;
	int ret;

	if (unlikely(info->error))
		return -ESHUTDOWN;

	urbp = kmem_cache_zalloc(xenhcd_urbp_cachep, mem_flags);
	if (!urbp)
		return -ENOMEM;

	spin_lock_irqsave(&info->lock, flags);

	urbp->urb = urb;
	urb->hcpriv = urbp;
	urbp->req_id = ~0;
	urbp->unlink_req_id = ~0;
	INIT_LIST_HEAD(&urbp->list);
	urbp->status = 1;
	urb->unlinked = false;

	ret = xenhcd_submit_urb(info, urbp);

	if (ret)
		xenhcd_free_urb_priv(urbp);

	spin_unlock_irqrestore(&info->lock, flags);

	return ret;
}

/*
 * called as .urb_dequeue()
 */
static int xenhcd_urb_dequeue(struct usb_hcd *hcd, struct urb *urb, int status)
{
	struct xenhcd_info *info = xenhcd_hcd_to_info(hcd);
	struct urb_priv *urbp;
	unsigned long flags;
	int ret = 0;

	spin_lock_irqsave(&info->lock, flags);

	urbp = urb->hcpriv;
	if (urbp) {
		urbp->status = status;
		ret = xenhcd_unlink_urb(info, urbp);
	}

	spin_unlock_irqrestore(&info->lock, flags);

	return ret;
}

/*
 * called from usb_get_current_frame_number(),
 * but, almost all drivers not use such function.
 */
static int xenhcd_get_frame(struct usb_hcd *hcd)
{
	/* it means error, but probably no problem :-) */
	return 0;
}

static struct hc_driver xenhcd_usb20_hc_driver = {
	.description = "xen-hcd",
	.product_desc = "Xen USB2.0 Virtual Host Controller",
	.hcd_priv_size = sizeof(struct xenhcd_info),
	.flags = HCD_USB2,

	/* basic HC lifecycle operations */
	.reset = xenhcd_setup,
	.start = xenhcd_run,
	.stop = xenhcd_stop,

	/* managing urb I/O */
	.urb_enqueue = xenhcd_urb_enqueue,
	.urb_dequeue = xenhcd_urb_dequeue,
	.get_frame_number = xenhcd_get_frame,

	/* root hub operations */
	.hub_status_data = xenhcd_hub_status_data,
	.hub_control = xenhcd_hub_control,
#ifdef CONFIG_PM
	.bus_suspend = xenhcd_bus_suspend,
	.bus_resume = xenhcd_bus_resume,
#endif
};

static struct hc_driver xenhcd_usb11_hc_driver = {
	.description = "xen-hcd",
	.product_desc = "Xen USB1.1 Virtual Host Controller",
	.hcd_priv_size = sizeof(struct xenhcd_info),
	.flags = HCD_USB11,

	/* basic HC lifecycle operations */
	.reset = xenhcd_setup,
	.start = xenhcd_run,
	.stop = xenhcd_stop,

	/* managing urb I/O */
	.urb_enqueue = xenhcd_urb_enqueue,
	.urb_dequeue = xenhcd_urb_dequeue,
	.get_frame_number = xenhcd_get_frame,

	/* root hub operations */
	.hub_status_data = xenhcd_hub_status_data,
	.hub_control = xenhcd_hub_control,
#ifdef CONFIG_PM
	.bus_suspend = xenhcd_bus_suspend,
	.bus_resume = xenhcd_bus_resume,
#endif
};

static struct usb_hcd *xenhcd_create_hcd(struct xenbus_device *dev)
{
	int i;
	int err = 0;
	int num_ports;
	int usb_ver;
	struct usb_hcd *hcd = NULL;
	struct xenhcd_info *info;

	err = xenbus_scanf(XBT_NIL, dev->otherend, "num-ports", "%d",
			   &num_ports);
	if (err != 1) {
		xenbus_dev_fatal(dev, err, "reading num-ports");
		return ERR_PTR(-EINVAL);
	}
	if (num_ports < 1 || num_ports > XENUSB_MAX_PORTNR) {
		xenbus_dev_fatal(dev, err, "invalid num-ports");
		return ERR_PTR(-EINVAL);
	}

	err = xenbus_scanf(XBT_NIL, dev->otherend, "usb-ver", "%d", &usb_ver);
	if (err != 1) {
		xenbus_dev_fatal(dev, err, "reading usb-ver");
		return ERR_PTR(-EINVAL);
	}
	switch (usb_ver) {
	case XENUSB_VER_USB11:
		hcd = usb_create_hcd(&xenhcd_usb11_hc_driver, &dev->dev,
				     dev_name(&dev->dev));
		break;
	case XENUSB_VER_USB20:
		hcd = usb_create_hcd(&xenhcd_usb20_hc_driver, &dev->dev,
				     dev_name(&dev->dev));
		break;
	default:
		xenbus_dev_fatal(dev, err, "invalid usb-ver");
		return ERR_PTR(-EINVAL);
	}
	if (!hcd) {
		xenbus_dev_fatal(dev, err,
				 "fail to allocate USB host controller");
		return ERR_PTR(-ENOMEM);
	}

	info = xenhcd_hcd_to_info(hcd);
	info->xbdev = dev;
	info->rh_numports = num_ports;

	for (i = 0; i < XENUSB_URB_RING_SIZE; i++) {
		info->shadow[i].req.id = i + 1;
		info->shadow[i].urb = NULL;
		info->shadow[i].in_flight = false;
	}
	info->shadow[XENUSB_URB_RING_SIZE - 1].req.id = 0x0fff;

	return hcd;
}

static void xenhcd_backend_changed(struct xenbus_device *dev,
				   enum xenbus_state backend_state)
{
	switch (backend_state) {
	case XenbusStateInitialising:
	case XenbusStateReconfiguring:
	case XenbusStateReconfigured:
	case XenbusStateUnknown:
		break;

	case XenbusStateInitWait:
	case XenbusStateInitialised:
	case XenbusStateConnected:
		if (dev->state != XenbusStateInitialising)
			break;
		if (!xenhcd_connect(dev))
			xenbus_switch_state(dev, XenbusStateConnected);
		break;

	case XenbusStateClosed:
		if (dev->state == XenbusStateClosed)
			break;
		fallthrough;	/* Missed the backend's Closing state. */
	case XenbusStateClosing:
		xenhcd_disconnect(dev);
		break;

	default:
		xenbus_dev_fatal(dev, -EINVAL, "saw state %d at frontend",
				 backend_state);
		break;
	}
}

static int xenhcd_remove(struct xenbus_device *dev)
{
	struct xenhcd_info *info = dev_get_drvdata(&dev->dev);
	struct usb_hcd *hcd = xenhcd_info_to_hcd(info);

	xenhcd_destroy_rings(info);
	usb_put_hcd(hcd);

	return 0;
}

static int xenhcd_probe(struct xenbus_device *dev,
			const struct xenbus_device_id *id)
{
	int err;
	struct usb_hcd *hcd;
	struct xenhcd_info *info;

	if (usb_disabled())
		return -ENODEV;

	hcd = xenhcd_create_hcd(dev);
	if (IS_ERR(hcd)) {
		err = PTR_ERR(hcd);
		xenbus_dev_fatal(dev, err,
				 "fail to create usb host controller");
		return err;
	}

	info = xenhcd_hcd_to_info(hcd);
	dev_set_drvdata(&dev->dev, info);

	err = usb_add_hcd(hcd, 0, 0);
	if (err) {
		xenbus_dev_fatal(dev, err, "fail to add USB host controller");
		usb_put_hcd(hcd);
		dev_set_drvdata(&dev->dev, NULL);
	}

	return err;
}

static const struct xenbus_device_id xenhcd_ids[] = {
	{ "vusb" },
	{ "" },
};

static struct xenbus_driver xenhcd_driver = {
	.ids			= xenhcd_ids,
	.probe			= xenhcd_probe,
	.otherend_changed	= xenhcd_backend_changed,
	.remove			= xenhcd_remove,
};

static int __init xenhcd_init(void)
{
	if (!xen_domain())
		return -ENODEV;

	xenhcd_urbp_cachep = kmem_cache_create("xenhcd_urb_priv",
					sizeof(struct urb_priv), 0, 0, NULL);
	if (!xenhcd_urbp_cachep) {
		pr_err("xenhcd failed to create kmem cache\n");
		return -ENOMEM;
	}

	return xenbus_register_frontend(&xenhcd_driver);
}
module_init(xenhcd_init);

static void __exit xenhcd_exit(void)
{
	kmem_cache_destroy(xenhcd_urbp_cachep);
	xenbus_unregister_driver(&xenhcd_driver);
}
module_exit(xenhcd_exit);

MODULE_ALIAS("xen:vusb");
MODULE_AUTHOR("Juergen Gross <jgross@suse.com>");
MODULE_DESCRIPTION("Xen USB Virtual Host Controller driver (xen-hcd)");
MODULE_LICENSE("Dual BSD/GPL");<|MERGE_RESOLUTION|>--- conflicted
+++ resolved
@@ -986,17 +986,7 @@
 			xenhcd_gnttab_done(info, id);
 			if (info->error)
 				goto err;
-<<<<<<< HEAD
-			urb = info->shadow[id].urb;
-			if (likely(urb)) {
-				urb->actual_length = res.actual_length;
-				urb->error_count = res.error_count;
-				urb->start_frame = res.start_frame;
-				xenhcd_giveback_urb(info, urb, res.status);
-			}
-=======
 			xenhcd_res_to_urb(info, &res, info->shadow[id].urb);
->>>>>>> 31231092
 		}
 
 		xenhcd_add_id_to_freelist(info, id);
