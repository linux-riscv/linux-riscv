--- conflicted
+++ resolved
@@ -1709,21 +1709,12 @@
 		rc = IRQ_NONE;
 	} else {
 		set_bit(HCD_FLAG_SAW_IRQ, &hcd->flags);
-<<<<<<< HEAD
 
 		if (unlikely(hcd->state == HC_STATE_HALT))
 			usb_hc_died(hcd);
 		rc = IRQ_HANDLED;
 	}
 
-=======
-
-		if (unlikely(hcd->state == HC_STATE_HALT))
-			usb_hc_died(hcd);
-		rc = IRQ_HANDLED;
-	}
-
->>>>>>> e5a5816f
 	local_irq_restore(flags);
 	return rc;
 }
