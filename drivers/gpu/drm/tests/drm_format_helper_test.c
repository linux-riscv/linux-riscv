// SPDX-License-Identifier: GPL-2.0+

#include <kunit/test.h>

#include <drm/drm_device.h>
#include <drm/drm_file.h>
#include <drm/drm_format_helper.h>
#include <drm/drm_fourcc.h>
#include <drm/drm_framebuffer.h>
#include <drm/drm_gem_framebuffer_helper.h>
#include <drm/drm_mode.h>
#include <drm/drm_print.h>
#include <drm/drm_rect.h>

#include "../drm_crtc_internal.h"

#define TEST_BUF_SIZE 50

struct convert_to_gray8_result {
	unsigned int dst_pitch;
	const u8 expected[TEST_BUF_SIZE];
};

struct convert_to_rgb332_result {
	unsigned int dst_pitch;
	const u8 expected[TEST_BUF_SIZE];
};

struct convert_to_rgb565_result {
	unsigned int dst_pitch;
	const u16 expected[TEST_BUF_SIZE];
	const u16 expected_swab[TEST_BUF_SIZE];
};

struct convert_to_rgb888_result {
	unsigned int dst_pitch;
	const u8 expected[TEST_BUF_SIZE];
};

struct convert_to_xrgb2101010_result {
	unsigned int dst_pitch;
	const u32 expected[TEST_BUF_SIZE];
};

struct convert_xrgb8888_case {
	const char *name;
	unsigned int pitch;
	struct drm_rect clip;
	const u32 xrgb8888[TEST_BUF_SIZE];
	struct convert_to_gray8_result gray8_result;
	struct convert_to_rgb332_result rgb332_result;
	struct convert_to_rgb565_result rgb565_result;
	struct convert_to_rgb888_result rgb888_result;
	struct convert_to_xrgb2101010_result xrgb2101010_result;
};

static struct convert_xrgb8888_case convert_xrgb8888_cases[] = {
	{
		.name = "single_pixel_source_buffer",
		.pitch = 1 * 4,
		.clip = DRM_RECT_INIT(0, 0, 1, 1),
		.xrgb8888 = { 0x01FF0000 },
		.gray8_result = {
			.dst_pitch = 0,
			.expected = { 0x4C },
		},
		.rgb332_result = {
			.dst_pitch = 0,
			.expected = { 0xE0 },
		},
		.rgb565_result = {
			.dst_pitch = 0,
			.expected = { 0xF800 },
			.expected_swab = { 0x00F8 },
		},
		.rgb888_result = {
			.dst_pitch = 0,
			.expected = { 0x00, 0x00, 0xFF },
		},
		.xrgb2101010_result = {
			.dst_pitch = 0,
			.expected = { 0x3FF00000 },
		},
	},
	{
		.name = "single_pixel_clip_rectangle",
		.pitch = 2 * 4,
		.clip = DRM_RECT_INIT(1, 1, 1, 1),
		.xrgb8888 = {
			0x00000000, 0x00000000,
			0x00000000, 0x10FF0000,
		},
		.gray8_result = {
			.dst_pitch = 0,
			.expected = { 0x4C },
		},
		.rgb332_result = {
			.dst_pitch = 0,
			.expected = { 0xE0 },
		},
		.rgb565_result = {
			.dst_pitch = 0,
			.expected = { 0xF800 },
			.expected_swab = { 0x00F8 },
		},
		.rgb888_result = {
			.dst_pitch = 0,
			.expected = { 0x00, 0x00, 0xFF },
		},
		.xrgb2101010_result = {
			.dst_pitch = 0,
			.expected = { 0x3FF00000 },
		},
	},
	{
		/* Well known colors: White, black, red, green, blue, magenta,
		 * yellow and cyan. Different values for the X in XRGB8888 to
		 * make sure it is ignored. Partial clip area.
		 */
		.name = "well_known_colors",
		.pitch = 4 * 4,
		.clip = DRM_RECT_INIT(1, 1, 2, 4),
		.xrgb8888 = {
			0x00000000, 0x00000000, 0x00000000, 0x00000000,
			0x00000000, 0x11FFFFFF, 0x22000000, 0x00000000,
			0x00000000, 0x33FF0000, 0x4400FF00, 0x00000000,
			0x00000000, 0x550000FF, 0x66FF00FF, 0x00000000,
			0x00000000, 0x77FFFF00, 0x8800FFFF, 0x00000000,
		},
		.gray8_result = {
			.dst_pitch = 0,
			.expected = {
				0xFF, 0x00,
				0x4C, 0x99,
				0x19, 0x66,
				0xE5, 0xB2,
			},
		},
		.rgb332_result = {
			.dst_pitch = 0,
			.expected = {
				0xFF, 0x00,
				0xE0, 0x1C,
				0x03, 0xE3,
				0xFC, 0x1F,
			},
		},
		.rgb565_result = {
			.dst_pitch = 0,
			.expected = {
				0xFFFF, 0x0000,
				0xF800, 0x07E0,
				0x001F, 0xF81F,
				0xFFE0, 0x07FF,
			},
			.expected_swab = {
				0xFFFF, 0x0000,
				0x00F8, 0xE007,
				0x1F00, 0x1FF8,
				0xE0FF, 0xFF07,
			},
		},
		.rgb888_result = {
			.dst_pitch = 0,
			.expected = {
				0xFF, 0xFF, 0xFF, 0x00, 0x00, 0x00,
				0x00, 0x00, 0xFF, 0x00, 0xFF, 0x00,
				0xFF, 0x00, 0x00, 0xFF, 0x00, 0xFF,
				0x00, 0xFF, 0xFF, 0xFF, 0xFF, 0x00,
			},
		},
		.xrgb2101010_result = {
			.dst_pitch = 0,
			.expected = {
				0x3FFFFFFF, 0x00000000,
				0x3FF00000, 0x000FFC00,
				0x000003FF, 0x3FF003FF,
				0x3FFFFC00, 0x000FFFFF,
			},
		},
	},
	{
		/* Randomly picked colors. Full buffer within the clip area. */
		.name = "destination_pitch",
		.pitch = 3 * 4,
		.clip = DRM_RECT_INIT(0, 0, 3, 3),
		.xrgb8888 = {
			0xA10E449C, 0xB1114D05, 0xC1A80303,
			0xD16C7073, 0xA20E449C, 0xB2114D05,
			0xC2A80303, 0xD26C7073, 0xA30E449C,
		},
		.gray8_result = {
			.dst_pitch = 5,
			.expected = {
				0x3C, 0x33, 0x34, 0x00, 0x00,
				0x6F, 0x3C, 0x33, 0x00, 0x00,
				0x34, 0x6F, 0x3C, 0x00, 0x00,
			},
		},
		.rgb332_result = {
			.dst_pitch = 5,
			.expected = {
				0x0A, 0x08, 0xA0, 0x00, 0x00,
				0x6D, 0x0A, 0x08, 0x00, 0x00,
				0xA0, 0x6D, 0x0A, 0x00, 0x00,
			},
		},
		.rgb565_result = {
			.dst_pitch = 10,
			.expected = {
				0x0A33, 0x1260, 0xA800, 0x0000, 0x0000,
				0x6B8E, 0x0A33, 0x1260, 0x0000, 0x0000,
				0xA800, 0x6B8E, 0x0A33, 0x0000, 0x0000,
			},
			.expected_swab = {
				0x330A, 0x6012, 0x00A8, 0x0000, 0x0000,
				0x8E6B, 0x330A, 0x6012, 0x0000, 0x0000,
				0x00A8, 0x8E6B, 0x330A, 0x0000, 0x0000,
			},
		},
		.rgb888_result = {
			.dst_pitch = 15,
			.expected = {
				0x9C, 0x44, 0x0E, 0x05, 0x4D, 0x11, 0x03, 0x03, 0xA8,
				0x00, 0x00, 0x00, 0x00, 0x00, 0x00,
				0x73, 0x70, 0x6C, 0x9C, 0x44, 0x0E, 0x05, 0x4D, 0x11,
				0x00, 0x00, 0x00, 0x00, 0x00, 0x00,
				0x03, 0x03, 0xA8, 0x73, 0x70, 0x6C, 0x9C, 0x44, 0x0E,
				0x00, 0x00, 0x00, 0x00, 0x00, 0x00,
			},
		},
		.xrgb2101010_result = {
			.dst_pitch = 20,
			.expected = {
				0x03844672, 0x0444D414, 0x2A20300C, 0x00000000, 0x00000000,
				0x1B1705CD, 0x03844672, 0x0444D414, 0x00000000, 0x00000000,
				0x2A20300C, 0x1B1705CD, 0x03844672, 0x00000000, 0x00000000,
			},
		},
	},
};

/*
 * conversion_buf_size - Return the destination buffer size required to convert
 * between formats.
 * @dst_format: destination buffer pixel format (DRM_FORMAT_*)
 * @dst_pitch: Number of bytes between two consecutive scanlines within dst
 * @clip: Clip rectangle area to convert
 *
 * Returns:
 * The size of the destination buffer or negative value on error.
 */
static size_t conversion_buf_size(u32 dst_format, unsigned int dst_pitch,
				  const struct drm_rect *clip)
{
	const struct drm_format_info *dst_fi = drm_format_info(dst_format);

	if (!dst_fi)
		return -EINVAL;

	if (!dst_pitch)
		dst_pitch = drm_rect_width(clip) * dst_fi->cpp[0];

	return dst_pitch * drm_rect_height(clip);
}

static u32 *le32buf_to_cpu(struct kunit *test, const u32 *buf, size_t buf_size)
{
	u32 *dst = NULL;
	int n;

	dst = kunit_kzalloc(test, sizeof(*dst) * buf_size, GFP_KERNEL);
	if (!dst)
		return NULL;

	for (n = 0; n < buf_size; n++)
		dst[n] = le32_to_cpu((__force __le32)buf[n]);

	return dst;
}

static void convert_xrgb8888_case_desc(struct convert_xrgb8888_case *t,
				       char *desc)
{
	strscpy(desc, t->name, KUNIT_PARAM_DESC_SIZE);
}

KUNIT_ARRAY_PARAM(convert_xrgb8888, convert_xrgb8888_cases,
		  convert_xrgb8888_case_desc);

static void drm_test_fb_xrgb8888_to_gray8(struct kunit *test)
{
	const struct convert_xrgb8888_case *params = test->param_value;
	const struct convert_to_gray8_result *result = &params->gray8_result;
	size_t dst_size;
	__u8 *buf = NULL;
	__u32 *xrgb8888 = NULL;
	struct iosys_map dst, src;

	struct drm_framebuffer fb = {
		.format = drm_format_info(DRM_FORMAT_XRGB8888),
		.pitches = { params->pitch, 0, 0 },
	};

	dst_size = conversion_buf_size(DRM_FORMAT_R8, result->dst_pitch,
				       &params->clip);
	KUNIT_ASSERT_GT(test, dst_size, 0);

	buf = kunit_kzalloc(test, dst_size, GFP_KERNEL);
	KUNIT_ASSERT_NOT_ERR_OR_NULL(test, buf);
	iosys_map_set_vaddr(&dst, buf);

	xrgb8888 = le32buf_to_cpu(test, params->xrgb8888, TEST_BUF_SIZE);
	KUNIT_ASSERT_NOT_ERR_OR_NULL(test, xrgb8888);
	iosys_map_set_vaddr(&src, xrgb8888);

	drm_fb_xrgb8888_to_gray8(&dst, &result->dst_pitch, &src, &fb, &params->clip);
	KUNIT_EXPECT_MEMEQ(test, buf, result->expected, dst_size);
}

static void drm_test_fb_xrgb8888_to_rgb332(struct kunit *test)
{
	const struct convert_xrgb8888_case *params = test->param_value;
	const struct convert_to_rgb332_result *result = &params->rgb332_result;
	size_t dst_size;
	__u8 *buf = NULL;
	__u32 *xrgb8888 = NULL;
	struct iosys_map dst, src;

	struct drm_framebuffer fb = {
		.format = drm_format_info(DRM_FORMAT_XRGB8888),
		.pitches = { params->pitch, 0, 0 },
	};

	dst_size = conversion_buf_size(DRM_FORMAT_RGB332, result->dst_pitch,
				       &params->clip);
	KUNIT_ASSERT_GT(test, dst_size, 0);

	buf = kunit_kzalloc(test, dst_size, GFP_KERNEL);
	KUNIT_ASSERT_NOT_ERR_OR_NULL(test, buf);
	iosys_map_set_vaddr(&dst, buf);

	xrgb8888 = le32buf_to_cpu(test, params->xrgb8888, TEST_BUF_SIZE);
	KUNIT_ASSERT_NOT_ERR_OR_NULL(test, xrgb8888);
	iosys_map_set_vaddr(&src, xrgb8888);

	drm_fb_xrgb8888_to_rgb332(&dst, &result->dst_pitch, &src, &fb, &params->clip);
	KUNIT_EXPECT_MEMEQ(test, buf, result->expected, dst_size);
}

static void drm_test_fb_xrgb8888_to_rgb565(struct kunit *test)
{
	const struct convert_xrgb8888_case *params = test->param_value;
	const struct convert_to_rgb565_result *result = &params->rgb565_result;
	size_t dst_size;
	__u16 *buf = NULL;
	__u32 *xrgb8888 = NULL;
	struct iosys_map dst, src;

	struct drm_framebuffer fb = {
		.format = drm_format_info(DRM_FORMAT_XRGB8888),
		.pitches = { params->pitch, 0, 0 },
	};

	dst_size = conversion_buf_size(DRM_FORMAT_RGB565, result->dst_pitch,
				       &params->clip);
	KUNIT_ASSERT_GT(test, dst_size, 0);

	buf = kunit_kzalloc(test, dst_size, GFP_KERNEL);
	KUNIT_ASSERT_NOT_ERR_OR_NULL(test, buf);
	iosys_map_set_vaddr(&dst, buf);

	xrgb8888 = le32buf_to_cpu(test, params->xrgb8888, TEST_BUF_SIZE);
	KUNIT_ASSERT_NOT_ERR_OR_NULL(test, xrgb8888);
	iosys_map_set_vaddr(&src, xrgb8888);

	drm_fb_xrgb8888_to_rgb565(&dst, &result->dst_pitch, &src, &fb, &params->clip, false);
	KUNIT_EXPECT_MEMEQ(test, buf, result->expected, dst_size);

	drm_fb_xrgb8888_to_rgb565(&dst, &result->dst_pitch, &src, &fb, &params->clip, true);
	KUNIT_EXPECT_MEMEQ(test, buf, result->expected_swab, dst_size);
}

static void drm_test_fb_xrgb8888_to_rgb888(struct kunit *test)
{
	const struct convert_xrgb8888_case *params = test->param_value;
	const struct convert_to_rgb888_result *result = &params->rgb888_result;
	size_t dst_size;
	__u8 *buf = NULL;
	__u32 *xrgb8888 = NULL;
	struct iosys_map dst, src;

	struct drm_framebuffer fb = {
		.format = drm_format_info(DRM_FORMAT_XRGB8888),
		.pitches = { params->pitch, 0, 0 },
	};

	dst_size = conversion_buf_size(DRM_FORMAT_RGB888, result->dst_pitch,
				       &params->clip);
	KUNIT_ASSERT_GT(test, dst_size, 0);

	buf = kunit_kzalloc(test, dst_size, GFP_KERNEL);
	KUNIT_ASSERT_NOT_ERR_OR_NULL(test, buf);
	iosys_map_set_vaddr(&dst, buf);

	xrgb8888 = le32buf_to_cpu(test, params->xrgb8888, TEST_BUF_SIZE);
	KUNIT_ASSERT_NOT_ERR_OR_NULL(test, xrgb8888);
	iosys_map_set_vaddr(&src, xrgb8888);

	drm_fb_xrgb8888_to_rgb888(&dst, &result->dst_pitch, &src, &fb, &params->clip);
	KUNIT_EXPECT_MEMEQ(test, buf, result->expected, dst_size);
}

static void drm_test_fb_xrgb8888_to_xrgb2101010(struct kunit *test)
{
	const struct convert_xrgb8888_case *params = test->param_value;
	const struct convert_to_xrgb2101010_result *result = &params->xrgb2101010_result;
	size_t dst_size;
	__u32 *buf = NULL;
	__u32 *xrgb8888 = NULL;
	struct iosys_map dst, src;

	struct drm_framebuffer fb = {
		.format = drm_format_info(DRM_FORMAT_XRGB8888),
		.pitches = { params->pitch, 0, 0 },
	};

	dst_size = conversion_buf_size(DRM_FORMAT_XRGB2101010,
				       result->dst_pitch, &params->clip);
	KUNIT_ASSERT_GT(test, dst_size, 0);

	buf = kunit_kzalloc(test, dst_size, GFP_KERNEL);
	KUNIT_ASSERT_NOT_ERR_OR_NULL(test, buf);
	iosys_map_set_vaddr(&dst, buf);

	xrgb8888 = le32buf_to_cpu(test, params->xrgb8888, TEST_BUF_SIZE);
	KUNIT_ASSERT_NOT_ERR_OR_NULL(test, xrgb8888);
	iosys_map_set_vaddr(&src, xrgb8888);

	drm_fb_xrgb8888_to_xrgb2101010(&dst, &result->dst_pitch, &src, &fb, &params->clip);
	buf = le32buf_to_cpu(test, buf, dst_size / sizeof(u32));
<<<<<<< HEAD
	KUNIT_EXPECT_EQ(test, memcmp(buf, result->expected, dst_size), 0);
=======
	KUNIT_EXPECT_MEMEQ(test, buf, result->expected, dst_size);
>>>>>>> 0ee29814
}

static struct kunit_case drm_format_helper_test_cases[] = {
	KUNIT_CASE_PARAM(drm_test_fb_xrgb8888_to_gray8, convert_xrgb8888_gen_params),
	KUNIT_CASE_PARAM(drm_test_fb_xrgb8888_to_rgb332, convert_xrgb8888_gen_params),
	KUNIT_CASE_PARAM(drm_test_fb_xrgb8888_to_rgb565, convert_xrgb8888_gen_params),
	KUNIT_CASE_PARAM(drm_test_fb_xrgb8888_to_rgb888, convert_xrgb8888_gen_params),
	KUNIT_CASE_PARAM(drm_test_fb_xrgb8888_to_xrgb2101010, convert_xrgb8888_gen_params),
	{}
};

static struct kunit_suite drm_format_helper_test_suite = {
	.name = "drm_format_helper_test",
	.test_cases = drm_format_helper_test_cases,
};

kunit_test_suite(drm_format_helper_test_suite);

MODULE_DESCRIPTION("KUnit tests for the drm_format_helper APIs");
MODULE_LICENSE("GPL");
MODULE_AUTHOR("José Expósito <jose.exposito89@gmail.com>");<|MERGE_RESOLUTION|>--- conflicted
+++ resolved
@@ -439,11 +439,7 @@
 
 	drm_fb_xrgb8888_to_xrgb2101010(&dst, &result->dst_pitch, &src, &fb, &params->clip);
 	buf = le32buf_to_cpu(test, buf, dst_size / sizeof(u32));
-<<<<<<< HEAD
-	KUNIT_EXPECT_EQ(test, memcmp(buf, result->expected, dst_size), 0);
-=======
 	KUNIT_EXPECT_MEMEQ(test, buf, result->expected, dst_size);
->>>>>>> 0ee29814
 }
 
 static struct kunit_case drm_format_helper_test_cases[] = {
