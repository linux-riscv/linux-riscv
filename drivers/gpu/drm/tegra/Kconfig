--- conflicted
+++ resolved
@@ -6,10 +6,7 @@
 	depends on DRM
 	depends on OF
 	select DRM_DP_AUX_BUS
-<<<<<<< HEAD
-=======
 	select DRM_DP_HELPER
->>>>>>> 31231092
 	select DRM_KMS_HELPER
 	select DRM_MIPI_DSI
 	select DRM_PANEL
