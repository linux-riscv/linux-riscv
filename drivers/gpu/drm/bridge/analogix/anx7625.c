--- conflicted
+++ resolved
@@ -1656,10 +1656,7 @@
 	anx7625_get_swing_setting(dev, pdata);
 
 	pdata->is_dpi = 0; /* default dsi mode */
-<<<<<<< HEAD
-=======
 	of_node_put(pdata->mipi_host_node);
->>>>>>> 7365df19
 	pdata->mipi_host_node = of_graph_get_remote_node(np, 0, 0);
 	if (!pdata->mipi_host_node) {
 		DRM_DEV_ERROR(dev, "fail to get internal panel.\n");
