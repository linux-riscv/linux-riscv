--- conflicted
+++ resolved
@@ -187,15 +187,9 @@
 	}
 }
 
-<<<<<<< HEAD
-static void umc_v6_7_convert_error_address(struct amdgpu_device *adev,
-					struct ras_err_data *err_data, uint64_t err_addr,
-					uint32_t ch_inst, uint32_t umc_inst)
-=======
 void umc_v6_7_convert_error_address(struct amdgpu_device *adev,
 				    struct ras_err_data *err_data, uint64_t err_addr,
 				    uint32_t ch_inst, uint32_t umc_inst)
->>>>>>> 0ee29814
 {
 	uint32_t channel_index;
 	uint64_t soc_pa, retired_page, column;
@@ -559,8 +553,4 @@
 	.query_ras_poison_mode = umc_v6_7_query_ras_poison_mode,
 	.ecc_info_query_ras_error_count = umc_v6_7_ecc_info_query_ras_error_count,
 	.ecc_info_query_ras_error_address = umc_v6_7_ecc_info_query_ras_error_address,
-<<<<<<< HEAD
-	.convert_ras_error_address = umc_v6_7_convert_error_address,
-=======
->>>>>>> 0ee29814
 };