/*
 * Copyright 2018 Advanced Micro Devices, Inc.
 * All Rights Reserved.
 *
 * Permission is hereby granted, free of charge, to any person obtaining a
 * copy of this software and associated documentation files (the
 * "Software"), to deal in the Software without restriction, including
 * without limitation the rights to use, copy, modify, merge, publish,
 * distribute, sub license, and/or sell copies of the Software, and to
 * permit persons to whom the Software is furnished to do so, subject to
 * the following conditions:
 *
 * THE SOFTWARE IS PROVIDED "AS IS", WITHOUT WARRANTY OF ANY KIND, EXPRESS OR
 * IMPLIED, INCLUDING BUT NOT LIMITED TO THE WARRANTIES OF MERCHANTABILITY,
 * FITNESS FOR A PARTICULAR PURPOSE AND NON-INFRINGEMENT. IN NO EVENT SHALL
 * THE COPYRIGHT HOLDERS, AUTHORS AND/OR ITS SUPPLIERS BE LIABLE FOR ANY CLAIM,
 * DAMAGES OR OTHER LIABILITY, WHETHER IN AN ACTION OF CONTRACT, TORT OR
 * OTHERWISE, ARISING FROM, OUT OF OR IN CONNECTION WITH THE SOFTWARE OR THE
 * USE OR OTHER DEALINGS IN THE SOFTWARE.
 *
 * The above copyright notice and this permission notice (including the
 * next paragraph) shall be included in all copies or substantial portions
 * of the Software.
 *
 */
#ifndef __AMDGPU_GMC_H__
#define __AMDGPU_GMC_H__

#include <linux/types.h>

#include "amdgpu_irq.h"
#include "amdgpu_ras.h"

/* VA hole for 48bit addresses on Vega10 */
#define AMDGPU_GMC_HOLE_START	0x0000800000000000ULL
#define AMDGPU_GMC_HOLE_END	0xffff800000000000ULL

/*
 * Hardware is programmed as if the hole doesn't exists with start and end
 * address values.
 *
 * This mask is used to remove the upper 16bits of the VA and so come up with
 * the linear addr value.
 */
#define AMDGPU_GMC_HOLE_MASK	0x0000ffffffffffffULL

/*
 * Ring size as power of two for the log of recent faults.
 */
#define AMDGPU_GMC_FAULT_RING_ORDER	8
#define AMDGPU_GMC_FAULT_RING_SIZE	(1 << AMDGPU_GMC_FAULT_RING_ORDER)

/*
 * Hash size as power of two for the log of recent faults
 */
#define AMDGPU_GMC_FAULT_HASH_ORDER	8
#define AMDGPU_GMC_FAULT_HASH_SIZE	(1 << AMDGPU_GMC_FAULT_HASH_ORDER)

/*
 * Number of IH timestamp ticks until a fault is considered handled
 */
#define AMDGPU_GMC_FAULT_TIMEOUT	5000ULL

struct firmware;

/*
 * GMC page fault information
 */
struct amdgpu_gmc_fault {
	uint64_t	timestamp:48;
	uint64_t	next:AMDGPU_GMC_FAULT_RING_ORDER;
	atomic64_t	key;
};

/*
 * VMHUB structures, functions & helpers
 */
struct amdgpu_vmhub_funcs {
	void (*print_l2_protection_fault_status)(struct amdgpu_device *adev,
						 uint32_t status);
	uint32_t (*get_invalidate_req)(unsigned int vmid, uint32_t flush_type);
};

struct amdgpu_vmhub {
	uint32_t	ctx0_ptb_addr_lo32;
	uint32_t	ctx0_ptb_addr_hi32;
	uint32_t	vm_inv_eng0_sem;
	uint32_t	vm_inv_eng0_req;
	uint32_t	vm_inv_eng0_ack;
	uint32_t	vm_context0_cntl;
	uint32_t	vm_l2_pro_fault_status;
	uint32_t	vm_l2_pro_fault_cntl;

	/*
	 * store the register distances between two continuous context domain
	 * and invalidation engine.
	 */
	uint32_t	ctx_distance;
	uint32_t	ctx_addr_distance; /* include LO32/HI32 */
	uint32_t	eng_distance;
	uint32_t	eng_addr_distance; /* include LO32/HI32 */

	uint32_t        vm_cntx_cntl;
	uint32_t	vm_cntx_cntl_vm_fault;
	uint32_t	vm_l2_bank_select_reserved_cid2;

	const struct amdgpu_vmhub_funcs *vmhub_funcs;
};

/*
 * GPU MC structures, functions & helpers
 */
struct amdgpu_gmc_funcs {
	/* flush the vm tlb via mmio */
	void (*flush_gpu_tlb)(struct amdgpu_device *adev, uint32_t vmid,
				uint32_t vmhub, uint32_t flush_type);
	/* flush the vm tlb via pasid */
	int (*flush_gpu_tlb_pasid)(struct amdgpu_device *adev, uint16_t pasid,
					uint32_t flush_type, bool all_hub);
	/* flush the vm tlb via ring */
	uint64_t (*emit_flush_gpu_tlb)(struct amdgpu_ring *ring, unsigned vmid,
				       uint64_t pd_addr);
	/* Change the VMID -> PASID mapping */
	void (*emit_pasid_mapping)(struct amdgpu_ring *ring, unsigned vmid,
				   unsigned pasid);
	/* enable/disable PRT support */
	void (*set_prt)(struct amdgpu_device *adev, bool enable);
	/* map mtype to hardware flags */
	uint64_t (*map_mtype)(struct amdgpu_device *adev, uint32_t flags);
	/* get the pde for a given mc addr */
	void (*get_vm_pde)(struct amdgpu_device *adev, int level,
			   u64 *dst, u64 *flags);
	/* get the pte flags to use for a BO VA mapping */
	void (*get_vm_pte)(struct amdgpu_device *adev,
			   struct amdgpu_bo_va_mapping *mapping,
			   uint64_t *flags);
	/* get the amount of memory used by the vbios for pre-OS console */
	unsigned int (*get_vbios_fb_size)(struct amdgpu_device *adev);
};

struct amdgpu_xgmi_ras {
	struct amdgpu_ras_block_object ras_block;
};

struct amdgpu_xgmi {
	/* from psp */
	u64 node_id;
	u64 hive_id;
	/* fixed per family */
	u64 node_segment_size;
	/* physical node (0-3) */
	unsigned physical_node_id;
	/* number of nodes (0-4) */
	unsigned num_physical_nodes;
	/* gpu list in the same hive */
	struct list_head head;
	bool supported;
	struct ras_common_if *ras_if;
	bool connected_to_cpu;
	bool pending_reset;
	struct amdgpu_xgmi_ras *ras;
};

struct amdgpu_gmc {
	/* FB's physical address in MMIO space (for CPU to
	 * map FB). This is different compared to the agp/
	 * gart/vram_start/end field as the later is from
	 * GPU's view and aper_base is from CPU's view.
	 */
	resource_size_t		aper_size;
	resource_size_t		aper_base;
	/* for some chips with <= 32MB we need to lie
	 * about vram size near mc fb location */
	u64			mc_vram_size;
	u64			visible_vram_size;
	/* AGP aperture start and end in MC address space
	 * Driver find a hole in the MC address space
	 * to place AGP by setting MC_VM_AGP_BOT/TOP registers
	 * Under VMID0, logical address == MC address. AGP
	 * aperture maps to physical bus or IOVA addressed.
	 * AGP aperture is used to simulate FB in ZFB case.
	 * AGP aperture is also used for page table in system
	 * memory (mainly for APU).
	 *
	 */
	u64			agp_size;
	u64			agp_start;
	u64			agp_end;
	/* GART aperture start and end in MC address space
	 * Driver find a hole in the MC address space
	 * to place GART by setting VM_CONTEXT0_PAGE_TABLE_START/END_ADDR
	 * registers
	 * Under VMID0, logical address inside GART aperture will
	 * be translated through gpuvm gart page table to access
	 * paged system memory
	 */
	u64			gart_size;
	u64			gart_start;
	u64			gart_end;
	/* Frame buffer aperture of this GPU device. Different from
	 * fb_start (see below), this only covers the local GPU device.
	 * If driver uses FB aperture to access FB, driver get fb_start from
	 * MC_VM_FB_LOCATION_BASE (set by vbios) and calculate vram_start
	 * of this local device by adding an offset inside the XGMI hive.
	 * If driver uses GART table for VMID0 FB access, driver finds a hole in
	 * VMID0's virtual address space to place the SYSVM aperture inside
	 * which the first part is vram and the second part is gart (covering
	 * system ram).
	 */
	u64			vram_start;
	u64			vram_end;
	/* FB region , it's same as local vram region in single GPU, in XGMI
	 * configuration, this region covers all GPUs in the same hive ,
	 * each GPU in the hive has the same view of this FB region .
	 * GPU0's vram starts at offset (0 * segment size) ,
	 * GPU1 starts at offset (1 * segment size), etc.
	 */
	u64			fb_start;
	u64			fb_end;
	unsigned		vram_width;
	u64			real_vram_size;
	int			vram_mtrr;
	u64                     mc_mask;
	const struct firmware   *fw;	/* MC firmware */
	uint32_t                fw_version;
	struct amdgpu_irq_src	vm_fault;
	uint32_t		vram_type;
	uint8_t			vram_vendor;
	uint32_t                srbm_soft_reset;
	bool			prt_warning;
	uint32_t		sdpif_register;
	/* apertures */
	u64			shared_aperture_start;
	u64			shared_aperture_end;
	u64			private_aperture_start;
	u64			private_aperture_end;
	/* protects concurrent invalidation */
	spinlock_t		invalidate_lock;
	bool			translate_further;
	struct kfd_vm_fault_info *vm_fault_info;
	atomic_t		vm_fault_info_updated;

	struct amdgpu_gmc_fault	fault_ring[AMDGPU_GMC_FAULT_RING_SIZE];
	struct {
		uint64_t	idx:AMDGPU_GMC_FAULT_RING_ORDER;
	} fault_hash[AMDGPU_GMC_FAULT_HASH_SIZE];
	uint64_t		last_fault:AMDGPU_GMC_FAULT_RING_ORDER;

	bool tmz_enabled;

	const struct amdgpu_gmc_funcs	*gmc_funcs;

	struct amdgpu_xgmi xgmi;
	struct amdgpu_irq_src	ecc_irq;
	int noretry;

	uint32_t	vmid0_page_table_block_size;
	uint32_t	vmid0_page_table_depth;
	struct amdgpu_bo		*pdb0_bo;
	/* CPU kmapped address of pdb0*/
	void				*ptr_pdb0;

	/* MALL size */
	u64 mall_size;
	/* number of UMC instances */
	int num_umc;
<<<<<<< HEAD
=======
	/* mode2 save restore */
	u64 VM_L2_CNTL;
	u64 VM_L2_CNTL2;
	u64 VM_DUMMY_PAGE_FAULT_CNTL;
	u64 VM_DUMMY_PAGE_FAULT_ADDR_LO32;
	u64 VM_DUMMY_PAGE_FAULT_ADDR_HI32;
	u64 VM_L2_PROTECTION_FAULT_CNTL;
	u64 VM_L2_PROTECTION_FAULT_CNTL2;
	u64 VM_L2_PROTECTION_FAULT_MM_CNTL3;
	u64 VM_L2_PROTECTION_FAULT_MM_CNTL4;
	u64 VM_L2_PROTECTION_FAULT_ADDR_LO32;
	u64 VM_L2_PROTECTION_FAULT_ADDR_HI32;
	u64 VM_DEBUG;
	u64 VM_L2_MM_GROUP_RT_CLASSES;
	u64 VM_L2_BANK_SELECT_RESERVED_CID;
	u64 VM_L2_BANK_SELECT_RESERVED_CID2;
	u64 VM_L2_CACHE_PARITY_CNTL;
	u64 VM_L2_IH_LOG_CNTL;
	u64 VM_CONTEXT_CNTL[16];
	u64 VM_CONTEXT_PAGE_TABLE_BASE_ADDR_LO32[16];
	u64 VM_CONTEXT_PAGE_TABLE_BASE_ADDR_HI32[16];
	u64 VM_CONTEXT_PAGE_TABLE_START_ADDR_LO32[16];
	u64 VM_CONTEXT_PAGE_TABLE_START_ADDR_HI32[16];
	u64 VM_CONTEXT_PAGE_TABLE_END_ADDR_LO32[16];
	u64 VM_CONTEXT_PAGE_TABLE_END_ADDR_HI32[16];
	u64 MC_VM_MX_L1_TLB_CNTL;
>>>>>>> 7365df19
};

#define amdgpu_gmc_flush_gpu_tlb(adev, vmid, vmhub, type) ((adev)->gmc.gmc_funcs->flush_gpu_tlb((adev), (vmid), (vmhub), (type)))
#define amdgpu_gmc_flush_gpu_tlb_pasid(adev, pasid, type, allhub) \
	((adev)->gmc.gmc_funcs->flush_gpu_tlb_pasid \
	((adev), (pasid), (type), (allhub)))
#define amdgpu_gmc_emit_flush_gpu_tlb(r, vmid, addr) (r)->adev->gmc.gmc_funcs->emit_flush_gpu_tlb((r), (vmid), (addr))
#define amdgpu_gmc_emit_pasid_mapping(r, vmid, pasid) (r)->adev->gmc.gmc_funcs->emit_pasid_mapping((r), (vmid), (pasid))
#define amdgpu_gmc_map_mtype(adev, flags) (adev)->gmc.gmc_funcs->map_mtype((adev),(flags))
#define amdgpu_gmc_get_vm_pde(adev, level, dst, flags) (adev)->gmc.gmc_funcs->get_vm_pde((adev), (level), (dst), (flags))
#define amdgpu_gmc_get_vm_pte(adev, mapping, flags) (adev)->gmc.gmc_funcs->get_vm_pte((adev), (mapping), (flags))
#define amdgpu_gmc_get_vbios_fb_size(adev) (adev)->gmc.gmc_funcs->get_vbios_fb_size((adev))

/**
 * amdgpu_gmc_vram_full_visible - Check if full VRAM is visible through the BAR
 *
 * @adev: amdgpu_device pointer
 *
 * Returns:
 * True if full VRAM is visible through the BAR
 */
static inline bool amdgpu_gmc_vram_full_visible(struct amdgpu_gmc *gmc)
{
	WARN_ON(gmc->real_vram_size < gmc->visible_vram_size);

	return (gmc->real_vram_size == gmc->visible_vram_size);
}

/**
 * amdgpu_gmc_sign_extend - sign extend the given gmc address
 *
 * @addr: address to extend
 */
static inline uint64_t amdgpu_gmc_sign_extend(uint64_t addr)
{
	if (addr >= AMDGPU_GMC_HOLE_START)
		addr |= AMDGPU_GMC_HOLE_END;

	return addr;
}

int amdgpu_gmc_pdb0_alloc(struct amdgpu_device *adev);
void amdgpu_gmc_get_pde_for_bo(struct amdgpu_bo *bo, int level,
			       uint64_t *addr, uint64_t *flags);
int amdgpu_gmc_set_pte_pde(struct amdgpu_device *adev, void *cpu_pt_addr,
				uint32_t gpu_page_idx, uint64_t addr,
				uint64_t flags);
uint64_t amdgpu_gmc_pd_addr(struct amdgpu_bo *bo);
uint64_t amdgpu_gmc_agp_addr(struct ttm_buffer_object *bo);
void amdgpu_gmc_sysvm_location(struct amdgpu_device *adev, struct amdgpu_gmc *mc);
void amdgpu_gmc_vram_location(struct amdgpu_device *adev, struct amdgpu_gmc *mc,
			      u64 base);
void amdgpu_gmc_gart_location(struct amdgpu_device *adev,
			      struct amdgpu_gmc *mc);
void amdgpu_gmc_agp_location(struct amdgpu_device *adev,
			     struct amdgpu_gmc *mc);
bool amdgpu_gmc_filter_faults(struct amdgpu_device *adev,
			      struct amdgpu_ih_ring *ih, uint64_t addr,
			      uint16_t pasid, uint64_t timestamp);
void amdgpu_gmc_filter_faults_remove(struct amdgpu_device *adev, uint64_t addr,
				     uint16_t pasid);
int amdgpu_gmc_ras_early_init(struct amdgpu_device *adev);
int amdgpu_gmc_ras_late_init(struct amdgpu_device *adev);
void amdgpu_gmc_ras_fini(struct amdgpu_device *adev);
int amdgpu_gmc_allocate_vm_inv_eng(struct amdgpu_device *adev);

extern void amdgpu_gmc_tmz_set(struct amdgpu_device *adev);
extern void amdgpu_gmc_noretry_set(struct amdgpu_device *adev);

extern void
amdgpu_gmc_set_vm_fault_masks(struct amdgpu_device *adev, int hub_type,
			      bool enable);

void amdgpu_gmc_get_vbios_allocations(struct amdgpu_device *adev);

void amdgpu_gmc_init_pdb0(struct amdgpu_device *adev);
uint64_t amdgpu_gmc_vram_mc2pa(struct amdgpu_device *adev, uint64_t mc_addr);
uint64_t amdgpu_gmc_vram_pa(struct amdgpu_device *adev, struct amdgpu_bo *bo);
uint64_t amdgpu_gmc_vram_cpu_pa(struct amdgpu_device *adev, struct amdgpu_bo *bo);
int amdgpu_gmc_vram_checking(struct amdgpu_device *adev);
#endif<|MERGE_RESOLUTION|>--- conflicted
+++ resolved
@@ -264,8 +264,6 @@
 	u64 mall_size;
 	/* number of UMC instances */
 	int num_umc;
-<<<<<<< HEAD
-=======
 	/* mode2 save restore */
 	u64 VM_L2_CNTL;
 	u64 VM_L2_CNTL2;
@@ -292,7 +290,6 @@
 	u64 VM_CONTEXT_PAGE_TABLE_END_ADDR_LO32[16];
 	u64 VM_CONTEXT_PAGE_TABLE_END_ADDR_HI32[16];
 	u64 MC_VM_MX_L1_TLB_CNTL;
->>>>>>> 7365df19
 };
 
 #define amdgpu_gmc_flush_gpu_tlb(adev, vmid, vmhub, type) ((adev)->gmc.gmc_funcs->flush_gpu_tlb((adev), (vmid), (vmhub), (type)))
