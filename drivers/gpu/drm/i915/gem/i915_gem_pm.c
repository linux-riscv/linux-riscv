--- conflicted
+++ resolved
@@ -223,11 +223,7 @@
 	 * guarantee that the context image is complete. So let's just reset
 	 * it and start again.
 	 */
-<<<<<<< HEAD
-	intel_gt_resume(&i915->gt);
-=======
 	intel_gt_resume(to_gt(i915));
->>>>>>> 754e0b0e
 
 	ret = lmem_restore(i915, I915_TTM_BACKUP_ALLOW_GPU);
 	GEM_WARN_ON(ret);
