--- conflicted
+++ resolved
@@ -2427,11 +2427,7 @@
 	/* Check whether the file_priv has already selected one ring. */
 	if ((int)file_priv->bsd_engine < 0)
 		file_priv->bsd_engine =
-<<<<<<< HEAD
-			prandom_u32_max(num_vcs_engines(dev_priv));
-=======
 			get_random_u32_below(num_vcs_engines(dev_priv));
->>>>>>> 0ee29814
 
 	return file_priv->bsd_engine;
 }
