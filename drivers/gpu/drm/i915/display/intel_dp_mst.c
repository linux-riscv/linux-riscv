--- conflicted
+++ resolved
@@ -232,11 +232,7 @@
 			return slots;
 	}
 
-<<<<<<< HEAD
-	intel_link_compute_m_n(crtc_state->pipe_bpp,
-=======
 	intel_link_compute_m_n(crtc_state->dsc.compressed_bpp,
->>>>>>> 8455cbb2
 			       crtc_state->lane_count,
 			       adjusted_mode->crtc_clock,
 			       crtc_state->port_clock,
