/*
 * Copyright © 2006-2007 Intel Corporation
 * Copyright (c) 2006 Dave Airlie <airlied@linux.ie>
 *
 * Permission is hereby granted, free of charge, to any person obtaining a
 * copy of this software and associated documentation files (the "Software"),
 * to deal in the Software without restriction, including without limitation
 * the rights to use, copy, modify, merge, publish, distribute, sublicense,
 * and/or sell copies of the Software, and to permit persons to whom the
 * Software is furnished to do so, subject to the following conditions:
 *
 * The above copyright notice and this permission notice (including the next
 * paragraph) shall be included in all copies or substantial portions of the
 * Software.
 *
 * THE SOFTWARE IS PROVIDED "AS IS", WITHOUT WARRANTY OF ANY KIND, EXPRESS OR
 * IMPLIED, INCLUDING BUT NOT LIMITED TO THE WARRANTIES OF MERCHANTABILITY,
 * FITNESS FOR A PARTICULAR PURPOSE AND NONINFRINGEMENT.  IN NO EVENT SHALL
 * THE AUTHORS OR COPYRIGHT HOLDERS BE LIABLE FOR ANY CLAIM, DAMAGES OR OTHER
 * LIABILITY, WHETHER IN AN ACTION OF CONTRACT, TORT OR OTHERWISE, ARISING
 * FROM, OUT OF OR IN CONNECTION WITH THE SOFTWARE OR THE USE OR OTHER
 * DEALINGS IN THE SOFTWARE.
 *
 * Authors:
 *	Eric Anholt <eric@anholt.net>
 *      Dave Airlie <airlied@linux.ie>
 *      Jesse Barnes <jesse.barnes@intel.com>
 */

#include <acpi/button.h>
#include <linux/acpi.h>
#include <linux/dmi.h>
#include <linux/i2c.h>
#include <linux/slab.h>
#include <linux/vga_switcheroo.h>

#include <drm/drm_atomic_helper.h>
#include <drm/drm_crtc.h>
#include <drm/drm_edid.h>

#include "i915_drv.h"
#include "i915_reg.h"
#include "intel_atomic.h"
#include "intel_backlight.h"
#include "intel_connector.h"
#include "intel_de.h"
#include "intel_display_types.h"
#include "intel_dpll.h"
#include "intel_fdi.h"
#include "intel_gmbus.h"
#include "intel_lvds.h"
#include "intel_panel.h"

/* Private structure for the integrated LVDS support */
struct intel_lvds_pps {
	/* 100us units */
	int t1_t2;
	int t3;
	int t4;
	int t5;
	int tx;

	int divider;

	int port;
	bool powerdown_on_reset;
};

struct intel_lvds_encoder {
	struct intel_encoder base;

	bool is_dual_link;
	i915_reg_t reg;
	u32 a3_power;

	struct intel_lvds_pps init_pps;
	u32 init_lvds_val;

	struct intel_connector *attached_connector;
};

static struct intel_lvds_encoder *to_lvds_encoder(struct intel_encoder *encoder)
{
	return container_of(encoder, struct intel_lvds_encoder, base);
}

bool intel_lvds_port_enabled(struct drm_i915_private *dev_priv,
			     i915_reg_t lvds_reg, enum pipe *pipe)
{
	u32 val;

	val = intel_de_read(dev_priv, lvds_reg);

	/* asserts want to know the pipe even if the port is disabled */
	if (HAS_PCH_CPT(dev_priv))
		*pipe = (val & LVDS_PIPE_SEL_MASK_CPT) >> LVDS_PIPE_SEL_SHIFT_CPT;
	else
		*pipe = (val & LVDS_PIPE_SEL_MASK) >> LVDS_PIPE_SEL_SHIFT;

	return val & LVDS_PORT_EN;
}

static bool intel_lvds_get_hw_state(struct intel_encoder *encoder,
				    enum pipe *pipe)
{
	struct drm_i915_private *dev_priv = to_i915(encoder->base.dev);
	struct intel_lvds_encoder *lvds_encoder = to_lvds_encoder(encoder);
	intel_wakeref_t wakeref;
	bool ret;

	wakeref = intel_display_power_get_if_enabled(dev_priv,
						     encoder->power_domain);
	if (!wakeref)
		return false;

	ret = intel_lvds_port_enabled(dev_priv, lvds_encoder->reg, pipe);

	intel_display_power_put(dev_priv, encoder->power_domain, wakeref);

	return ret;
}

static void intel_lvds_get_config(struct intel_encoder *encoder,
				  struct intel_crtc_state *pipe_config)
{
	struct drm_i915_private *dev_priv = to_i915(encoder->base.dev);
	struct intel_lvds_encoder *lvds_encoder = to_lvds_encoder(encoder);
	u32 tmp, flags = 0;

	pipe_config->output_types |= BIT(INTEL_OUTPUT_LVDS);

	tmp = intel_de_read(dev_priv, lvds_encoder->reg);
	if (tmp & LVDS_HSYNC_POLARITY)
		flags |= DRM_MODE_FLAG_NHSYNC;
	else
		flags |= DRM_MODE_FLAG_PHSYNC;
	if (tmp & LVDS_VSYNC_POLARITY)
		flags |= DRM_MODE_FLAG_NVSYNC;
	else
		flags |= DRM_MODE_FLAG_PVSYNC;

	pipe_config->hw.adjusted_mode.flags |= flags;

	if (DISPLAY_VER(dev_priv) < 5)
		pipe_config->gmch_pfit.lvds_border_bits =
			tmp & LVDS_BORDER_ENABLE;

	/* gen2/3 store dither state in pfit control, needs to match */
	if (DISPLAY_VER(dev_priv) < 4) {
		tmp = intel_de_read(dev_priv, PFIT_CONTROL);

		pipe_config->gmch_pfit.control |= tmp & PANEL_8TO6_DITHER_ENABLE;
	}

	pipe_config->hw.adjusted_mode.crtc_clock = pipe_config->port_clock;
}

static void intel_lvds_pps_get_hw_state(struct drm_i915_private *dev_priv,
					struct intel_lvds_pps *pps)
{
	u32 val;

	pps->powerdown_on_reset = intel_de_read(dev_priv, PP_CONTROL(0)) & PANEL_POWER_RESET;

	val = intel_de_read(dev_priv, PP_ON_DELAYS(0));
	pps->port = REG_FIELD_GET(PANEL_PORT_SELECT_MASK, val);
	pps->t1_t2 = REG_FIELD_GET(PANEL_POWER_UP_DELAY_MASK, val);
	pps->t5 = REG_FIELD_GET(PANEL_LIGHT_ON_DELAY_MASK, val);

	val = intel_de_read(dev_priv, PP_OFF_DELAYS(0));
	pps->t3 = REG_FIELD_GET(PANEL_POWER_DOWN_DELAY_MASK, val);
	pps->tx = REG_FIELD_GET(PANEL_LIGHT_OFF_DELAY_MASK, val);

	val = intel_de_read(dev_priv, PP_DIVISOR(0));
	pps->divider = REG_FIELD_GET(PP_REFERENCE_DIVIDER_MASK, val);
	val = REG_FIELD_GET(PANEL_POWER_CYCLE_DELAY_MASK, val);
	/*
	 * Remove the BSpec specified +1 (100ms) offset that accounts for a
	 * too short power-cycle delay due to the asynchronous programming of
	 * the register.
	 */
	if (val)
		val--;
	/* Convert from 100ms to 100us units */
	pps->t4 = val * 1000;

	if (DISPLAY_VER(dev_priv) <= 4 &&
	    pps->t1_t2 == 0 && pps->t5 == 0 && pps->t3 == 0 && pps->tx == 0) {
		drm_dbg_kms(&dev_priv->drm,
			    "Panel power timings uninitialized, "
			    "setting defaults\n");
		/* Set T2 to 40ms and T5 to 200ms in 100 usec units */
		pps->t1_t2 = 40 * 10;
		pps->t5 = 200 * 10;
		/* Set T3 to 35ms and Tx to 200ms in 100 usec units */
		pps->t3 = 35 * 10;
		pps->tx = 200 * 10;
	}

	drm_dbg(&dev_priv->drm, "LVDS PPS:t1+t2 %d t3 %d t4 %d t5 %d tx %d "
		"divider %d port %d powerdown_on_reset %d\n",
		pps->t1_t2, pps->t3, pps->t4, pps->t5, pps->tx,
		pps->divider, pps->port, pps->powerdown_on_reset);
}

static void intel_lvds_pps_init_hw(struct drm_i915_private *dev_priv,
				   struct intel_lvds_pps *pps)
{
	u32 val;

	val = intel_de_read(dev_priv, PP_CONTROL(0));
	drm_WARN_ON(&dev_priv->drm,
		    (val & PANEL_UNLOCK_MASK) != PANEL_UNLOCK_REGS);
	if (pps->powerdown_on_reset)
		val |= PANEL_POWER_RESET;
	intel_de_write(dev_priv, PP_CONTROL(0), val);

	intel_de_write(dev_priv, PP_ON_DELAYS(0),
		       REG_FIELD_PREP(PANEL_PORT_SELECT_MASK, pps->port) | REG_FIELD_PREP(PANEL_POWER_UP_DELAY_MASK, pps->t1_t2) | REG_FIELD_PREP(PANEL_LIGHT_ON_DELAY_MASK, pps->t5));

	intel_de_write(dev_priv, PP_OFF_DELAYS(0),
		       REG_FIELD_PREP(PANEL_POWER_DOWN_DELAY_MASK, pps->t3) | REG_FIELD_PREP(PANEL_LIGHT_OFF_DELAY_MASK, pps->tx));

	intel_de_write(dev_priv, PP_DIVISOR(0),
		       REG_FIELD_PREP(PP_REFERENCE_DIVIDER_MASK, pps->divider) | REG_FIELD_PREP(PANEL_POWER_CYCLE_DELAY_MASK, DIV_ROUND_UP(pps->t4, 1000) + 1));
}

static void intel_pre_enable_lvds(struct intel_atomic_state *state,
				  struct intel_encoder *encoder,
				  const struct intel_crtc_state *pipe_config,
				  const struct drm_connector_state *conn_state)
{
	struct intel_lvds_encoder *lvds_encoder = to_lvds_encoder(encoder);
	struct drm_i915_private *dev_priv = to_i915(encoder->base.dev);
	struct intel_crtc *crtc = to_intel_crtc(pipe_config->uapi.crtc);
	const struct drm_display_mode *adjusted_mode = &pipe_config->hw.adjusted_mode;
	enum pipe pipe = crtc->pipe;
	u32 temp;

	if (HAS_PCH_SPLIT(dev_priv)) {
		assert_fdi_rx_pll_disabled(dev_priv, pipe);
		assert_shared_dpll_disabled(dev_priv,
					    pipe_config->shared_dpll);
	} else {
		assert_pll_disabled(dev_priv, pipe);
	}

	intel_lvds_pps_init_hw(dev_priv, &lvds_encoder->init_pps);

	temp = lvds_encoder->init_lvds_val;
	temp |= LVDS_PORT_EN | LVDS_A0A2_CLKA_POWER_UP;

	if (HAS_PCH_CPT(dev_priv)) {
		temp &= ~LVDS_PIPE_SEL_MASK_CPT;
		temp |= LVDS_PIPE_SEL_CPT(pipe);
	} else {
		temp &= ~LVDS_PIPE_SEL_MASK;
		temp |= LVDS_PIPE_SEL(pipe);
	}

	/* set the corresponsding LVDS_BORDER bit */
	temp &= ~LVDS_BORDER_ENABLE;
	temp |= pipe_config->gmch_pfit.lvds_border_bits;

	/*
	 * Set the B0-B3 data pairs corresponding to whether we're going to
	 * set the DPLLs for dual-channel mode or not.
	 */
	if (lvds_encoder->is_dual_link)
		temp |= LVDS_B0B3_POWER_UP | LVDS_CLKB_POWER_UP;
	else
		temp &= ~(LVDS_B0B3_POWER_UP | LVDS_CLKB_POWER_UP);

	/*
	 * It would be nice to set 24 vs 18-bit mode (LVDS_A3_POWER_UP)
	 * appropriately here, but we need to look more thoroughly into how
	 * panels behave in the two modes. For now, let's just maintain the
	 * value we got from the BIOS.
	 */
	temp &= ~LVDS_A3_POWER_MASK;
	temp |= lvds_encoder->a3_power;

	/*
	 * Set the dithering flag on LVDS as needed, note that there is no
	 * special lvds dither control bit on pch-split platforms, dithering is
	 * only controlled through the PIPECONF reg.
	 */
	if (DISPLAY_VER(dev_priv) == 4) {
		/*
		 * Bspec wording suggests that LVDS port dithering only exists
		 * for 18bpp panels.
		 */
		if (pipe_config->dither && pipe_config->pipe_bpp == 18)
			temp |= LVDS_ENABLE_DITHER;
		else
			temp &= ~LVDS_ENABLE_DITHER;
	}
	temp &= ~(LVDS_HSYNC_POLARITY | LVDS_VSYNC_POLARITY);
	if (adjusted_mode->flags & DRM_MODE_FLAG_NHSYNC)
		temp |= LVDS_HSYNC_POLARITY;
	if (adjusted_mode->flags & DRM_MODE_FLAG_NVSYNC)
		temp |= LVDS_VSYNC_POLARITY;

	intel_de_write(dev_priv, lvds_encoder->reg, temp);
}

/*
 * Sets the power state for the panel.
 */
static void intel_enable_lvds(struct intel_atomic_state *state,
			      struct intel_encoder *encoder,
			      const struct intel_crtc_state *pipe_config,
			      const struct drm_connector_state *conn_state)
{
	struct drm_device *dev = encoder->base.dev;
	struct intel_lvds_encoder *lvds_encoder = to_lvds_encoder(encoder);
	struct drm_i915_private *dev_priv = to_i915(dev);

	intel_de_write(dev_priv, lvds_encoder->reg,
		       intel_de_read(dev_priv, lvds_encoder->reg) | LVDS_PORT_EN);

	intel_de_write(dev_priv, PP_CONTROL(0),
		       intel_de_read(dev_priv, PP_CONTROL(0)) | PANEL_POWER_ON);
	intel_de_posting_read(dev_priv, lvds_encoder->reg);

	if (intel_de_wait_for_set(dev_priv, PP_STATUS(0), PP_ON, 5000))
		drm_err(&dev_priv->drm,
			"timed out waiting for panel to power on\n");

	intel_backlight_enable(pipe_config, conn_state);
}

static void intel_disable_lvds(struct intel_atomic_state *state,
			       struct intel_encoder *encoder,
			       const struct intel_crtc_state *old_crtc_state,
			       const struct drm_connector_state *old_conn_state)
{
	struct intel_lvds_encoder *lvds_encoder = to_lvds_encoder(encoder);
	struct drm_i915_private *dev_priv = to_i915(encoder->base.dev);

	intel_de_write(dev_priv, PP_CONTROL(0),
		       intel_de_read(dev_priv, PP_CONTROL(0)) & ~PANEL_POWER_ON);
	if (intel_de_wait_for_clear(dev_priv, PP_STATUS(0), PP_ON, 1000))
		drm_err(&dev_priv->drm,
			"timed out waiting for panel to power off\n");

	intel_de_write(dev_priv, lvds_encoder->reg,
		       intel_de_read(dev_priv, lvds_encoder->reg) & ~LVDS_PORT_EN);
	intel_de_posting_read(dev_priv, lvds_encoder->reg);
}

static void gmch_disable_lvds(struct intel_atomic_state *state,
			      struct intel_encoder *encoder,
			      const struct intel_crtc_state *old_crtc_state,
			      const struct drm_connector_state *old_conn_state)

{
	intel_backlight_disable(old_conn_state);

	intel_disable_lvds(state, encoder, old_crtc_state, old_conn_state);
}

static void pch_disable_lvds(struct intel_atomic_state *state,
			     struct intel_encoder *encoder,
			     const struct intel_crtc_state *old_crtc_state,
			     const struct drm_connector_state *old_conn_state)
{
	intel_backlight_disable(old_conn_state);
}

static void pch_post_disable_lvds(struct intel_atomic_state *state,
				  struct intel_encoder *encoder,
				  const struct intel_crtc_state *old_crtc_state,
				  const struct drm_connector_state *old_conn_state)
{
	intel_disable_lvds(state, encoder, old_crtc_state, old_conn_state);
}

static void intel_lvds_shutdown(struct intel_encoder *encoder)
{
	struct drm_i915_private *dev_priv = to_i915(encoder->base.dev);

	if (intel_de_wait_for_clear(dev_priv, PP_STATUS(0), PP_CYCLE_DELAY_ACTIVE, 5000))
		drm_err(&dev_priv->drm,
			"timed out waiting for panel power cycle delay\n");
}

static enum drm_mode_status
intel_lvds_mode_valid(struct drm_connector *connector,
		      struct drm_display_mode *mode)
{
	struct intel_connector *intel_connector = to_intel_connector(connector);
	const struct drm_display_mode *fixed_mode =
		intel_panel_fixed_mode(intel_connector, mode);
	int max_pixclk = to_i915(connector->dev)->max_dotclk_freq;
	enum drm_mode_status status;

	if (mode->flags & DRM_MODE_FLAG_DBLSCAN)
		return MODE_NO_DBLESCAN;

	status = intel_panel_mode_valid(intel_connector, mode);
	if (status != MODE_OK)
		return status;

	if (fixed_mode->clock > max_pixclk)
		return MODE_CLOCK_HIGH;

	return MODE_OK;
}

static int intel_lvds_compute_config(struct intel_encoder *intel_encoder,
				     struct intel_crtc_state *pipe_config,
				     struct drm_connector_state *conn_state)
{
	struct drm_i915_private *dev_priv = to_i915(intel_encoder->base.dev);
	struct intel_lvds_encoder *lvds_encoder =
		to_lvds_encoder(intel_encoder);
	struct intel_connector *intel_connector =
		lvds_encoder->attached_connector;
	struct drm_display_mode *adjusted_mode = &pipe_config->hw.adjusted_mode;
	struct intel_crtc *crtc = to_intel_crtc(pipe_config->uapi.crtc);
	unsigned int lvds_bpp;
	int ret;

	/* Should never happen!! */
	if (DISPLAY_VER(dev_priv) < 4 && crtc->pipe == 0) {
		drm_err(&dev_priv->drm, "Can't support LVDS on pipe A\n");
		return -EINVAL;
	}

	if (lvds_encoder->a3_power == LVDS_A3_POWER_UP)
		lvds_bpp = 8*3;
	else
		lvds_bpp = 6*3;

	if (lvds_bpp != pipe_config->pipe_bpp && !pipe_config->bw_constrained) {
		drm_dbg_kms(&dev_priv->drm,
			    "forcing display bpp (was %d) to LVDS (%d)\n",
			    pipe_config->pipe_bpp, lvds_bpp);
		pipe_config->pipe_bpp = lvds_bpp;
	}

	pipe_config->output_format = INTEL_OUTPUT_FORMAT_RGB;

	/*
	 * We have timings from the BIOS for the panel, put them in
	 * to the adjusted mode.  The CRTC will be set up for this mode,
	 * with the panel scaling set up to source from the H/VDisplay
	 * of the original mode.
	 */
	ret = intel_panel_compute_config(intel_connector, adjusted_mode);
	if (ret)
		return ret;

	if (adjusted_mode->flags & DRM_MODE_FLAG_DBLSCAN)
		return -EINVAL;

	if (HAS_PCH_SPLIT(dev_priv))
		pipe_config->has_pch_encoder = true;

	ret = intel_panel_fitting(pipe_config, conn_state);
	if (ret)
		return ret;

	/*
	 * XXX: It would be nice to support lower refresh rates on the
	 * panels to reduce power consumption, and perhaps match the
	 * user's requested refresh rate.
	 */

	return 0;
}

/*
 * Return the list of DDC modes if available, or the BIOS fixed mode otherwise.
 */
static int intel_lvds_get_modes(struct drm_connector *connector)
{
	struct intel_connector *intel_connector = to_intel_connector(connector);

	/* use cached edid if we have one */
	if (!IS_ERR_OR_NULL(intel_connector->edid))
		return drm_add_edid_modes(connector, intel_connector->edid);

	return intel_panel_get_modes(intel_connector);
}

static const struct drm_connector_helper_funcs intel_lvds_connector_helper_funcs = {
	.get_modes = intel_lvds_get_modes,
	.mode_valid = intel_lvds_mode_valid,
	.atomic_check = intel_digital_connector_atomic_check,
};

static const struct drm_connector_funcs intel_lvds_connector_funcs = {
	.detect = intel_panel_detect,
	.fill_modes = drm_helper_probe_single_connector_modes,
	.atomic_get_property = intel_digital_connector_atomic_get_property,
	.atomic_set_property = intel_digital_connector_atomic_set_property,
	.late_register = intel_connector_register,
	.early_unregister = intel_connector_unregister,
	.destroy = intel_connector_destroy,
	.atomic_destroy_state = drm_atomic_helper_connector_destroy_state,
	.atomic_duplicate_state = intel_digital_connector_duplicate_state,
};

static const struct drm_encoder_funcs intel_lvds_enc_funcs = {
	.destroy = intel_encoder_destroy,
};

static int intel_no_lvds_dmi_callback(const struct dmi_system_id *id)
{
	DRM_INFO("Skipping LVDS initialization for %s\n", id->ident);
	return 1;
}

/* These systems claim to have LVDS, but really don't */
static const struct dmi_system_id intel_no_lvds[] = {
	{
		.callback = intel_no_lvds_dmi_callback,
		.ident = "Apple Mac Mini (Core series)",
		.matches = {
			DMI_MATCH(DMI_SYS_VENDOR, "Apple"),
			DMI_MATCH(DMI_PRODUCT_NAME, "Macmini1,1"),
		},
	},
	{
		.callback = intel_no_lvds_dmi_callback,
		.ident = "Apple Mac Mini (Core 2 series)",
		.matches = {
			DMI_MATCH(DMI_SYS_VENDOR, "Apple"),
			DMI_MATCH(DMI_PRODUCT_NAME, "Macmini2,1"),
		},
	},
	{
		.callback = intel_no_lvds_dmi_callback,
		.ident = "MSI IM-945GSE-A",
		.matches = {
			DMI_MATCH(DMI_SYS_VENDOR, "MSI"),
			DMI_MATCH(DMI_PRODUCT_NAME, "A9830IMS"),
		},
	},
	{
		.callback = intel_no_lvds_dmi_callback,
		.ident = "Dell Studio Hybrid",
		.matches = {
			DMI_MATCH(DMI_SYS_VENDOR, "Dell Inc."),
			DMI_MATCH(DMI_PRODUCT_NAME, "Studio Hybrid 140g"),
		},
	},
	{
		.callback = intel_no_lvds_dmi_callback,
		.ident = "Dell OptiPlex FX170",
		.matches = {
			DMI_MATCH(DMI_SYS_VENDOR, "Dell Inc."),
			DMI_MATCH(DMI_PRODUCT_NAME, "OptiPlex FX170"),
		},
	},
	{
		.callback = intel_no_lvds_dmi_callback,
		.ident = "AOpen Mini PC",
		.matches = {
			DMI_MATCH(DMI_SYS_VENDOR, "AOpen"),
			DMI_MATCH(DMI_PRODUCT_NAME, "i965GMx-IF"),
		},
	},
	{
		.callback = intel_no_lvds_dmi_callback,
		.ident = "AOpen Mini PC MP915",
		.matches = {
			DMI_MATCH(DMI_BOARD_VENDOR, "AOpen"),
			DMI_MATCH(DMI_BOARD_NAME, "i915GMx-F"),
		},
	},
	{
		.callback = intel_no_lvds_dmi_callback,
		.ident = "AOpen i915GMm-HFS",
		.matches = {
			DMI_MATCH(DMI_BOARD_VENDOR, "AOpen"),
			DMI_MATCH(DMI_BOARD_NAME, "i915GMm-HFS"),
		},
	},
	{
		.callback = intel_no_lvds_dmi_callback,
                .ident = "AOpen i45GMx-I",
                .matches = {
                        DMI_MATCH(DMI_BOARD_VENDOR, "AOpen"),
                        DMI_MATCH(DMI_BOARD_NAME, "i45GMx-I"),
                },
        },
	{
		.callback = intel_no_lvds_dmi_callback,
		.ident = "Aopen i945GTt-VFA",
		.matches = {
			DMI_MATCH(DMI_PRODUCT_VERSION, "AO00001JW"),
		},
	},
	{
		.callback = intel_no_lvds_dmi_callback,
		.ident = "Clientron U800",
		.matches = {
			DMI_MATCH(DMI_SYS_VENDOR, "Clientron"),
			DMI_MATCH(DMI_PRODUCT_NAME, "U800"),
		},
	},
	{
                .callback = intel_no_lvds_dmi_callback,
                .ident = "Clientron E830",
                .matches = {
                        DMI_MATCH(DMI_SYS_VENDOR, "Clientron"),
                        DMI_MATCH(DMI_PRODUCT_NAME, "E830"),
                },
        },
        {
		.callback = intel_no_lvds_dmi_callback,
		.ident = "Asus EeeBox PC EB1007",
		.matches = {
			DMI_MATCH(DMI_SYS_VENDOR, "ASUSTeK Computer INC."),
			DMI_MATCH(DMI_PRODUCT_NAME, "EB1007"),
		},
	},
	{
		.callback = intel_no_lvds_dmi_callback,
		.ident = "Asus AT5NM10T-I",
		.matches = {
			DMI_MATCH(DMI_BOARD_VENDOR, "ASUSTeK Computer INC."),
			DMI_MATCH(DMI_BOARD_NAME, "AT5NM10T-I"),
		},
	},
	{
		.callback = intel_no_lvds_dmi_callback,
		.ident = "Hewlett-Packard HP t5740",
		.matches = {
			DMI_MATCH(DMI_BOARD_VENDOR, "Hewlett-Packard"),
			DMI_MATCH(DMI_PRODUCT_NAME, " t5740"),
		},
	},
	{
		.callback = intel_no_lvds_dmi_callback,
		.ident = "Hewlett-Packard t5745",
		.matches = {
			DMI_MATCH(DMI_BOARD_VENDOR, "Hewlett-Packard"),
			DMI_MATCH(DMI_PRODUCT_NAME, "hp t5745"),
		},
	},
	{
		.callback = intel_no_lvds_dmi_callback,
		.ident = "Hewlett-Packard st5747",
		.matches = {
			DMI_MATCH(DMI_BOARD_VENDOR, "Hewlett-Packard"),
			DMI_MATCH(DMI_PRODUCT_NAME, "hp st5747"),
		},
	},
	{
		.callback = intel_no_lvds_dmi_callback,
		.ident = "MSI Wind Box DC500",
		.matches = {
			DMI_MATCH(DMI_BOARD_VENDOR, "MICRO-STAR INTERNATIONAL CO., LTD"),
			DMI_MATCH(DMI_BOARD_NAME, "MS-7469"),
		},
	},
	{
		.callback = intel_no_lvds_dmi_callback,
		.ident = "Gigabyte GA-D525TUD",
		.matches = {
			DMI_MATCH(DMI_BOARD_VENDOR, "Gigabyte Technology Co., Ltd."),
			DMI_MATCH(DMI_BOARD_NAME, "D525TUD"),
		},
	},
	{
		.callback = intel_no_lvds_dmi_callback,
		.ident = "Supermicro X7SPA-H",
		.matches = {
			DMI_MATCH(DMI_SYS_VENDOR, "Supermicro"),
			DMI_MATCH(DMI_PRODUCT_NAME, "X7SPA-H"),
		},
	},
	{
		.callback = intel_no_lvds_dmi_callback,
		.ident = "Fujitsu Esprimo Q900",
		.matches = {
			DMI_MATCH(DMI_SYS_VENDOR, "FUJITSU"),
			DMI_MATCH(DMI_PRODUCT_NAME, "ESPRIMO Q900"),
		},
	},
	{
		.callback = intel_no_lvds_dmi_callback,
		.ident = "Intel D410PT",
		.matches = {
			DMI_MATCH(DMI_BOARD_VENDOR, "Intel"),
			DMI_MATCH(DMI_BOARD_NAME, "D410PT"),
		},
	},
	{
		.callback = intel_no_lvds_dmi_callback,
		.ident = "Intel D425KT",
		.matches = {
			DMI_MATCH(DMI_BOARD_VENDOR, "Intel"),
			DMI_EXACT_MATCH(DMI_BOARD_NAME, "D425KT"),
		},
	},
	{
		.callback = intel_no_lvds_dmi_callback,
		.ident = "Intel D510MO",
		.matches = {
			DMI_MATCH(DMI_BOARD_VENDOR, "Intel"),
			DMI_EXACT_MATCH(DMI_BOARD_NAME, "D510MO"),
		},
	},
	{
		.callback = intel_no_lvds_dmi_callback,
		.ident = "Intel D525MW",
		.matches = {
			DMI_MATCH(DMI_BOARD_VENDOR, "Intel"),
			DMI_EXACT_MATCH(DMI_BOARD_NAME, "D525MW"),
		},
	},
	{
		.callback = intel_no_lvds_dmi_callback,
		.ident = "Radiant P845",
		.matches = {
			DMI_MATCH(DMI_SYS_VENDOR, "Radiant Systems Inc"),
			DMI_MATCH(DMI_PRODUCT_NAME, "P845"),
		},
	},

	{ }	/* terminating entry */
};

static int intel_dual_link_lvds_callback(const struct dmi_system_id *id)
{
	DRM_INFO("Forcing lvds to dual link mode on %s\n", id->ident);
	return 1;
}

static const struct dmi_system_id intel_dual_link_lvds[] = {
	{
		.callback = intel_dual_link_lvds_callback,
		.ident = "Apple MacBook Pro 15\" (2010)",
		.matches = {
			DMI_MATCH(DMI_SYS_VENDOR, "Apple Inc."),
			DMI_MATCH(DMI_PRODUCT_NAME, "MacBookPro6,2"),
		},
	},
	{
		.callback = intel_dual_link_lvds_callback,
		.ident = "Apple MacBook Pro 15\" (2011)",
		.matches = {
			DMI_MATCH(DMI_SYS_VENDOR, "Apple Inc."),
			DMI_MATCH(DMI_PRODUCT_NAME, "MacBookPro8,2"),
		},
	},
	{
		.callback = intel_dual_link_lvds_callback,
		.ident = "Apple MacBook Pro 15\" (2012)",
		.matches = {
			DMI_MATCH(DMI_SYS_VENDOR, "Apple Inc."),
			DMI_MATCH(DMI_PRODUCT_NAME, "MacBookPro9,1"),
		},
	},
	{ }	/* terminating entry */
};

struct intel_encoder *intel_get_lvds_encoder(struct drm_i915_private *dev_priv)
{
	struct intel_encoder *encoder;

	for_each_intel_encoder(&dev_priv->drm, encoder) {
		if (encoder->type == INTEL_OUTPUT_LVDS)
			return encoder;
	}

	return NULL;
}

bool intel_is_dual_link_lvds(struct drm_i915_private *dev_priv)
{
	struct intel_encoder *encoder = intel_get_lvds_encoder(dev_priv);

	return encoder && to_lvds_encoder(encoder)->is_dual_link;
}

static bool compute_is_dual_link_lvds(struct intel_lvds_encoder *lvds_encoder)
{
	struct drm_i915_private *dev_priv = to_i915(lvds_encoder->base.base.dev);
	struct intel_connector *connector = lvds_encoder->attached_connector;
	const struct drm_display_mode *fixed_mode =
		intel_panel_preferred_fixed_mode(connector);
	unsigned int val;

	/* use the module option value if specified */
	if (dev_priv->params.lvds_channel_mode > 0)
		return dev_priv->params.lvds_channel_mode == 2;

	/* single channel LVDS is limited to 112 MHz */
	if (fixed_mode->clock > 112999)
		return true;

	if (dmi_check_system(intel_dual_link_lvds))
		return true;

	/*
	 * BIOS should set the proper LVDS register value at boot, but
	 * in reality, it doesn't set the value when the lid is closed;
	 * we need to check "the value to be set" in VBT when LVDS
	 * register is uninitialized.
	 */
	val = intel_de_read(dev_priv, lvds_encoder->reg);
	if (HAS_PCH_CPT(dev_priv))
		val &= ~(LVDS_DETECTED | LVDS_PIPE_SEL_MASK_CPT);
	else
		val &= ~(LVDS_DETECTED | LVDS_PIPE_SEL_MASK);
	if (val == 0)
		val = connector->panel.vbt.bios_lvds_val;

	return (val & LVDS_CLKB_POWER_MASK) == LVDS_CLKB_POWER_UP;
}

static void intel_lvds_add_properties(struct drm_connector *connector)
{
	intel_attach_scaling_mode_property(connector);
}

/**
 * intel_lvds_init - setup LVDS connectors on this device
 * @dev_priv: i915 device
 *
 * Create the connector, register the LVDS DDC bus, and try to figure out what
 * modes we can display on the LVDS panel (if present).
 */
void intel_lvds_init(struct drm_i915_private *dev_priv)
{
	struct intel_lvds_encoder *lvds_encoder;
	struct intel_encoder *intel_encoder;
	struct intel_connector *intel_connector;
	struct drm_connector *connector;
	struct drm_encoder *encoder;
	struct edid *edid;
	i915_reg_t lvds_reg;
	u32 lvds;
	u8 pin;

	/* Skip init on machines we know falsely report LVDS */
	if (dmi_check_system(intel_no_lvds)) {
		drm_WARN(&dev_priv->drm, !dev_priv->display.vbt.int_lvds_support,
			 "Useless DMI match. Internal LVDS support disabled by VBT\n");
		return;
	}

	if (!dev_priv->display.vbt.int_lvds_support) {
		drm_dbg_kms(&dev_priv->drm,
			    "Internal LVDS support disabled by VBT\n");
		return;
	}

	if (HAS_PCH_SPLIT(dev_priv))
		lvds_reg = PCH_LVDS;
	else
		lvds_reg = LVDS;

	lvds = intel_de_read(dev_priv, lvds_reg);

	if (HAS_PCH_SPLIT(dev_priv)) {
		if ((lvds & LVDS_DETECTED) == 0)
			return;
	}

	pin = GMBUS_PIN_PANEL;
	if (!intel_bios_is_lvds_present(dev_priv, &pin)) {
		if ((lvds & LVDS_PORT_EN) == 0) {
			drm_dbg_kms(&dev_priv->drm,
				    "LVDS is not present in VBT\n");
			return;
		}
		drm_dbg_kms(&dev_priv->drm,
			    "LVDS is not present in VBT, but enabled anyway\n");
	}

	lvds_encoder = kzalloc(sizeof(*lvds_encoder), GFP_KERNEL);
	if (!lvds_encoder)
		return;

	intel_connector = intel_connector_alloc();
	if (!intel_connector) {
		kfree(lvds_encoder);
		return;
	}

	lvds_encoder->attached_connector = intel_connector;

	intel_encoder = &lvds_encoder->base;
	encoder = &intel_encoder->base;
	connector = &intel_connector->base;
	drm_connector_init(&dev_priv->drm, &intel_connector->base, &intel_lvds_connector_funcs,
			   DRM_MODE_CONNECTOR_LVDS);

	drm_encoder_init(&dev_priv->drm, &intel_encoder->base, &intel_lvds_enc_funcs,
			 DRM_MODE_ENCODER_LVDS, "LVDS");

	intel_encoder->enable = intel_enable_lvds;
	intel_encoder->pre_enable = intel_pre_enable_lvds;
	intel_encoder->compute_config = intel_lvds_compute_config;
	if (HAS_PCH_SPLIT(dev_priv)) {
		intel_encoder->disable = pch_disable_lvds;
		intel_encoder->post_disable = pch_post_disable_lvds;
	} else {
		intel_encoder->disable = gmch_disable_lvds;
	}
	intel_encoder->get_hw_state = intel_lvds_get_hw_state;
	intel_encoder->get_config = intel_lvds_get_config;
	intel_encoder->update_pipe = intel_backlight_update;
	intel_encoder->shutdown = intel_lvds_shutdown;
	intel_connector->get_hw_state = intel_connector_get_hw_state;

	intel_connector_attach_encoder(intel_connector, intel_encoder);

	intel_encoder->type = INTEL_OUTPUT_LVDS;
	intel_encoder->power_domain = POWER_DOMAIN_PORT_OTHER;
	intel_encoder->port = PORT_NONE;
	intel_encoder->cloneable = 0;
	if (DISPLAY_VER(dev_priv) < 4)
		intel_encoder->pipe_mask = BIT(PIPE_B);
	else
		intel_encoder->pipe_mask = ~0;

	drm_connector_helper_add(connector, &intel_lvds_connector_helper_funcs);
	connector->display_info.subpixel_order = SubPixelHorizontalRGB;

	lvds_encoder->reg = lvds_reg;

	intel_lvds_add_properties(connector);

	intel_lvds_pps_get_hw_state(dev_priv, &lvds_encoder->init_pps);
	lvds_encoder->init_lvds_val = lvds;

	/*
	 * LVDS discovery:
	 * 1) check for EDID on DDC
	 * 2) check for VBT data
	 * 3) check to see if LVDS is already on
	 *    if none of the above, no panel
	 */

	/*
	 * Attempt to get the fixed panel mode from DDC.  Assume that the
	 * preferred mode is the right one.
	 */
	mutex_lock(&dev_priv->drm.mode_config.mutex);
	if (vga_switcheroo_handler_flags() & VGA_SWITCHEROO_CAN_SWITCH_DDC)
		edid = drm_get_edid_switcheroo(connector,
				    intel_gmbus_get_adapter(dev_priv, pin));
	else
		edid = drm_get_edid(connector,
				    intel_gmbus_get_adapter(dev_priv, pin));
	if (edid) {
		if (drm_add_edid_modes(connector, edid)) {
			drm_connector_update_edid_property(connector,
								edid);
		} else {
			kfree(edid);
			edid = ERR_PTR(-EINVAL);
		}
	} else {
		edid = ERR_PTR(-ENOENT);
	}
	intel_connector->edid = edid;

	intel_bios_init_panel(dev_priv, &intel_connector->panel, NULL,
			      IS_ERR(edid) ? NULL : edid);

	/* Try EDID first */
<<<<<<< HEAD
	intel_panel_add_edid_fixed_modes(intel_connector,
					 intel_connector->panel.vbt.drrs_type != DRRS_TYPE_NONE);
=======
	intel_panel_add_edid_fixed_modes(intel_connector, true);
>>>>>>> 0ee29814

	/* Failed to get EDID, what about VBT? */
	if (!intel_panel_preferred_fixed_mode(intel_connector))
		intel_panel_add_vbt_lfp_fixed_mode(intel_connector);

	/*
	 * If we didn't get a fixed mode from EDID or VBT, try checking
	 * if the panel is already turned on.  If so, assume that
	 * whatever is currently programmed is the correct mode.
	 */
	if (!intel_panel_preferred_fixed_mode(intel_connector))
		intel_panel_add_encoder_fixed_mode(intel_connector, intel_encoder);

	mutex_unlock(&dev_priv->drm.mode_config.mutex);

	/* If we still don't have a mode after all that, give up. */
	if (!intel_panel_preferred_fixed_mode(intel_connector))
		goto failed;

	intel_panel_init(intel_connector);

	intel_backlight_setup(intel_connector, INVALID_PIPE);

	lvds_encoder->is_dual_link = compute_is_dual_link_lvds(lvds_encoder);
	drm_dbg_kms(&dev_priv->drm, "detected %s-link lvds configuration\n",
		    lvds_encoder->is_dual_link ? "dual" : "single");

	lvds_encoder->a3_power = lvds & LVDS_A3_POWER_MASK;

	return;

failed:
	drm_dbg_kms(&dev_priv->drm, "No LVDS modes found, disabling.\n");
	drm_connector_cleanup(connector);
	drm_encoder_cleanup(encoder);
	kfree(lvds_encoder);
	intel_connector_free(intel_connector);
	return;
}<|MERGE_RESOLUTION|>--- conflicted
+++ resolved
@@ -968,12 +968,7 @@
 			      IS_ERR(edid) ? NULL : edid);
 
 	/* Try EDID first */
-<<<<<<< HEAD
-	intel_panel_add_edid_fixed_modes(intel_connector,
-					 intel_connector->panel.vbt.drrs_type != DRRS_TYPE_NONE);
-=======
 	intel_panel_add_edid_fixed_modes(intel_connector, true);
->>>>>>> 0ee29814
 
 	/* Failed to get EDID, what about VBT? */
 	if (!intel_panel_preferred_fixed_mode(intel_connector))
