/*
 * KVMGT - the implementation of Intel mediated pass-through framework for KVM
 *
 * Copyright(c) 2011-2016 Intel Corporation. All rights reserved.
 *
 * Permission is hereby granted, free of charge, to any person obtaining a
 * copy of this software and associated documentation files (the "Software"),
 * to deal in the Software without restriction, including without limitation
 * the rights to use, copy, modify, merge, publish, distribute, sublicense,
 * and/or sell copies of the Software, and to permit persons to whom the
 * Software is furnished to do so, subject to the following conditions:
 *
 * The above copyright notice and this permission notice (including the next
 * paragraph) shall be included in all copies or substantial portions of the
 * Software.
 *
 * THE SOFTWARE IS PROVIDED "AS IS", WITHOUT WARRANTY OF ANY KIND, EXPRESS OR
 * IMPLIED, INCLUDING BUT NOT LIMITED TO THE WARRANTIES OF MERCHANTABILITY,
 * FITNESS FOR A PARTICULAR PURPOSE AND NONINFRINGEMENT.  IN NO EVENT SHALL
 * THE AUTHORS OR COPYRIGHT HOLDERS BE LIABLE FOR ANY CLAIM, DAMAGES OR OTHER
 * LIABILITY, WHETHER IN AN ACTION OF CONTRACT, TORT OR OTHERWISE, ARISING FROM,
 * OUT OF OR IN CONNECTION WITH THE SOFTWARE OR THE USE OR OTHER DEALINGS IN THE
 * SOFTWARE.
 *
 * Authors:
 *    Kevin Tian <kevin.tian@intel.com>
 *    Jike Song <jike.song@intel.com>
 *    Xiaoguang Chen <xiaoguang.chen@intel.com>
 *    Eddie Dong <eddie.dong@intel.com>
 *
 * Contributors:
 *    Niu Bing <bing.niu@intel.com>
 *    Zhi Wang <zhi.a.wang@intel.com>
 */

#include <linux/init.h>
#include <linux/mm.h>
#include <linux/kthread.h>
#include <linux/sched/mm.h>
#include <linux/types.h>
#include <linux/list.h>
#include <linux/rbtree.h>
#include <linux/spinlock.h>
#include <linux/eventfd.h>
#include <linux/mdev.h>
#include <linux/debugfs.h>

#include <linux/nospec.h>

#include <drm/drm_edid.h>

#include "i915_drv.h"
#include "intel_gvt.h"
#include "gvt.h"

MODULE_IMPORT_NS(DMA_BUF);
MODULE_IMPORT_NS(I915_GVT);

/* helper macros copied from vfio-pci */
#define VFIO_PCI_OFFSET_SHIFT   40
#define VFIO_PCI_OFFSET_TO_INDEX(off)   (off >> VFIO_PCI_OFFSET_SHIFT)
#define VFIO_PCI_INDEX_TO_OFFSET(index) ((u64)(index) << VFIO_PCI_OFFSET_SHIFT)
#define VFIO_PCI_OFFSET_MASK    (((u64)(1) << VFIO_PCI_OFFSET_SHIFT) - 1)

#define EDID_BLOB_OFFSET (PAGE_SIZE/2)

#define OPREGION_SIGNATURE "IntelGraphicsMem"

struct vfio_region;
struct intel_vgpu_regops {
	size_t (*rw)(struct intel_vgpu *vgpu, char *buf,
			size_t count, loff_t *ppos, bool iswrite);
	void (*release)(struct intel_vgpu *vgpu,
			struct vfio_region *region);
};

struct vfio_region {
	u32				type;
	u32				subtype;
	size_t				size;
	u32				flags;
	const struct intel_vgpu_regops	*ops;
	void				*data;
};

struct vfio_edid_region {
	struct vfio_region_gfx_edid vfio_edid_regs;
	void *edid_blob;
};

struct kvmgt_pgfn {
	gfn_t gfn;
	struct hlist_node hnode;
};

struct gvt_dma {
	struct intel_vgpu *vgpu;
	struct rb_node gfn_node;
	struct rb_node dma_addr_node;
	gfn_t gfn;
	dma_addr_t dma_addr;
	unsigned long size;
	struct kref ref;
};

#define vfio_dev_to_vgpu(vfio_dev) \
	container_of((vfio_dev), struct intel_vgpu, vfio_device)

static void kvmgt_page_track_write(struct kvm_vcpu *vcpu, gpa_t gpa,
		const u8 *val, int len,
		struct kvm_page_track_notifier_node *node);
static void kvmgt_page_track_flush_slot(struct kvm *kvm,
		struct kvm_memory_slot *slot,
		struct kvm_page_track_notifier_node *node);

static ssize_t intel_vgpu_show_description(struct mdev_type *mtype, char *buf)
{
	struct intel_vgpu_type *type =
		container_of(mtype, struct intel_vgpu_type, type);

	return sprintf(buf, "low_gm_size: %dMB\nhigh_gm_size: %dMB\n"
		       "fence: %d\nresolution: %s\n"
		       "weight: %d\n",
		       BYTES_TO_MB(type->conf->low_mm),
		       BYTES_TO_MB(type->conf->high_mm),
		       type->conf->fence, vgpu_edid_str(type->conf->edid),
		       type->conf->weight);
}

static void gvt_unpin_guest_page(struct intel_vgpu *vgpu, unsigned long gfn,
		unsigned long size)
{
	vfio_unpin_pages(&vgpu->vfio_device, gfn << PAGE_SHIFT,
			 DIV_ROUND_UP(size, PAGE_SIZE));
}

/* Pin a normal or compound guest page for dma. */
static int gvt_pin_guest_page(struct intel_vgpu *vgpu, unsigned long gfn,
		unsigned long size, struct page **page)
{
	int total_pages = DIV_ROUND_UP(size, PAGE_SIZE);
	struct page *base_page = NULL;
	int npage;
	int ret;

	/*
	 * We pin the pages one-by-one to avoid allocating a big arrary
	 * on stack to hold pfns.
	 */
	for (npage = 0; npage < total_pages; npage++) {
		dma_addr_t cur_iova = (gfn + npage) << PAGE_SHIFT;
		struct page *cur_page;

		ret = vfio_pin_pages(&vgpu->vfio_device, cur_iova, 1,
				     IOMMU_READ | IOMMU_WRITE, &cur_page);
		if (ret != 1) {
			gvt_vgpu_err("vfio_pin_pages failed for iova %pad, ret %d\n",
				     &cur_iova, ret);
			goto err;
		}

		if (npage == 0)
			base_page = cur_page;
		else if (base_page + npage != cur_page) {
			gvt_vgpu_err("The pages are not continuous\n");
			ret = -EINVAL;
			npage++;
			goto err;
		}
	}

	*page = base_page;
	return 0;
err:
	gvt_unpin_guest_page(vgpu, gfn, npage * PAGE_SIZE);
	return ret;
}

static int gvt_dma_map_page(struct intel_vgpu *vgpu, unsigned long gfn,
		dma_addr_t *dma_addr, unsigned long size)
{
	struct device *dev = vgpu->gvt->gt->i915->drm.dev;
	struct page *page = NULL;
	int ret;

	ret = gvt_pin_guest_page(vgpu, gfn, size, &page);
	if (ret)
		return ret;

	/* Setup DMA mapping. */
	*dma_addr = dma_map_page(dev, page, 0, size, DMA_BIDIRECTIONAL);
	if (dma_mapping_error(dev, *dma_addr)) {
		gvt_vgpu_err("DMA mapping failed for pfn 0x%lx, ret %d\n",
			     page_to_pfn(page), ret);
		gvt_unpin_guest_page(vgpu, gfn, size);
		return -ENOMEM;
	}

	return 0;
}

static void gvt_dma_unmap_page(struct intel_vgpu *vgpu, unsigned long gfn,
		dma_addr_t dma_addr, unsigned long size)
{
	struct device *dev = vgpu->gvt->gt->i915->drm.dev;

	dma_unmap_page(dev, dma_addr, size, DMA_BIDIRECTIONAL);
	gvt_unpin_guest_page(vgpu, gfn, size);
}

static struct gvt_dma *__gvt_cache_find_dma_addr(struct intel_vgpu *vgpu,
		dma_addr_t dma_addr)
{
	struct rb_node *node = vgpu->dma_addr_cache.rb_node;
	struct gvt_dma *itr;

	while (node) {
		itr = rb_entry(node, struct gvt_dma, dma_addr_node);

		if (dma_addr < itr->dma_addr)
			node = node->rb_left;
		else if (dma_addr > itr->dma_addr)
			node = node->rb_right;
		else
			return itr;
	}
	return NULL;
}

static struct gvt_dma *__gvt_cache_find_gfn(struct intel_vgpu *vgpu, gfn_t gfn)
{
	struct rb_node *node = vgpu->gfn_cache.rb_node;
	struct gvt_dma *itr;

	while (node) {
		itr = rb_entry(node, struct gvt_dma, gfn_node);

		if (gfn < itr->gfn)
			node = node->rb_left;
		else if (gfn > itr->gfn)
			node = node->rb_right;
		else
			return itr;
	}
	return NULL;
}

static int __gvt_cache_add(struct intel_vgpu *vgpu, gfn_t gfn,
		dma_addr_t dma_addr, unsigned long size)
{
	struct gvt_dma *new, *itr;
	struct rb_node **link, *parent = NULL;

	new = kzalloc(sizeof(struct gvt_dma), GFP_KERNEL);
	if (!new)
		return -ENOMEM;

	new->vgpu = vgpu;
	new->gfn = gfn;
	new->dma_addr = dma_addr;
	new->size = size;
	kref_init(&new->ref);

	/* gfn_cache maps gfn to struct gvt_dma. */
	link = &vgpu->gfn_cache.rb_node;
	while (*link) {
		parent = *link;
		itr = rb_entry(parent, struct gvt_dma, gfn_node);

		if (gfn < itr->gfn)
			link = &parent->rb_left;
		else
			link = &parent->rb_right;
	}
	rb_link_node(&new->gfn_node, parent, link);
	rb_insert_color(&new->gfn_node, &vgpu->gfn_cache);

	/* dma_addr_cache maps dma addr to struct gvt_dma. */
	parent = NULL;
	link = &vgpu->dma_addr_cache.rb_node;
	while (*link) {
		parent = *link;
		itr = rb_entry(parent, struct gvt_dma, dma_addr_node);

		if (dma_addr < itr->dma_addr)
			link = &parent->rb_left;
		else
			link = &parent->rb_right;
	}
	rb_link_node(&new->dma_addr_node, parent, link);
	rb_insert_color(&new->dma_addr_node, &vgpu->dma_addr_cache);

	vgpu->nr_cache_entries++;
	return 0;
}

static void __gvt_cache_remove_entry(struct intel_vgpu *vgpu,
				struct gvt_dma *entry)
{
	rb_erase(&entry->gfn_node, &vgpu->gfn_cache);
	rb_erase(&entry->dma_addr_node, &vgpu->dma_addr_cache);
	kfree(entry);
	vgpu->nr_cache_entries--;
}

static void gvt_cache_destroy(struct intel_vgpu *vgpu)
{
	struct gvt_dma *dma;
	struct rb_node *node = NULL;

	for (;;) {
		mutex_lock(&vgpu->cache_lock);
		node = rb_first(&vgpu->gfn_cache);
		if (!node) {
			mutex_unlock(&vgpu->cache_lock);
			break;
		}
		dma = rb_entry(node, struct gvt_dma, gfn_node);
		gvt_dma_unmap_page(vgpu, dma->gfn, dma->dma_addr, dma->size);
		__gvt_cache_remove_entry(vgpu, dma);
		mutex_unlock(&vgpu->cache_lock);
	}
}

static void gvt_cache_init(struct intel_vgpu *vgpu)
{
	vgpu->gfn_cache = RB_ROOT;
	vgpu->dma_addr_cache = RB_ROOT;
	vgpu->nr_cache_entries = 0;
	mutex_init(&vgpu->cache_lock);
}

static void kvmgt_protect_table_init(struct intel_vgpu *info)
{
	hash_init(info->ptable);
}

static void kvmgt_protect_table_destroy(struct intel_vgpu *info)
{
	struct kvmgt_pgfn *p;
	struct hlist_node *tmp;
	int i;

	hash_for_each_safe(info->ptable, i, tmp, p, hnode) {
		hash_del(&p->hnode);
		kfree(p);
	}
}

static struct kvmgt_pgfn *
__kvmgt_protect_table_find(struct intel_vgpu *info, gfn_t gfn)
{
	struct kvmgt_pgfn *p, *res = NULL;

	hash_for_each_possible(info->ptable, p, hnode, gfn) {
		if (gfn == p->gfn) {
			res = p;
			break;
		}
	}

	return res;
}

static bool kvmgt_gfn_is_write_protected(struct intel_vgpu *info, gfn_t gfn)
{
	struct kvmgt_pgfn *p;

	p = __kvmgt_protect_table_find(info, gfn);
	return !!p;
}

static void kvmgt_protect_table_add(struct intel_vgpu *info, gfn_t gfn)
{
	struct kvmgt_pgfn *p;

	if (kvmgt_gfn_is_write_protected(info, gfn))
		return;

	p = kzalloc(sizeof(struct kvmgt_pgfn), GFP_ATOMIC);
	if (WARN(!p, "gfn: 0x%llx\n", gfn))
		return;

	p->gfn = gfn;
	hash_add(info->ptable, &p->hnode, gfn);
}

static void kvmgt_protect_table_del(struct intel_vgpu *info, gfn_t gfn)
{
	struct kvmgt_pgfn *p;

	p = __kvmgt_protect_table_find(info, gfn);
	if (p) {
		hash_del(&p->hnode);
		kfree(p);
	}
}

static size_t intel_vgpu_reg_rw_opregion(struct intel_vgpu *vgpu, char *buf,
		size_t count, loff_t *ppos, bool iswrite)
{
	unsigned int i = VFIO_PCI_OFFSET_TO_INDEX(*ppos) -
			VFIO_PCI_NUM_REGIONS;
	void *base = vgpu->region[i].data;
	loff_t pos = *ppos & VFIO_PCI_OFFSET_MASK;


	if (pos >= vgpu->region[i].size || iswrite) {
		gvt_vgpu_err("invalid op or offset for Intel vgpu OpRegion\n");
		return -EINVAL;
	}
	count = min(count, (size_t)(vgpu->region[i].size - pos));
	memcpy(buf, base + pos, count);

	return count;
}

static void intel_vgpu_reg_release_opregion(struct intel_vgpu *vgpu,
		struct vfio_region *region)
{
}

static const struct intel_vgpu_regops intel_vgpu_regops_opregion = {
	.rw = intel_vgpu_reg_rw_opregion,
	.release = intel_vgpu_reg_release_opregion,
};

static int handle_edid_regs(struct intel_vgpu *vgpu,
			struct vfio_edid_region *region, char *buf,
			size_t count, u16 offset, bool is_write)
{
	struct vfio_region_gfx_edid *regs = &region->vfio_edid_regs;
	unsigned int data;

	if (offset + count > sizeof(*regs))
		return -EINVAL;

	if (count != 4)
		return -EINVAL;

	if (is_write) {
		data = *((unsigned int *)buf);
		switch (offset) {
		case offsetof(struct vfio_region_gfx_edid, link_state):
			if (data == VFIO_DEVICE_GFX_LINK_STATE_UP) {
				if (!drm_edid_block_valid(
					(u8 *)region->edid_blob,
					0,
					true,
					NULL)) {
					gvt_vgpu_err("invalid EDID blob\n");
					return -EINVAL;
				}
				intel_vgpu_emulate_hotplug(vgpu, true);
			} else if (data == VFIO_DEVICE_GFX_LINK_STATE_DOWN)
				intel_vgpu_emulate_hotplug(vgpu, false);
			else {
				gvt_vgpu_err("invalid EDID link state %d\n",
					regs->link_state);
				return -EINVAL;
			}
			regs->link_state = data;
			break;
		case offsetof(struct vfio_region_gfx_edid, edid_size):
			if (data > regs->edid_max_size) {
				gvt_vgpu_err("EDID size is bigger than %d!\n",
					regs->edid_max_size);
				return -EINVAL;
			}
			regs->edid_size = data;
			break;
		default:
			/* read-only regs */
			gvt_vgpu_err("write read-only EDID region at offset %d\n",
				offset);
			return -EPERM;
		}
	} else {
		memcpy(buf, (char *)regs + offset, count);
	}

	return count;
}

static int handle_edid_blob(struct vfio_edid_region *region, char *buf,
			size_t count, u16 offset, bool is_write)
{
	if (offset + count > region->vfio_edid_regs.edid_size)
		return -EINVAL;

	if (is_write)
		memcpy(region->edid_blob + offset, buf, count);
	else
		memcpy(buf, region->edid_blob + offset, count);

	return count;
}

static size_t intel_vgpu_reg_rw_edid(struct intel_vgpu *vgpu, char *buf,
		size_t count, loff_t *ppos, bool iswrite)
{
	int ret;
	unsigned int i = VFIO_PCI_OFFSET_TO_INDEX(*ppos) -
			VFIO_PCI_NUM_REGIONS;
	struct vfio_edid_region *region = vgpu->region[i].data;
	loff_t pos = *ppos & VFIO_PCI_OFFSET_MASK;

	if (pos < region->vfio_edid_regs.edid_offset) {
		ret = handle_edid_regs(vgpu, region, buf, count, pos, iswrite);
	} else {
		pos -= EDID_BLOB_OFFSET;
		ret = handle_edid_blob(region, buf, count, pos, iswrite);
	}

	if (ret < 0)
		gvt_vgpu_err("failed to access EDID region\n");

	return ret;
}

static void intel_vgpu_reg_release_edid(struct intel_vgpu *vgpu,
					struct vfio_region *region)
{
	kfree(region->data);
}

static const struct intel_vgpu_regops intel_vgpu_regops_edid = {
	.rw = intel_vgpu_reg_rw_edid,
	.release = intel_vgpu_reg_release_edid,
};

static int intel_vgpu_register_reg(struct intel_vgpu *vgpu,
		unsigned int type, unsigned int subtype,
		const struct intel_vgpu_regops *ops,
		size_t size, u32 flags, void *data)
{
	struct vfio_region *region;

	region = krealloc(vgpu->region,
			(vgpu->num_regions + 1) * sizeof(*region),
			GFP_KERNEL);
	if (!region)
		return -ENOMEM;

	vgpu->region = region;
	vgpu->region[vgpu->num_regions].type = type;
	vgpu->region[vgpu->num_regions].subtype = subtype;
	vgpu->region[vgpu->num_regions].ops = ops;
	vgpu->region[vgpu->num_regions].size = size;
	vgpu->region[vgpu->num_regions].flags = flags;
	vgpu->region[vgpu->num_regions].data = data;
	vgpu->num_regions++;
	return 0;
}

int intel_gvt_set_opregion(struct intel_vgpu *vgpu)
{
	void *base;
	int ret;

	/* Each vgpu has its own opregion, although VFIO would create another
	 * one later. This one is used to expose opregion to VFIO. And the
	 * other one created by VFIO later, is used by guest actually.
	 */
	base = vgpu_opregion(vgpu)->va;
	if (!base)
		return -ENOMEM;

	if (memcmp(base, OPREGION_SIGNATURE, 16)) {
		memunmap(base);
		return -EINVAL;
	}

	ret = intel_vgpu_register_reg(vgpu,
			PCI_VENDOR_ID_INTEL | VFIO_REGION_TYPE_PCI_VENDOR_TYPE,
			VFIO_REGION_SUBTYPE_INTEL_IGD_OPREGION,
			&intel_vgpu_regops_opregion, OPREGION_SIZE,
			VFIO_REGION_INFO_FLAG_READ, base);

	return ret;
}

int intel_gvt_set_edid(struct intel_vgpu *vgpu, int port_num)
{
	struct intel_vgpu_port *port = intel_vgpu_port(vgpu, port_num);
	struct vfio_edid_region *base;
	int ret;

	base = kzalloc(sizeof(*base), GFP_KERNEL);
	if (!base)
		return -ENOMEM;

	/* TODO: Add multi-port and EDID extension block support */
	base->vfio_edid_regs.edid_offset = EDID_BLOB_OFFSET;
	base->vfio_edid_regs.edid_max_size = EDID_SIZE;
	base->vfio_edid_regs.edid_size = EDID_SIZE;
	base->vfio_edid_regs.max_xres = vgpu_edid_xres(port->id);
	base->vfio_edid_regs.max_yres = vgpu_edid_yres(port->id);
	base->edid_blob = port->edid->edid_block;

	ret = intel_vgpu_register_reg(vgpu,
			VFIO_REGION_TYPE_GFX,
			VFIO_REGION_SUBTYPE_GFX_EDID,
			&intel_vgpu_regops_edid, EDID_SIZE,
			VFIO_REGION_INFO_FLAG_READ |
			VFIO_REGION_INFO_FLAG_WRITE |
			VFIO_REGION_INFO_FLAG_CAPS, base);

	return ret;
}

static void intel_vgpu_dma_unmap(struct vfio_device *vfio_dev, u64 iova,
				 u64 length)
{
	struct intel_vgpu *vgpu = vfio_dev_to_vgpu(vfio_dev);
	struct gvt_dma *entry;
	u64 iov_pfn = iova >> PAGE_SHIFT;
	u64 end_iov_pfn = iov_pfn + length / PAGE_SIZE;

	mutex_lock(&vgpu->cache_lock);
	for (; iov_pfn < end_iov_pfn; iov_pfn++) {
		entry = __gvt_cache_find_gfn(vgpu, iov_pfn);
		if (!entry)
			continue;

		gvt_dma_unmap_page(vgpu, entry->gfn, entry->dma_addr,
				   entry->size);
		__gvt_cache_remove_entry(vgpu, entry);
	}
	mutex_unlock(&vgpu->cache_lock);
}

static bool __kvmgt_vgpu_exist(struct intel_vgpu *vgpu)
{
	struct intel_vgpu *itr;
	int id;
	bool ret = false;

	mutex_lock(&vgpu->gvt->lock);
	for_each_active_vgpu(vgpu->gvt, itr, id) {
		if (!test_bit(INTEL_VGPU_STATUS_ATTACHED, itr->status))
			continue;

		if (vgpu->vfio_device.kvm == itr->vfio_device.kvm) {
			ret = true;
			goto out;
		}
	}
out:
	mutex_unlock(&vgpu->gvt->lock);
	return ret;
}

static int intel_vgpu_open_device(struct vfio_device *vfio_dev)
{
	struct intel_vgpu *vgpu = vfio_dev_to_vgpu(vfio_dev);

	if (!vgpu->vfio_device.kvm ||
	    vgpu->vfio_device.kvm->mm != current->mm) {
		gvt_vgpu_err("KVM is required to use Intel vGPU\n");
		return -ESRCH;
	}

	if (__kvmgt_vgpu_exist(vgpu))
		return -EEXIST;

<<<<<<< HEAD
	vgpu->attached = true;

=======
>>>>>>> e7a909d5
	vgpu->track_node.track_write = kvmgt_page_track_write;
	vgpu->track_node.track_flush_slot = kvmgt_page_track_flush_slot;
	kvm_get_kvm(vgpu->vfio_device.kvm);
	kvm_page_track_register_notifier(vgpu->vfio_device.kvm,
					 &vgpu->track_node);

	set_bit(INTEL_VGPU_STATUS_ATTACHED, vgpu->status);

	debugfs_create_ulong(KVMGT_DEBUGFS_FILENAME, 0444, vgpu->debugfs,
			     &vgpu->nr_cache_entries);

	intel_gvt_activate_vgpu(vgpu);

	return 0;
}

static void intel_vgpu_release_msi_eventfd_ctx(struct intel_vgpu *vgpu)
{
	struct eventfd_ctx *trigger;

	trigger = vgpu->msi_trigger;
	if (trigger) {
		eventfd_ctx_put(trigger);
		vgpu->msi_trigger = NULL;
	}
}

static void intel_vgpu_close_device(struct vfio_device *vfio_dev)
{
	struct intel_vgpu *vgpu = vfio_dev_to_vgpu(vfio_dev);

	intel_gvt_release_vgpu(vgpu);

	clear_bit(INTEL_VGPU_STATUS_ATTACHED, vgpu->status);

	debugfs_remove(debugfs_lookup(KVMGT_DEBUGFS_FILENAME, vgpu->debugfs));

	kvm_page_track_unregister_notifier(vgpu->vfio_device.kvm,
					   &vgpu->track_node);
	kvm_put_kvm(vgpu->vfio_device.kvm);

	kvmgt_protect_table_destroy(vgpu);
	gvt_cache_destroy(vgpu);

	WARN_ON(vgpu->nr_cache_entries);

	vgpu->gfn_cache = RB_ROOT;
	vgpu->dma_addr_cache = RB_ROOT;
<<<<<<< HEAD

	intel_vgpu_release_msi_eventfd_ctx(vgpu);
=======
>>>>>>> e7a909d5

	intel_vgpu_release_msi_eventfd_ctx(vgpu);
}

static u64 intel_vgpu_get_bar_addr(struct intel_vgpu *vgpu, int bar)
{
	u32 start_lo, start_hi;
	u32 mem_type;

	start_lo = (*(u32 *)(vgpu->cfg_space.virtual_cfg_space + bar)) &
			PCI_BASE_ADDRESS_MEM_MASK;
	mem_type = (*(u32 *)(vgpu->cfg_space.virtual_cfg_space + bar)) &
			PCI_BASE_ADDRESS_MEM_TYPE_MASK;

	switch (mem_type) {
	case PCI_BASE_ADDRESS_MEM_TYPE_64:
		start_hi = (*(u32 *)(vgpu->cfg_space.virtual_cfg_space
						+ bar + 4));
		break;
	case PCI_BASE_ADDRESS_MEM_TYPE_32:
	case PCI_BASE_ADDRESS_MEM_TYPE_1M:
		/* 1M mem BAR treated as 32-bit BAR */
	default:
		/* mem unknown type treated as 32-bit BAR */
		start_hi = 0;
		break;
	}

	return ((u64)start_hi << 32) | start_lo;
}

static int intel_vgpu_bar_rw(struct intel_vgpu *vgpu, int bar, u64 off,
			     void *buf, unsigned int count, bool is_write)
{
	u64 bar_start = intel_vgpu_get_bar_addr(vgpu, bar);
	int ret;

	if (is_write)
		ret = intel_vgpu_emulate_mmio_write(vgpu,
					bar_start + off, buf, count);
	else
		ret = intel_vgpu_emulate_mmio_read(vgpu,
					bar_start + off, buf, count);
	return ret;
}

static inline bool intel_vgpu_in_aperture(struct intel_vgpu *vgpu, u64 off)
{
	return off >= vgpu_aperture_offset(vgpu) &&
	       off < vgpu_aperture_offset(vgpu) + vgpu_aperture_sz(vgpu);
}

static int intel_vgpu_aperture_rw(struct intel_vgpu *vgpu, u64 off,
		void *buf, unsigned long count, bool is_write)
{
	void __iomem *aperture_va;

	if (!intel_vgpu_in_aperture(vgpu, off) ||
	    !intel_vgpu_in_aperture(vgpu, off + count)) {
		gvt_vgpu_err("Invalid aperture offset %llu\n", off);
		return -EINVAL;
	}

	aperture_va = io_mapping_map_wc(&vgpu->gvt->gt->ggtt->iomap,
					ALIGN_DOWN(off, PAGE_SIZE),
					count + offset_in_page(off));
	if (!aperture_va)
		return -EIO;

	if (is_write)
		memcpy_toio(aperture_va + offset_in_page(off), buf, count);
	else
		memcpy_fromio(buf, aperture_va + offset_in_page(off), count);

	io_mapping_unmap(aperture_va);

	return 0;
}

static ssize_t intel_vgpu_rw(struct intel_vgpu *vgpu, char *buf,
			size_t count, loff_t *ppos, bool is_write)
{
	unsigned int index = VFIO_PCI_OFFSET_TO_INDEX(*ppos);
	u64 pos = *ppos & VFIO_PCI_OFFSET_MASK;
	int ret = -EINVAL;


	if (index >= VFIO_PCI_NUM_REGIONS + vgpu->num_regions) {
		gvt_vgpu_err("invalid index: %u\n", index);
		return -EINVAL;
	}

	switch (index) {
	case VFIO_PCI_CONFIG_REGION_INDEX:
		if (is_write)
			ret = intel_vgpu_emulate_cfg_write(vgpu, pos,
						buf, count);
		else
			ret = intel_vgpu_emulate_cfg_read(vgpu, pos,
						buf, count);
		break;
	case VFIO_PCI_BAR0_REGION_INDEX:
		ret = intel_vgpu_bar_rw(vgpu, PCI_BASE_ADDRESS_0, pos,
					buf, count, is_write);
		break;
	case VFIO_PCI_BAR2_REGION_INDEX:
		ret = intel_vgpu_aperture_rw(vgpu, pos, buf, count, is_write);
		break;
	case VFIO_PCI_BAR1_REGION_INDEX:
	case VFIO_PCI_BAR3_REGION_INDEX:
	case VFIO_PCI_BAR4_REGION_INDEX:
	case VFIO_PCI_BAR5_REGION_INDEX:
	case VFIO_PCI_VGA_REGION_INDEX:
	case VFIO_PCI_ROM_REGION_INDEX:
		break;
	default:
		if (index >= VFIO_PCI_NUM_REGIONS + vgpu->num_regions)
			return -EINVAL;

		index -= VFIO_PCI_NUM_REGIONS;
		return vgpu->region[index].ops->rw(vgpu, buf, count,
				ppos, is_write);
	}

	return ret == 0 ? count : ret;
}

static bool gtt_entry(struct intel_vgpu *vgpu, loff_t *ppos)
{
	unsigned int index = VFIO_PCI_OFFSET_TO_INDEX(*ppos);
	struct intel_gvt *gvt = vgpu->gvt;
	int offset;

	/* Only allow MMIO GGTT entry access */
	if (index != PCI_BASE_ADDRESS_0)
		return false;

	offset = (u64)(*ppos & VFIO_PCI_OFFSET_MASK) -
		intel_vgpu_get_bar_gpa(vgpu, PCI_BASE_ADDRESS_0);

	return (offset >= gvt->device_info.gtt_start_offset &&
		offset < gvt->device_info.gtt_start_offset + gvt_ggtt_sz(gvt)) ?
			true : false;
}

static ssize_t intel_vgpu_read(struct vfio_device *vfio_dev, char __user *buf,
			size_t count, loff_t *ppos)
{
	struct intel_vgpu *vgpu = vfio_dev_to_vgpu(vfio_dev);
	unsigned int done = 0;
	int ret;

	while (count) {
		size_t filled;

		/* Only support GGTT entry 8 bytes read */
		if (count >= 8 && !(*ppos % 8) &&
			gtt_entry(vgpu, ppos)) {
			u64 val;

			ret = intel_vgpu_rw(vgpu, (char *)&val, sizeof(val),
					ppos, false);
			if (ret <= 0)
				goto read_err;

			if (copy_to_user(buf, &val, sizeof(val)))
				goto read_err;

			filled = 8;
		} else if (count >= 4 && !(*ppos % 4)) {
			u32 val;

			ret = intel_vgpu_rw(vgpu, (char *)&val, sizeof(val),
					ppos, false);
			if (ret <= 0)
				goto read_err;

			if (copy_to_user(buf, &val, sizeof(val)))
				goto read_err;

			filled = 4;
		} else if (count >= 2 && !(*ppos % 2)) {
			u16 val;

			ret = intel_vgpu_rw(vgpu, (char *)&val, sizeof(val),
					ppos, false);
			if (ret <= 0)
				goto read_err;

			if (copy_to_user(buf, &val, sizeof(val)))
				goto read_err;

			filled = 2;
		} else {
			u8 val;

			ret = intel_vgpu_rw(vgpu, &val, sizeof(val), ppos,
					false);
			if (ret <= 0)
				goto read_err;

			if (copy_to_user(buf, &val, sizeof(val)))
				goto read_err;

			filled = 1;
		}

		count -= filled;
		done += filled;
		*ppos += filled;
		buf += filled;
	}

	return done;

read_err:
	return -EFAULT;
}

static ssize_t intel_vgpu_write(struct vfio_device *vfio_dev,
				const char __user *buf,
				size_t count, loff_t *ppos)
{
	struct intel_vgpu *vgpu = vfio_dev_to_vgpu(vfio_dev);
	unsigned int done = 0;
	int ret;

	while (count) {
		size_t filled;

		/* Only support GGTT entry 8 bytes write */
		if (count >= 8 && !(*ppos % 8) &&
			gtt_entry(vgpu, ppos)) {
			u64 val;

			if (copy_from_user(&val, buf, sizeof(val)))
				goto write_err;

			ret = intel_vgpu_rw(vgpu, (char *)&val, sizeof(val),
					ppos, true);
			if (ret <= 0)
				goto write_err;

			filled = 8;
		} else if (count >= 4 && !(*ppos % 4)) {
			u32 val;

			if (copy_from_user(&val, buf, sizeof(val)))
				goto write_err;

			ret = intel_vgpu_rw(vgpu, (char *)&val, sizeof(val),
					ppos, true);
			if (ret <= 0)
				goto write_err;

			filled = 4;
		} else if (count >= 2 && !(*ppos % 2)) {
			u16 val;

			if (copy_from_user(&val, buf, sizeof(val)))
				goto write_err;

			ret = intel_vgpu_rw(vgpu, (char *)&val,
					sizeof(val), ppos, true);
			if (ret <= 0)
				goto write_err;

			filled = 2;
		} else {
			u8 val;

			if (copy_from_user(&val, buf, sizeof(val)))
				goto write_err;

			ret = intel_vgpu_rw(vgpu, &val, sizeof(val),
					ppos, true);
			if (ret <= 0)
				goto write_err;

			filled = 1;
		}

		count -= filled;
		done += filled;
		*ppos += filled;
		buf += filled;
	}

	return done;
write_err:
	return -EFAULT;
}

static int intel_vgpu_mmap(struct vfio_device *vfio_dev,
		struct vm_area_struct *vma)
{
	struct intel_vgpu *vgpu = vfio_dev_to_vgpu(vfio_dev);
	unsigned int index;
	u64 virtaddr;
	unsigned long req_size, pgoff, req_start;
	pgprot_t pg_prot;

	index = vma->vm_pgoff >> (VFIO_PCI_OFFSET_SHIFT - PAGE_SHIFT);
	if (index >= VFIO_PCI_ROM_REGION_INDEX)
		return -EINVAL;

	if (vma->vm_end < vma->vm_start)
		return -EINVAL;
	if ((vma->vm_flags & VM_SHARED) == 0)
		return -EINVAL;
	if (index != VFIO_PCI_BAR2_REGION_INDEX)
		return -EINVAL;

	pg_prot = vma->vm_page_prot;
	virtaddr = vma->vm_start;
	req_size = vma->vm_end - vma->vm_start;
	pgoff = vma->vm_pgoff &
		((1U << (VFIO_PCI_OFFSET_SHIFT - PAGE_SHIFT)) - 1);
	req_start = pgoff << PAGE_SHIFT;

	if (!intel_vgpu_in_aperture(vgpu, req_start))
		return -EINVAL;
	if (req_start + req_size >
	    vgpu_aperture_offset(vgpu) + vgpu_aperture_sz(vgpu))
		return -EINVAL;

	pgoff = (gvt_aperture_pa_base(vgpu->gvt) >> PAGE_SHIFT) + pgoff;

	return remap_pfn_range(vma, virtaddr, pgoff, req_size, pg_prot);
}

static int intel_vgpu_get_irq_count(struct intel_vgpu *vgpu, int type)
{
	if (type == VFIO_PCI_INTX_IRQ_INDEX || type == VFIO_PCI_MSI_IRQ_INDEX)
		return 1;

	return 0;
}

static int intel_vgpu_set_intx_mask(struct intel_vgpu *vgpu,
			unsigned int index, unsigned int start,
			unsigned int count, u32 flags,
			void *data)
{
	return 0;
}

static int intel_vgpu_set_intx_unmask(struct intel_vgpu *vgpu,
			unsigned int index, unsigned int start,
			unsigned int count, u32 flags, void *data)
{
	return 0;
}

static int intel_vgpu_set_intx_trigger(struct intel_vgpu *vgpu,
		unsigned int index, unsigned int start, unsigned int count,
		u32 flags, void *data)
{
	return 0;
}

static int intel_vgpu_set_msi_trigger(struct intel_vgpu *vgpu,
		unsigned int index, unsigned int start, unsigned int count,
		u32 flags, void *data)
{
	struct eventfd_ctx *trigger;

	if (flags & VFIO_IRQ_SET_DATA_EVENTFD) {
		int fd = *(int *)data;

		trigger = eventfd_ctx_fdget(fd);
		if (IS_ERR(trigger)) {
			gvt_vgpu_err("eventfd_ctx_fdget failed\n");
			return PTR_ERR(trigger);
		}
		vgpu->msi_trigger = trigger;
	} else if ((flags & VFIO_IRQ_SET_DATA_NONE) && !count)
		intel_vgpu_release_msi_eventfd_ctx(vgpu);

	return 0;
}

static int intel_vgpu_set_irqs(struct intel_vgpu *vgpu, u32 flags,
		unsigned int index, unsigned int start, unsigned int count,
		void *data)
{
	int (*func)(struct intel_vgpu *vgpu, unsigned int index,
			unsigned int start, unsigned int count, u32 flags,
			void *data) = NULL;

	switch (index) {
	case VFIO_PCI_INTX_IRQ_INDEX:
		switch (flags & VFIO_IRQ_SET_ACTION_TYPE_MASK) {
		case VFIO_IRQ_SET_ACTION_MASK:
			func = intel_vgpu_set_intx_mask;
			break;
		case VFIO_IRQ_SET_ACTION_UNMASK:
			func = intel_vgpu_set_intx_unmask;
			break;
		case VFIO_IRQ_SET_ACTION_TRIGGER:
			func = intel_vgpu_set_intx_trigger;
			break;
		}
		break;
	case VFIO_PCI_MSI_IRQ_INDEX:
		switch (flags & VFIO_IRQ_SET_ACTION_TYPE_MASK) {
		case VFIO_IRQ_SET_ACTION_MASK:
		case VFIO_IRQ_SET_ACTION_UNMASK:
			/* XXX Need masking support exported */
			break;
		case VFIO_IRQ_SET_ACTION_TRIGGER:
			func = intel_vgpu_set_msi_trigger;
			break;
		}
		break;
	}

	if (!func)
		return -ENOTTY;

	return func(vgpu, index, start, count, flags, data);
}

static long intel_vgpu_ioctl(struct vfio_device *vfio_dev, unsigned int cmd,
			     unsigned long arg)
{
	struct intel_vgpu *vgpu = vfio_dev_to_vgpu(vfio_dev);
	unsigned long minsz;

	gvt_dbg_core("vgpu%d ioctl, cmd: %d\n", vgpu->id, cmd);

	if (cmd == VFIO_DEVICE_GET_INFO) {
		struct vfio_device_info info;

		minsz = offsetofend(struct vfio_device_info, num_irqs);

		if (copy_from_user(&info, (void __user *)arg, minsz))
			return -EFAULT;

		if (info.argsz < minsz)
			return -EINVAL;

		info.flags = VFIO_DEVICE_FLAGS_PCI;
		info.flags |= VFIO_DEVICE_FLAGS_RESET;
		info.num_regions = VFIO_PCI_NUM_REGIONS +
				vgpu->num_regions;
		info.num_irqs = VFIO_PCI_NUM_IRQS;

		return copy_to_user((void __user *)arg, &info, minsz) ?
			-EFAULT : 0;

	} else if (cmd == VFIO_DEVICE_GET_REGION_INFO) {
		struct vfio_region_info info;
		struct vfio_info_cap caps = { .buf = NULL, .size = 0 };
		unsigned int i;
		int ret;
		struct vfio_region_info_cap_sparse_mmap *sparse = NULL;
		int nr_areas = 1;
		int cap_type_id;

		minsz = offsetofend(struct vfio_region_info, offset);

		if (copy_from_user(&info, (void __user *)arg, minsz))
			return -EFAULT;

		if (info.argsz < minsz)
			return -EINVAL;

		switch (info.index) {
		case VFIO_PCI_CONFIG_REGION_INDEX:
			info.offset = VFIO_PCI_INDEX_TO_OFFSET(info.index);
			info.size = vgpu->gvt->device_info.cfg_space_size;
			info.flags = VFIO_REGION_INFO_FLAG_READ |
				     VFIO_REGION_INFO_FLAG_WRITE;
			break;
		case VFIO_PCI_BAR0_REGION_INDEX:
			info.offset = VFIO_PCI_INDEX_TO_OFFSET(info.index);
			info.size = vgpu->cfg_space.bar[info.index].size;
			if (!info.size) {
				info.flags = 0;
				break;
			}

			info.flags = VFIO_REGION_INFO_FLAG_READ |
				     VFIO_REGION_INFO_FLAG_WRITE;
			break;
		case VFIO_PCI_BAR1_REGION_INDEX:
			info.offset = VFIO_PCI_INDEX_TO_OFFSET(info.index);
			info.size = 0;
			info.flags = 0;
			break;
		case VFIO_PCI_BAR2_REGION_INDEX:
			info.offset = VFIO_PCI_INDEX_TO_OFFSET(info.index);
			info.flags = VFIO_REGION_INFO_FLAG_CAPS |
					VFIO_REGION_INFO_FLAG_MMAP |
					VFIO_REGION_INFO_FLAG_READ |
					VFIO_REGION_INFO_FLAG_WRITE;
			info.size = gvt_aperture_sz(vgpu->gvt);

			sparse = kzalloc(struct_size(sparse, areas, nr_areas),
					 GFP_KERNEL);
			if (!sparse)
				return -ENOMEM;

			sparse->header.id = VFIO_REGION_INFO_CAP_SPARSE_MMAP;
			sparse->header.version = 1;
			sparse->nr_areas = nr_areas;
			cap_type_id = VFIO_REGION_INFO_CAP_SPARSE_MMAP;
			sparse->areas[0].offset =
					PAGE_ALIGN(vgpu_aperture_offset(vgpu));
			sparse->areas[0].size = vgpu_aperture_sz(vgpu);
			break;

		case VFIO_PCI_BAR3_REGION_INDEX ... VFIO_PCI_BAR5_REGION_INDEX:
			info.offset = VFIO_PCI_INDEX_TO_OFFSET(info.index);
			info.size = 0;
			info.flags = 0;

			gvt_dbg_core("get region info bar:%d\n", info.index);
			break;

		case VFIO_PCI_ROM_REGION_INDEX:
		case VFIO_PCI_VGA_REGION_INDEX:
			info.offset = VFIO_PCI_INDEX_TO_OFFSET(info.index);
			info.size = 0;
			info.flags = 0;

			gvt_dbg_core("get region info index:%d\n", info.index);
			break;
		default:
			{
				struct vfio_region_info_cap_type cap_type = {
					.header.id = VFIO_REGION_INFO_CAP_TYPE,
					.header.version = 1 };

				if (info.index >= VFIO_PCI_NUM_REGIONS +
						vgpu->num_regions)
					return -EINVAL;
				info.index =
					array_index_nospec(info.index,
							VFIO_PCI_NUM_REGIONS +
							vgpu->num_regions);

				i = info.index - VFIO_PCI_NUM_REGIONS;

				info.offset =
					VFIO_PCI_INDEX_TO_OFFSET(info.index);
				info.size = vgpu->region[i].size;
				info.flags = vgpu->region[i].flags;

				cap_type.type = vgpu->region[i].type;
				cap_type.subtype = vgpu->region[i].subtype;

				ret = vfio_info_add_capability(&caps,
							&cap_type.header,
							sizeof(cap_type));
				if (ret)
					return ret;
			}
		}

		if ((info.flags & VFIO_REGION_INFO_FLAG_CAPS) && sparse) {
			switch (cap_type_id) {
			case VFIO_REGION_INFO_CAP_SPARSE_MMAP:
				ret = vfio_info_add_capability(&caps,
					&sparse->header,
					struct_size(sparse, areas,
						    sparse->nr_areas));
				if (ret) {
					kfree(sparse);
					return ret;
				}
				break;
			default:
				kfree(sparse);
				return -EINVAL;
			}
		}

		if (caps.size) {
			info.flags |= VFIO_REGION_INFO_FLAG_CAPS;
			if (info.argsz < sizeof(info) + caps.size) {
				info.argsz = sizeof(info) + caps.size;
				info.cap_offset = 0;
			} else {
				vfio_info_cap_shift(&caps, sizeof(info));
				if (copy_to_user((void __user *)arg +
						  sizeof(info), caps.buf,
						  caps.size)) {
					kfree(caps.buf);
					kfree(sparse);
					return -EFAULT;
				}
				info.cap_offset = sizeof(info);
			}

			kfree(caps.buf);
		}

		kfree(sparse);
		return copy_to_user((void __user *)arg, &info, minsz) ?
			-EFAULT : 0;
	} else if (cmd == VFIO_DEVICE_GET_IRQ_INFO) {
		struct vfio_irq_info info;

		minsz = offsetofend(struct vfio_irq_info, count);

		if (copy_from_user(&info, (void __user *)arg, minsz))
			return -EFAULT;

		if (info.argsz < minsz || info.index >= VFIO_PCI_NUM_IRQS)
			return -EINVAL;

		switch (info.index) {
		case VFIO_PCI_INTX_IRQ_INDEX:
		case VFIO_PCI_MSI_IRQ_INDEX:
			break;
		default:
			return -EINVAL;
		}

		info.flags = VFIO_IRQ_INFO_EVENTFD;

		info.count = intel_vgpu_get_irq_count(vgpu, info.index);

		if (info.index == VFIO_PCI_INTX_IRQ_INDEX)
			info.flags |= (VFIO_IRQ_INFO_MASKABLE |
				       VFIO_IRQ_INFO_AUTOMASKED);
		else
			info.flags |= VFIO_IRQ_INFO_NORESIZE;

		return copy_to_user((void __user *)arg, &info, minsz) ?
			-EFAULT : 0;
	} else if (cmd == VFIO_DEVICE_SET_IRQS) {
		struct vfio_irq_set hdr;
		u8 *data = NULL;
		int ret = 0;
		size_t data_size = 0;

		minsz = offsetofend(struct vfio_irq_set, count);

		if (copy_from_user(&hdr, (void __user *)arg, minsz))
			return -EFAULT;

		if (!(hdr.flags & VFIO_IRQ_SET_DATA_NONE)) {
			int max = intel_vgpu_get_irq_count(vgpu, hdr.index);

			ret = vfio_set_irqs_validate_and_prepare(&hdr, max,
						VFIO_PCI_NUM_IRQS, &data_size);
			if (ret) {
				gvt_vgpu_err("intel:vfio_set_irqs_validate_and_prepare failed\n");
				return -EINVAL;
			}
			if (data_size) {
				data = memdup_user((void __user *)(arg + minsz),
						   data_size);
				if (IS_ERR(data))
					return PTR_ERR(data);
			}
		}

		ret = intel_vgpu_set_irqs(vgpu, hdr.flags, hdr.index,
					hdr.start, hdr.count, data);
		kfree(data);

		return ret;
	} else if (cmd == VFIO_DEVICE_RESET) {
		intel_gvt_reset_vgpu(vgpu);
		return 0;
	} else if (cmd == VFIO_DEVICE_QUERY_GFX_PLANE) {
		struct vfio_device_gfx_plane_info dmabuf;
		int ret = 0;

		minsz = offsetofend(struct vfio_device_gfx_plane_info,
				    dmabuf_id);
		if (copy_from_user(&dmabuf, (void __user *)arg, minsz))
			return -EFAULT;
		if (dmabuf.argsz < minsz)
			return -EINVAL;

		ret = intel_vgpu_query_plane(vgpu, &dmabuf);
		if (ret != 0)
			return ret;

		return copy_to_user((void __user *)arg, &dmabuf, minsz) ?
								-EFAULT : 0;
	} else if (cmd == VFIO_DEVICE_GET_GFX_DMABUF) {
		__u32 dmabuf_id;

		if (get_user(dmabuf_id, (__u32 __user *)arg))
			return -EFAULT;
		return intel_vgpu_get_dmabuf(vgpu, dmabuf_id);
	}

	return -ENOTTY;
}

static ssize_t
vgpu_id_show(struct device *dev, struct device_attribute *attr,
	     char *buf)
{
	struct intel_vgpu *vgpu = dev_get_drvdata(dev);

	return sprintf(buf, "%d\n", vgpu->id);
}

static DEVICE_ATTR_RO(vgpu_id);

static struct attribute *intel_vgpu_attrs[] = {
	&dev_attr_vgpu_id.attr,
	NULL
};

static const struct attribute_group intel_vgpu_group = {
	.name = "intel_vgpu",
	.attrs = intel_vgpu_attrs,
};

static const struct attribute_group *intel_vgpu_groups[] = {
	&intel_vgpu_group,
	NULL,
};

static int intel_vgpu_init_dev(struct vfio_device *vfio_dev)
{
	struct mdev_device *mdev = to_mdev_device(vfio_dev->dev);
	struct intel_vgpu *vgpu = vfio_dev_to_vgpu(vfio_dev);
	struct intel_vgpu_type *type =
		container_of(mdev->type, struct intel_vgpu_type, type);
	int ret;

	vgpu->gvt = kdev_to_i915(mdev->type->parent->dev)->gvt;
	ret = intel_gvt_create_vgpu(vgpu, type->conf);
	if (ret)
		return ret;

	kvmgt_protect_table_init(vgpu);
	gvt_cache_init(vgpu);

	return 0;
}

static void intel_vgpu_release_dev(struct vfio_device *vfio_dev)
{
	struct intel_vgpu *vgpu = vfio_dev_to_vgpu(vfio_dev);

	intel_gvt_destroy_vgpu(vgpu);
}

static const struct vfio_device_ops intel_vgpu_dev_ops = {
	.init		= intel_vgpu_init_dev,
	.release	= intel_vgpu_release_dev,
	.open_device	= intel_vgpu_open_device,
	.close_device	= intel_vgpu_close_device,
	.read		= intel_vgpu_read,
	.write		= intel_vgpu_write,
	.mmap		= intel_vgpu_mmap,
	.ioctl		= intel_vgpu_ioctl,
	.dma_unmap	= intel_vgpu_dma_unmap,
	.bind_iommufd	= vfio_iommufd_emulated_bind,
	.unbind_iommufd = vfio_iommufd_emulated_unbind,
	.attach_ioas	= vfio_iommufd_emulated_attach_ioas,
};

static int intel_vgpu_probe(struct mdev_device *mdev)
{
	struct intel_vgpu *vgpu;
	int ret;

	vgpu = vfio_alloc_device(intel_vgpu, vfio_device, &mdev->dev,
				 &intel_vgpu_dev_ops);
	if (IS_ERR(vgpu)) {
		gvt_err("failed to create intel vgpu: %ld\n", PTR_ERR(vgpu));
		return PTR_ERR(vgpu);
	}

	dev_set_drvdata(&mdev->dev, vgpu);
	ret = vfio_register_emulated_iommu_dev(&vgpu->vfio_device);
	if (ret)
		goto out_put_vdev;

	gvt_dbg_core("intel_vgpu_create succeeded for mdev: %s\n",
		     dev_name(mdev_dev(mdev)));
	return 0;

out_put_vdev:
	vfio_put_device(&vgpu->vfio_device);
	return ret;
}

static void intel_vgpu_remove(struct mdev_device *mdev)
{
	struct intel_vgpu *vgpu = dev_get_drvdata(&mdev->dev);

	vfio_unregister_group_dev(&vgpu->vfio_device);
	vfio_put_device(&vgpu->vfio_device);
}

static unsigned int intel_vgpu_get_available(struct mdev_type *mtype)
{
	struct intel_vgpu_type *type =
		container_of(mtype, struct intel_vgpu_type, type);
	struct intel_gvt *gvt = kdev_to_i915(mtype->parent->dev)->gvt;
	unsigned int low_gm_avail, high_gm_avail, fence_avail;

	mutex_lock(&gvt->lock);
	low_gm_avail = gvt_aperture_sz(gvt) - HOST_LOW_GM_SIZE -
		gvt->gm.vgpu_allocated_low_gm_size;
	high_gm_avail = gvt_hidden_sz(gvt) - HOST_HIGH_GM_SIZE -
		gvt->gm.vgpu_allocated_high_gm_size;
	fence_avail = gvt_fence_sz(gvt) - HOST_FENCE -
		gvt->fence.vgpu_allocated_fence_num;
	mutex_unlock(&gvt->lock);

	return min3(low_gm_avail / type->conf->low_mm,
		    high_gm_avail / type->conf->high_mm,
		    fence_avail / type->conf->fence);
}

static struct mdev_driver intel_vgpu_mdev_driver = {
	.device_api	= VFIO_DEVICE_API_PCI_STRING,
	.driver = {
		.name		= "intel_vgpu_mdev",
		.owner		= THIS_MODULE,
		.dev_groups	= intel_vgpu_groups,
	},
	.probe			= intel_vgpu_probe,
	.remove			= intel_vgpu_remove,
	.get_available		= intel_vgpu_get_available,
	.show_description	= intel_vgpu_show_description,
};

int intel_gvt_page_track_add(struct intel_vgpu *info, u64 gfn)
{
	struct kvm *kvm = info->vfio_device.kvm;
	struct kvm_memory_slot *slot;
	int idx;

	if (!test_bit(INTEL_VGPU_STATUS_ATTACHED, info->status))
		return -ESRCH;

	idx = srcu_read_lock(&kvm->srcu);
	slot = gfn_to_memslot(kvm, gfn);
	if (!slot) {
		srcu_read_unlock(&kvm->srcu, idx);
		return -EINVAL;
	}

	write_lock(&kvm->mmu_lock);

	if (kvmgt_gfn_is_write_protected(info, gfn))
		goto out;

	kvm_slot_page_track_add_page(kvm, slot, gfn, KVM_PAGE_TRACK_WRITE);
	kvmgt_protect_table_add(info, gfn);

out:
	write_unlock(&kvm->mmu_lock);
	srcu_read_unlock(&kvm->srcu, idx);
	return 0;
}

int intel_gvt_page_track_remove(struct intel_vgpu *info, u64 gfn)
{
	struct kvm *kvm = info->vfio_device.kvm;
	struct kvm_memory_slot *slot;
	int idx;

	if (!test_bit(INTEL_VGPU_STATUS_ATTACHED, info->status))
		return -ESRCH;

	idx = srcu_read_lock(&kvm->srcu);
	slot = gfn_to_memslot(kvm, gfn);
	if (!slot) {
		srcu_read_unlock(&kvm->srcu, idx);
		return -EINVAL;
	}

	write_lock(&kvm->mmu_lock);

	if (!kvmgt_gfn_is_write_protected(info, gfn))
		goto out;

	kvm_slot_page_track_remove_page(kvm, slot, gfn, KVM_PAGE_TRACK_WRITE);
	kvmgt_protect_table_del(info, gfn);

out:
	write_unlock(&kvm->mmu_lock);
	srcu_read_unlock(&kvm->srcu, idx);
	return 0;
}

static void kvmgt_page_track_write(struct kvm_vcpu *vcpu, gpa_t gpa,
		const u8 *val, int len,
		struct kvm_page_track_notifier_node *node)
{
	struct intel_vgpu *info =
		container_of(node, struct intel_vgpu, track_node);

	if (kvmgt_gfn_is_write_protected(info, gpa_to_gfn(gpa)))
		intel_vgpu_page_track_handler(info, gpa,
						     (void *)val, len);
}

static void kvmgt_page_track_flush_slot(struct kvm *kvm,
		struct kvm_memory_slot *slot,
		struct kvm_page_track_notifier_node *node)
{
	int i;
	gfn_t gfn;
	struct intel_vgpu *info =
		container_of(node, struct intel_vgpu, track_node);

	write_lock(&kvm->mmu_lock);
	for (i = 0; i < slot->npages; i++) {
		gfn = slot->base_gfn + i;
		if (kvmgt_gfn_is_write_protected(info, gfn)) {
			kvm_slot_page_track_remove_page(kvm, slot, gfn,
						KVM_PAGE_TRACK_WRITE);
			kvmgt_protect_table_del(info, gfn);
		}
	}
	write_unlock(&kvm->mmu_lock);
}

void intel_vgpu_detach_regions(struct intel_vgpu *vgpu)
{
	int i;

	if (!vgpu->region)
		return;

	for (i = 0; i < vgpu->num_regions; i++)
		if (vgpu->region[i].ops->release)
			vgpu->region[i].ops->release(vgpu,
					&vgpu->region[i]);
	vgpu->num_regions = 0;
	kfree(vgpu->region);
	vgpu->region = NULL;
}

int intel_gvt_dma_map_guest_page(struct intel_vgpu *vgpu, unsigned long gfn,
		unsigned long size, dma_addr_t *dma_addr)
{
	struct gvt_dma *entry;
	int ret;

	if (!test_bit(INTEL_VGPU_STATUS_ATTACHED, vgpu->status))
		return -EINVAL;

	mutex_lock(&vgpu->cache_lock);

	entry = __gvt_cache_find_gfn(vgpu, gfn);
	if (!entry) {
		ret = gvt_dma_map_page(vgpu, gfn, dma_addr, size);
		if (ret)
			goto err_unlock;

		ret = __gvt_cache_add(vgpu, gfn, *dma_addr, size);
		if (ret)
			goto err_unmap;
	} else if (entry->size != size) {
		/* the same gfn with different size: unmap and re-map */
		gvt_dma_unmap_page(vgpu, gfn, entry->dma_addr, entry->size);
		__gvt_cache_remove_entry(vgpu, entry);

		ret = gvt_dma_map_page(vgpu, gfn, dma_addr, size);
		if (ret)
			goto err_unlock;

		ret = __gvt_cache_add(vgpu, gfn, *dma_addr, size);
		if (ret)
			goto err_unmap;
	} else {
		kref_get(&entry->ref);
		*dma_addr = entry->dma_addr;
	}

	mutex_unlock(&vgpu->cache_lock);
	return 0;

err_unmap:
	gvt_dma_unmap_page(vgpu, gfn, *dma_addr, size);
err_unlock:
	mutex_unlock(&vgpu->cache_lock);
	return ret;
}

int intel_gvt_dma_pin_guest_page(struct intel_vgpu *vgpu, dma_addr_t dma_addr)
{
	struct gvt_dma *entry;
	int ret = 0;

	if (!test_bit(INTEL_VGPU_STATUS_ATTACHED, vgpu->status))
		return -EINVAL;

	mutex_lock(&vgpu->cache_lock);
	entry = __gvt_cache_find_dma_addr(vgpu, dma_addr);
	if (entry)
		kref_get(&entry->ref);
	else
		ret = -ENOMEM;
	mutex_unlock(&vgpu->cache_lock);

	return ret;
}

static void __gvt_dma_release(struct kref *ref)
{
	struct gvt_dma *entry = container_of(ref, typeof(*entry), ref);

	gvt_dma_unmap_page(entry->vgpu, entry->gfn, entry->dma_addr,
			   entry->size);
	__gvt_cache_remove_entry(entry->vgpu, entry);
}

void intel_gvt_dma_unmap_guest_page(struct intel_vgpu *vgpu,
		dma_addr_t dma_addr)
{
	struct gvt_dma *entry;

	if (!test_bit(INTEL_VGPU_STATUS_ATTACHED, vgpu->status))
		return;

	mutex_lock(&vgpu->cache_lock);
	entry = __gvt_cache_find_dma_addr(vgpu, dma_addr);
	if (entry)
		kref_put(&entry->ref, __gvt_dma_release);
	mutex_unlock(&vgpu->cache_lock);
}

static void init_device_info(struct intel_gvt *gvt)
{
	struct intel_gvt_device_info *info = &gvt->device_info;
	struct pci_dev *pdev = to_pci_dev(gvt->gt->i915->drm.dev);

	info->max_support_vgpus = 8;
	info->cfg_space_size = PCI_CFG_SPACE_EXP_SIZE;
	info->mmio_size = 2 * 1024 * 1024;
	info->mmio_bar = 0;
	info->gtt_start_offset = 8 * 1024 * 1024;
	info->gtt_entry_size = 8;
	info->gtt_entry_size_shift = 3;
	info->gmadr_bytes_in_cmd = 8;
	info->max_surface_size = 36 * 1024 * 1024;
	info->msi_cap_offset = pdev->msi_cap;
}

static void intel_gvt_test_and_emulate_vblank(struct intel_gvt *gvt)
{
	struct intel_vgpu *vgpu;
	int id;

	mutex_lock(&gvt->lock);
	idr_for_each_entry((&(gvt)->vgpu_idr), (vgpu), (id)) {
		if (test_and_clear_bit(INTEL_GVT_REQUEST_EMULATE_VBLANK + id,
				       (void *)&gvt->service_request)) {
			if (test_bit(INTEL_VGPU_STATUS_ACTIVE, vgpu->status))
				intel_vgpu_emulate_vblank(vgpu);
		}
	}
	mutex_unlock(&gvt->lock);
}

static int gvt_service_thread(void *data)
{
	struct intel_gvt *gvt = (struct intel_gvt *)data;
	int ret;

	gvt_dbg_core("service thread start\n");

	while (!kthread_should_stop()) {
		ret = wait_event_interruptible(gvt->service_thread_wq,
				kthread_should_stop() || gvt->service_request);

		if (kthread_should_stop())
			break;

		if (WARN_ONCE(ret, "service thread is waken up by signal.\n"))
			continue;

		intel_gvt_test_and_emulate_vblank(gvt);

		if (test_bit(INTEL_GVT_REQUEST_SCHED,
				(void *)&gvt->service_request) ||
			test_bit(INTEL_GVT_REQUEST_EVENT_SCHED,
					(void *)&gvt->service_request)) {
			intel_gvt_schedule(gvt);
		}
	}

	return 0;
}

static void clean_service_thread(struct intel_gvt *gvt)
{
	kthread_stop(gvt->service_thread);
}

static int init_service_thread(struct intel_gvt *gvt)
{
	init_waitqueue_head(&gvt->service_thread_wq);

	gvt->service_thread = kthread_run(gvt_service_thread,
			gvt, "gvt_service_thread");
	if (IS_ERR(gvt->service_thread)) {
		gvt_err("fail to start service thread.\n");
		return PTR_ERR(gvt->service_thread);
	}
	return 0;
}

/**
 * intel_gvt_clean_device - clean a GVT device
 * @i915: i915 private
 *
 * This function is called at the driver unloading stage, to free the
 * resources owned by a GVT device.
 *
 */
static void intel_gvt_clean_device(struct drm_i915_private *i915)
{
	struct intel_gvt *gvt = fetch_and_zero(&i915->gvt);

	if (drm_WARN_ON(&i915->drm, !gvt))
		return;

	mdev_unregister_parent(&gvt->parent);
	intel_gvt_destroy_idle_vgpu(gvt->idle_vgpu);
	intel_gvt_clean_vgpu_types(gvt);

	intel_gvt_debugfs_clean(gvt);
	clean_service_thread(gvt);
	intel_gvt_clean_cmd_parser(gvt);
	intel_gvt_clean_sched_policy(gvt);
	intel_gvt_clean_workload_scheduler(gvt);
	intel_gvt_clean_gtt(gvt);
	intel_gvt_free_firmware(gvt);
	intel_gvt_clean_mmio_info(gvt);
	idr_destroy(&gvt->vgpu_idr);

	kfree(i915->gvt);
}

/**
 * intel_gvt_init_device - initialize a GVT device
 * @i915: drm i915 private data
 *
 * This function is called at the initialization stage, to initialize
 * necessary GVT components.
 *
 * Returns:
 * Zero on success, negative error code if failed.
 *
 */
static int intel_gvt_init_device(struct drm_i915_private *i915)
{
	struct intel_gvt *gvt;
	struct intel_vgpu *vgpu;
	int ret;

	if (drm_WARN_ON(&i915->drm, i915->gvt))
		return -EEXIST;

	gvt = kzalloc(sizeof(struct intel_gvt), GFP_KERNEL);
	if (!gvt)
		return -ENOMEM;

	gvt_dbg_core("init gvt device\n");

	idr_init_base(&gvt->vgpu_idr, 1);
	spin_lock_init(&gvt->scheduler.mmio_context_lock);
	mutex_init(&gvt->lock);
	mutex_init(&gvt->sched_lock);
	gvt->gt = to_gt(i915);
	i915->gvt = gvt;

	init_device_info(gvt);

	ret = intel_gvt_setup_mmio_info(gvt);
	if (ret)
		goto out_clean_idr;

	intel_gvt_init_engine_mmio_context(gvt);

	ret = intel_gvt_load_firmware(gvt);
	if (ret)
		goto out_clean_mmio_info;

	ret = intel_gvt_init_irq(gvt);
	if (ret)
		goto out_free_firmware;

	ret = intel_gvt_init_gtt(gvt);
	if (ret)
		goto out_free_firmware;

	ret = intel_gvt_init_workload_scheduler(gvt);
	if (ret)
		goto out_clean_gtt;

	ret = intel_gvt_init_sched_policy(gvt);
	if (ret)
		goto out_clean_workload_scheduler;

	ret = intel_gvt_init_cmd_parser(gvt);
	if (ret)
		goto out_clean_sched_policy;

	ret = init_service_thread(gvt);
	if (ret)
		goto out_clean_cmd_parser;

	ret = intel_gvt_init_vgpu_types(gvt);
	if (ret)
		goto out_clean_thread;

	vgpu = intel_gvt_create_idle_vgpu(gvt);
	if (IS_ERR(vgpu)) {
		ret = PTR_ERR(vgpu);
		gvt_err("failed to create idle vgpu\n");
		goto out_clean_types;
	}
	gvt->idle_vgpu = vgpu;

	intel_gvt_debugfs_init(gvt);

	ret = mdev_register_parent(&gvt->parent, i915->drm.dev,
				   &intel_vgpu_mdev_driver,
				   gvt->mdev_types, gvt->num_types);
	if (ret)
		goto out_destroy_idle_vgpu;

	gvt_dbg_core("gvt device initialization is done\n");
	return 0;

out_destroy_idle_vgpu:
	intel_gvt_destroy_idle_vgpu(gvt->idle_vgpu);
	intel_gvt_debugfs_clean(gvt);
out_clean_types:
	intel_gvt_clean_vgpu_types(gvt);
out_clean_thread:
	clean_service_thread(gvt);
out_clean_cmd_parser:
	intel_gvt_clean_cmd_parser(gvt);
out_clean_sched_policy:
	intel_gvt_clean_sched_policy(gvt);
out_clean_workload_scheduler:
	intel_gvt_clean_workload_scheduler(gvt);
out_clean_gtt:
	intel_gvt_clean_gtt(gvt);
out_free_firmware:
	intel_gvt_free_firmware(gvt);
out_clean_mmio_info:
	intel_gvt_clean_mmio_info(gvt);
out_clean_idr:
	idr_destroy(&gvt->vgpu_idr);
	kfree(gvt);
	i915->gvt = NULL;
	return ret;
}

static void intel_gvt_pm_resume(struct drm_i915_private *i915)
{
	struct intel_gvt *gvt = i915->gvt;

	intel_gvt_restore_fence(gvt);
	intel_gvt_restore_mmio(gvt);
	intel_gvt_restore_ggtt(gvt);
}

static const struct intel_vgpu_ops intel_gvt_vgpu_ops = {
	.init_device	= intel_gvt_init_device,
	.clean_device	= intel_gvt_clean_device,
	.pm_resume	= intel_gvt_pm_resume,
};

static int __init kvmgt_init(void)
{
	int ret;

	ret = intel_gvt_set_ops(&intel_gvt_vgpu_ops);
	if (ret)
		return ret;

	ret = mdev_register_driver(&intel_vgpu_mdev_driver);
	if (ret)
		intel_gvt_clear_ops(&intel_gvt_vgpu_ops);
	return ret;
}

static void __exit kvmgt_exit(void)
{
	mdev_unregister_driver(&intel_vgpu_mdev_driver);
	intel_gvt_clear_ops(&intel_gvt_vgpu_ops);
}

module_init(kvmgt_init);
module_exit(kvmgt_exit);

MODULE_LICENSE("GPL and additional rights");
MODULE_AUTHOR("Intel Corporation");<|MERGE_RESOLUTION|>--- conflicted
+++ resolved
@@ -664,11 +664,6 @@
 	if (__kvmgt_vgpu_exist(vgpu))
 		return -EEXIST;
 
-<<<<<<< HEAD
-	vgpu->attached = true;
-
-=======
->>>>>>> e7a909d5
 	vgpu->track_node.track_write = kvmgt_page_track_write;
 	vgpu->track_node.track_flush_slot = kvmgt_page_track_flush_slot;
 	kvm_get_kvm(vgpu->vfio_device.kvm);
@@ -717,11 +712,6 @@
 
 	vgpu->gfn_cache = RB_ROOT;
 	vgpu->dma_addr_cache = RB_ROOT;
-<<<<<<< HEAD
-
-	intel_vgpu_release_msi_eventfd_ctx(vgpu);
-=======
->>>>>>> e7a909d5
 
 	intel_vgpu_release_msi_eventfd_ctx(vgpu);
 }
