// SPDX-License-Identifier: GPL-2.0 OR MIT
/*
 * Copyright 2020 Advanced Micro Devices, Inc.
 *
 * Permission is hereby granted, free of charge, to any person obtaining a
 * copy of this software and associated documentation files (the "Software"),
 * to deal in the Software without restriction, including without limitation
 * the rights to use, copy, modify, merge, publish, distribute, sublicense,
 * and/or sell copies of the Software, and to permit persons to whom the
 * Software is furnished to do so, subject to the following conditions:
 *
 * The above copyright notice and this permission notice shall be included in
 * all copies or substantial portions of the Software.
 *
 * THE SOFTWARE IS PROVIDED "AS IS", WITHOUT WARRANTY OF ANY KIND, EXPRESS OR
 * IMPLIED, INCLUDING BUT NOT LIMITED TO THE WARRANTIES OF MERCHANTABILITY,
 * FITNESS FOR A PARTICULAR PURPOSE AND NONINFRINGEMENT.  IN NO EVENT SHALL
 * THE COPYRIGHT HOLDER(S) OR AUTHOR(S) BE LIABLE FOR ANY CLAIM, DAMAGES OR
 * OTHER LIABILITY, WHETHER IN AN ACTION OF CONTRACT, TORT OR OTHERWISE,
 * ARISING FROM, OUT OF OR IN CONNECTION WITH THE SOFTWARE OR THE USE OR
 * OTHER DEALINGS IN THE SOFTWARE.
 *
 * Authors: Christian König
 */

/* Pooling of allocated pages is necessary because changing the caching
 * attributes on x86 of the linear mapping requires a costly cross CPU TLB
 * invalidate for those addresses.
 *
 * Additional to that allocations from the DMA coherent API are pooled as well
 * cause they are rather slow compared to alloc_pages+map.
 */

#include <linux/module.h>
#include <linux/dma-mapping.h>
#include <linux/debugfs.h>
#include <linux/highmem.h>
#include <linux/sched/mm.h>

#ifdef CONFIG_X86
#include <asm/set_memory.h>
#endif

#include <drm/ttm/ttm_pool.h>
#include <drm/ttm/ttm_tt.h>
#include <drm/ttm/ttm_bo.h>

#include "ttm_module.h"

#define TTM_MAX_ORDER (PMD_SHIFT - PAGE_SHIFT)
#define __TTM_DIM_ORDER (TTM_MAX_ORDER + 1)
/* Some architectures have a weird PMD_SHIFT */
#define TTM_DIM_ORDER (__TTM_DIM_ORDER <= MAX_ORDER ? __TTM_DIM_ORDER : MAX_ORDER)

/**
 * struct ttm_pool_dma - Helper object for coherent DMA mappings
 *
 * @addr: original DMA address returned for the mapping
 * @vaddr: original vaddr return for the mapping and order in the lower bits
 */
struct ttm_pool_dma {
	dma_addr_t addr;
	unsigned long vaddr;
};

static unsigned long page_pool_size;

MODULE_PARM_DESC(page_pool_size, "Number of pages in the WC/UC/DMA pool");
module_param(page_pool_size, ulong, 0644);

static atomic_long_t allocated_pages;

<<<<<<< HEAD
static struct ttm_pool_type global_write_combined[MAX_ORDER + 1];
static struct ttm_pool_type global_uncached[MAX_ORDER + 1];

static struct ttm_pool_type global_dma32_write_combined[MAX_ORDER + 1];
static struct ttm_pool_type global_dma32_uncached[MAX_ORDER + 1];
=======
static struct ttm_pool_type global_write_combined[TTM_DIM_ORDER];
static struct ttm_pool_type global_uncached[TTM_DIM_ORDER];

static struct ttm_pool_type global_dma32_write_combined[TTM_DIM_ORDER];
static struct ttm_pool_type global_dma32_uncached[TTM_DIM_ORDER];
>>>>>>> e82c98f2

static spinlock_t shrinker_lock;
static struct list_head shrinker_list;
static struct shrinker mm_shrinker;

/* Allocate pages of size 1 << order with the given gfp_flags */
static struct page *ttm_pool_alloc_page(struct ttm_pool *pool, gfp_t gfp_flags,
					unsigned int order)
{
	unsigned long attr = DMA_ATTR_FORCE_CONTIGUOUS;
	struct ttm_pool_dma *dma;
	struct page *p;
	void *vaddr;

	/* Don't set the __GFP_COMP flag for higher order allocations.
	 * Mapping pages directly into an userspace process and calling
	 * put_page() on a TTM allocated page is illegal.
	 */
	if (order)
		gfp_flags |= __GFP_NOMEMALLOC | __GFP_NORETRY | __GFP_NOWARN |
			__GFP_KSWAPD_RECLAIM;

	if (!pool->use_dma_alloc) {
		p = alloc_pages(gfp_flags, order);
		if (p)
			p->private = order;
		return p;
	}

	dma = kmalloc(sizeof(*dma), GFP_KERNEL);
	if (!dma)
		return NULL;

	if (order)
		attr |= DMA_ATTR_NO_WARN;

	vaddr = dma_alloc_attrs(pool->dev, (1ULL << order) * PAGE_SIZE,
				&dma->addr, gfp_flags, attr);
	if (!vaddr)
		goto error_free;

	/* TODO: This is an illegal abuse of the DMA API, but we need to rework
	 * TTM page fault handling and extend the DMA API to clean this up.
	 */
	if (is_vmalloc_addr(vaddr))
		p = vmalloc_to_page(vaddr);
	else
		p = virt_to_page(vaddr);

	dma->vaddr = (unsigned long)vaddr | order;
	p->private = (unsigned long)dma;
	return p;

error_free:
	kfree(dma);
	return NULL;
}

/* Reset the caching and pages of size 1 << order */
static void ttm_pool_free_page(struct ttm_pool *pool, enum ttm_caching caching,
			       unsigned int order, struct page *p)
{
	unsigned long attr = DMA_ATTR_FORCE_CONTIGUOUS;
	struct ttm_pool_dma *dma;
	void *vaddr;

#ifdef CONFIG_X86
	/* We don't care that set_pages_wb is inefficient here. This is only
	 * used when we have to shrink and CPU overhead is irrelevant then.
	 */
	if (caching != ttm_cached && !PageHighMem(p))
		set_pages_wb(p, 1 << order);
#endif

	if (!pool || !pool->use_dma_alloc) {
		__free_pages(p, order);
		return;
	}

	if (order)
		attr |= DMA_ATTR_NO_WARN;

	dma = (void *)p->private;
	vaddr = (void *)(dma->vaddr & PAGE_MASK);
	dma_free_attrs(pool->dev, (1UL << order) * PAGE_SIZE, vaddr, dma->addr,
		       attr);
	kfree(dma);
}

/* Apply a new caching to an array of pages */
static int ttm_pool_apply_caching(struct page **first, struct page **last,
				  enum ttm_caching caching)
{
#ifdef CONFIG_X86
	unsigned int num_pages = last - first;

	if (!num_pages)
		return 0;

	switch (caching) {
	case ttm_cached:
		break;
	case ttm_write_combined:
		return set_pages_array_wc(first, num_pages);
	case ttm_uncached:
		return set_pages_array_uc(first, num_pages);
	}
#endif
	return 0;
}

/* Map pages of 1 << order size and fill the DMA address array  */
static int ttm_pool_map(struct ttm_pool *pool, unsigned int order,
			struct page *p, dma_addr_t **dma_addr)
{
	dma_addr_t addr;
	unsigned int i;

	if (pool->use_dma_alloc) {
		struct ttm_pool_dma *dma = (void *)p->private;

		addr = dma->addr;
	} else {
		size_t size = (1ULL << order) * PAGE_SIZE;

		addr = dma_map_page(pool->dev, p, 0, size, DMA_BIDIRECTIONAL);
		if (dma_mapping_error(pool->dev, addr))
			return -EFAULT;
	}

	for (i = 1 << order; i ; --i) {
		*(*dma_addr)++ = addr;
		addr += PAGE_SIZE;
	}

	return 0;
}

/* Unmap pages of 1 << order size */
static void ttm_pool_unmap(struct ttm_pool *pool, dma_addr_t dma_addr,
			   unsigned int num_pages)
{
	/* Unmapped while freeing the page */
	if (pool->use_dma_alloc)
		return;

	dma_unmap_page(pool->dev, dma_addr, (long)num_pages << PAGE_SHIFT,
		       DMA_BIDIRECTIONAL);
}

/* Give pages into a specific pool_type */
static void ttm_pool_type_give(struct ttm_pool_type *pt, struct page *p)
{
	unsigned int i, num_pages = 1 << pt->order;

	for (i = 0; i < num_pages; ++i) {
		if (PageHighMem(p))
			clear_highpage(p + i);
		else
			clear_page(page_address(p + i));
	}

	spin_lock(&pt->lock);
	list_add(&p->lru, &pt->pages);
	spin_unlock(&pt->lock);
	atomic_long_add(1 << pt->order, &allocated_pages);
}

/* Take pages from a specific pool_type, return NULL when nothing available */
static struct page *ttm_pool_type_take(struct ttm_pool_type *pt)
{
	struct page *p;

	spin_lock(&pt->lock);
	p = list_first_entry_or_null(&pt->pages, typeof(*p), lru);
	if (p) {
		atomic_long_sub(1 << pt->order, &allocated_pages);
		list_del(&p->lru);
	}
	spin_unlock(&pt->lock);

	return p;
}

/* Initialize and add a pool type to the global shrinker list */
static void ttm_pool_type_init(struct ttm_pool_type *pt, struct ttm_pool *pool,
			       enum ttm_caching caching, unsigned int order)
{
	pt->pool = pool;
	pt->caching = caching;
	pt->order = order;
	spin_lock_init(&pt->lock);
	INIT_LIST_HEAD(&pt->pages);

	spin_lock(&shrinker_lock);
	list_add_tail(&pt->shrinker_list, &shrinker_list);
	spin_unlock(&shrinker_lock);
}

/* Remove a pool_type from the global shrinker list and free all pages */
static void ttm_pool_type_fini(struct ttm_pool_type *pt)
{
	struct page *p;

	spin_lock(&shrinker_lock);
	list_del(&pt->shrinker_list);
	spin_unlock(&shrinker_lock);

	while ((p = ttm_pool_type_take(pt)))
		ttm_pool_free_page(pt->pool, pt->caching, pt->order, p);
}

/* Return the pool_type to use for the given caching and order */
static struct ttm_pool_type *ttm_pool_select_type(struct ttm_pool *pool,
						  enum ttm_caching caching,
						  unsigned int order)
{
	if (pool->use_dma_alloc)
		return &pool->caching[caching].orders[order];

#ifdef CONFIG_X86
	switch (caching) {
	case ttm_write_combined:
		if (pool->use_dma32)
			return &global_dma32_write_combined[order];

		return &global_write_combined[order];
	case ttm_uncached:
		if (pool->use_dma32)
			return &global_dma32_uncached[order];

		return &global_uncached[order];
	default:
		break;
	}
#endif

	return NULL;
}

/* Free pages using the global shrinker list */
static unsigned int ttm_pool_shrink(void)
{
	struct ttm_pool_type *pt;
	unsigned int num_pages;
	struct page *p;

	spin_lock(&shrinker_lock);
	pt = list_first_entry(&shrinker_list, typeof(*pt), shrinker_list);
	list_move_tail(&pt->shrinker_list, &shrinker_list);
	spin_unlock(&shrinker_lock);

	p = ttm_pool_type_take(pt);
	if (p) {
		ttm_pool_free_page(pt->pool, pt->caching, pt->order, p);
		num_pages = 1 << pt->order;
	} else {
		num_pages = 0;
	}

	return num_pages;
}

/* Return the allocation order based for a page */
static unsigned int ttm_pool_page_order(struct ttm_pool *pool, struct page *p)
{
	if (pool->use_dma_alloc) {
		struct ttm_pool_dma *dma = (void *)p->private;

		return dma->vaddr & ~PAGE_MASK;
	}

	return p->private;
}

/* Called when we got a page, either from a pool or newly allocated */
static int ttm_pool_page_allocated(struct ttm_pool *pool, unsigned int order,
				   struct page *p, dma_addr_t **dma_addr,
				   unsigned long *num_pages,
				   struct page ***pages)
{
	unsigned int i;
	int r;

	if (*dma_addr) {
		r = ttm_pool_map(pool, order, p, dma_addr);
		if (r)
			return r;
	}

	*num_pages -= 1 << order;
	for (i = 1 << order; i; --i, ++(*pages), ++p)
		**pages = p;

	return 0;
}

/**
 * ttm_pool_free_range() - Free a range of TTM pages
 * @pool: The pool used for allocating.
 * @tt: The struct ttm_tt holding the page pointers.
 * @caching: The page caching mode used by the range.
 * @start_page: index for first page to free.
 * @end_page: index for last page to free + 1.
 *
 * During allocation the ttm_tt page-vector may be populated with ranges of
 * pages with different attributes if allocation hit an error without being
 * able to completely fulfill the allocation. This function can be used
 * to free these individual ranges.
 */
static void ttm_pool_free_range(struct ttm_pool *pool, struct ttm_tt *tt,
				enum ttm_caching caching,
				pgoff_t start_page, pgoff_t end_page)
{
	struct page **pages = tt->pages;
	unsigned int order;
	pgoff_t i, nr;

	for (i = start_page; i < end_page; i += nr, pages += nr) {
		struct ttm_pool_type *pt = NULL;

		order = ttm_pool_page_order(pool, *pages);
		nr = (1UL << order);
		if (tt->dma_address)
			ttm_pool_unmap(pool, tt->dma_address[i], nr);

		pt = ttm_pool_select_type(pool, caching, order);
		if (pt)
			ttm_pool_type_give(pt, *pages);
		else
			ttm_pool_free_page(pool, caching, order, *pages);
	}
}

/**
 * ttm_pool_alloc - Fill a ttm_tt object
 *
 * @pool: ttm_pool to use
 * @tt: ttm_tt object to fill
 * @ctx: operation context
 *
 * Fill the ttm_tt object with pages and also make sure to DMA map them when
 * necessary.
 *
 * Returns: 0 on successe, negative error code otherwise.
 */
int ttm_pool_alloc(struct ttm_pool *pool, struct ttm_tt *tt,
		   struct ttm_operation_ctx *ctx)
{
	pgoff_t num_pages = tt->num_pages;
	dma_addr_t *dma_addr = tt->dma_address;
	struct page **caching = tt->pages;
	struct page **pages = tt->pages;
	enum ttm_caching page_caching;
	gfp_t gfp_flags = GFP_USER;
	pgoff_t caching_divide;
	unsigned int order;
	struct page *p;
	int r;

	WARN_ON(!num_pages || ttm_tt_is_populated(tt));
	WARN_ON(dma_addr && !pool->dev);

	if (tt->page_flags & TTM_TT_FLAG_ZERO_ALLOC)
		gfp_flags |= __GFP_ZERO;

	if (ctx->gfp_retry_mayfail)
		gfp_flags |= __GFP_RETRY_MAYFAIL;

	if (pool->use_dma32)
		gfp_flags |= GFP_DMA32;
	else
		gfp_flags |= GFP_HIGHUSER;

<<<<<<< HEAD
	for (order = min_t(unsigned int, MAX_ORDER, __fls(num_pages));
=======
	for (order = min_t(unsigned int, TTM_MAX_ORDER, __fls(num_pages));
>>>>>>> e82c98f2
	     num_pages;
	     order = min_t(unsigned int, order, __fls(num_pages))) {
		struct ttm_pool_type *pt;

		page_caching = tt->caching;
		pt = ttm_pool_select_type(pool, tt->caching, order);
		p = pt ? ttm_pool_type_take(pt) : NULL;
		if (p) {
			r = ttm_pool_apply_caching(caching, pages,
						   tt->caching);
			if (r)
				goto error_free_page;

			caching = pages;
			do {
				r = ttm_pool_page_allocated(pool, order, p,
							    &dma_addr,
							    &num_pages,
							    &pages);
				if (r)
					goto error_free_page;

				caching = pages;
				if (num_pages < (1 << order))
					break;

				p = ttm_pool_type_take(pt);
			} while (p);
		}

		page_caching = ttm_cached;
		while (num_pages >= (1 << order) &&
		       (p = ttm_pool_alloc_page(pool, gfp_flags, order))) {

			if (PageHighMem(p)) {
				r = ttm_pool_apply_caching(caching, pages,
							   tt->caching);
				if (r)
					goto error_free_page;
				caching = pages;
			}
			r = ttm_pool_page_allocated(pool, order, p, &dma_addr,
						    &num_pages, &pages);
			if (r)
				goto error_free_page;
			if (PageHighMem(p))
				caching = pages;
		}

		if (!p) {
			if (order) {
				--order;
				continue;
			}
			r = -ENOMEM;
			goto error_free_all;
		}
	}

	r = ttm_pool_apply_caching(caching, pages, tt->caching);
	if (r)
		goto error_free_all;

	return 0;

error_free_page:
	ttm_pool_free_page(pool, page_caching, order, p);

error_free_all:
	num_pages = tt->num_pages - num_pages;
	caching_divide = caching - tt->pages;
	ttm_pool_free_range(pool, tt, tt->caching, 0, caching_divide);
	ttm_pool_free_range(pool, tt, ttm_cached, caching_divide, num_pages);

	return r;
}
EXPORT_SYMBOL(ttm_pool_alloc);

/**
 * ttm_pool_free - Free the backing pages from a ttm_tt object
 *
 * @pool: Pool to give pages back to.
 * @tt: ttm_tt object to unpopulate
 *
 * Give the packing pages back to a pool or free them
 */
void ttm_pool_free(struct ttm_pool *pool, struct ttm_tt *tt)
{
	ttm_pool_free_range(pool, tt, tt->caching, 0, tt->num_pages);

	while (atomic_long_read(&allocated_pages) > page_pool_size)
		ttm_pool_shrink();
}
EXPORT_SYMBOL(ttm_pool_free);

/**
 * ttm_pool_init - Initialize a pool
 *
 * @pool: the pool to initialize
 * @dev: device for DMA allocations and mappings
 * @use_dma_alloc: true if coherent DMA alloc should be used
 * @use_dma32: true if GFP_DMA32 should be used
 *
 * Initialize the pool and its pool types.
 */
void ttm_pool_init(struct ttm_pool *pool, struct device *dev,
		   bool use_dma_alloc, bool use_dma32)
{
	unsigned int i, j;

	WARN_ON(!dev && use_dma_alloc);

	pool->dev = dev;
	pool->use_dma_alloc = use_dma_alloc;
	pool->use_dma32 = use_dma32;

	if (use_dma_alloc) {
		for (i = 0; i < TTM_NUM_CACHING_TYPES; ++i)
<<<<<<< HEAD
			for (j = 0; j <= MAX_ORDER; ++j)
=======
			for (j = 0; j < TTM_DIM_ORDER; ++j)
>>>>>>> e82c98f2
				ttm_pool_type_init(&pool->caching[i].orders[j],
						   pool, i, j);
	}
}

/**
 * ttm_pool_fini - Cleanup a pool
 *
 * @pool: the pool to clean up
 *
 * Free all pages in the pool and unregister the types from the global
 * shrinker.
 */
void ttm_pool_fini(struct ttm_pool *pool)
{
	unsigned int i, j;

	if (pool->use_dma_alloc) {
		for (i = 0; i < TTM_NUM_CACHING_TYPES; ++i)
<<<<<<< HEAD
			for (j = 0; j <= MAX_ORDER; ++j)
=======
			for (j = 0; j < TTM_DIM_ORDER; ++j)
>>>>>>> e82c98f2
				ttm_pool_type_fini(&pool->caching[i].orders[j]);
	}

	/* We removed the pool types from the LRU, but we need to also make sure
	 * that no shrinker is concurrently freeing pages from the pool.
	 */
	synchronize_shrinkers();
}

/* As long as pages are available make sure to release at least one */
static unsigned long ttm_pool_shrinker_scan(struct shrinker *shrink,
					    struct shrink_control *sc)
{
	unsigned long num_freed = 0;

	do
		num_freed += ttm_pool_shrink();
	while (!num_freed && atomic_long_read(&allocated_pages));

	return num_freed;
}

/* Return the number of pages available or SHRINK_EMPTY if we have none */
static unsigned long ttm_pool_shrinker_count(struct shrinker *shrink,
					     struct shrink_control *sc)
{
	unsigned long num_pages = atomic_long_read(&allocated_pages);

	return num_pages ? num_pages : SHRINK_EMPTY;
}

#ifdef CONFIG_DEBUG_FS
/* Count the number of pages available in a pool_type */
static unsigned int ttm_pool_type_count(struct ttm_pool_type *pt)
{
	unsigned int count = 0;
	struct page *p;

	spin_lock(&pt->lock);
	/* Only used for debugfs, the overhead doesn't matter */
	list_for_each_entry(p, &pt->pages, lru)
		++count;
	spin_unlock(&pt->lock);

	return count;
}

/* Print a nice header for the order */
static void ttm_pool_debugfs_header(struct seq_file *m)
{
	unsigned int i;

	seq_puts(m, "\t ");
<<<<<<< HEAD
	for (i = 0; i <= MAX_ORDER; ++i)
=======
	for (i = 0; i < TTM_DIM_ORDER; ++i)
>>>>>>> e82c98f2
		seq_printf(m, " ---%2u---", i);
	seq_puts(m, "\n");
}

/* Dump information about the different pool types */
static void ttm_pool_debugfs_orders(struct ttm_pool_type *pt,
				    struct seq_file *m)
{
	unsigned int i;

<<<<<<< HEAD
	for (i = 0; i <= MAX_ORDER; ++i)
=======
	for (i = 0; i < TTM_DIM_ORDER; ++i)
>>>>>>> e82c98f2
		seq_printf(m, " %8u", ttm_pool_type_count(&pt[i]));
	seq_puts(m, "\n");
}

/* Dump the total amount of allocated pages */
static void ttm_pool_debugfs_footer(struct seq_file *m)
{
	seq_printf(m, "\ntotal\t: %8lu of %8lu\n",
		   atomic_long_read(&allocated_pages), page_pool_size);
}

/* Dump the information for the global pools */
static int ttm_pool_debugfs_globals_show(struct seq_file *m, void *data)
{
	ttm_pool_debugfs_header(m);

	spin_lock(&shrinker_lock);
	seq_puts(m, "wc\t:");
	ttm_pool_debugfs_orders(global_write_combined, m);
	seq_puts(m, "uc\t:");
	ttm_pool_debugfs_orders(global_uncached, m);
	seq_puts(m, "wc 32\t:");
	ttm_pool_debugfs_orders(global_dma32_write_combined, m);
	seq_puts(m, "uc 32\t:");
	ttm_pool_debugfs_orders(global_dma32_uncached, m);
	spin_unlock(&shrinker_lock);

	ttm_pool_debugfs_footer(m);

	return 0;
}
DEFINE_SHOW_ATTRIBUTE(ttm_pool_debugfs_globals);

/**
 * ttm_pool_debugfs - Debugfs dump function for a pool
 *
 * @pool: the pool to dump the information for
 * @m: seq_file to dump to
 *
 * Make a debugfs dump with the per pool and global information.
 */
int ttm_pool_debugfs(struct ttm_pool *pool, struct seq_file *m)
{
	unsigned int i;

	if (!pool->use_dma_alloc) {
		seq_puts(m, "unused\n");
		return 0;
	}

	ttm_pool_debugfs_header(m);

	spin_lock(&shrinker_lock);
	for (i = 0; i < TTM_NUM_CACHING_TYPES; ++i) {
		seq_puts(m, "DMA ");
		switch (i) {
		case ttm_cached:
			seq_puts(m, "\t:");
			break;
		case ttm_write_combined:
			seq_puts(m, "wc\t:");
			break;
		case ttm_uncached:
			seq_puts(m, "uc\t:");
			break;
		}
		ttm_pool_debugfs_orders(pool->caching[i].orders, m);
	}
	spin_unlock(&shrinker_lock);

	ttm_pool_debugfs_footer(m);
	return 0;
}
EXPORT_SYMBOL(ttm_pool_debugfs);

/* Test the shrinker functions and dump the result */
static int ttm_pool_debugfs_shrink_show(struct seq_file *m, void *data)
{
	struct shrink_control sc = { .gfp_mask = GFP_NOFS };

	fs_reclaim_acquire(GFP_KERNEL);
	seq_printf(m, "%lu/%lu\n", ttm_pool_shrinker_count(&mm_shrinker, &sc),
		   ttm_pool_shrinker_scan(&mm_shrinker, &sc));
	fs_reclaim_release(GFP_KERNEL);

	return 0;
}
DEFINE_SHOW_ATTRIBUTE(ttm_pool_debugfs_shrink);

#endif

/**
 * ttm_pool_mgr_init - Initialize globals
 *
 * @num_pages: default number of pages
 *
 * Initialize the global locks and lists for the MM shrinker.
 */
int ttm_pool_mgr_init(unsigned long num_pages)
{
	unsigned int i;

	BUILD_BUG_ON(TTM_DIM_ORDER > MAX_ORDER);
	BUILD_BUG_ON(TTM_DIM_ORDER < 1);

	if (!page_pool_size)
		page_pool_size = num_pages;

	spin_lock_init(&shrinker_lock);
	INIT_LIST_HEAD(&shrinker_list);

<<<<<<< HEAD
	for (i = 0; i <= MAX_ORDER; ++i) {
=======
	for (i = 0; i < TTM_DIM_ORDER; ++i) {
>>>>>>> e82c98f2
		ttm_pool_type_init(&global_write_combined[i], NULL,
				   ttm_write_combined, i);
		ttm_pool_type_init(&global_uncached[i], NULL, ttm_uncached, i);

		ttm_pool_type_init(&global_dma32_write_combined[i], NULL,
				   ttm_write_combined, i);
		ttm_pool_type_init(&global_dma32_uncached[i], NULL,
				   ttm_uncached, i);
	}

#ifdef CONFIG_DEBUG_FS
	debugfs_create_file("page_pool", 0444, ttm_debugfs_root, NULL,
			    &ttm_pool_debugfs_globals_fops);
	debugfs_create_file("page_pool_shrink", 0400, ttm_debugfs_root, NULL,
			    &ttm_pool_debugfs_shrink_fops);
#endif

	mm_shrinker.count_objects = ttm_pool_shrinker_count;
	mm_shrinker.scan_objects = ttm_pool_shrinker_scan;
	mm_shrinker.seeks = 1;
	return register_shrinker(&mm_shrinker, "drm-ttm_pool");
}

/**
 * ttm_pool_mgr_fini - Finalize globals
 *
 * Cleanup the global pools and unregister the MM shrinker.
 */
void ttm_pool_mgr_fini(void)
{
	unsigned int i;

<<<<<<< HEAD
	for (i = 0; i <= MAX_ORDER; ++i) {
=======
	for (i = 0; i < TTM_DIM_ORDER; ++i) {
>>>>>>> e82c98f2
		ttm_pool_type_fini(&global_write_combined[i]);
		ttm_pool_type_fini(&global_uncached[i]);

		ttm_pool_type_fini(&global_dma32_write_combined[i]);
		ttm_pool_type_fini(&global_dma32_uncached[i]);
	}

	unregister_shrinker(&mm_shrinker);
	WARN_ON(!list_empty(&shrinker_list));
}<|MERGE_RESOLUTION|>--- conflicted
+++ resolved
@@ -47,11 +47,6 @@
 
 #include "ttm_module.h"
 
-#define TTM_MAX_ORDER (PMD_SHIFT - PAGE_SHIFT)
-#define __TTM_DIM_ORDER (TTM_MAX_ORDER + 1)
-/* Some architectures have a weird PMD_SHIFT */
-#define TTM_DIM_ORDER (__TTM_DIM_ORDER <= MAX_ORDER ? __TTM_DIM_ORDER : MAX_ORDER)
-
 /**
  * struct ttm_pool_dma - Helper object for coherent DMA mappings
  *
@@ -70,19 +65,11 @@
 
 static atomic_long_t allocated_pages;
 
-<<<<<<< HEAD
 static struct ttm_pool_type global_write_combined[MAX_ORDER + 1];
 static struct ttm_pool_type global_uncached[MAX_ORDER + 1];
 
 static struct ttm_pool_type global_dma32_write_combined[MAX_ORDER + 1];
 static struct ttm_pool_type global_dma32_uncached[MAX_ORDER + 1];
-=======
-static struct ttm_pool_type global_write_combined[TTM_DIM_ORDER];
-static struct ttm_pool_type global_uncached[TTM_DIM_ORDER];
-
-static struct ttm_pool_type global_dma32_write_combined[TTM_DIM_ORDER];
-static struct ttm_pool_type global_dma32_uncached[TTM_DIM_ORDER];
->>>>>>> e82c98f2
 
 static spinlock_t shrinker_lock;
 static struct list_head shrinker_list;
@@ -457,11 +444,7 @@
 	else
 		gfp_flags |= GFP_HIGHUSER;
 
-<<<<<<< HEAD
 	for (order = min_t(unsigned int, MAX_ORDER, __fls(num_pages));
-=======
-	for (order = min_t(unsigned int, TTM_MAX_ORDER, __fls(num_pages));
->>>>>>> e82c98f2
 	     num_pages;
 	     order = min_t(unsigned int, order, __fls(num_pages))) {
 		struct ttm_pool_type *pt;
@@ -580,11 +563,7 @@
 
 	if (use_dma_alloc) {
 		for (i = 0; i < TTM_NUM_CACHING_TYPES; ++i)
-<<<<<<< HEAD
 			for (j = 0; j <= MAX_ORDER; ++j)
-=======
-			for (j = 0; j < TTM_DIM_ORDER; ++j)
->>>>>>> e82c98f2
 				ttm_pool_type_init(&pool->caching[i].orders[j],
 						   pool, i, j);
 	}
@@ -604,11 +583,7 @@
 
 	if (pool->use_dma_alloc) {
 		for (i = 0; i < TTM_NUM_CACHING_TYPES; ++i)
-<<<<<<< HEAD
 			for (j = 0; j <= MAX_ORDER; ++j)
-=======
-			for (j = 0; j < TTM_DIM_ORDER; ++j)
->>>>>>> e82c98f2
 				ttm_pool_type_fini(&pool->caching[i].orders[j]);
 	}
 
@@ -662,11 +637,7 @@
 	unsigned int i;
 
 	seq_puts(m, "\t ");
-<<<<<<< HEAD
 	for (i = 0; i <= MAX_ORDER; ++i)
-=======
-	for (i = 0; i < TTM_DIM_ORDER; ++i)
->>>>>>> e82c98f2
 		seq_printf(m, " ---%2u---", i);
 	seq_puts(m, "\n");
 }
@@ -677,11 +648,7 @@
 {
 	unsigned int i;
 
-<<<<<<< HEAD
 	for (i = 0; i <= MAX_ORDER; ++i)
-=======
-	for (i = 0; i < TTM_DIM_ORDER; ++i)
->>>>>>> e82c98f2
 		seq_printf(m, " %8u", ttm_pool_type_count(&pt[i]));
 	seq_puts(m, "\n");
 }
@@ -784,20 +751,13 @@
 {
 	unsigned int i;
 
-	BUILD_BUG_ON(TTM_DIM_ORDER > MAX_ORDER);
-	BUILD_BUG_ON(TTM_DIM_ORDER < 1);
-
 	if (!page_pool_size)
 		page_pool_size = num_pages;
 
 	spin_lock_init(&shrinker_lock);
 	INIT_LIST_HEAD(&shrinker_list);
 
-<<<<<<< HEAD
 	for (i = 0; i <= MAX_ORDER; ++i) {
-=======
-	for (i = 0; i < TTM_DIM_ORDER; ++i) {
->>>>>>> e82c98f2
 		ttm_pool_type_init(&global_write_combined[i], NULL,
 				   ttm_write_combined, i);
 		ttm_pool_type_init(&global_uncached[i], NULL, ttm_uncached, i);
@@ -830,11 +790,7 @@
 {
 	unsigned int i;
 
-<<<<<<< HEAD
 	for (i = 0; i <= MAX_ORDER; ++i) {
-=======
-	for (i = 0; i < TTM_DIM_ORDER; ++i) {
->>>>>>> e82c98f2
 		ttm_pool_type_fini(&global_write_combined[i]);
 		ttm_pool_type_fini(&global_uncached[i]);
 
