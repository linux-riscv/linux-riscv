--- conflicted
+++ resolved
@@ -191,26 +191,7 @@
 
 	spage = migrate_pfn_to_page(src);
 	if (!spage || !(src & MIGRATE_PFN_MIGRATE))
-<<<<<<< HEAD
 		goto done;
-
-	dpage = alloc_page_vma(GFP_HIGHUSER, vmf->vma, vmf->address);
-	if (!dpage)
-		goto done;
-
-	dst = migrate_pfn(page_to_pfn(dpage));
-
-	svmm = spage->zone_device_data;
-	mutex_lock(&svmm->mutex);
-	nouveau_svmm_invalidate(svmm, args.start, args.end);
-	ret = nouveau_dmem_copy_one(drm, spage, dpage, &dma_addr);
-	mutex_unlock(&svmm->mutex);
-	if (ret) {
-		ret = VM_FAULT_SIGBUS;
-=======
->>>>>>> 0ee29814
-		goto done;
-	}
 
 	dpage = alloc_page_vma(GFP_HIGHUSER, vmf->vma, vmf->address);
 	if (!dpage)
