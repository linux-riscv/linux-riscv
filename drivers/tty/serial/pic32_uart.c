--- conflicted
+++ resolved
@@ -919,11 +919,7 @@
 	}
 
 #ifdef CONFIG_SERIAL_PIC32_CONSOLE
-<<<<<<< HEAD
-	if (uart_console_enabled(port)) {
-=======
 	if (uart_console_registered(port)) {
->>>>>>> 0ee29814
 		/* The peripheral clock has been enabled by console_setup,
 		 * so disable it till the port is used.
 		 */
