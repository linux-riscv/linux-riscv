// SPDX-License-Identifier: GPL-2.0
/*
 * drivers/base/dd.c - The core device/driver interactions.
 *
 * This file contains the (sometimes tricky) code that controls the
 * interactions between devices and drivers, which primarily includes
 * driver binding and unbinding.
 *
 * All of this code used to exist in drivers/base/bus.c, but was
 * relocated to here in the name of compartmentalization (since it wasn't
 * strictly code just for the 'struct bus_type'.
 *
 * Copyright (c) 2002-5 Patrick Mochel
 * Copyright (c) 2002-3 Open Source Development Labs
 * Copyright (c) 2007-2009 Greg Kroah-Hartman <gregkh@suse.de>
 * Copyright (c) 2007-2009 Novell Inc.
 */

#include <linux/debugfs.h>
#include <linux/device.h>
#include <linux/delay.h>
#include <linux/dma-map-ops.h>
#include <linux/init.h>
#include <linux/module.h>
#include <linux/kthread.h>
#include <linux/wait.h>
#include <linux/async.h>
#include <linux/pm_runtime.h>
#include <linux/pinctrl/devinfo.h>
#include <linux/slab.h>

#include "base.h"
#include "power/power.h"

/*
 * Deferred Probe infrastructure.
 *
 * Sometimes driver probe order matters, but the kernel doesn't always have
 * dependency information which means some drivers will get probed before a
 * resource it depends on is available.  For example, an SDHCI driver may
 * first need a GPIO line from an i2c GPIO controller before it can be
 * initialized.  If a required resource is not available yet, a driver can
 * request probing to be deferred by returning -EPROBE_DEFER from its probe hook
 *
 * Deferred probe maintains two lists of devices, a pending list and an active
 * list.  A driver returning -EPROBE_DEFER causes the device to be added to the
 * pending list.  A successful driver probe will trigger moving all devices
 * from the pending to the active list so that the workqueue will eventually
 * retry them.
 *
 * The deferred_probe_mutex must be held any time the deferred_probe_*_list
 * of the (struct device*)->p->deferred_probe pointers are manipulated
 */
static DEFINE_MUTEX(deferred_probe_mutex);
static LIST_HEAD(deferred_probe_pending_list);
static LIST_HEAD(deferred_probe_active_list);
static atomic_t deferred_trigger_count = ATOMIC_INIT(0);
static bool initcalls_done;

/* Save the async probe drivers' name from kernel cmdline */
#define ASYNC_DRV_NAMES_MAX_LEN	256
static char async_probe_drv_names[ASYNC_DRV_NAMES_MAX_LEN];

/*
 * In some cases, like suspend to RAM or hibernation, It might be reasonable
 * to prohibit probing of devices as it could be unsafe.
 * Once defer_all_probes is true all drivers probes will be forcibly deferred.
 */
static bool defer_all_probes;

static void __device_set_deferred_probe_reason(const struct device *dev, char *reason)
{
	kfree(dev->p->deferred_probe_reason);
	dev->p->deferred_probe_reason = reason;
}

/*
 * deferred_probe_work_func() - Retry probing devices in the active list.
 */
static void deferred_probe_work_func(struct work_struct *work)
{
	struct device *dev;
	struct device_private *private;
	/*
	 * This block processes every device in the deferred 'active' list.
	 * Each device is removed from the active list and passed to
	 * bus_probe_device() to re-attempt the probe.  The loop continues
	 * until every device in the active list is removed and retried.
	 *
	 * Note: Once the device is removed from the list and the mutex is
	 * released, it is possible for the device get freed by another thread
	 * and cause a illegal pointer dereference.  This code uses
	 * get/put_device() to ensure the device structure cannot disappear
	 * from under our feet.
	 */
	mutex_lock(&deferred_probe_mutex);
	while (!list_empty(&deferred_probe_active_list)) {
		private = list_first_entry(&deferred_probe_active_list,
					typeof(*dev->p), deferred_probe);
		dev = private->device;
		list_del_init(&private->deferred_probe);

		get_device(dev);

		__device_set_deferred_probe_reason(dev, NULL);

		/*
		 * Drop the mutex while probing each device; the probe path may
		 * manipulate the deferred list
		 */
		mutex_unlock(&deferred_probe_mutex);

		/*
		 * Force the device to the end of the dpm_list since
		 * the PM code assumes that the order we add things to
		 * the list is a good order for suspend but deferred
		 * probe makes that very unsafe.
		 */
		device_pm_move_to_tail(dev);

		dev_dbg(dev, "Retrying from deferred list\n");
		bus_probe_device(dev);
		mutex_lock(&deferred_probe_mutex);

		put_device(dev);
	}
	mutex_unlock(&deferred_probe_mutex);
}
static DECLARE_WORK(deferred_probe_work, deferred_probe_work_func);

void driver_deferred_probe_add(struct device *dev)
{
	if (!dev->can_match)
		return;

	mutex_lock(&deferred_probe_mutex);
	if (list_empty(&dev->p->deferred_probe)) {
		dev_dbg(dev, "Added to deferred list\n");
		list_add_tail(&dev->p->deferred_probe, &deferred_probe_pending_list);
	}
	mutex_unlock(&deferred_probe_mutex);
}

void driver_deferred_probe_del(struct device *dev)
{
	mutex_lock(&deferred_probe_mutex);
	if (!list_empty(&dev->p->deferred_probe)) {
		dev_dbg(dev, "Removed from deferred list\n");
		list_del_init(&dev->p->deferred_probe);
		__device_set_deferred_probe_reason(dev, NULL);
	}
	mutex_unlock(&deferred_probe_mutex);
}

static bool driver_deferred_probe_enable;
/**
 * driver_deferred_probe_trigger() - Kick off re-probing deferred devices
 *
 * This functions moves all devices from the pending list to the active
 * list and schedules the deferred probe workqueue to process them.  It
 * should be called anytime a driver is successfully bound to a device.
 *
 * Note, there is a race condition in multi-threaded probe. In the case where
 * more than one device is probing at the same time, it is possible for one
 * probe to complete successfully while another is about to defer. If the second
 * depends on the first, then it will get put on the pending list after the
 * trigger event has already occurred and will be stuck there.
 *
 * The atomic 'deferred_trigger_count' is used to determine if a successful
 * trigger has occurred in the midst of probing a driver. If the trigger count
 * changes in the midst of a probe, then deferred processing should be triggered
 * again.
 */
static void driver_deferred_probe_trigger(void)
{
	if (!driver_deferred_probe_enable)
		return;

	/*
	 * A successful probe means that all the devices in the pending list
	 * should be triggered to be reprobed.  Move all the deferred devices
	 * into the active list so they can be retried by the workqueue
	 */
	mutex_lock(&deferred_probe_mutex);
	atomic_inc(&deferred_trigger_count);
	list_splice_tail_init(&deferred_probe_pending_list,
			      &deferred_probe_active_list);
	mutex_unlock(&deferred_probe_mutex);

	/*
	 * Kick the re-probe thread.  It may already be scheduled, but it is
	 * safe to kick it again.
	 */
	queue_work(system_unbound_wq, &deferred_probe_work);
}

/**
 * device_block_probing() - Block/defer device's probes
 *
 *	It will disable probing of devices and defer their probes instead.
 */
void device_block_probing(void)
{
	defer_all_probes = true;
	/* sync with probes to avoid races. */
	wait_for_device_probe();
}

/**
 * device_unblock_probing() - Unblock/enable device's probes
 *
 *	It will restore normal behavior and trigger re-probing of deferred
 * devices.
 */
void device_unblock_probing(void)
{
	defer_all_probes = false;
	driver_deferred_probe_trigger();
}

/**
 * device_set_deferred_probe_reason() - Set defer probe reason message for device
 * @dev: the pointer to the struct device
 * @vaf: the pointer to va_format structure with message
 */
void device_set_deferred_probe_reason(const struct device *dev, struct va_format *vaf)
{
	const char *drv = dev_driver_string(dev);
	char *reason;

	mutex_lock(&deferred_probe_mutex);

	reason = kasprintf(GFP_KERNEL, "%s: %pV", drv, vaf);
	__device_set_deferred_probe_reason(dev, reason);

	mutex_unlock(&deferred_probe_mutex);
}

/*
 * deferred_devs_show() - Show the devices in the deferred probe pending list.
 */
static int deferred_devs_show(struct seq_file *s, void *data)
{
	struct device_private *curr;

	mutex_lock(&deferred_probe_mutex);

	list_for_each_entry(curr, &deferred_probe_pending_list, deferred_probe)
		seq_printf(s, "%s\t%s", dev_name(curr->device),
			   curr->device->p->deferred_probe_reason ?: "\n");

	mutex_unlock(&deferred_probe_mutex);

	return 0;
}
DEFINE_SHOW_ATTRIBUTE(deferred_devs);

int driver_deferred_probe_timeout;
EXPORT_SYMBOL_GPL(driver_deferred_probe_timeout);
static DECLARE_WAIT_QUEUE_HEAD(probe_timeout_waitqueue);

static int __init deferred_probe_timeout_setup(char *str)
{
	int timeout;

	if (!kstrtoint(str, 10, &timeout))
		driver_deferred_probe_timeout = timeout;
	return 1;
}
__setup("deferred_probe_timeout=", deferred_probe_timeout_setup);

/**
 * driver_deferred_probe_check_state() - Check deferred probe state
 * @dev: device to check
 *
 * Return:
 * -ENODEV if initcalls have completed and modules are disabled.
 * -ETIMEDOUT if the deferred probe timeout was set and has expired
 *  and modules are enabled.
 * -EPROBE_DEFER in other cases.
 *
 * Drivers or subsystems can opt-in to calling this function instead of directly
 * returning -EPROBE_DEFER.
 */
int driver_deferred_probe_check_state(struct device *dev)
{
	if (!IS_ENABLED(CONFIG_MODULES) && initcalls_done) {
		dev_warn(dev, "ignoring dependency for device, assuming no driver\n");
		return -ENODEV;
	}

	if (!driver_deferred_probe_timeout && initcalls_done) {
		dev_warn(dev, "deferred probe timeout, ignoring dependency\n");
		return -ETIMEDOUT;
	}

	return -EPROBE_DEFER;
}

static void deferred_probe_timeout_work_func(struct work_struct *work)
{
	struct device_private *p;

	fw_devlink_drivers_done();

	driver_deferred_probe_timeout = 0;
	driver_deferred_probe_trigger();
	flush_work(&deferred_probe_work);

	mutex_lock(&deferred_probe_mutex);
	list_for_each_entry(p, &deferred_probe_pending_list, deferred_probe)
		dev_info(p->device, "deferred probe pending\n");
	mutex_unlock(&deferred_probe_mutex);
	wake_up_all(&probe_timeout_waitqueue);
}
static DECLARE_DELAYED_WORK(deferred_probe_timeout_work, deferred_probe_timeout_work_func);

/**
 * deferred_probe_initcall() - Enable probing of deferred devices
 *
 * We don't want to get in the way when the bulk of drivers are getting probed.
 * Instead, this initcall makes sure that deferred probing is delayed until
 * late_initcall time.
 */
static int deferred_probe_initcall(void)
{
	debugfs_create_file("devices_deferred", 0444, NULL, NULL,
			    &deferred_devs_fops);

	driver_deferred_probe_enable = true;
	driver_deferred_probe_trigger();
	/* Sort as many dependencies as possible before exiting initcalls */
	flush_work(&deferred_probe_work);
	initcalls_done = true;

	if (!IS_ENABLED(CONFIG_MODULES))
		fw_devlink_drivers_done();

	/*
	 * Trigger deferred probe again, this time we won't defer anything
	 * that is optional
	 */
	driver_deferred_probe_trigger();
	flush_work(&deferred_probe_work);

	if (driver_deferred_probe_timeout > 0) {
		schedule_delayed_work(&deferred_probe_timeout_work,
			driver_deferred_probe_timeout * HZ);
	}
	return 0;
}
late_initcall(deferred_probe_initcall);

static void __exit deferred_probe_exit(void)
{
	debugfs_remove_recursive(debugfs_lookup("devices_deferred", NULL));
}
__exitcall(deferred_probe_exit);

/**
 * device_is_bound() - Check if device is bound to a driver
 * @dev: device to check
 *
 * Returns true if passed device has already finished probing successfully
 * against a driver.
 *
 * This function must be called with the device lock held.
 */
bool device_is_bound(struct device *dev)
{
	return dev->p && klist_node_attached(&dev->p->knode_driver);
}

static void driver_bound(struct device *dev)
{
	if (device_is_bound(dev)) {
		pr_warn("%s: device %s already bound\n",
			__func__, kobject_name(&dev->kobj));
		return;
	}

	pr_debug("driver: '%s': %s: bound to device '%s'\n", dev->driver->name,
		 __func__, dev_name(dev));

	klist_add_tail(&dev->p->knode_driver, &dev->driver->p->klist_devices);
	device_links_driver_bound(dev);

	device_pm_check_callbacks(dev);

	/*
	 * Make sure the device is no longer in one of the deferred lists and
	 * kick off retrying all pending devices
	 */
	driver_deferred_probe_del(dev);
	driver_deferred_probe_trigger();

	if (dev->bus)
		blocking_notifier_call_chain(&dev->bus->p->bus_notifier,
					     BUS_NOTIFY_BOUND_DRIVER, dev);

	kobject_uevent(&dev->kobj, KOBJ_BIND);
}

static ssize_t coredump_store(struct device *dev, struct device_attribute *attr,
			    const char *buf, size_t count)
{
	device_lock(dev);
	dev->driver->coredump(dev);
	device_unlock(dev);

	return count;
}
static DEVICE_ATTR_WO(coredump);

static int driver_sysfs_add(struct device *dev)
{
	int ret;

	if (dev->bus)
		blocking_notifier_call_chain(&dev->bus->p->bus_notifier,
					     BUS_NOTIFY_BIND_DRIVER, dev);

	ret = sysfs_create_link(&dev->driver->p->kobj, &dev->kobj,
				kobject_name(&dev->kobj));
	if (ret)
		goto fail;

	ret = sysfs_create_link(&dev->kobj, &dev->driver->p->kobj,
				"driver");
	if (ret)
		goto rm_dev;

	if (!IS_ENABLED(CONFIG_DEV_COREDUMP) || !dev->driver->coredump)
		return 0;

	ret = device_create_file(dev, &dev_attr_coredump);
	if (!ret)
		return 0;

	sysfs_remove_link(&dev->kobj, "driver");

rm_dev:
	sysfs_remove_link(&dev->driver->p->kobj,
			  kobject_name(&dev->kobj));

fail:
	return ret;
}

static void driver_sysfs_remove(struct device *dev)
{
	struct device_driver *drv = dev->driver;

	if (drv) {
		if (drv->coredump)
			device_remove_file(dev, &dev_attr_coredump);
		sysfs_remove_link(&drv->p->kobj, kobject_name(&dev->kobj));
		sysfs_remove_link(&dev->kobj, "driver");
	}
}

/**
 * device_bind_driver - bind a driver to one device.
 * @dev: device.
 *
 * Allow manual attachment of a driver to a device.
 * Caller must have already set @dev->driver.
 *
 * Note that this does not modify the bus reference count.
 * Please verify that is accounted for before calling this.
 * (It is ok to call with no other effort from a driver's probe() method.)
 *
 * This function must be called with the device lock held.
 *
 * Callers should prefer to use device_driver_attach() instead.
 */
int device_bind_driver(struct device *dev)
{
	int ret;

	ret = driver_sysfs_add(dev);
	if (!ret) {
		device_links_force_bind(dev);
		driver_bound(dev);
	}
	else if (dev->bus)
		blocking_notifier_call_chain(&dev->bus->p->bus_notifier,
					     BUS_NOTIFY_DRIVER_NOT_BOUND, dev);
	return ret;
}
EXPORT_SYMBOL_GPL(device_bind_driver);

static atomic_t probe_count = ATOMIC_INIT(0);
static DECLARE_WAIT_QUEUE_HEAD(probe_waitqueue);

static ssize_t state_synced_show(struct device *dev,
				 struct device_attribute *attr, char *buf)
{
	bool val;

	device_lock(dev);
	val = dev->state_synced;
	device_unlock(dev);

	return sysfs_emit(buf, "%u\n", val);
}
static DEVICE_ATTR_RO(state_synced);

static void device_unbind_cleanup(struct device *dev)
{
	devres_release_all(dev);
	arch_teardown_dma_ops(dev);
	kfree(dev->dma_range_map);
	dev->dma_range_map = NULL;
	dev->driver = NULL;
	dev_set_drvdata(dev, NULL);
	if (dev->pm_domain && dev->pm_domain->dismiss)
		dev->pm_domain->dismiss(dev);
	pm_runtime_reinit(dev);
	dev_pm_set_driver_flags(dev, 0);
}

static void device_remove(struct device *dev)
{
	device_remove_file(dev, &dev_attr_state_synced);
	device_remove_groups(dev, dev->driver->dev_groups);

	if (dev->bus && dev->bus->remove)
		dev->bus->remove(dev);
	else if (dev->driver->remove)
		dev->driver->remove(dev);
}

static int call_driver_probe(struct device *dev, struct device_driver *drv)
{
	int ret = 0;

	if (dev->bus->probe)
		ret = dev->bus->probe(dev);
	else if (drv->probe)
		ret = drv->probe(dev);

	switch (ret) {
	case 0:
		break;
	case -EPROBE_DEFER:
		/* Driver requested deferred probing */
		dev_dbg(dev, "Driver %s requests probe deferral\n", drv->name);
		break;
	case -ENODEV:
	case -ENXIO:
		pr_debug("%s: probe of %s rejects match %d\n",
			 drv->name, dev_name(dev), ret);
		break;
	default:
		/* driver matched but the probe failed */
		pr_warn("%s: probe of %s failed with error %d\n",
			drv->name, dev_name(dev), ret);
		break;
	}

	return ret;
}

static int really_probe(struct device *dev, struct device_driver *drv)
{
	bool test_remove = IS_ENABLED(CONFIG_DEBUG_TEST_DRIVER_REMOVE) &&
			   !drv->suppress_bind_attrs;
	int ret;

	if (defer_all_probes) {
		/*
		 * Value of defer_all_probes can be set only by
		 * device_block_probing() which, in turn, will call
		 * wait_for_device_probe() right after that to avoid any races.
		 */
		dev_dbg(dev, "Driver %s force probe deferral\n", drv->name);
		return -EPROBE_DEFER;
	}

	ret = device_links_check_suppliers(dev);
	if (ret)
		return ret;

	pr_debug("bus: '%s': %s: probing driver %s with device %s\n",
		 drv->bus->name, __func__, drv->name, dev_name(dev));
	if (!list_empty(&dev->devres_head)) {
		dev_crit(dev, "Resources present before probing\n");
		ret = -EBUSY;
		goto done;
	}

re_probe:
	dev->driver = drv;

	/* If using pinctrl, bind pins now before probing */
	ret = pinctrl_bind_pins(dev);
	if (ret)
		goto pinctrl_bind_failed;

	if (dev->bus->dma_configure) {
		ret = dev->bus->dma_configure(dev);
		if (ret)
			goto pinctrl_bind_failed;
	}

	ret = driver_sysfs_add(dev);
	if (ret) {
		pr_err("%s: driver_sysfs_add(%s) failed\n",
		       __func__, dev_name(dev));
		goto sysfs_failed;
	}

	if (dev->pm_domain && dev->pm_domain->activate) {
		ret = dev->pm_domain->activate(dev);
		if (ret)
			goto probe_failed;
	}

	ret = call_driver_probe(dev, drv);
	if (ret) {
		/*
		 * Return probe errors as positive values so that the callers
		 * can distinguish them from other errors.
		 */
		ret = -ret;
		goto probe_failed;
	}

	ret = device_add_groups(dev, drv->dev_groups);
	if (ret) {
		dev_err(dev, "device_add_groups() failed\n");
		goto dev_groups_failed;
	}

	if (dev_has_sync_state(dev)) {
		ret = device_create_file(dev, &dev_attr_state_synced);
		if (ret) {
			dev_err(dev, "state_synced sysfs add failed\n");
			goto dev_sysfs_state_synced_failed;
		}
	}

	if (test_remove) {
		test_remove = false;

<<<<<<< HEAD
		device_remove_file(dev, &dev_attr_state_synced);
		device_remove_groups(dev, drv->dev_groups);

		if (dev->bus->remove)
			dev->bus->remove(dev);
		else if (drv->remove)
			drv->remove(dev);

		devres_release_all(dev);
		arch_teardown_dma_ops(dev);
		kfree(dev->dma_range_map);
		dev->dma_range_map = NULL;
=======
		device_remove(dev);
>>>>>>> 31231092
		driver_sysfs_remove(dev);
		device_unbind_cleanup(dev);

		goto re_probe;
	}

	pinctrl_init_done(dev);

	if (dev->pm_domain && dev->pm_domain->sync)
		dev->pm_domain->sync(dev);

	driver_bound(dev);
	pr_debug("bus: '%s': %s: bound device %s to driver %s\n",
		 drv->bus->name, __func__, dev_name(dev), drv->name);
	goto done;

dev_sysfs_state_synced_failed:
dev_groups_failed:
	device_remove(dev);
probe_failed:
	driver_sysfs_remove(dev);
sysfs_failed:
	if (dev->bus)
		blocking_notifier_call_chain(&dev->bus->p->bus_notifier,
					     BUS_NOTIFY_DRIVER_NOT_BOUND, dev);
pinctrl_bind_failed:
	device_links_no_driver(dev);
	device_unbind_cleanup(dev);
done:
	return ret;
}

/*
 * For initcall_debug, show the driver probe time.
 */
static int really_probe_debug(struct device *dev, struct device_driver *drv)
{
	ktime_t calltime, rettime;
	int ret;

	calltime = ktime_get();
	ret = really_probe(dev, drv);
	rettime = ktime_get();
	pr_debug("probe of %s returned %d after %lld usecs\n",
		 dev_name(dev), ret, ktime_us_delta(rettime, calltime));
	return ret;
}

/**
 * driver_probe_done
 * Determine if the probe sequence is finished or not.
 *
 * Should somehow figure out how to use a semaphore, not an atomic variable...
 */
int driver_probe_done(void)
{
	int local_probe_count = atomic_read(&probe_count);

	pr_debug("%s: probe_count = %d\n", __func__, local_probe_count);
	if (local_probe_count)
		return -EBUSY;
	return 0;
}

/**
 * wait_for_device_probe
 * Wait for device probing to be completed.
 */
void wait_for_device_probe(void)
{
	/* wait for probe timeout */
	wait_event(probe_timeout_waitqueue, !driver_deferred_probe_timeout);

	/* wait for the deferred probe workqueue to finish */
	flush_work(&deferred_probe_work);

	/* wait for the known devices to complete their probing */
	wait_event(probe_waitqueue, atomic_read(&probe_count) == 0);
	async_synchronize_full();
}
EXPORT_SYMBOL_GPL(wait_for_device_probe);

static int __driver_probe_device(struct device_driver *drv, struct device *dev)
{
	int ret = 0;

	if (dev->p->dead || !device_is_registered(dev))
		return -ENODEV;
	if (dev->driver)
		return -EBUSY;

	dev->can_match = true;
	pr_debug("bus: '%s': %s: matched device %s with driver %s\n",
		 drv->bus->name, __func__, dev_name(dev), drv->name);

	pm_runtime_get_suppliers(dev);
	if (dev->parent)
		pm_runtime_get_sync(dev->parent);

	pm_runtime_barrier(dev);
	if (initcall_debug)
		ret = really_probe_debug(dev, drv);
	else
		ret = really_probe(dev, drv);
	pm_request_idle(dev);

	if (dev->parent)
		pm_runtime_put(dev->parent);

	pm_runtime_put_suppliers(dev);
	return ret;
}

/**
 * driver_probe_device - attempt to bind device & driver together
 * @drv: driver to bind a device to
 * @dev: device to try to bind to the driver
 *
 * This function returns -ENODEV if the device is not registered, -EBUSY if it
 * already has a driver, 0 if the device is bound successfully and a positive
 * (inverted) error code for failures from the ->probe method.
 *
 * This function must be called with @dev lock held.  When called for a
 * USB interface, @dev->parent lock must be held as well.
 *
 * If the device has a parent, runtime-resume the parent before driver probing.
 */
static int driver_probe_device(struct device_driver *drv, struct device *dev)
{
	int trigger_count = atomic_read(&deferred_trigger_count);
	int ret;

	atomic_inc(&probe_count);
	ret = __driver_probe_device(drv, dev);
	if (ret == -EPROBE_DEFER || ret == EPROBE_DEFER) {
		driver_deferred_probe_add(dev);

		/*
		 * Did a trigger occur while probing? Need to re-trigger if yes
		 */
		if (trigger_count != atomic_read(&deferred_trigger_count) &&
		    !defer_all_probes)
			driver_deferred_probe_trigger();
	}
	atomic_dec(&probe_count);
	wake_up_all(&probe_waitqueue);
	return ret;
}

static inline bool cmdline_requested_async_probing(const char *drv_name)
{
	return parse_option_str(async_probe_drv_names, drv_name);
}

/* The option format is "driver_async_probe=drv_name1,drv_name2,..." */
static int __init save_async_options(char *buf)
{
	if (strlen(buf) >= ASYNC_DRV_NAMES_MAX_LEN)
		pr_warn("Too long list of driver names for 'driver_async_probe'!\n");

	strlcpy(async_probe_drv_names, buf, ASYNC_DRV_NAMES_MAX_LEN);
	return 1;
}
__setup("driver_async_probe=", save_async_options);

bool driver_allows_async_probing(struct device_driver *drv)
{
	switch (drv->probe_type) {
	case PROBE_PREFER_ASYNCHRONOUS:
		return true;

	case PROBE_FORCE_SYNCHRONOUS:
		return false;

	default:
		if (cmdline_requested_async_probing(drv->name))
			return true;

		if (module_requested_async_probing(drv->owner))
			return true;

		return false;
	}
}

struct device_attach_data {
	struct device *dev;

	/*
	 * Indicates whether we are considering asynchronous probing or
	 * not. Only initial binding after device or driver registration
	 * (including deferral processing) may be done asynchronously, the
	 * rest is always synchronous, as we expect it is being done by
	 * request from userspace.
	 */
	bool check_async;

	/*
	 * Indicates if we are binding synchronous or asynchronous drivers.
	 * When asynchronous probing is enabled we'll execute 2 passes
	 * over drivers: first pass doing synchronous probing and second
	 * doing asynchronous probing (if synchronous did not succeed -
	 * most likely because there was no driver requiring synchronous
	 * probing - and we found asynchronous driver during first pass).
	 * The 2 passes are done because we can't shoot asynchronous
	 * probe for given device and driver from bus_for_each_drv() since
	 * driver pointer is not guaranteed to stay valid once
	 * bus_for_each_drv() iterates to the next driver on the bus.
	 */
	bool want_async;

	/*
	 * We'll set have_async to 'true' if, while scanning for matching
	 * driver, we'll encounter one that requests asynchronous probing.
	 */
	bool have_async;
};

static int __device_attach_driver(struct device_driver *drv, void *_data)
{
	struct device_attach_data *data = _data;
	struct device *dev = data->dev;
	bool async_allowed;
	int ret;

	ret = driver_match_device(drv, dev);
	if (ret == 0) {
		/* no match */
		return 0;
	} else if (ret == -EPROBE_DEFER) {
		dev_dbg(dev, "Device match requests probe deferral\n");
		dev->can_match = true;
		driver_deferred_probe_add(dev);
	} else if (ret < 0) {
		dev_dbg(dev, "Bus failed to match device: %d\n", ret);
		return ret;
	} /* ret > 0 means positive match */

	async_allowed = driver_allows_async_probing(drv);

	if (async_allowed)
		data->have_async = true;

	if (data->check_async && async_allowed != data->want_async)
		return 0;

	/*
	 * Ignore errors returned by ->probe so that the next driver can try
	 * its luck.
	 */
	ret = driver_probe_device(drv, dev);
	if (ret < 0)
		return ret;
	return ret == 0;
}

static void __device_attach_async_helper(void *_dev, async_cookie_t cookie)
{
	struct device *dev = _dev;
	struct device_attach_data data = {
		.dev		= dev,
		.check_async	= true,
		.want_async	= true,
	};

	device_lock(dev);

	/*
	 * Check if device has already been removed or claimed. This may
	 * happen with driver loading, device discovery/registration,
	 * and deferred probe processing happens all at once with
	 * multiple threads.
	 */
	if (dev->p->dead || dev->driver)
		goto out_unlock;

	if (dev->parent)
		pm_runtime_get_sync(dev->parent);

	bus_for_each_drv(dev->bus, NULL, &data, __device_attach_driver);
	dev_dbg(dev, "async probe completed\n");

	pm_request_idle(dev);

	if (dev->parent)
		pm_runtime_put(dev->parent);
out_unlock:
	device_unlock(dev);

	put_device(dev);
}

static int __device_attach(struct device *dev, bool allow_async)
{
	int ret = 0;

	device_lock(dev);
	if (dev->p->dead) {
		goto out_unlock;
	} else if (dev->driver) {
		if (device_is_bound(dev)) {
			ret = 1;
			goto out_unlock;
		}
		ret = device_bind_driver(dev);
		if (ret == 0)
			ret = 1;
		else {
			dev->driver = NULL;
			ret = 0;
		}
	} else {
		struct device_attach_data data = {
			.dev = dev,
			.check_async = allow_async,
			.want_async = false,
		};

		if (dev->parent)
			pm_runtime_get_sync(dev->parent);

		ret = bus_for_each_drv(dev->bus, NULL, &data,
					__device_attach_driver);
		if (!ret && allow_async && data.have_async) {
			/*
			 * If we could not find appropriate driver
			 * synchronously and we are allowed to do
			 * async probes and there are drivers that
			 * want to probe asynchronously, we'll
			 * try them.
			 */
			dev_dbg(dev, "scheduling asynchronous probe\n");
			get_device(dev);
			async_schedule_dev(__device_attach_async_helper, dev);
		} else {
			pm_request_idle(dev);
		}

		if (dev->parent)
			pm_runtime_put(dev->parent);
	}
out_unlock:
	device_unlock(dev);
	return ret;
}

/**
 * device_attach - try to attach device to a driver.
 * @dev: device.
 *
 * Walk the list of drivers that the bus has and call
 * driver_probe_device() for each pair. If a compatible
 * pair is found, break out and return.
 *
 * Returns 1 if the device was bound to a driver;
 * 0 if no matching driver was found;
 * -ENODEV if the device is not registered.
 *
 * When called for a USB interface, @dev->parent lock must be held.
 */
int device_attach(struct device *dev)
{
	return __device_attach(dev, false);
}
EXPORT_SYMBOL_GPL(device_attach);

void device_initial_probe(struct device *dev)
{
	__device_attach(dev, true);
}

/*
 * __device_driver_lock - acquire locks needed to manipulate dev->drv
 * @dev: Device we will update driver info for
 * @parent: Parent device. Needed if the bus requires parent lock
 *
 * This function will take the required locks for manipulating dev->drv.
 * Normally this will just be the @dev lock, but when called for a USB
 * interface, @parent lock will be held as well.
 */
static void __device_driver_lock(struct device *dev, struct device *parent)
{
	if (parent && dev->bus->need_parent_lock)
		device_lock(parent);
	device_lock(dev);
}

/*
 * __device_driver_unlock - release locks needed to manipulate dev->drv
 * @dev: Device we will update driver info for
 * @parent: Parent device. Needed if the bus requires parent lock
 *
 * This function will release the required locks for manipulating dev->drv.
 * Normally this will just be the @dev lock, but when called for a
 * USB interface, @parent lock will be released as well.
 */
static void __device_driver_unlock(struct device *dev, struct device *parent)
{
	device_unlock(dev);
	if (parent && dev->bus->need_parent_lock)
		device_unlock(parent);
}

/**
 * device_driver_attach - attach a specific driver to a specific device
 * @drv: Driver to attach
 * @dev: Device to attach it to
 *
 * Manually attach driver to a device. Will acquire both @dev lock and
 * @dev->parent lock if needed. Returns 0 on success, -ERR on failure.
 */
int device_driver_attach(struct device_driver *drv, struct device *dev)
{
	int ret;

	__device_driver_lock(dev, dev->parent);
	ret = __driver_probe_device(drv, dev);
	__device_driver_unlock(dev, dev->parent);

	/* also return probe errors as normal negative errnos */
	if (ret > 0)
		ret = -ret;
	if (ret == -EPROBE_DEFER)
		return -EAGAIN;
	return ret;
}
EXPORT_SYMBOL_GPL(device_driver_attach);

static void __driver_attach_async_helper(void *_dev, async_cookie_t cookie)
{
	struct device *dev = _dev;
	struct device_driver *drv;
	int ret;

	__device_driver_lock(dev, dev->parent);
	drv = dev->p->async_driver;
	ret = driver_probe_device(drv, dev);
	__device_driver_unlock(dev, dev->parent);

	dev_dbg(dev, "driver %s async attach completed: %d\n", drv->name, ret);

	put_device(dev);
}

static int __driver_attach(struct device *dev, void *data)
{
	struct device_driver *drv = data;
	int ret;

	/*
	 * Lock device and try to bind to it. We drop the error
	 * here and always return 0, because we need to keep trying
	 * to bind to devices and some drivers will return an error
	 * simply if it didn't support the device.
	 *
	 * driver_probe_device() will spit a warning if there
	 * is an error.
	 */

	ret = driver_match_device(drv, dev);
	if (ret == 0) {
		/* no match */
		return 0;
	} else if (ret == -EPROBE_DEFER) {
		dev_dbg(dev, "Device match requests probe deferral\n");
		dev->can_match = true;
		driver_deferred_probe_add(dev);
	} else if (ret < 0) {
		dev_dbg(dev, "Bus failed to match device: %d\n", ret);
		return ret;
	} /* ret > 0 means positive match */

	if (driver_allows_async_probing(drv)) {
		/*
		 * Instead of probing the device synchronously we will
		 * probe it asynchronously to allow for more parallelism.
		 *
		 * We only take the device lock here in order to guarantee
		 * that the dev->driver and async_driver fields are protected
		 */
		dev_dbg(dev, "probing driver %s asynchronously\n", drv->name);
		device_lock(dev);
		if (!dev->driver) {
			get_device(dev);
			dev->p->async_driver = drv;
			async_schedule_dev(__driver_attach_async_helper, dev);
		}
		device_unlock(dev);
		return 0;
	}

	__device_driver_lock(dev, dev->parent);
	driver_probe_device(drv, dev);
	__device_driver_unlock(dev, dev->parent);

	return 0;
}

/**
 * driver_attach - try to bind driver to devices.
 * @drv: driver.
 *
 * Walk the list of devices that the bus has on it and try to
 * match the driver with each one.  If driver_probe_device()
 * returns 0 and the @dev->driver is set, we've found a
 * compatible pair.
 */
int driver_attach(struct device_driver *drv)
{
	return bus_for_each_dev(drv->bus, NULL, drv, __driver_attach);
}
EXPORT_SYMBOL_GPL(driver_attach);

/*
 * __device_release_driver() must be called with @dev lock held.
 * When called for a USB interface, @dev->parent lock must be held as well.
 */
static void __device_release_driver(struct device *dev, struct device *parent)
{
	struct device_driver *drv;

	drv = dev->driver;
	if (drv) {
		pm_runtime_get_sync(dev);

		while (device_links_busy(dev)) {
			__device_driver_unlock(dev, parent);

			device_links_unbind_consumers(dev);

			__device_driver_lock(dev, parent);
			/*
			 * A concurrent invocation of the same function might
			 * have released the driver successfully while this one
			 * was waiting, so check for that.
			 */
			if (dev->driver != drv) {
				pm_runtime_put(dev);
				return;
			}
		}

		driver_sysfs_remove(dev);

		if (dev->bus)
			blocking_notifier_call_chain(&dev->bus->p->bus_notifier,
						     BUS_NOTIFY_UNBIND_DRIVER,
						     dev);

		pm_runtime_put_sync(dev);

		device_remove(dev);

		device_links_driver_cleanup(dev);
<<<<<<< HEAD

		devres_release_all(dev);
		arch_teardown_dma_ops(dev);
		kfree(dev->dma_range_map);
		dev->dma_range_map = NULL;
		dev->driver = NULL;
		dev_set_drvdata(dev, NULL);
		if (dev->pm_domain && dev->pm_domain->dismiss)
			dev->pm_domain->dismiss(dev);
		pm_runtime_reinit(dev);
		dev_pm_set_driver_flags(dev, 0);
=======
		device_unbind_cleanup(dev);
>>>>>>> 31231092

		klist_remove(&dev->p->knode_driver);
		device_pm_check_callbacks(dev);
		if (dev->bus)
			blocking_notifier_call_chain(&dev->bus->p->bus_notifier,
						     BUS_NOTIFY_UNBOUND_DRIVER,
						     dev);

		kobject_uevent(&dev->kobj, KOBJ_UNBIND);
	}
}

void device_release_driver_internal(struct device *dev,
				    struct device_driver *drv,
				    struct device *parent)
{
	__device_driver_lock(dev, parent);

	if (!drv || drv == dev->driver)
		__device_release_driver(dev, parent);

	__device_driver_unlock(dev, parent);
}

/**
 * device_release_driver - manually detach device from driver.
 * @dev: device.
 *
 * Manually detach device from driver.
 * When called for a USB interface, @dev->parent lock must be held.
 *
 * If this function is to be called with @dev->parent lock held, ensure that
 * the device's consumers are unbound in advance or that their locks can be
 * acquired under the @dev->parent lock.
 */
void device_release_driver(struct device *dev)
{
	/*
	 * If anyone calls device_release_driver() recursively from
	 * within their ->remove callback for the same device, they
	 * will deadlock right here.
	 */
	device_release_driver_internal(dev, NULL, NULL);
}
EXPORT_SYMBOL_GPL(device_release_driver);

/**
 * device_driver_detach - detach driver from a specific device
 * @dev: device to detach driver from
 *
 * Detach driver from device. Will acquire both @dev lock and @dev->parent
 * lock if needed.
 */
void device_driver_detach(struct device *dev)
{
	device_release_driver_internal(dev, NULL, dev->parent);
}

/**
 * driver_detach - detach driver from all devices it controls.
 * @drv: driver.
 */
void driver_detach(struct device_driver *drv)
{
	struct device_private *dev_prv;
	struct device *dev;

	if (driver_allows_async_probing(drv))
		async_synchronize_full();

	for (;;) {
		spin_lock(&drv->p->klist_devices.k_lock);
		if (list_empty(&drv->p->klist_devices.k_list)) {
			spin_unlock(&drv->p->klist_devices.k_lock);
			break;
		}
		dev_prv = list_last_entry(&drv->p->klist_devices.k_list,
				     struct device_private,
				     knode_driver.n_node);
		dev = dev_prv->device;
		get_device(dev);
		spin_unlock(&drv->p->klist_devices.k_lock);
		device_release_driver_internal(dev, drv, dev->parent);
		put_device(dev);
	}
}<|MERGE_RESOLUTION|>--- conflicted
+++ resolved
@@ -644,22 +644,7 @@
 	if (test_remove) {
 		test_remove = false;
 
-<<<<<<< HEAD
-		device_remove_file(dev, &dev_attr_state_synced);
-		device_remove_groups(dev, drv->dev_groups);
-
-		if (dev->bus->remove)
-			dev->bus->remove(dev);
-		else if (drv->remove)
-			drv->remove(dev);
-
-		devres_release_all(dev);
-		arch_teardown_dma_ops(dev);
-		kfree(dev->dma_range_map);
-		dev->dma_range_map = NULL;
-=======
 		device_remove(dev);
->>>>>>> 31231092
 		driver_sysfs_remove(dev);
 		device_unbind_cleanup(dev);
 
@@ -1214,21 +1199,7 @@
 		device_remove(dev);
 
 		device_links_driver_cleanup(dev);
-<<<<<<< HEAD
-
-		devres_release_all(dev);
-		arch_teardown_dma_ops(dev);
-		kfree(dev->dma_range_map);
-		dev->dma_range_map = NULL;
-		dev->driver = NULL;
-		dev_set_drvdata(dev, NULL);
-		if (dev->pm_domain && dev->pm_domain->dismiss)
-			dev->pm_domain->dismiss(dev);
-		pm_runtime_reinit(dev);
-		dev_pm_set_driver_flags(dev, 0);
-=======
 		device_unbind_cleanup(dev);
->>>>>>> 31231092
 
 		klist_remove(&dev->p->knode_driver);
 		device_pm_check_callbacks(dev);
