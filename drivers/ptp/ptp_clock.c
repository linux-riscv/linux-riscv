/*
 * PTP 1588 clock support
 *
 * Copyright (C) 2010 OMICRON electronics GmbH
 *
 *  This program is free software; you can redistribute it and/or modify
 *  it under the terms of the GNU General Public License as published by
 *  the Free Software Foundation; either version 2 of the License, or
 *  (at your option) any later version.
 *
 *  This program is distributed in the hope that it will be useful,
 *  but WITHOUT ANY WARRANTY; without even the implied warranty of
 *  MERCHANTABILITY or FITNESS FOR A PARTICULAR PURPOSE.  See the
 *  GNU General Public License for more details.
 *
 *  You should have received a copy of the GNU General Public License
 *  along with this program; if not, write to the Free Software
 *  Foundation, Inc., 675 Mass Ave, Cambridge, MA 02139, USA.
 */
#include <linux/idr.h>
#include <linux/device.h>
#include <linux/err.h>
#include <linux/init.h>
#include <linux/kernel.h>
#include <linux/module.h>
#include <linux/posix-clock.h>
#include <linux/pps_kernel.h>
#include <linux/slab.h>
#include <linux/syscalls.h>
#include <linux/uaccess.h>
#include <uapi/linux/sched/types.h>

#include "ptp_private.h"

#define PTP_MAX_ALARMS 4
#define PTP_PPS_DEFAULTS (PPS_CAPTUREASSERT | PPS_OFFSETASSERT)
#define PTP_PPS_EVENT PPS_CAPTUREASSERT
#define PTP_PPS_MODE (PTP_PPS_DEFAULTS | PPS_CANWAIT | PPS_TSFMT_TSPEC)

/* private globals */

static dev_t ptp_devt;
static struct class *ptp_class;

static DEFINE_IDA(ptp_clocks_map);

/* time stamp event queue operations */

static inline int queue_free(struct timestamp_event_queue *q)
{
	return PTP_MAX_TIMESTAMPS - queue_cnt(q) - 1;
}

static void enqueue_external_timestamp(struct timestamp_event_queue *queue,
				       struct ptp_clock_event *src)
{
	struct ptp_extts_event *dst;
	unsigned long flags;
	s64 seconds;
	u32 remainder;

	seconds = div_u64_rem(src->timestamp, 1000000000, &remainder);

	spin_lock_irqsave(&queue->lock, flags);

	dst = &queue->buf[queue->tail];
	dst->index = src->index;
	dst->t.sec = seconds;
	dst->t.nsec = remainder;

	if (!queue_free(queue))
		queue->head = (queue->head + 1) % PTP_MAX_TIMESTAMPS;

	queue->tail = (queue->tail + 1) % PTP_MAX_TIMESTAMPS;

	spin_unlock_irqrestore(&queue->lock, flags);
}

static s32 scaled_ppm_to_ppb(long ppm)
{
	/*
	 * The 'freq' field in the 'struct timex' is in parts per
	 * million, but with a 16 bit binary fractional field.
	 *
	 * We want to calculate
	 *
	 *    ppb = scaled_ppm * 1000 / 2^16
	 *
	 * which simplifies to
	 *
	 *    ppb = scaled_ppm * 125 / 2^13
	 */
	s64 ppb = 1 + ppm;
	ppb *= 125;
	ppb >>= 13;
	return (s32) ppb;
}

/* posix clock implementation */

static int ptp_clock_getres(struct posix_clock *pc, struct timespec64 *tp)
{
	tp->tv_sec = 0;
	tp->tv_nsec = 1;
	return 0;
}

static int ptp_clock_settime(struct posix_clock *pc, const struct timespec64 *tp)
{
	struct ptp_clock *ptp = container_of(pc, struct ptp_clock, clock);

	return  ptp->info->settime64(ptp->info, tp);
}

static int ptp_clock_gettime(struct posix_clock *pc, struct timespec64 *tp)
{
	struct ptp_clock *ptp = container_of(pc, struct ptp_clock, clock);
	int err;

	if (ptp->info->gettimex64)
		err = ptp->info->gettimex64(ptp->info, tp, NULL);
	else
		err = ptp->info->gettime64(ptp->info, tp);
	return err;
}

static int ptp_clock_adjtime(struct posix_clock *pc, struct timex *tx)
{
	struct ptp_clock *ptp = container_of(pc, struct ptp_clock, clock);
	struct ptp_clock_info *ops;
	int err = -EOPNOTSUPP;

	ops = ptp->info;

	if (tx->modes & ADJ_SETOFFSET) {
		struct timespec64 ts;
		ktime_t kt;
		s64 delta;

		ts.tv_sec  = tx->time.tv_sec;
		ts.tv_nsec = tx->time.tv_usec;

		if (!(tx->modes & ADJ_NANO))
			ts.tv_nsec *= 1000;

		if ((unsigned long) ts.tv_nsec >= NSEC_PER_SEC)
			return -EINVAL;

		kt = timespec64_to_ktime(ts);
		delta = ktime_to_ns(kt);
		err = ops->adjtime(ops, delta);
	} else if (tx->modes & ADJ_FREQUENCY) {
		s32 ppb = scaled_ppm_to_ppb(tx->freq);
		if (ppb > ops->max_adj || ppb < -ops->max_adj)
			return -ERANGE;
		if (ops->adjfine)
			err = ops->adjfine(ops, tx->freq);
		else
			err = ops->adjfreq(ops, ppb);
		ptp->dialed_frequency = tx->freq;
	} else if (tx->modes == 0) {
		tx->freq = ptp->dialed_frequency;
		err = 0;
	}

	return err;
}

static struct posix_clock_operations ptp_clock_ops = {
	.owner		= THIS_MODULE,
	.clock_adjtime	= ptp_clock_adjtime,
	.clock_gettime	= ptp_clock_gettime,
	.clock_getres	= ptp_clock_getres,
	.clock_settime	= ptp_clock_settime,
	.ioctl		= ptp_ioctl,
	.open		= ptp_open,
	.poll		= ptp_poll,
	.read		= ptp_read,
};

static void delete_ptp_clock(struct posix_clock *pc)
{
	struct ptp_clock *ptp = container_of(pc, struct ptp_clock, clock);

	mutex_destroy(&ptp->tsevq_mux);
	mutex_destroy(&ptp->pincfg_mux);
	ida_simple_remove(&ptp_clocks_map, ptp->index);
	kfree(ptp);
}

static void ptp_aux_kworker(struct kthread_work *work)
{
	struct ptp_clock *ptp = container_of(work, struct ptp_clock,
					     aux_work.work);
	struct ptp_clock_info *info = ptp->info;
	long delay;

	delay = info->do_aux_work(info);

	if (delay >= 0)
		kthread_queue_delayed_work(ptp->kworker, &ptp->aux_work, delay);
}

/* public interface */

struct ptp_clock *ptp_clock_register(struct ptp_clock_info *info,
				     struct device *parent)
{
	struct ptp_clock *ptp;
	int err = 0, index, major = MAJOR(ptp_devt);

	if (info->n_alarm > PTP_MAX_ALARMS)
		return ERR_PTR(-EINVAL);

	/* Initialize a clock structure. */
	err = -ENOMEM;
	ptp = kzalloc(sizeof(struct ptp_clock), GFP_KERNEL);
	if (ptp == NULL)
		goto no_memory;

	index = ida_simple_get(&ptp_clocks_map, 0, MINORMASK + 1, GFP_KERNEL);
	if (index < 0) {
		err = index;
		goto no_slot;
	}

	ptp->clock.ops = ptp_clock_ops;
	ptp->clock.release = delete_ptp_clock;
	ptp->info = info;
	ptp->devid = MKDEV(major, index);
	ptp->index = index;
	spin_lock_init(&ptp->tsevq.lock);
	mutex_init(&ptp->tsevq_mux);
	mutex_init(&ptp->pincfg_mux);
	init_waitqueue_head(&ptp->tsev_wq);

	if (ptp->info->do_aux_work) {
		kthread_init_delayed_work(&ptp->aux_work, ptp_aux_kworker);
		ptp->kworker = kthread_create_worker(0, "ptp%d", ptp->index);
		if (IS_ERR(ptp->kworker)) {
			err = PTR_ERR(ptp->kworker);
			pr_err("failed to create ptp aux_worker %d\n", err);
			goto kworker_err;
		}
	}

	err = ptp_populate_pin_groups(ptp);
	if (err)
		goto no_pin_groups;

	/* Create a new device in our class. */
	ptp->dev = device_create_with_groups(ptp_class, parent, ptp->devid,
					     ptp, ptp->pin_attr_groups,
					     "ptp%d", ptp->index);
	if (IS_ERR(ptp->dev)) {
		err = PTR_ERR(ptp->dev);
		goto no_device;
	}

	/* Register a new PPS source. */
	if (info->pps) {
		struct pps_source_info pps;
		memset(&pps, 0, sizeof(pps));
		snprintf(pps.name, PPS_MAX_NAME_LEN, "ptp%d", index);
		pps.mode = PTP_PPS_MODE;
		pps.owner = info->owner;
		ptp->pps_source = pps_register_source(&pps, PTP_PPS_DEFAULTS);
<<<<<<< HEAD
		if (!ptp->pps_source) {
			err = -EINVAL;
=======
		if (IS_ERR(ptp->pps_source)) {
			err = PTR_ERR(ptp->pps_source);
>>>>>>> fbc4904c
			pr_err("failed to register pps source\n");
			goto no_pps;
		}
	}

	/* Create a posix clock. */
	err = posix_clock_register(&ptp->clock, ptp->devid);
	if (err) {
		pr_err("failed to create posix clock\n");
		goto no_clock;
	}

	return ptp;

no_clock:
	if (ptp->pps_source)
		pps_unregister_source(ptp->pps_source);
no_pps:
	device_destroy(ptp_class, ptp->devid);
no_device:
	ptp_cleanup_pin_groups(ptp);
no_pin_groups:
	if (ptp->kworker)
		kthread_destroy_worker(ptp->kworker);
kworker_err:
	mutex_destroy(&ptp->tsevq_mux);
	mutex_destroy(&ptp->pincfg_mux);
	ida_simple_remove(&ptp_clocks_map, index);
no_slot:
	kfree(ptp);
no_memory:
	return ERR_PTR(err);
}
EXPORT_SYMBOL(ptp_clock_register);

int ptp_clock_unregister(struct ptp_clock *ptp)
{
	ptp->defunct = 1;
	wake_up_interruptible(&ptp->tsev_wq);

	if (ptp->kworker) {
		kthread_cancel_delayed_work_sync(&ptp->aux_work);
		kthread_destroy_worker(ptp->kworker);
	}

	/* Release the clock's resources. */
	if (ptp->pps_source)
		pps_unregister_source(ptp->pps_source);

	device_destroy(ptp_class, ptp->devid);
	ptp_cleanup_pin_groups(ptp);

	posix_clock_unregister(&ptp->clock);
	return 0;
}
EXPORT_SYMBOL(ptp_clock_unregister);

void ptp_clock_event(struct ptp_clock *ptp, struct ptp_clock_event *event)
{
	struct pps_event_time evt;

	switch (event->type) {

	case PTP_CLOCK_ALARM:
		break;

	case PTP_CLOCK_EXTTS:
		enqueue_external_timestamp(&ptp->tsevq, event);
		wake_up_interruptible(&ptp->tsev_wq);
		break;

	case PTP_CLOCK_PPS:
		pps_get_ts(&evt);
		pps_event(ptp->pps_source, &evt, PTP_PPS_EVENT, NULL);
		break;

	case PTP_CLOCK_PPSUSR:
		pps_event(ptp->pps_source, &event->pps_times,
			  PTP_PPS_EVENT, NULL);
		break;
	}
}
EXPORT_SYMBOL(ptp_clock_event);

int ptp_clock_index(struct ptp_clock *ptp)
{
	return ptp->index;
}
EXPORT_SYMBOL(ptp_clock_index);

int ptp_find_pin(struct ptp_clock *ptp,
		 enum ptp_pin_function func, unsigned int chan)
{
	struct ptp_pin_desc *pin = NULL;
	int i;

	mutex_lock(&ptp->pincfg_mux);
	for (i = 0; i < ptp->info->n_pins; i++) {
		if (ptp->info->pin_config[i].func == func &&
		    ptp->info->pin_config[i].chan == chan) {
			pin = &ptp->info->pin_config[i];
			break;
		}
	}
	mutex_unlock(&ptp->pincfg_mux);

	return pin ? i : -1;
}
EXPORT_SYMBOL(ptp_find_pin);

int ptp_schedule_worker(struct ptp_clock *ptp, unsigned long delay)
{
	return kthread_mod_delayed_work(ptp->kworker, &ptp->aux_work, delay);
}
EXPORT_SYMBOL(ptp_schedule_worker);

/* module operations */

static void __exit ptp_exit(void)
{
	class_destroy(ptp_class);
	unregister_chrdev_region(ptp_devt, MINORMASK + 1);
	ida_destroy(&ptp_clocks_map);
}

static int __init ptp_init(void)
{
	int err;

	ptp_class = class_create(THIS_MODULE, "ptp");
	if (IS_ERR(ptp_class)) {
		pr_err("ptp: failed to allocate class\n");
		return PTR_ERR(ptp_class);
	}

	err = alloc_chrdev_region(&ptp_devt, 0, MINORMASK + 1, "ptp");
	if (err < 0) {
		pr_err("ptp: failed to allocate device region\n");
		goto no_region;
	}

	ptp_class->dev_groups = ptp_groups;
	pr_info("PTP clock support registered\n");
	return 0;

no_region:
	class_destroy(ptp_class);
	return err;
}

subsys_initcall(ptp_init);
module_exit(ptp_exit);

MODULE_AUTHOR("Richard Cochran <richardcochran@gmail.com>");
MODULE_DESCRIPTION("PTP clocks support");
MODULE_LICENSE("GPL");<|MERGE_RESOLUTION|>--- conflicted
+++ resolved
@@ -265,13 +265,8 @@
 		pps.mode = PTP_PPS_MODE;
 		pps.owner = info->owner;
 		ptp->pps_source = pps_register_source(&pps, PTP_PPS_DEFAULTS);
-<<<<<<< HEAD
-		if (!ptp->pps_source) {
-			err = -EINVAL;
-=======
 		if (IS_ERR(ptp->pps_source)) {
 			err = PTR_ERR(ptp->pps_source);
->>>>>>> fbc4904c
 			pr_err("failed to register pps source\n");
 			goto no_pps;
 		}
