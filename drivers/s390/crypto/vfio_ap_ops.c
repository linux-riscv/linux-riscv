--- conflicted
+++ resolved
@@ -984,29 +984,13 @@
 		goto done;
 	}
 
-<<<<<<< HEAD
-	set_bit_inv(apid, matrix_mdev->matrix.apm);
-
-	ret = vfio_ap_mdev_validate_masks(matrix_mdev);
-	if (ret) {
-		clear_bit_inv(apid, matrix_mdev->matrix.apm);
-=======
 	if (test_bit_inv(apid, matrix_mdev->matrix.apm)) {
 		ret = count;
->>>>>>> 9fecab24
 		goto done;
 	}
 
-	vfio_ap_mdev_link_adapter(matrix_mdev, apid);
-	memset(apm_delta, 0, sizeof(apm_delta));
-	set_bit_inv(apid, apm_delta);
-
-<<<<<<< HEAD
-	if (vfio_ap_mdev_filter_matrix(apm_delta,
-				       matrix_mdev->matrix.aqm, matrix_mdev))
-		vfio_ap_mdev_update_guest_apcb(matrix_mdev);
-
-=======
+	set_bit_inv(apid, matrix_mdev->matrix.apm);
+
 	ret = vfio_ap_mdev_validate_masks(matrix_mdev);
 	if (ret) {
 		clear_bit_inv(apid, matrix_mdev->matrix.apm);
@@ -1021,7 +1005,6 @@
 				       matrix_mdev->matrix.aqm, matrix_mdev))
 		vfio_ap_mdev_update_guest_apcb(matrix_mdev);
 
->>>>>>> 9fecab24
 	ret = count;
 done:
 	release_update_locks_for_mdev(matrix_mdev);
@@ -1210,25 +1193,13 @@
 		goto done;
 	}
 
-<<<<<<< HEAD
-	set_bit_inv(apqi, matrix_mdev->matrix.aqm);
-
-	ret = vfio_ap_mdev_validate_masks(matrix_mdev);
-	if (ret) {
-		clear_bit_inv(apqi, matrix_mdev->matrix.aqm);
-=======
 	if (test_bit_inv(apqi, matrix_mdev->matrix.aqm)) {
 		ret = count;
->>>>>>> 9fecab24
 		goto done;
 	}
 
-	vfio_ap_mdev_link_domain(matrix_mdev, apqi);
-	memset(aqm_delta, 0, sizeof(aqm_delta));
-	set_bit_inv(apqi, aqm_delta);
-
-<<<<<<< HEAD
-=======
+	set_bit_inv(apqi, matrix_mdev->matrix.aqm);
+
 	ret = vfio_ap_mdev_validate_masks(matrix_mdev);
 	if (ret) {
 		clear_bit_inv(apqi, matrix_mdev->matrix.aqm);
@@ -1239,7 +1210,6 @@
 	memset(aqm_delta, 0, sizeof(aqm_delta));
 	set_bit_inv(apqi, aqm_delta);
 
->>>>>>> 9fecab24
 	if (vfio_ap_mdev_filter_matrix(matrix_mdev->matrix.apm, aqm_delta,
 				       matrix_mdev))
 		vfio_ap_mdev_update_guest_apcb(matrix_mdev);
