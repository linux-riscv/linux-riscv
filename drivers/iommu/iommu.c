// SPDX-License-Identifier: GPL-2.0-only
/*
 * Copyright (C) 2007-2008 Advanced Micro Devices, Inc.
 * Author: Joerg Roedel <jroedel@suse.de>
 */

#define pr_fmt(fmt)    "iommu: " fmt

#include <linux/amba/bus.h>
#include <linux/device.h>
#include <linux/kernel.h>
#include <linux/bits.h>
#include <linux/bug.h>
#include <linux/types.h>
#include <linux/init.h>
#include <linux/export.h>
#include <linux/slab.h>
#include <linux/errno.h>
#include <linux/host1x_context_bus.h>
#include <linux/iommu.h>
#include <linux/idr.h>
#include <linux/err.h>
#include <linux/pci.h>
#include <linux/pci-ats.h>
#include <linux/bitops.h>
#include <linux/platform_device.h>
#include <linux/property.h>
#include <linux/fsl/mc.h>
#include <linux/module.h>
#include <linux/cc_platform.h>
#include <trace/events/iommu.h>
#include <linux/sched/mm.h>

#include "dma-iommu.h"

#include "iommu-sva.h"

static struct kset *iommu_group_kset;
static DEFINE_IDA(iommu_group_ida);

static unsigned int iommu_def_domain_type __read_mostly;
static bool iommu_dma_strict __read_mostly = IS_ENABLED(CONFIG_IOMMU_DEFAULT_DMA_STRICT);
static u32 iommu_cmd_line __read_mostly;

struct iommu_group {
	struct kobject kobj;
	struct kobject *devices_kobj;
	struct list_head devices;
	struct xarray pasid_array;
	struct mutex mutex;
	void *iommu_data;
	void (*iommu_data_release)(void *iommu_data);
	char *name;
	int id;
	struct iommu_domain *default_domain;
	struct iommu_domain *blocking_domain;
	struct iommu_domain *domain;
	struct list_head entry;
	unsigned int owner_cnt;
	void *owner;
};

struct group_device {
	struct list_head list;
	struct device *dev;
	char *name;
};

struct iommu_group_attribute {
	struct attribute attr;
	ssize_t (*show)(struct iommu_group *group, char *buf);
	ssize_t (*store)(struct iommu_group *group,
			 const char *buf, size_t count);
};

static const char * const iommu_group_resv_type_string[] = {
	[IOMMU_RESV_DIRECT]			= "direct",
	[IOMMU_RESV_DIRECT_RELAXABLE]		= "direct-relaxable",
	[IOMMU_RESV_RESERVED]			= "reserved",
	[IOMMU_RESV_MSI]			= "msi",
	[IOMMU_RESV_SW_MSI]			= "msi",
};

#define IOMMU_CMD_LINE_DMA_API		BIT(0)
#define IOMMU_CMD_LINE_STRICT		BIT(1)

static int iommu_bus_notifier(struct notifier_block *nb,
			      unsigned long action, void *data);
static int iommu_alloc_default_domain(struct iommu_group *group,
				      struct device *dev);
static struct iommu_domain *__iommu_domain_alloc(struct bus_type *bus,
						 unsigned type);
static int __iommu_attach_device(struct iommu_domain *domain,
				 struct device *dev);
static int __iommu_attach_group(struct iommu_domain *domain,
				struct iommu_group *group);
static int __iommu_group_set_domain(struct iommu_group *group,
				    struct iommu_domain *new_domain);
static int iommu_create_device_direct_mappings(struct iommu_group *group,
					       struct device *dev);
static struct iommu_group *iommu_group_get_for_dev(struct device *dev);
static ssize_t iommu_group_store_type(struct iommu_group *group,
				      const char *buf, size_t count);

#define IOMMU_GROUP_ATTR(_name, _mode, _show, _store)		\
struct iommu_group_attribute iommu_group_attr_##_name =		\
	__ATTR(_name, _mode, _show, _store)

#define to_iommu_group_attr(_attr)	\
	container_of(_attr, struct iommu_group_attribute, attr)
#define to_iommu_group(_kobj)		\
	container_of(_kobj, struct iommu_group, kobj)

static LIST_HEAD(iommu_device_list);
static DEFINE_SPINLOCK(iommu_device_lock);

static struct bus_type * const iommu_buses[] = {
	&platform_bus_type,
#ifdef CONFIG_PCI
	&pci_bus_type,
#endif
#ifdef CONFIG_ARM_AMBA
	&amba_bustype,
#endif
#ifdef CONFIG_FSL_MC_BUS
	&fsl_mc_bus_type,
#endif
#ifdef CONFIG_TEGRA_HOST1X_CONTEXT_BUS
	&host1x_context_device_bus_type,
#endif
};

/*
 * Use a function instead of an array here because the domain-type is a
 * bit-field, so an array would waste memory.
 */
static const char *iommu_domain_type_str(unsigned int t)
{
	switch (t) {
	case IOMMU_DOMAIN_BLOCKED:
		return "Blocked";
	case IOMMU_DOMAIN_IDENTITY:
		return "Passthrough";
	case IOMMU_DOMAIN_UNMANAGED:
		return "Unmanaged";
	case IOMMU_DOMAIN_DMA:
	case IOMMU_DOMAIN_DMA_FQ:
		return "Translated";
	default:
		return "Unknown";
	}
}

static int __init iommu_subsys_init(void)
{
	struct notifier_block *nb;

	if (!(iommu_cmd_line & IOMMU_CMD_LINE_DMA_API)) {
		if (IS_ENABLED(CONFIG_IOMMU_DEFAULT_PASSTHROUGH))
			iommu_set_default_passthrough(false);
		else
			iommu_set_default_translated(false);

		if (iommu_default_passthrough() && cc_platform_has(CC_ATTR_MEM_ENCRYPT)) {
			pr_info("Memory encryption detected - Disabling default IOMMU Passthrough\n");
			iommu_set_default_translated(false);
		}
	}

	if (!iommu_default_passthrough() && !iommu_dma_strict)
		iommu_def_domain_type = IOMMU_DOMAIN_DMA_FQ;

	pr_info("Default domain type: %s %s\n",
		iommu_domain_type_str(iommu_def_domain_type),
		(iommu_cmd_line & IOMMU_CMD_LINE_DMA_API) ?
			"(set via kernel command line)" : "");

	if (!iommu_default_passthrough())
		pr_info("DMA domain TLB invalidation policy: %s mode %s\n",
			iommu_dma_strict ? "strict" : "lazy",
			(iommu_cmd_line & IOMMU_CMD_LINE_STRICT) ?
				"(set via kernel command line)" : "");

	nb = kcalloc(ARRAY_SIZE(iommu_buses), sizeof(*nb), GFP_KERNEL);
	if (!nb)
		return -ENOMEM;

	for (int i = 0; i < ARRAY_SIZE(iommu_buses); i++) {
		nb[i].notifier_call = iommu_bus_notifier;
		bus_register_notifier(iommu_buses[i], &nb[i]);
	}

	return 0;
}
subsys_initcall(iommu_subsys_init);

static int remove_iommu_group(struct device *dev, void *data)
{
	if (dev->iommu && dev->iommu->iommu_dev == data)
		iommu_release_device(dev);

	return 0;
}

/**
 * iommu_device_register() - Register an IOMMU hardware instance
 * @iommu: IOMMU handle for the instance
 * @ops:   IOMMU ops to associate with the instance
 * @hwdev: (optional) actual instance device, used for fwnode lookup
 *
 * Return: 0 on success, or an error.
 */
int iommu_device_register(struct iommu_device *iommu,
			  const struct iommu_ops *ops, struct device *hwdev)
{
	int err = 0;

	/* We need to be able to take module references appropriately */
	if (WARN_ON(is_module_address((unsigned long)ops) && !ops->owner))
		return -EINVAL;
	/*
	 * Temporarily enforce global restriction to a single driver. This was
	 * already the de-facto behaviour, since any possible combination of
	 * existing drivers would compete for at least the PCI or platform bus.
	 */
	if (iommu_buses[0]->iommu_ops && iommu_buses[0]->iommu_ops != ops)
		return -EBUSY;

	iommu->ops = ops;
	if (hwdev)
		iommu->fwnode = dev_fwnode(hwdev);

	spin_lock(&iommu_device_lock);
	list_add_tail(&iommu->list, &iommu_device_list);
	spin_unlock(&iommu_device_lock);

	for (int i = 0; i < ARRAY_SIZE(iommu_buses) && !err; i++) {
		iommu_buses[i]->iommu_ops = ops;
		err = bus_iommu_probe(iommu_buses[i]);
	}
	if (err)
		iommu_device_unregister(iommu);
	return err;
}
EXPORT_SYMBOL_GPL(iommu_device_register);

void iommu_device_unregister(struct iommu_device *iommu)
{
	for (int i = 0; i < ARRAY_SIZE(iommu_buses); i++)
		bus_for_each_dev(iommu_buses[i], NULL, iommu, remove_iommu_group);

	spin_lock(&iommu_device_lock);
	list_del(&iommu->list);
	spin_unlock(&iommu_device_lock);
}
EXPORT_SYMBOL_GPL(iommu_device_unregister);

static struct dev_iommu *dev_iommu_get(struct device *dev)
{
	struct dev_iommu *param = dev->iommu;

	if (param)
		return param;

	param = kzalloc(sizeof(*param), GFP_KERNEL);
	if (!param)
		return NULL;

	mutex_init(&param->lock);
	dev->iommu = param;
	return param;
}

static void dev_iommu_free(struct device *dev)
{
	struct dev_iommu *param = dev->iommu;

	dev->iommu = NULL;
	if (param->fwspec) {
		fwnode_handle_put(param->fwspec->iommu_fwnode);
		kfree(param->fwspec);
	}
	kfree(param);
}

static u32 dev_iommu_get_max_pasids(struct device *dev)
{
	u32 max_pasids = 0, bits = 0;
	int ret;

	if (dev_is_pci(dev)) {
		ret = pci_max_pasids(to_pci_dev(dev));
		if (ret > 0)
			max_pasids = ret;
	} else {
		ret = device_property_read_u32(dev, "pasid-num-bits", &bits);
		if (!ret)
			max_pasids = 1UL << bits;
	}

	return min_t(u32, max_pasids, dev->iommu->iommu_dev->max_pasids);
}

static int __iommu_probe_device(struct device *dev, struct list_head *group_list)
{
	const struct iommu_ops *ops = dev->bus->iommu_ops;
	struct iommu_device *iommu_dev;
	struct iommu_group *group;
	static DEFINE_MUTEX(iommu_probe_device_lock);
	int ret;

	if (!ops)
		return -ENODEV;
	/*
	 * Serialise to avoid races between IOMMU drivers registering in
	 * parallel and/or the "replay" calls from ACPI/OF code via client
	 * driver probe. Once the latter have been cleaned up we should
	 * probably be able to use device_lock() here to minimise the scope,
	 * but for now enforcing a simple global ordering is fine.
	 */
	mutex_lock(&iommu_probe_device_lock);
	if (!dev_iommu_get(dev)) {
		ret = -ENOMEM;
		goto err_unlock;
	}

	if (!try_module_get(ops->owner)) {
		ret = -EINVAL;
		goto err_free;
	}

	iommu_dev = ops->probe_device(dev);
	if (IS_ERR(iommu_dev)) {
		ret = PTR_ERR(iommu_dev);
		goto out_module_put;
	}

	dev->iommu->iommu_dev = iommu_dev;
	dev->iommu->max_pasids = dev_iommu_get_max_pasids(dev);

	group = iommu_group_get_for_dev(dev);
	if (IS_ERR(group)) {
		ret = PTR_ERR(group);
		goto out_release;
	}

	mutex_lock(&group->mutex);
	if (group_list && !group->default_domain && list_empty(&group->entry))
		list_add_tail(&group->entry, group_list);
	mutex_unlock(&group->mutex);
	iommu_group_put(group);

	mutex_unlock(&iommu_probe_device_lock);
	iommu_device_link(iommu_dev, dev);

	return 0;

out_release:
	if (ops->release_device)
		ops->release_device(dev);

out_module_put:
	module_put(ops->owner);

err_free:
	dev_iommu_free(dev);

err_unlock:
	mutex_unlock(&iommu_probe_device_lock);

	return ret;
}

int iommu_probe_device(struct device *dev)
{
	const struct iommu_ops *ops;
	struct iommu_group *group;
	int ret;

	ret = __iommu_probe_device(dev, NULL);
	if (ret)
		goto err_out;

	group = iommu_group_get(dev);
	if (!group) {
		ret = -ENODEV;
		goto err_release;
	}

	/*
	 * Try to allocate a default domain - needs support from the
	 * IOMMU driver. There are still some drivers which don't
	 * support default domains, so the return value is not yet
	 * checked.
	 */
	mutex_lock(&group->mutex);
	iommu_alloc_default_domain(group, dev);

	/*
	 * If device joined an existing group which has been claimed, don't
	 * attach the default domain.
	 */
	if (group->default_domain && !group->owner) {
		ret = __iommu_attach_device(group->default_domain, dev);
		if (ret) {
			mutex_unlock(&group->mutex);
			iommu_group_put(group);
			goto err_release;
		}
	}

	iommu_create_device_direct_mappings(group, dev);

	mutex_unlock(&group->mutex);
	iommu_group_put(group);

	ops = dev_iommu_ops(dev);
	if (ops->probe_finalize)
		ops->probe_finalize(dev);

	return 0;

err_release:
	iommu_release_device(dev);

err_out:
	return ret;

}

void iommu_release_device(struct device *dev)
{
	const struct iommu_ops *ops;

	if (!dev->iommu)
		return;

	iommu_device_unlink(dev->iommu->iommu_dev, dev);

	ops = dev_iommu_ops(dev);
	if (ops->release_device)
		ops->release_device(dev);

	iommu_group_remove_device(dev);
	module_put(ops->owner);
	dev_iommu_free(dev);
}

static int __init iommu_set_def_domain_type(char *str)
{
	bool pt;
	int ret;

	ret = kstrtobool(str, &pt);
	if (ret)
		return ret;

	if (pt)
		iommu_set_default_passthrough(true);
	else
		iommu_set_default_translated(true);

	return 0;
}
early_param("iommu.passthrough", iommu_set_def_domain_type);

static int __init iommu_dma_setup(char *str)
{
	int ret = kstrtobool(str, &iommu_dma_strict);

	if (!ret)
		iommu_cmd_line |= IOMMU_CMD_LINE_STRICT;
	return ret;
}
early_param("iommu.strict", iommu_dma_setup);

void iommu_set_dma_strict(void)
{
	iommu_dma_strict = true;
	if (iommu_def_domain_type == IOMMU_DOMAIN_DMA_FQ)
		iommu_def_domain_type = IOMMU_DOMAIN_DMA;
}

static ssize_t iommu_group_attr_show(struct kobject *kobj,
				     struct attribute *__attr, char *buf)
{
	struct iommu_group_attribute *attr = to_iommu_group_attr(__attr);
	struct iommu_group *group = to_iommu_group(kobj);
	ssize_t ret = -EIO;

	if (attr->show)
		ret = attr->show(group, buf);
	return ret;
}

static ssize_t iommu_group_attr_store(struct kobject *kobj,
				      struct attribute *__attr,
				      const char *buf, size_t count)
{
	struct iommu_group_attribute *attr = to_iommu_group_attr(__attr);
	struct iommu_group *group = to_iommu_group(kobj);
	ssize_t ret = -EIO;

	if (attr->store)
		ret = attr->store(group, buf, count);
	return ret;
}

static const struct sysfs_ops iommu_group_sysfs_ops = {
	.show = iommu_group_attr_show,
	.store = iommu_group_attr_store,
};

static int iommu_group_create_file(struct iommu_group *group,
				   struct iommu_group_attribute *attr)
{
	return sysfs_create_file(&group->kobj, &attr->attr);
}

static void iommu_group_remove_file(struct iommu_group *group,
				    struct iommu_group_attribute *attr)
{
	sysfs_remove_file(&group->kobj, &attr->attr);
}

static ssize_t iommu_group_show_name(struct iommu_group *group, char *buf)
{
	return sprintf(buf, "%s\n", group->name);
}

/**
 * iommu_insert_resv_region - Insert a new region in the
 * list of reserved regions.
 * @new: new region to insert
 * @regions: list of regions
 *
 * Elements are sorted by start address and overlapping segments
 * of the same type are merged.
 */
static int iommu_insert_resv_region(struct iommu_resv_region *new,
				    struct list_head *regions)
{
	struct iommu_resv_region *iter, *tmp, *nr, *top;
	LIST_HEAD(stack);

	nr = iommu_alloc_resv_region(new->start, new->length,
				     new->prot, new->type, GFP_KERNEL);
	if (!nr)
		return -ENOMEM;

	/* First add the new element based on start address sorting */
	list_for_each_entry(iter, regions, list) {
		if (nr->start < iter->start ||
		    (nr->start == iter->start && nr->type <= iter->type))
			break;
	}
	list_add_tail(&nr->list, &iter->list);

	/* Merge overlapping segments of type nr->type in @regions, if any */
	list_for_each_entry_safe(iter, tmp, regions, list) {
		phys_addr_t top_end, iter_end = iter->start + iter->length - 1;

		/* no merge needed on elements of different types than @new */
		if (iter->type != new->type) {
			list_move_tail(&iter->list, &stack);
			continue;
		}

		/* look for the last stack element of same type as @iter */
		list_for_each_entry_reverse(top, &stack, list)
			if (top->type == iter->type)
				goto check_overlap;

		list_move_tail(&iter->list, &stack);
		continue;

check_overlap:
		top_end = top->start + top->length - 1;

		if (iter->start > top_end + 1) {
			list_move_tail(&iter->list, &stack);
		} else {
			top->length = max(top_end, iter_end) - top->start + 1;
			list_del(&iter->list);
			kfree(iter);
		}
	}
	list_splice(&stack, regions);
	return 0;
}

static int
iommu_insert_device_resv_regions(struct list_head *dev_resv_regions,
				 struct list_head *group_resv_regions)
{
	struct iommu_resv_region *entry;
	int ret = 0;

	list_for_each_entry(entry, dev_resv_regions, list) {
		ret = iommu_insert_resv_region(entry, group_resv_regions);
		if (ret)
			break;
	}
	return ret;
}

int iommu_get_group_resv_regions(struct iommu_group *group,
				 struct list_head *head)
{
	struct group_device *device;
	int ret = 0;

	mutex_lock(&group->mutex);
	list_for_each_entry(device, &group->devices, list) {
		struct list_head dev_resv_regions;

		/*
		 * Non-API groups still expose reserved_regions in sysfs,
		 * so filter out calls that get here that way.
		 */
		if (!device->dev->iommu)
			break;

		INIT_LIST_HEAD(&dev_resv_regions);
		iommu_get_resv_regions(device->dev, &dev_resv_regions);
		ret = iommu_insert_device_resv_regions(&dev_resv_regions, head);
		iommu_put_resv_regions(device->dev, &dev_resv_regions);
		if (ret)
			break;
	}
	mutex_unlock(&group->mutex);
	return ret;
}
EXPORT_SYMBOL_GPL(iommu_get_group_resv_regions);

static ssize_t iommu_group_show_resv_regions(struct iommu_group *group,
					     char *buf)
{
	struct iommu_resv_region *region, *next;
	struct list_head group_resv_regions;
	char *str = buf;

	INIT_LIST_HEAD(&group_resv_regions);
	iommu_get_group_resv_regions(group, &group_resv_regions);

	list_for_each_entry_safe(region, next, &group_resv_regions, list) {
		str += sprintf(str, "0x%016llx 0x%016llx %s\n",
			       (long long int)region->start,
			       (long long int)(region->start +
						region->length - 1),
			       iommu_group_resv_type_string[region->type]);
		kfree(region);
	}

	return (str - buf);
}

static ssize_t iommu_group_show_type(struct iommu_group *group,
				     char *buf)
{
	char *type = "unknown\n";

	mutex_lock(&group->mutex);
	if (group->default_domain) {
		switch (group->default_domain->type) {
		case IOMMU_DOMAIN_BLOCKED:
			type = "blocked\n";
			break;
		case IOMMU_DOMAIN_IDENTITY:
			type = "identity\n";
			break;
		case IOMMU_DOMAIN_UNMANAGED:
			type = "unmanaged\n";
			break;
		case IOMMU_DOMAIN_DMA:
			type = "DMA\n";
			break;
		case IOMMU_DOMAIN_DMA_FQ:
			type = "DMA-FQ\n";
			break;
		}
	}
	mutex_unlock(&group->mutex);
	strcpy(buf, type);

	return strlen(type);
}

static IOMMU_GROUP_ATTR(name, S_IRUGO, iommu_group_show_name, NULL);

static IOMMU_GROUP_ATTR(reserved_regions, 0444,
			iommu_group_show_resv_regions, NULL);

static IOMMU_GROUP_ATTR(type, 0644, iommu_group_show_type,
			iommu_group_store_type);

static void iommu_group_release(struct kobject *kobj)
{
	struct iommu_group *group = to_iommu_group(kobj);

	pr_debug("Releasing group %d\n", group->id);

	if (group->iommu_data_release)
		group->iommu_data_release(group->iommu_data);

	ida_free(&iommu_group_ida, group->id);

	if (group->default_domain)
		iommu_domain_free(group->default_domain);
	if (group->blocking_domain)
		iommu_domain_free(group->blocking_domain);

	kfree(group->name);
	kfree(group);
}

static struct kobj_type iommu_group_ktype = {
	.sysfs_ops = &iommu_group_sysfs_ops,
	.release = iommu_group_release,
};

/**
 * iommu_group_alloc - Allocate a new group
 *
 * This function is called by an iommu driver to allocate a new iommu
 * group.  The iommu group represents the minimum granularity of the iommu.
 * Upon successful return, the caller holds a reference to the supplied
 * group in order to hold the group until devices are added.  Use
 * iommu_group_put() to release this extra reference count, allowing the
 * group to be automatically reclaimed once it has no devices or external
 * references.
 */
struct iommu_group *iommu_group_alloc(void)
{
	struct iommu_group *group;
	int ret;

	group = kzalloc(sizeof(*group), GFP_KERNEL);
	if (!group)
		return ERR_PTR(-ENOMEM);

	group->kobj.kset = iommu_group_kset;
	mutex_init(&group->mutex);
	INIT_LIST_HEAD(&group->devices);
	INIT_LIST_HEAD(&group->entry);
	xa_init(&group->pasid_array);

	ret = ida_alloc(&iommu_group_ida, GFP_KERNEL);
	if (ret < 0) {
		kfree(group);
		return ERR_PTR(ret);
	}
	group->id = ret;

	ret = kobject_init_and_add(&group->kobj, &iommu_group_ktype,
				   NULL, "%d", group->id);
	if (ret) {
		kobject_put(&group->kobj);
		return ERR_PTR(ret);
	}

	group->devices_kobj = kobject_create_and_add("devices", &group->kobj);
	if (!group->devices_kobj) {
		kobject_put(&group->kobj); /* triggers .release & free */
		return ERR_PTR(-ENOMEM);
	}

	/*
	 * The devices_kobj holds a reference on the group kobject, so
	 * as long as that exists so will the group.  We can therefore
	 * use the devices_kobj for reference counting.
	 */
	kobject_put(&group->kobj);

	ret = iommu_group_create_file(group,
				      &iommu_group_attr_reserved_regions);
	if (ret)
		return ERR_PTR(ret);

	ret = iommu_group_create_file(group, &iommu_group_attr_type);
	if (ret)
		return ERR_PTR(ret);

	pr_debug("Allocated group %d\n", group->id);

	return group;
}
EXPORT_SYMBOL_GPL(iommu_group_alloc);

struct iommu_group *iommu_group_get_by_id(int id)
{
	struct kobject *group_kobj;
	struct iommu_group *group;
	const char *name;

	if (!iommu_group_kset)
		return NULL;

	name = kasprintf(GFP_KERNEL, "%d", id);
	if (!name)
		return NULL;

	group_kobj = kset_find_obj(iommu_group_kset, name);
	kfree(name);

	if (!group_kobj)
		return NULL;

	group = container_of(group_kobj, struct iommu_group, kobj);
	BUG_ON(group->id != id);

	kobject_get(group->devices_kobj);
	kobject_put(&group->kobj);

	return group;
}
EXPORT_SYMBOL_GPL(iommu_group_get_by_id);

/**
 * iommu_group_get_iommudata - retrieve iommu_data registered for a group
 * @group: the group
 *
 * iommu drivers can store data in the group for use when doing iommu
 * operations.  This function provides a way to retrieve it.  Caller
 * should hold a group reference.
 */
void *iommu_group_get_iommudata(struct iommu_group *group)
{
	return group->iommu_data;
}
EXPORT_SYMBOL_GPL(iommu_group_get_iommudata);

/**
 * iommu_group_set_iommudata - set iommu_data for a group
 * @group: the group
 * @iommu_data: new data
 * @release: release function for iommu_data
 *
 * iommu drivers can store data in the group for use when doing iommu
 * operations.  This function provides a way to set the data after
 * the group has been allocated.  Caller should hold a group reference.
 */
void iommu_group_set_iommudata(struct iommu_group *group, void *iommu_data,
			       void (*release)(void *iommu_data))
{
	group->iommu_data = iommu_data;
	group->iommu_data_release = release;
}
EXPORT_SYMBOL_GPL(iommu_group_set_iommudata);

/**
 * iommu_group_set_name - set name for a group
 * @group: the group
 * @name: name
 *
 * Allow iommu driver to set a name for a group.  When set it will
 * appear in a name attribute file under the group in sysfs.
 */
int iommu_group_set_name(struct iommu_group *group, const char *name)
{
	int ret;

	if (group->name) {
		iommu_group_remove_file(group, &iommu_group_attr_name);
		kfree(group->name);
		group->name = NULL;
		if (!name)
			return 0;
	}

	group->name = kstrdup(name, GFP_KERNEL);
	if (!group->name)
		return -ENOMEM;

	ret = iommu_group_create_file(group, &iommu_group_attr_name);
	if (ret) {
		kfree(group->name);
		group->name = NULL;
		return ret;
	}

	return 0;
}
EXPORT_SYMBOL_GPL(iommu_group_set_name);

static int iommu_create_device_direct_mappings(struct iommu_group *group,
					       struct device *dev)
{
	struct iommu_domain *domain = group->default_domain;
	struct iommu_resv_region *entry;
	struct list_head mappings;
	unsigned long pg_size;
	int ret = 0;

	if (!domain || !iommu_is_dma_domain(domain))
		return 0;

	BUG_ON(!domain->pgsize_bitmap);

	pg_size = 1UL << __ffs(domain->pgsize_bitmap);
	INIT_LIST_HEAD(&mappings);

	iommu_get_resv_regions(dev, &mappings);

	/* We need to consider overlapping regions for different devices */
	list_for_each_entry(entry, &mappings, list) {
		dma_addr_t start, end, addr;
		size_t map_size = 0;

		start = ALIGN(entry->start, pg_size);
		end   = ALIGN(entry->start + entry->length, pg_size);

		if (entry->type != IOMMU_RESV_DIRECT &&
		    entry->type != IOMMU_RESV_DIRECT_RELAXABLE)
			continue;

		for (addr = start; addr <= end; addr += pg_size) {
			phys_addr_t phys_addr;

			if (addr == end)
				goto map_end;

			phys_addr = iommu_iova_to_phys(domain, addr);
			if (!phys_addr) {
				map_size += pg_size;
				continue;
			}

map_end:
			if (map_size) {
				ret = iommu_map(domain, addr - map_size,
						addr - map_size, map_size,
						entry->prot);
				if (ret)
					goto out;
				map_size = 0;
			}
		}

	}

	iommu_flush_iotlb_all(domain);

out:
	iommu_put_resv_regions(dev, &mappings);

	return ret;
}

static bool iommu_is_attach_deferred(struct device *dev)
{
	const struct iommu_ops *ops = dev_iommu_ops(dev);

	if (ops->is_attach_deferred)
		return ops->is_attach_deferred(dev);

	return false;
}

/**
 * iommu_group_add_device - add a device to an iommu group
 * @group: the group into which to add the device (reference should be held)
 * @dev: the device
 *
 * This function is called by an iommu driver to add a device into a
 * group.  Adding a device increments the group reference count.
 */
int iommu_group_add_device(struct iommu_group *group, struct device *dev)
{
	int ret, i = 0;
	struct group_device *device;

	device = kzalloc(sizeof(*device), GFP_KERNEL);
	if (!device)
		return -ENOMEM;

	device->dev = dev;

	ret = sysfs_create_link(&dev->kobj, &group->kobj, "iommu_group");
	if (ret)
		goto err_free_device;

	device->name = kasprintf(GFP_KERNEL, "%s", kobject_name(&dev->kobj));
rename:
	if (!device->name) {
		ret = -ENOMEM;
		goto err_remove_link;
	}

	ret = sysfs_create_link_nowarn(group->devices_kobj,
				       &dev->kobj, device->name);
	if (ret) {
		if (ret == -EEXIST && i >= 0) {
			/*
			 * Account for the slim chance of collision
			 * and append an instance to the name.
			 */
			kfree(device->name);
			device->name = kasprintf(GFP_KERNEL, "%s.%d",
						 kobject_name(&dev->kobj), i++);
			goto rename;
		}
		goto err_free_name;
	}

	kobject_get(group->devices_kobj);

	dev->iommu_group = group;

	mutex_lock(&group->mutex);
	list_add_tail(&device->list, &group->devices);
	if (group->domain  && !iommu_is_attach_deferred(dev))
		ret = __iommu_attach_device(group->domain, dev);
	mutex_unlock(&group->mutex);
	if (ret)
		goto err_put_group;

	trace_add_device_to_group(group->id, dev);

	dev_info(dev, "Adding to iommu group %d\n", group->id);

	return 0;

err_put_group:
	mutex_lock(&group->mutex);
	list_del(&device->list);
	mutex_unlock(&group->mutex);
	dev->iommu_group = NULL;
	kobject_put(group->devices_kobj);
	sysfs_remove_link(group->devices_kobj, device->name);
err_free_name:
	kfree(device->name);
err_remove_link:
	sysfs_remove_link(&dev->kobj, "iommu_group");
err_free_device:
	kfree(device);
	dev_err(dev, "Failed to add to iommu group %d: %d\n", group->id, ret);
	return ret;
}
EXPORT_SYMBOL_GPL(iommu_group_add_device);

/**
 * iommu_group_remove_device - remove a device from it's current group
 * @dev: device to be removed
 *
 * This function is called by an iommu driver to remove the device from
 * it's current group.  This decrements the iommu group reference count.
 */
void iommu_group_remove_device(struct device *dev)
{
	struct iommu_group *group = dev->iommu_group;
	struct group_device *tmp_device, *device = NULL;

	if (!group)
		return;

	dev_info(dev, "Removing from iommu group %d\n", group->id);

	mutex_lock(&group->mutex);
	list_for_each_entry(tmp_device, &group->devices, list) {
		if (tmp_device->dev == dev) {
			device = tmp_device;
			list_del(&device->list);
			break;
		}
	}
	mutex_unlock(&group->mutex);

	if (!device)
		return;

	sysfs_remove_link(group->devices_kobj, device->name);
	sysfs_remove_link(&dev->kobj, "iommu_group");

	trace_remove_device_from_group(group->id, dev);

	kfree(device->name);
	kfree(device);
	dev->iommu_group = NULL;
	kobject_put(group->devices_kobj);
}
EXPORT_SYMBOL_GPL(iommu_group_remove_device);

static int iommu_group_device_count(struct iommu_group *group)
{
	struct group_device *entry;
	int ret = 0;

	list_for_each_entry(entry, &group->devices, list)
		ret++;

	return ret;
}

static int __iommu_group_for_each_dev(struct iommu_group *group, void *data,
				      int (*fn)(struct device *, void *))
{
	struct group_device *device;
	int ret = 0;

	list_for_each_entry(device, &group->devices, list) {
		ret = fn(device->dev, data);
		if (ret)
			break;
	}
	return ret;
}

/**
 * iommu_group_for_each_dev - iterate over each device in the group
 * @group: the group
 * @data: caller opaque data to be passed to callback function
 * @fn: caller supplied callback function
 *
 * This function is called by group users to iterate over group devices.
 * Callers should hold a reference count to the group during callback.
 * The group->mutex is held across callbacks, which will block calls to
 * iommu_group_add/remove_device.
 */
int iommu_group_for_each_dev(struct iommu_group *group, void *data,
			     int (*fn)(struct device *, void *))
{
	int ret;

	mutex_lock(&group->mutex);
	ret = __iommu_group_for_each_dev(group, data, fn);
	mutex_unlock(&group->mutex);

	return ret;
}
EXPORT_SYMBOL_GPL(iommu_group_for_each_dev);

/**
 * iommu_group_get - Return the group for a device and increment reference
 * @dev: get the group that this device belongs to
 *
 * This function is called by iommu drivers and users to get the group
 * for the specified device.  If found, the group is returned and the group
 * reference in incremented, else NULL.
 */
struct iommu_group *iommu_group_get(struct device *dev)
{
	struct iommu_group *group = dev->iommu_group;

	if (group)
		kobject_get(group->devices_kobj);

	return group;
}
EXPORT_SYMBOL_GPL(iommu_group_get);

/**
 * iommu_group_ref_get - Increment reference on a group
 * @group: the group to use, must not be NULL
 *
 * This function is called by iommu drivers to take additional references on an
 * existing group.  Returns the given group for convenience.
 */
struct iommu_group *iommu_group_ref_get(struct iommu_group *group)
{
	kobject_get(group->devices_kobj);
	return group;
}
EXPORT_SYMBOL_GPL(iommu_group_ref_get);

/**
 * iommu_group_put - Decrement group reference
 * @group: the group to use
 *
 * This function is called by iommu drivers and users to release the
 * iommu group.  Once the reference count is zero, the group is released.
 */
void iommu_group_put(struct iommu_group *group)
{
	if (group)
		kobject_put(group->devices_kobj);
}
EXPORT_SYMBOL_GPL(iommu_group_put);

/**
 * iommu_register_device_fault_handler() - Register a device fault handler
 * @dev: the device
 * @handler: the fault handler
 * @data: private data passed as argument to the handler
 *
 * When an IOMMU fault event is received, this handler gets called with the
 * fault event and data as argument. The handler should return 0 on success. If
 * the fault is recoverable (IOMMU_FAULT_PAGE_REQ), the consumer should also
 * complete the fault by calling iommu_page_response() with one of the following
 * response code:
 * - IOMMU_PAGE_RESP_SUCCESS: retry the translation
 * - IOMMU_PAGE_RESP_INVALID: terminate the fault
 * - IOMMU_PAGE_RESP_FAILURE: terminate the fault and stop reporting
 *   page faults if possible.
 *
 * Return 0 if the fault handler was installed successfully, or an error.
 */
int iommu_register_device_fault_handler(struct device *dev,
					iommu_dev_fault_handler_t handler,
					void *data)
{
	struct dev_iommu *param = dev->iommu;
	int ret = 0;

	if (!param)
		return -EINVAL;

	mutex_lock(&param->lock);
	/* Only allow one fault handler registered for each device */
	if (param->fault_param) {
		ret = -EBUSY;
		goto done_unlock;
	}

	get_device(dev);
	param->fault_param = kzalloc(sizeof(*param->fault_param), GFP_KERNEL);
	if (!param->fault_param) {
		put_device(dev);
		ret = -ENOMEM;
		goto done_unlock;
	}
	param->fault_param->handler = handler;
	param->fault_param->data = data;
	mutex_init(&param->fault_param->lock);
	INIT_LIST_HEAD(&param->fault_param->faults);

done_unlock:
	mutex_unlock(&param->lock);

	return ret;
}
EXPORT_SYMBOL_GPL(iommu_register_device_fault_handler);

/**
 * iommu_unregister_device_fault_handler() - Unregister the device fault handler
 * @dev: the device
 *
 * Remove the device fault handler installed with
 * iommu_register_device_fault_handler().
 *
 * Return 0 on success, or an error.
 */
int iommu_unregister_device_fault_handler(struct device *dev)
{
	struct dev_iommu *param = dev->iommu;
	int ret = 0;

	if (!param)
		return -EINVAL;

	mutex_lock(&param->lock);

	if (!param->fault_param)
		goto unlock;

	/* we cannot unregister handler if there are pending faults */
	if (!list_empty(&param->fault_param->faults)) {
		ret = -EBUSY;
		goto unlock;
	}

	kfree(param->fault_param);
	param->fault_param = NULL;
	put_device(dev);
unlock:
	mutex_unlock(&param->lock);

	return ret;
}
EXPORT_SYMBOL_GPL(iommu_unregister_device_fault_handler);

/**
 * iommu_report_device_fault() - Report fault event to device driver
 * @dev: the device
 * @evt: fault event data
 *
 * Called by IOMMU drivers when a fault is detected, typically in a threaded IRQ
 * handler. When this function fails and the fault is recoverable, it is the
 * caller's responsibility to complete the fault.
 *
 * Return 0 on success, or an error.
 */
int iommu_report_device_fault(struct device *dev, struct iommu_fault_event *evt)
{
	struct dev_iommu *param = dev->iommu;
	struct iommu_fault_event *evt_pending = NULL;
	struct iommu_fault_param *fparam;
	int ret = 0;

	if (!param || !evt)
		return -EINVAL;

	/* we only report device fault if there is a handler registered */
	mutex_lock(&param->lock);
	fparam = param->fault_param;
	if (!fparam || !fparam->handler) {
		ret = -EINVAL;
		goto done_unlock;
	}

	if (evt->fault.type == IOMMU_FAULT_PAGE_REQ &&
	    (evt->fault.prm.flags & IOMMU_FAULT_PAGE_REQUEST_LAST_PAGE)) {
		evt_pending = kmemdup(evt, sizeof(struct iommu_fault_event),
				      GFP_KERNEL);
		if (!evt_pending) {
			ret = -ENOMEM;
			goto done_unlock;
		}
		mutex_lock(&fparam->lock);
		list_add_tail(&evt_pending->list, &fparam->faults);
		mutex_unlock(&fparam->lock);
	}

	ret = fparam->handler(&evt->fault, fparam->data);
	if (ret && evt_pending) {
		mutex_lock(&fparam->lock);
		list_del(&evt_pending->list);
		mutex_unlock(&fparam->lock);
		kfree(evt_pending);
	}
done_unlock:
	mutex_unlock(&param->lock);
	return ret;
}
EXPORT_SYMBOL_GPL(iommu_report_device_fault);

int iommu_page_response(struct device *dev,
			struct iommu_page_response *msg)
{
	bool needs_pasid;
	int ret = -EINVAL;
	struct iommu_fault_event *evt;
	struct iommu_fault_page_request *prm;
	struct dev_iommu *param = dev->iommu;
	const struct iommu_ops *ops = dev_iommu_ops(dev);
	bool has_pasid = msg->flags & IOMMU_PAGE_RESP_PASID_VALID;

	if (!ops->page_response)
		return -ENODEV;

	if (!param || !param->fault_param)
		return -EINVAL;

	if (msg->version != IOMMU_PAGE_RESP_VERSION_1 ||
	    msg->flags & ~IOMMU_PAGE_RESP_PASID_VALID)
		return -EINVAL;

	/* Only send response if there is a fault report pending */
	mutex_lock(&param->fault_param->lock);
	if (list_empty(&param->fault_param->faults)) {
		dev_warn_ratelimited(dev, "no pending PRQ, drop response\n");
		goto done_unlock;
	}
	/*
	 * Check if we have a matching page request pending to respond,
	 * otherwise return -EINVAL
	 */
	list_for_each_entry(evt, &param->fault_param->faults, list) {
		prm = &evt->fault.prm;
		if (prm->grpid != msg->grpid)
			continue;

		/*
		 * If the PASID is required, the corresponding request is
		 * matched using the group ID, the PASID valid bit and the PASID
		 * value. Otherwise only the group ID matches request and
		 * response.
		 */
		needs_pasid = prm->flags & IOMMU_FAULT_PAGE_RESPONSE_NEEDS_PASID;
		if (needs_pasid && (!has_pasid || msg->pasid != prm->pasid))
			continue;

		if (!needs_pasid && has_pasid) {
			/* No big deal, just clear it. */
			msg->flags &= ~IOMMU_PAGE_RESP_PASID_VALID;
			msg->pasid = 0;
		}

		ret = ops->page_response(dev, evt, msg);
		list_del(&evt->list);
		kfree(evt);
		break;
	}

done_unlock:
	mutex_unlock(&param->fault_param->lock);
	return ret;
}
EXPORT_SYMBOL_GPL(iommu_page_response);

/**
 * iommu_group_id - Return ID for a group
 * @group: the group to ID
 *
 * Return the unique ID for the group matching the sysfs group number.
 */
int iommu_group_id(struct iommu_group *group)
{
	return group->id;
}
EXPORT_SYMBOL_GPL(iommu_group_id);

static struct iommu_group *get_pci_alias_group(struct pci_dev *pdev,
					       unsigned long *devfns);

/*
 * To consider a PCI device isolated, we require ACS to support Source
 * Validation, Request Redirection, Completer Redirection, and Upstream
 * Forwarding.  This effectively means that devices cannot spoof their
 * requester ID, requests and completions cannot be redirected, and all
 * transactions are forwarded upstream, even as it passes through a
 * bridge where the target device is downstream.
 */
#define REQ_ACS_FLAGS   (PCI_ACS_SV | PCI_ACS_RR | PCI_ACS_CR | PCI_ACS_UF)

/*
 * For multifunction devices which are not isolated from each other, find
 * all the other non-isolated functions and look for existing groups.  For
 * each function, we also need to look for aliases to or from other devices
 * that may already have a group.
 */
static struct iommu_group *get_pci_function_alias_group(struct pci_dev *pdev,
							unsigned long *devfns)
{
	struct pci_dev *tmp = NULL;
	struct iommu_group *group;

	if (!pdev->multifunction || pci_acs_enabled(pdev, REQ_ACS_FLAGS))
		return NULL;

	for_each_pci_dev(tmp) {
		if (tmp == pdev || tmp->bus != pdev->bus ||
		    PCI_SLOT(tmp->devfn) != PCI_SLOT(pdev->devfn) ||
		    pci_acs_enabled(tmp, REQ_ACS_FLAGS))
			continue;

		group = get_pci_alias_group(tmp, devfns);
		if (group) {
			pci_dev_put(tmp);
			return group;
		}
	}

	return NULL;
}

/*
 * Look for aliases to or from the given device for existing groups. DMA
 * aliases are only supported on the same bus, therefore the search
 * space is quite small (especially since we're really only looking at pcie
 * device, and therefore only expect multiple slots on the root complex or
 * downstream switch ports).  It's conceivable though that a pair of
 * multifunction devices could have aliases between them that would cause a
 * loop.  To prevent this, we use a bitmap to track where we've been.
 */
static struct iommu_group *get_pci_alias_group(struct pci_dev *pdev,
					       unsigned long *devfns)
{
	struct pci_dev *tmp = NULL;
	struct iommu_group *group;

	if (test_and_set_bit(pdev->devfn & 0xff, devfns))
		return NULL;

	group = iommu_group_get(&pdev->dev);
	if (group)
		return group;

	for_each_pci_dev(tmp) {
		if (tmp == pdev || tmp->bus != pdev->bus)
			continue;

		/* We alias them or they alias us */
		if (pci_devs_are_dma_aliases(pdev, tmp)) {
			group = get_pci_alias_group(tmp, devfns);
			if (group) {
				pci_dev_put(tmp);
				return group;
			}

			group = get_pci_function_alias_group(tmp, devfns);
			if (group) {
				pci_dev_put(tmp);
				return group;
			}
		}
	}

	return NULL;
}

struct group_for_pci_data {
	struct pci_dev *pdev;
	struct iommu_group *group;
};

/*
 * DMA alias iterator callback, return the last seen device.  Stop and return
 * the IOMMU group if we find one along the way.
 */
static int get_pci_alias_or_group(struct pci_dev *pdev, u16 alias, void *opaque)
{
	struct group_for_pci_data *data = opaque;

	data->pdev = pdev;
	data->group = iommu_group_get(&pdev->dev);

	return data->group != NULL;
}

/*
 * Generic device_group call-back function. It just allocates one
 * iommu-group per device.
 */
struct iommu_group *generic_device_group(struct device *dev)
{
	return iommu_group_alloc();
}
EXPORT_SYMBOL_GPL(generic_device_group);

/*
 * Use standard PCI bus topology, isolation features, and DMA alias quirks
 * to find or create an IOMMU group for a device.
 */
struct iommu_group *pci_device_group(struct device *dev)
{
	struct pci_dev *pdev = to_pci_dev(dev);
	struct group_for_pci_data data;
	struct pci_bus *bus;
	struct iommu_group *group = NULL;
	u64 devfns[4] = { 0 };

	if (WARN_ON(!dev_is_pci(dev)))
		return ERR_PTR(-EINVAL);

	/*
	 * Find the upstream DMA alias for the device.  A device must not
	 * be aliased due to topology in order to have its own IOMMU group.
	 * If we find an alias along the way that already belongs to a
	 * group, use it.
	 */
	if (pci_for_each_dma_alias(pdev, get_pci_alias_or_group, &data))
		return data.group;

	pdev = data.pdev;

	/*
	 * Continue upstream from the point of minimum IOMMU granularity
	 * due to aliases to the point where devices are protected from
	 * peer-to-peer DMA by PCI ACS.  Again, if we find an existing
	 * group, use it.
	 */
	for (bus = pdev->bus; !pci_is_root_bus(bus); bus = bus->parent) {
		if (!bus->self)
			continue;

		if (pci_acs_path_enabled(bus->self, NULL, REQ_ACS_FLAGS))
			break;

		pdev = bus->self;

		group = iommu_group_get(&pdev->dev);
		if (group)
			return group;
	}

	/*
	 * Look for existing groups on device aliases.  If we alias another
	 * device or another device aliases us, use the same group.
	 */
	group = get_pci_alias_group(pdev, (unsigned long *)devfns);
	if (group)
		return group;

	/*
	 * Look for existing groups on non-isolated functions on the same
	 * slot and aliases of those funcions, if any.  No need to clear
	 * the search bitmap, the tested devfns are still valid.
	 */
	group = get_pci_function_alias_group(pdev, (unsigned long *)devfns);
	if (group)
		return group;

	/* No shared group found, allocate new */
	return iommu_group_alloc();
}
EXPORT_SYMBOL_GPL(pci_device_group);

/* Get the IOMMU group for device on fsl-mc bus */
struct iommu_group *fsl_mc_device_group(struct device *dev)
{
	struct device *cont_dev = fsl_mc_cont_dev(dev);
	struct iommu_group *group;

	group = iommu_group_get(cont_dev);
	if (!group)
		group = iommu_group_alloc();
	return group;
}
EXPORT_SYMBOL_GPL(fsl_mc_device_group);

static int iommu_get_def_domain_type(struct device *dev)
{
	const struct iommu_ops *ops = dev_iommu_ops(dev);

	if (dev_is_pci(dev) && to_pci_dev(dev)->untrusted)
		return IOMMU_DOMAIN_DMA;

	if (ops->def_domain_type)
		return ops->def_domain_type(dev);

	return 0;
}

static int iommu_group_alloc_default_domain(struct bus_type *bus,
					    struct iommu_group *group,
					    unsigned int type)
{
	struct iommu_domain *dom;

	dom = __iommu_domain_alloc(bus, type);
	if (!dom && type != IOMMU_DOMAIN_DMA) {
		dom = __iommu_domain_alloc(bus, IOMMU_DOMAIN_DMA);
		if (dom)
			pr_warn("Failed to allocate default IOMMU domain of type %u for group %s - Falling back to IOMMU_DOMAIN_DMA",
				type, group->name);
	}

	if (!dom)
		return -ENOMEM;

	group->default_domain = dom;
	if (!group->domain)
		group->domain = dom;
	return 0;
}

static int iommu_alloc_default_domain(struct iommu_group *group,
				      struct device *dev)
{
	unsigned int type;

	if (group->default_domain)
		return 0;

	type = iommu_get_def_domain_type(dev) ? : iommu_def_domain_type;

	return iommu_group_alloc_default_domain(dev->bus, group, type);
}

/**
 * iommu_group_get_for_dev - Find or create the IOMMU group for a device
 * @dev: target device
 *
 * This function is intended to be called by IOMMU drivers and extended to
 * support common, bus-defined algorithms when determining or creating the
 * IOMMU group for a device.  On success, the caller will hold a reference
 * to the returned IOMMU group, which will already include the provided
 * device.  The reference should be released with iommu_group_put().
 */
static struct iommu_group *iommu_group_get_for_dev(struct device *dev)
{
	const struct iommu_ops *ops = dev_iommu_ops(dev);
	struct iommu_group *group;
	int ret;

	group = iommu_group_get(dev);
	if (group)
		return group;

	group = ops->device_group(dev);
	if (WARN_ON_ONCE(group == NULL))
		return ERR_PTR(-EINVAL);

	if (IS_ERR(group))
		return group;

	ret = iommu_group_add_device(group, dev);
	if (ret)
		goto out_put_group;

	return group;

out_put_group:
	iommu_group_put(group);

	return ERR_PTR(ret);
}

struct iommu_domain *iommu_group_default_domain(struct iommu_group *group)
{
	return group->default_domain;
}

static int probe_iommu_group(struct device *dev, void *data)
{
	struct list_head *group_list = data;
	struct iommu_group *group;
	int ret;

	/* Device is probed already if in a group */
	group = iommu_group_get(dev);
	if (group) {
		iommu_group_put(group);
		return 0;
	}

	ret = __iommu_probe_device(dev, group_list);
	if (ret == -ENODEV)
		ret = 0;

	return ret;
}

static int iommu_bus_notifier(struct notifier_block *nb,
			      unsigned long action, void *data)
{
	struct device *dev = data;

	if (action == BUS_NOTIFY_ADD_DEVICE) {
		int ret;

		ret = iommu_probe_device(dev);
		return (ret) ? NOTIFY_DONE : NOTIFY_OK;
	} else if (action == BUS_NOTIFY_REMOVED_DEVICE) {
		iommu_release_device(dev);
		return NOTIFY_OK;
	}

	return 0;
}

struct __group_domain_type {
	struct device *dev;
	unsigned int type;
};

static int probe_get_default_domain_type(struct device *dev, void *data)
{
	struct __group_domain_type *gtype = data;
	unsigned int type = iommu_get_def_domain_type(dev);

	if (type) {
		if (gtype->type && gtype->type != type) {
			dev_warn(dev, "Device needs domain type %s, but device %s in the same iommu group requires type %s - using default\n",
				 iommu_domain_type_str(type),
				 dev_name(gtype->dev),
				 iommu_domain_type_str(gtype->type));
			gtype->type = 0;
		}

		if (!gtype->dev) {
			gtype->dev  = dev;
			gtype->type = type;
		}
	}

	return 0;
}

static void probe_alloc_default_domain(struct bus_type *bus,
				       struct iommu_group *group)
{
	struct __group_domain_type gtype;

	memset(&gtype, 0, sizeof(gtype));

	/* Ask for default domain requirements of all devices in the group */
	__iommu_group_for_each_dev(group, &gtype,
				   probe_get_default_domain_type);

	if (!gtype.type)
		gtype.type = iommu_def_domain_type;

	iommu_group_alloc_default_domain(bus, group, gtype.type);

}

static int iommu_group_do_dma_attach(struct device *dev, void *data)
{
	struct iommu_domain *domain = data;
	int ret = 0;

	if (!iommu_is_attach_deferred(dev))
		ret = __iommu_attach_device(domain, dev);

	return ret;
}

static int __iommu_group_dma_attach(struct iommu_group *group)
{
	return __iommu_group_for_each_dev(group, group->default_domain,
					  iommu_group_do_dma_attach);
}

static int iommu_group_do_probe_finalize(struct device *dev, void *data)
{
	const struct iommu_ops *ops = dev_iommu_ops(dev);

	if (ops->probe_finalize)
		ops->probe_finalize(dev);

	return 0;
}

static void __iommu_group_dma_finalize(struct iommu_group *group)
{
	__iommu_group_for_each_dev(group, group->default_domain,
				   iommu_group_do_probe_finalize);
}

static int iommu_do_create_direct_mappings(struct device *dev, void *data)
{
	struct iommu_group *group = data;

	iommu_create_device_direct_mappings(group, dev);

	return 0;
}

static int iommu_group_create_direct_mappings(struct iommu_group *group)
{
	return __iommu_group_for_each_dev(group, group,
					  iommu_do_create_direct_mappings);
}

int bus_iommu_probe(struct bus_type *bus)
{
	struct iommu_group *group, *next;
	LIST_HEAD(group_list);
	int ret;

	/*
	 * This code-path does not allocate the default domain when
	 * creating the iommu group, so do it after the groups are
	 * created.
	 */
	ret = bus_for_each_dev(bus, NULL, &group_list, probe_iommu_group);
	if (ret)
		return ret;

	list_for_each_entry_safe(group, next, &group_list, entry) {
		mutex_lock(&group->mutex);

		/* Remove item from the list */
		list_del_init(&group->entry);

		/* Try to allocate default domain */
		probe_alloc_default_domain(bus, group);

		if (!group->default_domain) {
			mutex_unlock(&group->mutex);
			continue;
		}

		iommu_group_create_direct_mappings(group);

		ret = __iommu_group_dma_attach(group);

		mutex_unlock(&group->mutex);

		if (ret)
			break;

		__iommu_group_dma_finalize(group);
	}

	return ret;
}

bool iommu_present(struct bus_type *bus)
{
	return bus->iommu_ops != NULL;
}
EXPORT_SYMBOL_GPL(iommu_present);

/**
 * device_iommu_capable() - check for a general IOMMU capability
 * @dev: device to which the capability would be relevant, if available
 * @cap: IOMMU capability
 *
 * Return: true if an IOMMU is present and supports the given capability
 * for the given device, otherwise false.
 */
bool device_iommu_capable(struct device *dev, enum iommu_cap cap)
{
	const struct iommu_ops *ops;

	if (!dev->iommu || !dev->iommu->iommu_dev)
		return false;

	ops = dev_iommu_ops(dev);
	if (!ops->capable)
		return false;

	return ops->capable(dev, cap);
}
EXPORT_SYMBOL_GPL(device_iommu_capable);

/**
 * iommu_set_fault_handler() - set a fault handler for an iommu domain
 * @domain: iommu domain
 * @handler: fault handler
 * @token: user data, will be passed back to the fault handler
 *
 * This function should be used by IOMMU users which want to be notified
 * whenever an IOMMU fault happens.
 *
 * The fault handler itself should return 0 on success, and an appropriate
 * error code otherwise.
 */
void iommu_set_fault_handler(struct iommu_domain *domain,
					iommu_fault_handler_t handler,
					void *token)
{
	BUG_ON(!domain);

	domain->handler = handler;
	domain->handler_token = token;
}
EXPORT_SYMBOL_GPL(iommu_set_fault_handler);

static struct iommu_domain *__iommu_domain_alloc(struct bus_type *bus,
						 unsigned type)
{
	struct iommu_domain *domain;

	if (bus == NULL || bus->iommu_ops == NULL)
		return NULL;

	domain = bus->iommu_ops->domain_alloc(type);
	if (!domain)
		return NULL;

	domain->type = type;
	/* Assume all sizes by default; the driver may override this later */
	domain->pgsize_bitmap = bus->iommu_ops->pgsize_bitmap;
	if (!domain->ops)
		domain->ops = bus->iommu_ops->default_domain_ops;

	if (iommu_is_dma_domain(domain) && iommu_get_dma_cookie(domain)) {
		iommu_domain_free(domain);
		domain = NULL;
	}
	return domain;
}

struct iommu_domain *iommu_domain_alloc(struct bus_type *bus)
{
	return __iommu_domain_alloc(bus, IOMMU_DOMAIN_UNMANAGED);
}
EXPORT_SYMBOL_GPL(iommu_domain_alloc);

void iommu_domain_free(struct iommu_domain *domain)
{
	if (domain->type == IOMMU_DOMAIN_SVA)
		mmdrop(domain->mm);
	iommu_put_dma_cookie(domain);
	domain->ops->free(domain);
}
EXPORT_SYMBOL_GPL(iommu_domain_free);

/*
 * Put the group's domain back to the appropriate core-owned domain - either the
 * standard kernel-mode DMA configuration or an all-DMA-blocked domain.
 */
static void __iommu_group_set_core_domain(struct iommu_group *group)
{
	struct iommu_domain *new_domain;
	int ret;

	if (group->owner)
		new_domain = group->blocking_domain;
	else
		new_domain = group->default_domain;

	ret = __iommu_group_set_domain(group, new_domain);
	WARN(ret, "iommu driver failed to attach the default/blocking domain");
}

static int __iommu_attach_device(struct iommu_domain *domain,
				 struct device *dev)
{
	int ret;

	if (unlikely(domain->ops->attach_dev == NULL))
		return -ENODEV;

	ret = domain->ops->attach_dev(domain, dev);
	if (!ret)
		trace_attach_device_to_domain(dev);
	return ret;
}

/**
 * iommu_attach_device - Attach an IOMMU domain to a device
 * @domain: IOMMU domain to attach
 * @dev: Device that will be attached
 *
 * Returns 0 on success and error code on failure
 *
 * Note that EINVAL can be treated as a soft failure, indicating
 * that certain configuration of the domain is incompatible with
 * the device. In this case attaching a different domain to the
 * device may succeed.
 */
int iommu_attach_device(struct iommu_domain *domain, struct device *dev)
{
	struct iommu_group *group;
	int ret;

	group = iommu_group_get(dev);
	if (!group)
		return -ENODEV;

	/*
	 * Lock the group to make sure the device-count doesn't
	 * change while we are attaching
	 */
	mutex_lock(&group->mutex);
	ret = -EINVAL;
	if (iommu_group_device_count(group) != 1)
		goto out_unlock;

	ret = __iommu_attach_group(domain, group);

out_unlock:
	mutex_unlock(&group->mutex);
	iommu_group_put(group);

	return ret;
}
EXPORT_SYMBOL_GPL(iommu_attach_device);

int iommu_deferred_attach(struct device *dev, struct iommu_domain *domain)
{
	if (iommu_is_attach_deferred(dev))
		return __iommu_attach_device(domain, dev);

	return 0;
}

static void __iommu_detach_device(struct iommu_domain *domain,
				  struct device *dev)
{
	if (iommu_is_attach_deferred(dev))
		return;

	domain->ops->detach_dev(domain, dev);
	trace_detach_device_from_domain(dev);
}

void iommu_detach_device(struct iommu_domain *domain, struct device *dev)
{
	struct iommu_group *group;

	group = iommu_group_get(dev);
	if (!group)
		return;

	mutex_lock(&group->mutex);
	if (WARN_ON(domain != group->domain) ||
	    WARN_ON(iommu_group_device_count(group) != 1))
		goto out_unlock;
	__iommu_group_set_core_domain(group);

out_unlock:
	mutex_unlock(&group->mutex);
	iommu_group_put(group);
}
EXPORT_SYMBOL_GPL(iommu_detach_device);

struct iommu_domain *iommu_get_domain_for_dev(struct device *dev)
{
	struct iommu_domain *domain;
	struct iommu_group *group;

	group = iommu_group_get(dev);
	if (!group)
		return NULL;

	domain = group->domain;

	iommu_group_put(group);

	return domain;
}
EXPORT_SYMBOL_GPL(iommu_get_domain_for_dev);

/*
 * For IOMMU_DOMAIN_DMA implementations which already provide their own
 * guarantees that the group and its default domain are valid and correct.
 */
struct iommu_domain *iommu_get_dma_domain(struct device *dev)
{
	return dev->iommu_group->default_domain;
}

/*
 * IOMMU groups are really the natural working unit of the IOMMU, but
 * the IOMMU API works on domains and devices.  Bridge that gap by
 * iterating over the devices in a group.  Ideally we'd have a single
 * device which represents the requestor ID of the group, but we also
 * allow IOMMU drivers to create policy defined minimum sets, where
 * the physical hardware may be able to distiguish members, but we
 * wish to group them at a higher level (ex. untrusted multi-function
 * PCI devices).  Thus we attach each device.
 */
static int iommu_group_do_attach_device(struct device *dev, void *data)
{
	struct iommu_domain *domain = data;

	return __iommu_attach_device(domain, dev);
}

static int __iommu_attach_group(struct iommu_domain *domain,
				struct iommu_group *group)
{
	int ret;

	if (group->domain && group->domain != group->default_domain &&
	    group->domain != group->blocking_domain)
		return -EBUSY;

	ret = __iommu_group_for_each_dev(group, domain,
					 iommu_group_do_attach_device);
	if (ret == 0)
		group->domain = domain;

	return ret;
}

/**
 * iommu_attach_group - Attach an IOMMU domain to an IOMMU group
 * @domain: IOMMU domain to attach
 * @group: IOMMU group that will be attached
 *
 * Returns 0 on success and error code on failure
 *
 * Note that EINVAL can be treated as a soft failure, indicating
 * that certain configuration of the domain is incompatible with
 * the group. In this case attaching a different domain to the
 * group may succeed.
 */
int iommu_attach_group(struct iommu_domain *domain, struct iommu_group *group)
{
	int ret;

	mutex_lock(&group->mutex);
	ret = __iommu_attach_group(domain, group);
	mutex_unlock(&group->mutex);

	return ret;
}
EXPORT_SYMBOL_GPL(iommu_attach_group);

static int iommu_group_do_detach_device(struct device *dev, void *data)
{
	struct iommu_domain *domain = data;

	__iommu_detach_device(domain, dev);

	return 0;
}

static int __iommu_group_set_domain(struct iommu_group *group,
				    struct iommu_domain *new_domain)
{
	int ret;

	if (group->domain == new_domain)
		return 0;

	/*
	 * New drivers should support default domains and so the detach_dev() op
	 * will never be called. Otherwise the NULL domain represents some
	 * platform specific behavior.
	 */
	if (!new_domain) {
		if (WARN_ON(!group->domain->ops->detach_dev))
			return -EINVAL;
		__iommu_group_for_each_dev(group, group->domain,
					   iommu_group_do_detach_device);
		group->domain = NULL;
		return 0;
	}

	/*
	 * Changing the domain is done by calling attach_dev() on the new
	 * domain. This switch does not have to be atomic and DMA can be
	 * discarded during the transition. DMA must only be able to access
	 * either new_domain or group->domain, never something else.
	 *
	 * Note that this is called in error unwind paths, attaching to a
	 * domain that has already been attached cannot fail.
	 */
	ret = __iommu_group_for_each_dev(group, new_domain,
					 iommu_group_do_attach_device);
	if (ret)
		return ret;
	group->domain = new_domain;
	return 0;
}

void iommu_detach_group(struct iommu_domain *domain, struct iommu_group *group)
{
	mutex_lock(&group->mutex);
	__iommu_group_set_core_domain(group);
	mutex_unlock(&group->mutex);
}
EXPORT_SYMBOL_GPL(iommu_detach_group);

phys_addr_t iommu_iova_to_phys(struct iommu_domain *domain, dma_addr_t iova)
{
	if (domain->type == IOMMU_DOMAIN_IDENTITY)
		return iova;

	if (domain->type == IOMMU_DOMAIN_BLOCKED)
		return 0;

	return domain->ops->iova_to_phys(domain, iova);
}
EXPORT_SYMBOL_GPL(iommu_iova_to_phys);

static size_t iommu_pgsize(struct iommu_domain *domain, unsigned long iova,
			   phys_addr_t paddr, size_t size, size_t *count)
{
	unsigned int pgsize_idx, pgsize_idx_next;
	unsigned long pgsizes;
	size_t offset, pgsize, pgsize_next;
	unsigned long addr_merge = paddr | iova;

	/* Page sizes supported by the hardware and small enough for @size */
	pgsizes = domain->pgsize_bitmap & GENMASK(__fls(size), 0);

	/* Constrain the page sizes further based on the maximum alignment */
	if (likely(addr_merge))
		pgsizes &= GENMASK(__ffs(addr_merge), 0);

	/* Make sure we have at least one suitable page size */
	BUG_ON(!pgsizes);

	/* Pick the biggest page size remaining */
	pgsize_idx = __fls(pgsizes);
	pgsize = BIT(pgsize_idx);
	if (!count)
		return pgsize;

	/* Find the next biggest support page size, if it exists */
	pgsizes = domain->pgsize_bitmap & ~GENMASK(pgsize_idx, 0);
	if (!pgsizes)
		goto out_set_count;

	pgsize_idx_next = __ffs(pgsizes);
	pgsize_next = BIT(pgsize_idx_next);

	/*
	 * There's no point trying a bigger page size unless the virtual
	 * and physical addresses are similarly offset within the larger page.
	 */
	if ((iova ^ paddr) & (pgsize_next - 1))
		goto out_set_count;

	/* Calculate the offset to the next page size alignment boundary */
	offset = pgsize_next - (addr_merge & (pgsize_next - 1));

	/*
	 * If size is big enough to accommodate the larger page, reduce
	 * the number of smaller pages.
	 */
	if (offset + pgsize_next <= size)
		size = offset;

out_set_count:
	*count = size >> pgsize_idx;
	return pgsize;
}

static int __iommu_map_pages(struct iommu_domain *domain, unsigned long iova,
			     phys_addr_t paddr, size_t size, int prot,
			     gfp_t gfp, size_t *mapped)
{
	const struct iommu_domain_ops *ops = domain->ops;
	size_t pgsize, count;
	int ret;

	pgsize = iommu_pgsize(domain, iova, paddr, size, &count);

	pr_debug("mapping: iova 0x%lx pa %pa pgsize 0x%zx count %zu\n",
		 iova, &paddr, pgsize, count);

	if (ops->map_pages) {
		ret = ops->map_pages(domain, iova, paddr, pgsize, count, prot,
				     gfp, mapped);
	} else {
		ret = ops->map(domain, iova, paddr, pgsize, prot, gfp);
		*mapped = ret ? 0 : pgsize;
	}

	return ret;
}

static int __iommu_map(struct iommu_domain *domain, unsigned long iova,
		       phys_addr_t paddr, size_t size, int prot, gfp_t gfp)
{
	const struct iommu_domain_ops *ops = domain->ops;
	unsigned long orig_iova = iova;
	unsigned int min_pagesz;
	size_t orig_size = size;
	phys_addr_t orig_paddr = paddr;
	int ret = 0;

	if (unlikely(!(ops->map || ops->map_pages) ||
		     domain->pgsize_bitmap == 0UL))
		return -ENODEV;

	if (unlikely(!(domain->type & __IOMMU_DOMAIN_PAGING)))
		return -EINVAL;

	/* find out the minimum page size supported */
	min_pagesz = 1 << __ffs(domain->pgsize_bitmap);

	/*
	 * both the virtual address and the physical one, as well as
	 * the size of the mapping, must be aligned (at least) to the
	 * size of the smallest page supported by the hardware
	 */
	if (!IS_ALIGNED(iova | paddr | size, min_pagesz)) {
		pr_err("unaligned: iova 0x%lx pa %pa size 0x%zx min_pagesz 0x%x\n",
		       iova, &paddr, size, min_pagesz);
		return -EINVAL;
	}

	pr_debug("map: iova 0x%lx pa %pa size 0x%zx\n", iova, &paddr, size);

	while (size) {
		size_t mapped = 0;

		ret = __iommu_map_pages(domain, iova, paddr, size, prot, gfp,
					&mapped);
		/*
		 * Some pages may have been mapped, even if an error occurred,
		 * so we should account for those so they can be unmapped.
		 */
		size -= mapped;

		if (ret)
			break;

		iova += mapped;
		paddr += mapped;
	}

	/* unroll mapping in case something went wrong */
	if (ret)
		iommu_unmap(domain, orig_iova, orig_size - size);
	else
		trace_map(orig_iova, orig_paddr, orig_size);

	return ret;
}

static int _iommu_map(struct iommu_domain *domain, unsigned long iova,
		      phys_addr_t paddr, size_t size, int prot, gfp_t gfp)
{
	const struct iommu_domain_ops *ops = domain->ops;
	int ret;

	ret = __iommu_map(domain, iova, paddr, size, prot, gfp);
	if (ret == 0 && ops->iotlb_sync_map)
		ops->iotlb_sync_map(domain, iova, size);

	return ret;
}

int iommu_map(struct iommu_domain *domain, unsigned long iova,
	      phys_addr_t paddr, size_t size, int prot)
{
	might_sleep();
	return _iommu_map(domain, iova, paddr, size, prot, GFP_KERNEL);
}
EXPORT_SYMBOL_GPL(iommu_map);

int iommu_map_atomic(struct iommu_domain *domain, unsigned long iova,
	      phys_addr_t paddr, size_t size, int prot)
{
	return _iommu_map(domain, iova, paddr, size, prot, GFP_ATOMIC);
}
EXPORT_SYMBOL_GPL(iommu_map_atomic);

static size_t __iommu_unmap_pages(struct iommu_domain *domain,
				  unsigned long iova, size_t size,
				  struct iommu_iotlb_gather *iotlb_gather)
{
	const struct iommu_domain_ops *ops = domain->ops;
	size_t pgsize, count;

	pgsize = iommu_pgsize(domain, iova, iova, size, &count);
	return ops->unmap_pages ?
	       ops->unmap_pages(domain, iova, pgsize, count, iotlb_gather) :
	       ops->unmap(domain, iova, pgsize, iotlb_gather);
}

static size_t __iommu_unmap(struct iommu_domain *domain,
			    unsigned long iova, size_t size,
			    struct iommu_iotlb_gather *iotlb_gather)
{
	const struct iommu_domain_ops *ops = domain->ops;
	size_t unmapped_page, unmapped = 0;
	unsigned long orig_iova = iova;
	unsigned int min_pagesz;

	if (unlikely(!(ops->unmap || ops->unmap_pages) ||
		     domain->pgsize_bitmap == 0UL))
		return 0;

	if (unlikely(!(domain->type & __IOMMU_DOMAIN_PAGING)))
		return 0;

	/* find out the minimum page size supported */
	min_pagesz = 1 << __ffs(domain->pgsize_bitmap);

	/*
	 * The virtual address, as well as the size of the mapping, must be
	 * aligned (at least) to the size of the smallest page supported
	 * by the hardware
	 */
	if (!IS_ALIGNED(iova | size, min_pagesz)) {
		pr_err("unaligned: iova 0x%lx size 0x%zx min_pagesz 0x%x\n",
		       iova, size, min_pagesz);
		return 0;
	}

	pr_debug("unmap this: iova 0x%lx size 0x%zx\n", iova, size);

	/*
	 * Keep iterating until we either unmap 'size' bytes (or more)
	 * or we hit an area that isn't mapped.
	 */
	while (unmapped < size) {
		unmapped_page = __iommu_unmap_pages(domain, iova,
						    size - unmapped,
						    iotlb_gather);
		if (!unmapped_page)
			break;

		pr_debug("unmapped: iova 0x%lx size 0x%zx\n",
			 iova, unmapped_page);

		iova += unmapped_page;
		unmapped += unmapped_page;
	}

	trace_unmap(orig_iova, size, unmapped);
	return unmapped;
}

size_t iommu_unmap(struct iommu_domain *domain,
		   unsigned long iova, size_t size)
{
	struct iommu_iotlb_gather iotlb_gather;
	size_t ret;

	iommu_iotlb_gather_init(&iotlb_gather);
	ret = __iommu_unmap(domain, iova, size, &iotlb_gather);
	iommu_iotlb_sync(domain, &iotlb_gather);

	return ret;
}
EXPORT_SYMBOL_GPL(iommu_unmap);

size_t iommu_unmap_fast(struct iommu_domain *domain,
			unsigned long iova, size_t size,
			struct iommu_iotlb_gather *iotlb_gather)
{
	return __iommu_unmap(domain, iova, size, iotlb_gather);
}
EXPORT_SYMBOL_GPL(iommu_unmap_fast);

static ssize_t __iommu_map_sg(struct iommu_domain *domain, unsigned long iova,
		struct scatterlist *sg, unsigned int nents, int prot,
		gfp_t gfp)
{
	const struct iommu_domain_ops *ops = domain->ops;
	size_t len = 0, mapped = 0;
	phys_addr_t start;
	unsigned int i = 0;
	int ret;

	while (i <= nents) {
		phys_addr_t s_phys = sg_phys(sg);

		if (len && s_phys != start + len) {
			ret = __iommu_map(domain, iova + mapped, start,
					len, prot, gfp);

			if (ret)
				goto out_err;

			mapped += len;
			len = 0;
		}

		if (sg_is_dma_bus_address(sg))
			goto next;

		if (len) {
			len += sg->length;
		} else {
			len = sg->length;
			start = s_phys;
		}

next:
		if (++i < nents)
			sg = sg_next(sg);
	}

	if (ops->iotlb_sync_map)
		ops->iotlb_sync_map(domain, iova, mapped);
	return mapped;

out_err:
	/* undo mappings already done */
	iommu_unmap(domain, iova, mapped);

	return ret;
}

ssize_t iommu_map_sg(struct iommu_domain *domain, unsigned long iova,
		     struct scatterlist *sg, unsigned int nents, int prot)
{
	might_sleep();
	return __iommu_map_sg(domain, iova, sg, nents, prot, GFP_KERNEL);
}
EXPORT_SYMBOL_GPL(iommu_map_sg);

ssize_t iommu_map_sg_atomic(struct iommu_domain *domain, unsigned long iova,
		    struct scatterlist *sg, unsigned int nents, int prot)
{
	return __iommu_map_sg(domain, iova, sg, nents, prot, GFP_ATOMIC);
}

/**
 * report_iommu_fault() - report about an IOMMU fault to the IOMMU framework
 * @domain: the iommu domain where the fault has happened
 * @dev: the device where the fault has happened
 * @iova: the faulting address
 * @flags: mmu fault flags (e.g. IOMMU_FAULT_READ/IOMMU_FAULT_WRITE/...)
 *
 * This function should be called by the low-level IOMMU implementations
 * whenever IOMMU faults happen, to allow high-level users, that are
 * interested in such events, to know about them.
 *
 * This event may be useful for several possible use cases:
 * - mere logging of the event
 * - dynamic TLB/PTE loading
 * - if restarting of the faulting device is required
 *
 * Returns 0 on success and an appropriate error code otherwise (if dynamic
 * PTE/TLB loading will one day be supported, implementations will be able
 * to tell whether it succeeded or not according to this return value).
 *
 * Specifically, -ENOSYS is returned if a fault handler isn't installed
 * (though fault handlers can also return -ENOSYS, in case they want to
 * elicit the default behavior of the IOMMU drivers).
 */
int report_iommu_fault(struct iommu_domain *domain, struct device *dev,
		       unsigned long iova, int flags)
{
	int ret = -ENOSYS;

	/*
	 * if upper layers showed interest and installed a fault handler,
	 * invoke it.
	 */
	if (domain->handler)
		ret = domain->handler(domain, dev, iova, flags,
						domain->handler_token);

	trace_io_page_fault(dev, iova, flags);
	return ret;
}
EXPORT_SYMBOL_GPL(report_iommu_fault);

static int __init iommu_init(void)
{
	iommu_group_kset = kset_create_and_add("iommu_groups",
					       NULL, kernel_kobj);
	BUG_ON(!iommu_group_kset);

	iommu_debugfs_setup();

	return 0;
}
core_initcall(iommu_init);

int iommu_enable_nesting(struct iommu_domain *domain)
{
	if (domain->type != IOMMU_DOMAIN_UNMANAGED)
		return -EINVAL;
	if (!domain->ops->enable_nesting)
		return -EINVAL;
	return domain->ops->enable_nesting(domain);
}
EXPORT_SYMBOL_GPL(iommu_enable_nesting);

int iommu_set_pgtable_quirks(struct iommu_domain *domain,
		unsigned long quirk)
{
	if (domain->type != IOMMU_DOMAIN_UNMANAGED)
		return -EINVAL;
	if (!domain->ops->set_pgtable_quirks)
		return -EINVAL;
	return domain->ops->set_pgtable_quirks(domain, quirk);
}
EXPORT_SYMBOL_GPL(iommu_set_pgtable_quirks);

void iommu_get_resv_regions(struct device *dev, struct list_head *list)
{
	const struct iommu_ops *ops = dev_iommu_ops(dev);

	if (ops->get_resv_regions)
		ops->get_resv_regions(dev, list);
}

/**
 * iommu_put_resv_regions - release resered regions
 * @dev: device for which to free reserved regions
 * @list: reserved region list for device
 *
 * This releases a reserved region list acquired by iommu_get_resv_regions().
 */
void iommu_put_resv_regions(struct device *dev, struct list_head *list)
{
	struct iommu_resv_region *entry, *next;

	list_for_each_entry_safe(entry, next, list, list) {
		if (entry->free)
			entry->free(dev, entry);
		else
			kfree(entry);
	}
}
EXPORT_SYMBOL(iommu_put_resv_regions);

struct iommu_resv_region *iommu_alloc_resv_region(phys_addr_t start,
						  size_t length, int prot,
						  enum iommu_resv_type type,
						  gfp_t gfp)
{
	struct iommu_resv_region *region;

	region = kzalloc(sizeof(*region), gfp);
	if (!region)
		return NULL;

	INIT_LIST_HEAD(&region->list);
	region->start = start;
	region->length = length;
	region->prot = prot;
	region->type = type;
	return region;
}
EXPORT_SYMBOL_GPL(iommu_alloc_resv_region);

void iommu_set_default_passthrough(bool cmd_line)
{
	if (cmd_line)
		iommu_cmd_line |= IOMMU_CMD_LINE_DMA_API;
	iommu_def_domain_type = IOMMU_DOMAIN_IDENTITY;
}

void iommu_set_default_translated(bool cmd_line)
{
	if (cmd_line)
		iommu_cmd_line |= IOMMU_CMD_LINE_DMA_API;
	iommu_def_domain_type = IOMMU_DOMAIN_DMA;
}

bool iommu_default_passthrough(void)
{
	return iommu_def_domain_type == IOMMU_DOMAIN_IDENTITY;
}
EXPORT_SYMBOL_GPL(iommu_default_passthrough);

const struct iommu_ops *iommu_ops_from_fwnode(struct fwnode_handle *fwnode)
{
	const struct iommu_ops *ops = NULL;
	struct iommu_device *iommu;

	spin_lock(&iommu_device_lock);
	list_for_each_entry(iommu, &iommu_device_list, list)
		if (iommu->fwnode == fwnode) {
			ops = iommu->ops;
			break;
		}
	spin_unlock(&iommu_device_lock);
	return ops;
}

int iommu_fwspec_init(struct device *dev, struct fwnode_handle *iommu_fwnode,
		      const struct iommu_ops *ops)
{
	struct iommu_fwspec *fwspec = dev_iommu_fwspec_get(dev);

	if (fwspec)
		return ops == fwspec->ops ? 0 : -EINVAL;

	if (!dev_iommu_get(dev))
		return -ENOMEM;

	/* Preallocate for the overwhelmingly common case of 1 ID */
	fwspec = kzalloc(struct_size(fwspec, ids, 1), GFP_KERNEL);
	if (!fwspec)
		return -ENOMEM;

	of_node_get(to_of_node(iommu_fwnode));
	fwspec->iommu_fwnode = iommu_fwnode;
	fwspec->ops = ops;
	dev_iommu_fwspec_set(dev, fwspec);
	return 0;
}
EXPORT_SYMBOL_GPL(iommu_fwspec_init);

void iommu_fwspec_free(struct device *dev)
{
	struct iommu_fwspec *fwspec = dev_iommu_fwspec_get(dev);

	if (fwspec) {
		fwnode_handle_put(fwspec->iommu_fwnode);
		kfree(fwspec);
		dev_iommu_fwspec_set(dev, NULL);
	}
}
EXPORT_SYMBOL_GPL(iommu_fwspec_free);

int iommu_fwspec_add_ids(struct device *dev, u32 *ids, int num_ids)
{
	struct iommu_fwspec *fwspec = dev_iommu_fwspec_get(dev);
	int i, new_num;

	if (!fwspec)
		return -EINVAL;

	new_num = fwspec->num_ids + num_ids;
	if (new_num > 1) {
		fwspec = krealloc(fwspec, struct_size(fwspec, ids, new_num),
				  GFP_KERNEL);
		if (!fwspec)
			return -ENOMEM;

		dev_iommu_fwspec_set(dev, fwspec);
	}

	for (i = 0; i < num_ids; i++)
		fwspec->ids[fwspec->num_ids + i] = ids[i];

	fwspec->num_ids = new_num;
	return 0;
}
EXPORT_SYMBOL_GPL(iommu_fwspec_add_ids);

/*
 * Per device IOMMU features.
 */
int iommu_dev_enable_feature(struct device *dev, enum iommu_dev_features feat)
{
	if (dev->iommu && dev->iommu->iommu_dev) {
		const struct iommu_ops *ops = dev->iommu->iommu_dev->ops;

		if (ops->dev_enable_feat)
			return ops->dev_enable_feat(dev, feat);
	}

	return -ENODEV;
}
EXPORT_SYMBOL_GPL(iommu_dev_enable_feature);

/*
 * The device drivers should do the necessary cleanups before calling this.
 */
int iommu_dev_disable_feature(struct device *dev, enum iommu_dev_features feat)
{
	if (dev->iommu && dev->iommu->iommu_dev) {
		const struct iommu_ops *ops = dev->iommu->iommu_dev->ops;

		if (ops->dev_disable_feat)
			return ops->dev_disable_feat(dev, feat);
	}

	return -EBUSY;
}
EXPORT_SYMBOL_GPL(iommu_dev_disable_feature);

/*
 * Changes the default domain of an iommu group that has *only* one device
 *
 * @group: The group for which the default domain should be changed
 * @prev_dev: The device in the group (this is used to make sure that the device
 *	 hasn't changed after the caller has called this function)
 * @type: The type of the new default domain that gets associated with the group
 *
 * Returns 0 on success and error code on failure
 *
 * Note:
 * 1. Presently, this function is called only when user requests to change the
 *    group's default domain type through /sys/kernel/iommu_groups/<grp_id>/type
 *    Please take a closer look if intended to use for other purposes.
 */
static int iommu_change_dev_def_domain(struct iommu_group *group,
				       struct device *prev_dev, int type)
{
	struct iommu_domain *prev_dom;
	struct group_device *grp_dev;
	int ret, dev_def_dom;
	struct device *dev;

	mutex_lock(&group->mutex);

	if (group->default_domain != group->domain) {
		dev_err_ratelimited(prev_dev, "Group not assigned to default domain\n");
		ret = -EBUSY;
		goto out;
	}

	/*
	 * iommu group wasn't locked while acquiring device lock in
	 * iommu_group_store_type(). So, make sure that the device count hasn't
	 * changed while acquiring device lock.
	 *
	 * Changing default domain of an iommu group with two or more devices
	 * isn't supported because there could be a potential deadlock. Consider
	 * the following scenario. T1 is trying to acquire device locks of all
	 * the devices in the group and before it could acquire all of them,
	 * there could be another thread T2 (from different sub-system and use
	 * case) that has already acquired some of the device locks and might be
	 * waiting for T1 to release other device locks.
	 */
	if (iommu_group_device_count(group) != 1) {
		dev_err_ratelimited(prev_dev, "Cannot change default domain: Group has more than one device\n");
		ret = -EINVAL;
		goto out;
	}

	/* Since group has only one device */
	grp_dev = list_first_entry(&group->devices, struct group_device, list);
	dev = grp_dev->dev;

	if (prev_dev != dev) {
		dev_err_ratelimited(prev_dev, "Cannot change default domain: Device has been changed\n");
		ret = -EBUSY;
		goto out;
	}

	prev_dom = group->default_domain;
	if (!prev_dom) {
		ret = -EINVAL;
		goto out;
	}

	dev_def_dom = iommu_get_def_domain_type(dev);
	if (!type) {
		/*
		 * If the user hasn't requested any specific type of domain and
		 * if the device supports both the domains, then default to the
		 * domain the device was booted with
		 */
		type = dev_def_dom ? : iommu_def_domain_type;
	} else if (dev_def_dom && type != dev_def_dom) {
		dev_err_ratelimited(prev_dev, "Device cannot be in %s domain\n",
				    iommu_domain_type_str(type));
		ret = -EINVAL;
		goto out;
	}

	/*
	 * Switch to a new domain only if the requested domain type is different
	 * from the existing default domain type
	 */
	if (prev_dom->type == type) {
		ret = 0;
		goto out;
	}

	/* We can bring up a flush queue without tearing down the domain */
	if (type == IOMMU_DOMAIN_DMA_FQ && prev_dom->type == IOMMU_DOMAIN_DMA) {
		ret = iommu_dma_init_fq(prev_dom);
		if (!ret)
			prev_dom->type = IOMMU_DOMAIN_DMA_FQ;
		goto out;
	}

	/* Sets group->default_domain to the newly allocated domain */
	ret = iommu_group_alloc_default_domain(dev->bus, group, type);
	if (ret)
		goto out;

	ret = iommu_create_device_direct_mappings(group, dev);
	if (ret)
		goto free_new_domain;

	ret = __iommu_attach_device(group->default_domain, dev);
	if (ret)
		goto free_new_domain;

	group->domain = group->default_domain;

	/*
	 * Release the mutex here because ops->probe_finalize() call-back of
	 * some vendor IOMMU drivers calls arm_iommu_attach_device() which
	 * in-turn might call back into IOMMU core code, where it tries to take
	 * group->mutex, resulting in a deadlock.
	 */
	mutex_unlock(&group->mutex);

	/* Make sure dma_ops is appropriatley set */
	iommu_group_do_probe_finalize(dev, group->default_domain);
	iommu_domain_free(prev_dom);
	return 0;

free_new_domain:
	iommu_domain_free(group->default_domain);
	group->default_domain = prev_dom;
	group->domain = prev_dom;

out:
	mutex_unlock(&group->mutex);

	return ret;
}

/*
 * Changing the default domain through sysfs requires the users to unbind the
 * drivers from the devices in the iommu group, except for a DMA -> DMA-FQ
 * transition. Return failure if this isn't met.
 *
 * We need to consider the race between this and the device release path.
 * device_lock(dev) is used here to guarantee that the device release path
 * will not be entered at the same time.
 */
static ssize_t iommu_group_store_type(struct iommu_group *group,
				      const char *buf, size_t count)
{
	struct group_device *grp_dev;
	struct device *dev;
	int ret, req_type;

	if (!capable(CAP_SYS_ADMIN) || !capable(CAP_SYS_RAWIO))
		return -EACCES;

	if (WARN_ON(!group) || !group->default_domain)
		return -EINVAL;

	if (sysfs_streq(buf, "identity"))
		req_type = IOMMU_DOMAIN_IDENTITY;
	else if (sysfs_streq(buf, "DMA"))
		req_type = IOMMU_DOMAIN_DMA;
	else if (sysfs_streq(buf, "DMA-FQ"))
		req_type = IOMMU_DOMAIN_DMA_FQ;
	else if (sysfs_streq(buf, "auto"))
		req_type = 0;
	else
		return -EINVAL;

	/*
	 * Lock/Unlock the group mutex here before device lock to
	 * 1. Make sure that the iommu group has only one device (this is a
	 *    prerequisite for step 2)
	 * 2. Get struct *dev which is needed to lock device
	 */
	mutex_lock(&group->mutex);
	if (iommu_group_device_count(group) != 1) {
		mutex_unlock(&group->mutex);
		pr_err_ratelimited("Cannot change default domain: Group has more than one device\n");
		return -EINVAL;
	}

	/* Since group has only one device */
	grp_dev = list_first_entry(&group->devices, struct group_device, list);
	dev = grp_dev->dev;
	get_device(dev);

	/*
	 * Don't hold the group mutex because taking group mutex first and then
	 * the device lock could potentially cause a deadlock as below. Assume
	 * two threads T1 and T2. T1 is trying to change default domain of an
	 * iommu group and T2 is trying to hot unplug a device or release [1] VF
	 * of a PCIe device which is in the same iommu group. T1 takes group
	 * mutex and before it could take device lock assume T2 has taken device
	 * lock and is yet to take group mutex. Now, both the threads will be
	 * waiting for the other thread to release lock. Below, lock order was
	 * suggested.
	 * device_lock(dev);
	 *	mutex_lock(&group->mutex);
	 *		iommu_change_dev_def_domain();
	 *	mutex_unlock(&group->mutex);
	 * device_unlock(dev);
	 *
	 * [1] Typical device release path
	 * device_lock() from device/driver core code
	 *  -> bus_notifier()
	 *   -> iommu_bus_notifier()
	 *    -> iommu_release_device()
	 *     -> ops->release_device() vendor driver calls back iommu core code
	 *      -> mutex_lock() from iommu core code
	 */
	mutex_unlock(&group->mutex);

	/* Check if the device in the group still has a driver bound to it */
	device_lock(dev);
	if (device_is_bound(dev) && !(req_type == IOMMU_DOMAIN_DMA_FQ &&
	    group->default_domain->type == IOMMU_DOMAIN_DMA)) {
		pr_err_ratelimited("Device is still bound to driver\n");
		ret = -EBUSY;
		goto out;
	}

	ret = iommu_change_dev_def_domain(group, dev, req_type);
	ret = ret ?: count;

out:
	device_unlock(dev);
	put_device(dev);

	return ret;
}

static bool iommu_is_default_domain(struct iommu_group *group)
{
	if (group->domain == group->default_domain)
		return true;

	/*
	 * If the default domain was set to identity and it is still an identity
	 * domain then we consider this a pass. This happens because of
	 * amd_iommu_init_device() replacing the default idenytity domain with an
	 * identity domain that has a different configuration for AMDGPU.
	 */
	if (group->default_domain &&
	    group->default_domain->type == IOMMU_DOMAIN_IDENTITY &&
	    group->domain && group->domain->type == IOMMU_DOMAIN_IDENTITY)
		return true;
	return false;
}

/**
 * iommu_device_use_default_domain() - Device driver wants to handle device
 *                                     DMA through the kernel DMA API.
 * @dev: The device.
 *
 * The device driver about to bind @dev wants to do DMA through the kernel
 * DMA API. Return 0 if it is allowed, otherwise an error.
 */
int iommu_device_use_default_domain(struct device *dev)
{
	struct iommu_group *group = iommu_group_get(dev);
	int ret = 0;

	if (!group)
		return 0;

	mutex_lock(&group->mutex);
	if (group->owner_cnt) {
		if (group->owner || !iommu_is_default_domain(group) ||
		    !xa_empty(&group->pasid_array)) {
			ret = -EBUSY;
			goto unlock_out;
		}
	}

	group->owner_cnt++;

unlock_out:
	mutex_unlock(&group->mutex);
	iommu_group_put(group);

	return ret;
}

/**
 * iommu_device_unuse_default_domain() - Device driver stops handling device
 *                                       DMA through the kernel DMA API.
 * @dev: The device.
 *
 * The device driver doesn't want to do DMA through kernel DMA API anymore.
 * It must be called after iommu_device_use_default_domain().
 */
void iommu_device_unuse_default_domain(struct device *dev)
{
	struct iommu_group *group = iommu_group_get(dev);

	if (!group)
		return;

	mutex_lock(&group->mutex);
	if (!WARN_ON(!group->owner_cnt || !xa_empty(&group->pasid_array)))
		group->owner_cnt--;

	mutex_unlock(&group->mutex);
	iommu_group_put(group);
}

static int __iommu_group_alloc_blocking_domain(struct iommu_group *group)
{
	struct group_device *dev =
		list_first_entry(&group->devices, struct group_device, list);

	if (group->blocking_domain)
		return 0;

	group->blocking_domain =
		__iommu_domain_alloc(dev->dev->bus, IOMMU_DOMAIN_BLOCKED);
	if (!group->blocking_domain) {
		/*
		 * For drivers that do not yet understand IOMMU_DOMAIN_BLOCKED
		 * create an empty domain instead.
		 */
		group->blocking_domain = __iommu_domain_alloc(
			dev->dev->bus, IOMMU_DOMAIN_UNMANAGED);
		if (!group->blocking_domain)
			return -EINVAL;
	}
	return 0;
}

static int __iommu_take_dma_ownership(struct iommu_group *group, void *owner)
{
	int ret;

	if ((group->domain && group->domain != group->default_domain) ||
	    !xa_empty(&group->pasid_array))
		return -EBUSY;

	ret = __iommu_group_alloc_blocking_domain(group);
	if (ret)
		return ret;
	ret = __iommu_group_set_domain(group, group->blocking_domain);
	if (ret)
		return ret;

	group->owner = owner;
	group->owner_cnt++;
	return 0;
}

/**
 * iommu_group_claim_dma_owner() - Set DMA ownership of a group
 * @group: The group.
 * @owner: Caller specified pointer. Used for exclusive ownership.
 *
 * This is to support backward compatibility for vfio which manages the dma
 * ownership in iommu_group level. New invocations on this interface should be
 * prohibited. Only a single owner may exist for a group.
 */
int iommu_group_claim_dma_owner(struct iommu_group *group, void *owner)
{
	int ret = 0;

	if (WARN_ON(!owner))
		return -EINVAL;

	mutex_lock(&group->mutex);
	if (group->owner_cnt) {
		ret = -EPERM;
		goto unlock_out;
	}

	ret = __iommu_take_dma_ownership(group, owner);
unlock_out:
	mutex_unlock(&group->mutex);

	return ret;
}
EXPORT_SYMBOL_GPL(iommu_group_claim_dma_owner);

/**
 * iommu_device_claim_dma_owner() - Set DMA ownership of a device
 * @dev: The device.
 * @owner: Caller specified pointer. Used for exclusive ownership.
 *
 * Claim the DMA ownership of a device. Multiple devices in the same group may
 * concurrently claim ownership if they present the same owner value. Returns 0
 * on success and error code on failure
 */
int iommu_device_claim_dma_owner(struct device *dev, void *owner)
{
<<<<<<< HEAD
	struct iommu_group *group = iommu_group_get(dev);
	int ret = 0;

	if (!group)
		return -ENODEV;
	if (WARN_ON(!owner))
		return -EINVAL;
=======
	struct iommu_group *group;
	int ret = 0;

	if (WARN_ON(!owner))
		return -EINVAL;

	group = iommu_group_get(dev);
	if (!group)
		return -ENODEV;
>>>>>>> e7a909d5

	mutex_lock(&group->mutex);
	if (group->owner_cnt) {
		if (group->owner != owner) {
			ret = -EPERM;
			goto unlock_out;
		}
		group->owner_cnt++;
		goto unlock_out;
	}

	ret = __iommu_take_dma_ownership(group, owner);
unlock_out:
	mutex_unlock(&group->mutex);
	iommu_group_put(group);

	return ret;
}
EXPORT_SYMBOL_GPL(iommu_device_claim_dma_owner);

static void __iommu_release_dma_ownership(struct iommu_group *group)
{
	int ret;

	if (WARN_ON(!group->owner_cnt || !group->owner ||
		    !xa_empty(&group->pasid_array)))
		return;

	group->owner_cnt = 0;
	group->owner = NULL;
	ret = __iommu_group_set_domain(group, group->default_domain);
	WARN(ret, "iommu driver failed to attach the default domain");
}

/**
 * iommu_group_release_dma_owner() - Release DMA ownership of a group
 * @dev: The device
 *
 * Release the DMA ownership claimed by iommu_group_claim_dma_owner().
 */
void iommu_group_release_dma_owner(struct iommu_group *group)
{
	mutex_lock(&group->mutex);
	__iommu_release_dma_ownership(group);
	mutex_unlock(&group->mutex);
}
EXPORT_SYMBOL_GPL(iommu_group_release_dma_owner);

/**
 * iommu_device_release_dma_owner() - Release DMA ownership of a device
 * @group: The device.
 *
 * Release the DMA ownership claimed by iommu_device_claim_dma_owner().
 */
void iommu_device_release_dma_owner(struct device *dev)
{
	struct iommu_group *group = iommu_group_get(dev);

	mutex_lock(&group->mutex);
	if (group->owner_cnt > 1)
		group->owner_cnt--;
	else
		__iommu_release_dma_ownership(group);
	mutex_unlock(&group->mutex);
	iommu_group_put(group);
}
EXPORT_SYMBOL_GPL(iommu_device_release_dma_owner);

/**
 * iommu_group_dma_owner_claimed() - Query group dma ownership status
 * @group: The group.
 *
 * This provides status query on a given group. It is racy and only for
 * non-binding status reporting.
 */
bool iommu_group_dma_owner_claimed(struct iommu_group *group)
{
	unsigned int user;

	mutex_lock(&group->mutex);
	user = group->owner_cnt;
	mutex_unlock(&group->mutex);

	return user;
}
EXPORT_SYMBOL_GPL(iommu_group_dma_owner_claimed);

static int __iommu_set_group_pasid(struct iommu_domain *domain,
				   struct iommu_group *group, ioasid_t pasid)
{
	struct group_device *device;
	int ret = 0;

	list_for_each_entry(device, &group->devices, list) {
		ret = domain->ops->set_dev_pasid(domain, device->dev, pasid);
		if (ret)
			break;
	}

	return ret;
}

static void __iommu_remove_group_pasid(struct iommu_group *group,
				       ioasid_t pasid)
{
	struct group_device *device;
	const struct iommu_ops *ops;

	list_for_each_entry(device, &group->devices, list) {
		ops = dev_iommu_ops(device->dev);
		ops->remove_dev_pasid(device->dev, pasid);
	}
}

/*
 * iommu_attach_device_pasid() - Attach a domain to pasid of device
 * @domain: the iommu domain.
 * @dev: the attached device.
 * @pasid: the pasid of the device.
 *
 * Return: 0 on success, or an error.
 */
int iommu_attach_device_pasid(struct iommu_domain *domain,
			      struct device *dev, ioasid_t pasid)
{
	struct iommu_group *group;
	void *curr;
	int ret;

	if (!domain->ops->set_dev_pasid)
		return -EOPNOTSUPP;

	group = iommu_group_get(dev);
	if (!group)
		return -ENODEV;

	mutex_lock(&group->mutex);
	curr = xa_cmpxchg(&group->pasid_array, pasid, NULL, domain, GFP_KERNEL);
	if (curr) {
		ret = xa_err(curr) ? : -EBUSY;
		goto out_unlock;
	}

	ret = __iommu_set_group_pasid(domain, group, pasid);
	if (ret) {
		__iommu_remove_group_pasid(group, pasid);
		xa_erase(&group->pasid_array, pasid);
	}
out_unlock:
	mutex_unlock(&group->mutex);
	iommu_group_put(group);

	return ret;
}
EXPORT_SYMBOL_GPL(iommu_attach_device_pasid);

/*
 * iommu_detach_device_pasid() - Detach the domain from pasid of device
 * @domain: the iommu domain.
 * @dev: the attached device.
 * @pasid: the pasid of the device.
 *
 * The @domain must have been attached to @pasid of the @dev with
 * iommu_attach_device_pasid().
 */
void iommu_detach_device_pasid(struct iommu_domain *domain, struct device *dev,
			       ioasid_t pasid)
{
	struct iommu_group *group = iommu_group_get(dev);

	mutex_lock(&group->mutex);
	__iommu_remove_group_pasid(group, pasid);
	WARN_ON(xa_erase(&group->pasid_array, pasid) != domain);
	mutex_unlock(&group->mutex);

	iommu_group_put(group);
}
EXPORT_SYMBOL_GPL(iommu_detach_device_pasid);

/*
 * iommu_get_domain_for_dev_pasid() - Retrieve domain for @pasid of @dev
 * @dev: the queried device
 * @pasid: the pasid of the device
 * @type: matched domain type, 0 for any match
 *
 * This is a variant of iommu_get_domain_for_dev(). It returns the existing
 * domain attached to pasid of a device. Callers must hold a lock around this
 * function, and both iommu_attach/detach_dev_pasid() whenever a domain of
 * type is being manipulated. This API does not internally resolve races with
 * attach/detach.
 *
 * Return: attached domain on success, NULL otherwise.
 */
struct iommu_domain *iommu_get_domain_for_dev_pasid(struct device *dev,
						    ioasid_t pasid,
						    unsigned int type)
{
	struct iommu_domain *domain;
	struct iommu_group *group;

	group = iommu_group_get(dev);
	if (!group)
		return NULL;

	xa_lock(&group->pasid_array);
	domain = xa_load(&group->pasid_array, pasid);
	if (type && domain && domain->type != type)
		domain = ERR_PTR(-EBUSY);
	xa_unlock(&group->pasid_array);
	iommu_group_put(group);

	return domain;
}
EXPORT_SYMBOL_GPL(iommu_get_domain_for_dev_pasid);

struct iommu_domain *iommu_sva_domain_alloc(struct device *dev,
					    struct mm_struct *mm)
{
	const struct iommu_ops *ops = dev_iommu_ops(dev);
	struct iommu_domain *domain;

	domain = ops->domain_alloc(IOMMU_DOMAIN_SVA);
	if (!domain)
		return NULL;

	domain->type = IOMMU_DOMAIN_SVA;
	mmgrab(mm);
	domain->mm = mm;
	domain->iopf_handler = iommu_sva_handle_iopf;
	domain->fault_data = mm;

	return domain;
}<|MERGE_RESOLUTION|>--- conflicted
+++ resolved
@@ -3185,15 +3185,6 @@
  */
 int iommu_device_claim_dma_owner(struct device *dev, void *owner)
 {
-<<<<<<< HEAD
-	struct iommu_group *group = iommu_group_get(dev);
-	int ret = 0;
-
-	if (!group)
-		return -ENODEV;
-	if (WARN_ON(!owner))
-		return -EINVAL;
-=======
 	struct iommu_group *group;
 	int ret = 0;
 
@@ -3203,7 +3194,6 @@
 	group = iommu_group_get(dev);
 	if (!group)
 		return -ENODEV;
->>>>>>> e7a909d5
 
 	mutex_lock(&group->mutex);
 	if (group->owner_cnt) {
