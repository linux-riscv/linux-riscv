--- conflicted
+++ resolved
@@ -393,10 +393,7 @@
  */
 #define DTE_FLAG_V	BIT_ULL(0)
 #define DTE_FLAG_TV	BIT_ULL(1)
-<<<<<<< HEAD
-=======
 #define DTE_FLAG_HAD	(3ULL << 7)
->>>>>>> 740329d7
 #define DTE_FLAG_GIOV	BIT_ULL(54)
 #define DTE_FLAG_GV	BIT_ULL(55)
 #define DTE_GLX_SHIFT	(56)
