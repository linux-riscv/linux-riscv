--- conflicted
+++ resolved
@@ -1109,13 +1109,6 @@
 	ptr_to_ptr(ctrl, ctrl->p_cur, ctrl->p_new, ctrl->new_elems);
 }
 
-<<<<<<< HEAD
-static bool req_alloc_dyn_array(struct v4l2_ctrl_ref *ref, u32 elems)
-{
-	void *tmp;
-
-	if (elems < ref->p_req_dyn_alloc_elems)
-=======
 static bool req_alloc_array(struct v4l2_ctrl_ref *ref, u32 elems)
 {
 	void *tmp;
@@ -1124,21 +1117,11 @@
 		return true;
 	if (ref->ctrl->is_dyn_array &&
 	    elems < ref->p_req_array_alloc_elems)
->>>>>>> 7365df19
 		return true;
 
 	tmp = kvmalloc(elems * ref->ctrl->elem_size, GFP_KERNEL);
 
 	if (!tmp) {
-<<<<<<< HEAD
-		ref->p_req_dyn_enomem = true;
-		return false;
-	}
-	ref->p_req_dyn_enomem = false;
-	kvfree(ref->p_req.p);
-	ref->p_req.p = tmp;
-	ref->p_req_dyn_alloc_elems = elems;
-=======
 		ref->p_req_array_enomem = true;
 		return false;
 	}
@@ -1146,7 +1129,6 @@
 	kvfree(ref->p_req.p);
 	ref->p_req.p = tmp;
 	ref->p_req_array_alloc_elems = elems;
->>>>>>> 7365df19
 	return true;
 }
 
@@ -1159,11 +1141,7 @@
 		return;
 
 	ctrl = ref->ctrl;
-<<<<<<< HEAD
-	if (ctrl->is_dyn_array && !req_alloc_dyn_array(ref, ctrl->new_elems))
-=======
 	if (ctrl->is_array && !req_alloc_array(ref, ctrl->new_elems))
->>>>>>> 7365df19
 		return;
 
 	ref->p_req_elems = ctrl->new_elems;
@@ -1180,11 +1158,7 @@
 		return;
 
 	ctrl = ref->ctrl;
-<<<<<<< HEAD
-	if (ctrl->is_dyn_array && !req_alloc_dyn_array(ref, ctrl->elems))
-=======
 	if (ctrl->is_array && !req_alloc_array(ref, ctrl->elems))
->>>>>>> 7365df19
 		return;
 
 	ref->p_req_elems = ctrl->elems;
@@ -1213,41 +1187,22 @@
 		return 0;
 	}
 
-<<<<<<< HEAD
-	/* Not a dynamic array, so just copy the request value */
-	if (!ctrl->is_dyn_array) {
-=======
 	/* Not an array, so just copy the request value */
 	if (!ctrl->is_array) {
->>>>>>> 7365df19
 		ptr_to_ptr(ctrl, ref->p_req, ctrl->p_new, ctrl->new_elems);
 		return 0;
 	}
 
 	/* Sanity check, should never happen */
-<<<<<<< HEAD
-	if (WARN_ON(!ref->p_req_dyn_alloc_elems))
-=======
 	if (WARN_ON(!ref->p_req_array_alloc_elems))
 		return -ENOMEM;
 
 	if (!ctrl->is_dyn_array &&
 	    ref->p_req_elems != ctrl->p_array_alloc_elems)
->>>>>>> 7365df19
 		return -ENOMEM;
 
 	/*
 	 * Check if the number of elements in the request is more than the
-<<<<<<< HEAD
-	 * elements in ctrl->p_dyn. If so, attempt to realloc ctrl->p_dyn.
-	 * Note that p_dyn is allocated with twice the number of elements
-	 * in the dynamic array since it has to store both the current and
-	 * new value of such a control.
-	 */
-	if (ref->p_req_elems > ctrl->p_dyn_alloc_elems) {
-		unsigned int sz = ref->p_req_elems * ctrl->elem_size;
-		void *old = ctrl->p_dyn;
-=======
 	 * elements in ctrl->p_array. If so, attempt to realloc ctrl->p_array.
 	 * Note that p_array is allocated with twice the number of elements
 	 * in the dynamic array since it has to store both the current and
@@ -1256,7 +1211,6 @@
 	if (ref->p_req_elems > ctrl->p_array_alloc_elems) {
 		unsigned int sz = ref->p_req_elems * ctrl->elem_size;
 		void *old = ctrl->p_array;
->>>>>>> 7365df19
 		void *tmp = kvzalloc(2 * sz, GFP_KERNEL);
 
 		if (!tmp)
@@ -1265,13 +1219,8 @@
 		memcpy(tmp + sz, ctrl->p_cur.p, ctrl->elems * ctrl->elem_size);
 		ctrl->p_new.p = tmp;
 		ctrl->p_cur.p = tmp + sz;
-<<<<<<< HEAD
-		ctrl->p_dyn = tmp;
-		ctrl->p_dyn_alloc_elems = ref->p_req_elems;
-=======
 		ctrl->p_array = tmp;
 		ctrl->p_array_alloc_elems = ref->p_req_elems;
->>>>>>> 7365df19
 		kvfree(old);
 	}
 
@@ -1362,11 +1311,7 @@
 	/* Free all nodes */
 	list_for_each_entry_safe(ref, next_ref, &hdl->ctrl_refs, node) {
 		list_del(&ref->node);
-<<<<<<< HEAD
-		if (ref->p_req_dyn_alloc_elems)
-=======
 		if (ref->p_req_array_alloc_elems)
->>>>>>> 7365df19
 			kvfree(ref->p_req.p);
 		kfree(ref);
 	}
@@ -1375,11 +1320,7 @@
 		list_del(&ctrl->node);
 		list_for_each_entry_safe(sev, next_sev, &ctrl->ev_subs, node)
 			list_del(&sev->node);
-<<<<<<< HEAD
-		kvfree(ctrl->p_dyn);
-=======
 		kvfree(ctrl->p_array);
->>>>>>> 7365df19
 		kvfree(ctrl);
 	}
 	kvfree(hdl->buckets);
@@ -1495,11 +1436,7 @@
 	if (hdl->error)
 		return hdl->error;
 
-<<<<<<< HEAD
-	if (allocate_req && !ctrl->is_dyn_array)
-=======
 	if (allocate_req && !ctrl->is_array)
->>>>>>> 7365df19
 		size_extra_req = ctrl->elems * ctrl->elem_size;
 	new_ref = kzalloc(sizeof(*new_ref) + size_extra_req, GFP_KERNEL);
 	if (!new_ref)
@@ -1714,18 +1651,10 @@
 			V4L2_CTRL_FLAG_EXECUTE_ON_WRITE;
 	else if (type == V4L2_CTRL_TYPE_CTRL_CLASS)
 		flags |= V4L2_CTRL_FLAG_READ_ONLY;
-<<<<<<< HEAD
-	else if (!(flags & V4L2_CTRL_FLAG_DYNAMIC_ARRAY) &&
-		 (type == V4L2_CTRL_TYPE_INTEGER64 ||
-		  type == V4L2_CTRL_TYPE_STRING ||
-		  type >= V4L2_CTRL_COMPOUND_TYPES ||
-		  is_array))
-=======
 	else if (!is_array &&
 		 (type == V4L2_CTRL_TYPE_INTEGER64 ||
 		  type == V4L2_CTRL_TYPE_STRING ||
 		  type >= V4L2_CTRL_COMPOUND_TYPES))
->>>>>>> 7365df19
 		sz_extra += 2 * tot_ctrl_size;
 
 	if (type >= V4L2_CTRL_COMPOUND_TYPES && p_def.p_const)
@@ -1769,16 +1698,6 @@
 	ctrl->cur.val = ctrl->val = def;
 	data = &ctrl[1];
 
-<<<<<<< HEAD
-	if (ctrl->is_dyn_array) {
-		ctrl->p_dyn_alloc_elems = elems;
-		ctrl->p_dyn = kvzalloc(2 * elems * elem_size, GFP_KERNEL);
-		if (!ctrl->p_dyn) {
-			kvfree(ctrl);
-			return NULL;
-		}
-		data = ctrl->p_dyn;
-=======
 	if (ctrl->is_array) {
 		ctrl->p_array_alloc_elems = elems;
 		ctrl->p_array = kvzalloc(2 * elems * elem_size, GFP_KERNEL);
@@ -1787,7 +1706,6 @@
 			return NULL;
 		}
 		data = ctrl->p_array;
->>>>>>> 7365df19
 	}
 
 	if (!ctrl->is_int) {
@@ -1799,11 +1717,7 @@
 	}
 
 	if (type >= V4L2_CTRL_COMPOUND_TYPES && p_def.p_const) {
-<<<<<<< HEAD
-		if (ctrl->is_dyn_array)
-=======
 		if (ctrl->is_array)
->>>>>>> 7365df19
 			ctrl->p_def.p = &ctrl[1];
 		else
 			ctrl->p_def.p = ctrl->p_cur.p + tot_ctrl_size;
@@ -1814,11 +1728,7 @@
 	cur_to_new(ctrl);
 
 	if (handler_new_ref(hdl, ctrl, NULL, false, false)) {
-<<<<<<< HEAD
-		kvfree(ctrl->p_dyn);
-=======
 		kvfree(ctrl->p_array);
->>>>>>> 7365df19
 		kvfree(ctrl);
 		return NULL;
 	}
@@ -2157,16 +2067,9 @@
 
 		if (ctrl->elems != ctrl->new_elems)
 			ctrl_changed = true;
-<<<<<<< HEAD
-
-		for (idx = 0; !ctrl_changed && idx < ctrl->elems; idx++)
-			ctrl_changed = !ctrl->type_ops->equal(ctrl, idx,
-				ctrl->p_cur, ctrl->p_new);
-=======
 		if (!ctrl_changed)
 			ctrl_changed = !ctrl->type_ops->equal(ctrl,
 				ctrl->elems, ctrl->p_cur, ctrl->p_new);
->>>>>>> 7365df19
 		ctrl->has_changed = ctrl_changed;
 		changed |= ctrl->has_changed;
 	}
