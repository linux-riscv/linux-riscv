--- conflicted
+++ resolved
@@ -338,28 +338,6 @@
 static void amd_pmf_hex_dump_pb(struct amd_pmf_dev *dev) {}
 #endif
 
-<<<<<<< HEAD
-=======
-static int amd_pmf_get_bios_buffer(struct amd_pmf_dev *dev)
-{
-	dev->policy_buf = kzalloc(dev->policy_sz, GFP_KERNEL);
-	if (!dev->policy_buf)
-		return -ENOMEM;
-
-	dev->policy_base = devm_ioremap(dev->dev, dev->policy_addr, dev->policy_sz);
-	if (!dev->policy_base)
-		return -ENOMEM;
-
-	memcpy_fromio(dev->policy_buf, dev->policy_base, dev->policy_sz);
-
-	amd_pmf_hex_dump_pb(dev);
-	if (pb_side_load)
-		amd_pmf_open_pb(dev, dev->dbgfs_dir);
-
-	return amd_pmf_start_policy_engine(dev);
-}
-
->>>>>>> 36c45cfc
 static int amd_pmf_amdtee_ta_match(struct tee_ioctl_version_data *ver, const void *data)
 {
 	return ver->impl_id == TEE_IMPL_ID_AMDTEE;
@@ -475,7 +453,7 @@
 		goto error;
 	}
 
-	memcpy(dev->policy_buf, dev->policy_base, dev->policy_sz);
+	memcpy_fromio(dev->policy_buf, dev->policy_base, dev->policy_sz);
 
 	amd_pmf_hex_dump_pb(dev);
 
