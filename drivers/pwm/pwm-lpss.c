--- conflicted
+++ resolved
@@ -244,13 +244,8 @@
 	.owner = THIS_MODULE,
 };
 
-<<<<<<< HEAD
-struct pwm_lpss_chip *pwm_lpss_probe(struct device *dev, void __iomem *base,
-				     const struct pwm_lpss_boardinfo *info)
-=======
 struct pwm_lpss_chip *devm_pwm_lpss_probe(struct device *dev, void __iomem *base,
 					  const struct pwm_lpss_boardinfo *info)
->>>>>>> 0ee29814
 {
 	struct pwm_lpss_chip *lpwm;
 	unsigned long c;
