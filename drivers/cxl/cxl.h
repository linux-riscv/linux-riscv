--- conflicted
+++ resolved
@@ -455,12 +455,7 @@
 struct cxl_nvdimm {
 	struct device dev;
 	struct cxl_memdev *cxlmd;
-<<<<<<< HEAD
-	struct cxl_nvdimm_bridge *bridge;
-	struct xarray pmem_regions;
-=======
 	u8 dev_id[CXL_DEV_ID_LEN]; /* for nvdimm, string of 'serial' */
->>>>>>> 0ee29814
 };
 
 struct cxl_pmem_region_mapping {
