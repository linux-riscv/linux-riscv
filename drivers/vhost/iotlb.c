--- conflicted
+++ resolved
@@ -62,17 +62,12 @@
 	 */
 	if (start == 0 && last == ULONG_MAX) {
 		u64 mid = last / 2;
-<<<<<<< HEAD
-
-		vhost_iotlb_add_range_ctx(iotlb, start, mid, addr, perm, opaque);
-=======
 		int err = vhost_iotlb_add_range_ctx(iotlb, start, mid, addr,
 				perm, opaque);
 
 		if (err)
 			return err;
 
->>>>>>> 31231092
 		addr += mid + 1;
 		start = mid + 1;
 	}
