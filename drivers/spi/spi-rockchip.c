--- conflicted
+++ resolved
@@ -645,10 +645,7 @@
 		rs->xfer->len = (unsigned int)(rs->rx - rs->xfer->rx_buf);
 	}
 
-<<<<<<< HEAD
-=======
 out:
->>>>>>> 31231092
 	if (atomic_read(&rs->state) & RXDMA)
 		dmaengine_terminate_sync(ctlr->dma_rx);
 	if (atomic_read(&rs->state) & TXDMA)
