// SPDX-License-Identifier: GPL-2.0-or-later
/*
 * Copyright The Asahi Linux Contributors
 *
 * Based on irq-lpc32xx:
 *   Copyright 2015-2016 Vladimir Zapolskiy <vz@mleia.com>
 * Based on irq-bcm2836:
 *   Copyright 2015 Broadcom
 */

/*
 * AIC is a fairly simple interrupt controller with the following features:
 *
 * - 896 level-triggered hardware IRQs
 *   - Single mask bit per IRQ
 *   - Per-IRQ affinity setting
 *   - Automatic masking on event delivery (auto-ack)
 *   - Software triggering (ORed with hw line)
 * - 2 per-CPU IPIs (meant as "self" and "other", but they are
 *   interchangeable if not symmetric)
 * - Automatic prioritization (single event/ack register per CPU, lower IRQs =
 *   higher priority)
 * - Automatic masking on ack
 * - Default "this CPU" register view and explicit per-CPU views
 *
 * In addition, this driver also handles FIQs, as these are routed to the same
 * IRQ vector. These are used for Fast IPIs, the ARMv8 timer IRQs, and
 * performance counters (TODO).
 *
 * Implementation notes:
 *
 * - This driver creates two IRQ domains, one for HW IRQs and internal FIQs,
 *   and one for IPIs.
 * - Since Linux needs more than 2 IPIs, we implement a software IRQ controller
 *   and funnel all IPIs into one per-CPU IPI (the second "self" IPI is unused).
 * - FIQ hwirq numbers are assigned after true hwirqs, and are per-cpu.
 * - DT bindings use 3-cell form (like GIC):
 *   - <0 nr flags> - hwirq #nr
 *   - <1 nr flags> - FIQ #nr
 *     - nr=0  Physical HV timer
 *     - nr=1  Virtual HV timer
 *     - nr=2  Physical guest timer
 *     - nr=3  Virtual guest timer
 */

#define pr_fmt(fmt) KBUILD_MODNAME ": " fmt

#include <linux/bits.h>
#include <linux/bitfield.h>
#include <linux/cpuhotplug.h>
#include <linux/io.h>
#include <linux/irqchip.h>
#include <linux/irqchip/arm-vgic-info.h>
#include <linux/irqdomain.h>
#include <linux/jump_label.h>
#include <linux/limits.h>
#include <linux/of_address.h>
#include <linux/slab.h>
#include <asm/apple_m1_pmu.h>
#include <asm/cputype.h>
#include <asm/exception.h>
#include <asm/sysreg.h>
#include <asm/virt.h>

#include <dt-bindings/interrupt-controller/apple-aic.h>

/*
 * AIC v1 registers (MMIO)
 */

#define AIC_INFO		0x0004
#define AIC_INFO_NR_IRQ		GENMASK(15, 0)

#define AIC_CONFIG		0x0010

#define AIC_WHOAMI		0x2000
#define AIC_EVENT		0x2004
#define AIC_EVENT_DIE		GENMASK(31, 24)
#define AIC_EVENT_TYPE		GENMASK(23, 16)
#define AIC_EVENT_NUM		GENMASK(15, 0)

#define AIC_EVENT_TYPE_FIQ	0 /* Software use */
#define AIC_EVENT_TYPE_IRQ	1
#define AIC_EVENT_TYPE_IPI	4
#define AIC_EVENT_IPI_OTHER	1
#define AIC_EVENT_IPI_SELF	2

#define AIC_IPI_SEND		0x2008
#define AIC_IPI_ACK		0x200c
#define AIC_IPI_MASK_SET	0x2024
#define AIC_IPI_MASK_CLR	0x2028

#define AIC_IPI_SEND_CPU(cpu)	BIT(cpu)

#define AIC_IPI_OTHER		BIT(0)
#define AIC_IPI_SELF		BIT(31)

#define AIC_TARGET_CPU		0x3000

#define AIC_CPU_IPI_SET(cpu)	(0x5008 + ((cpu) << 7))
#define AIC_CPU_IPI_CLR(cpu)	(0x500c + ((cpu) << 7))
#define AIC_CPU_IPI_MASK_SET(cpu) (0x5024 + ((cpu) << 7))
#define AIC_CPU_IPI_MASK_CLR(cpu) (0x5028 + ((cpu) << 7))

#define AIC_MAX_IRQ		0x400

/*
 * AIC v2 registers (MMIO)
 */

#define AIC2_VERSION		0x0000
#define AIC2_VERSION_VER	GENMASK(7, 0)

#define AIC2_INFO1		0x0004
#define AIC2_INFO1_NR_IRQ	GENMASK(15, 0)
#define AIC2_INFO1_LAST_DIE	GENMASK(27, 24)

#define AIC2_INFO2		0x0008

#define AIC2_INFO3		0x000c
#define AIC2_INFO3_MAX_IRQ	GENMASK(15, 0)
#define AIC2_INFO3_MAX_DIE	GENMASK(27, 24)

#define AIC2_RESET		0x0010
#define AIC2_RESET_RESET	BIT(0)

#define AIC2_CONFIG		0x0014
#define AIC2_CONFIG_ENABLE	BIT(0)
#define AIC2_CONFIG_PREFER_PCPU	BIT(28)

#define AIC2_TIMEOUT		0x0028
#define AIC2_CLUSTER_PRIO	0x0030
#define AIC2_DELAY_GROUPS	0x0100

#define AIC2_IRQ_CFG		0x2000

/*
 * AIC2 registers are laid out like this, starting at AIC2_IRQ_CFG:
 *
 * Repeat for each die:
 *   IRQ_CFG: u32 * MAX_IRQS
 *   SW_SET: u32 * (MAX_IRQS / 32)
 *   SW_CLR: u32 * (MAX_IRQS / 32)
 *   MASK_SET: u32 * (MAX_IRQS / 32)
 *   MASK_CLR: u32 * (MAX_IRQS / 32)
 *   HW_STATE: u32 * (MAX_IRQS / 32)
 *
 * This is followed by a set of event registers, each 16K page aligned.
 * The first one is the AP event register we will use. Unfortunately,
 * the actual implemented die count is not specified anywhere in the
 * capability registers, so we have to explicitly specify the event
 * register as a second reg entry in the device tree to remain
 * forward-compatible.
 */

#define AIC2_IRQ_CFG_TARGET	GENMASK(3, 0)
#define AIC2_IRQ_CFG_DELAY_IDX	GENMASK(7, 5)

#define MASK_REG(x)		(4 * ((x) >> 5))
#define MASK_BIT(x)		BIT((x) & GENMASK(4, 0))

/*
 * IMP-DEF sysregs that control FIQ sources
 */

/* IPI request registers */
#define SYS_IMP_APL_IPI_RR_LOCAL_EL1	sys_reg(3, 5, 15, 0, 0)
#define SYS_IMP_APL_IPI_RR_GLOBAL_EL1	sys_reg(3, 5, 15, 0, 1)
#define IPI_RR_CPU			GENMASK(7, 0)
/* Cluster only used for the GLOBAL register */
#define IPI_RR_CLUSTER			GENMASK(23, 16)
#define IPI_RR_TYPE			GENMASK(29, 28)
#define IPI_RR_IMMEDIATE		0
#define IPI_RR_RETRACT			1
#define IPI_RR_DEFERRED			2
#define IPI_RR_NOWAKE			3

/* IPI status register */
#define SYS_IMP_APL_IPI_SR_EL1		sys_reg(3, 5, 15, 1, 1)
#define IPI_SR_PENDING			BIT(0)

/* Guest timer FIQ enable register */
#define SYS_IMP_APL_VM_TMR_FIQ_ENA_EL2	sys_reg(3, 5, 15, 1, 3)
#define VM_TMR_FIQ_ENABLE_V		BIT(0)
#define VM_TMR_FIQ_ENABLE_P		BIT(1)

/* Deferred IPI countdown register */
#define SYS_IMP_APL_IPI_CR_EL1		sys_reg(3, 5, 15, 3, 1)

/* Uncore PMC control register */
#define SYS_IMP_APL_UPMCR0_EL1		sys_reg(3, 7, 15, 0, 4)
#define UPMCR0_IMODE			GENMASK(18, 16)
#define UPMCR0_IMODE_OFF		0
#define UPMCR0_IMODE_AIC		2
#define UPMCR0_IMODE_HALT		3
#define UPMCR0_IMODE_FIQ		4

/* Uncore PMC status register */
#define SYS_IMP_APL_UPMSR_EL1		sys_reg(3, 7, 15, 6, 4)
#define UPMSR_IACT			BIT(0)

/* MPIDR fields */
#define MPIDR_CPU(x)			MPIDR_AFFINITY_LEVEL(x, 0)
#define MPIDR_CLUSTER(x)		MPIDR_AFFINITY_LEVEL(x, 1)

#define AIC_IRQ_HWIRQ(die, irq)	(FIELD_PREP(AIC_EVENT_DIE, die) | \
				 FIELD_PREP(AIC_EVENT_TYPE, AIC_EVENT_TYPE_IRQ) | \
				 FIELD_PREP(AIC_EVENT_NUM, irq))
#define AIC_FIQ_HWIRQ(x)	(FIELD_PREP(AIC_EVENT_TYPE, AIC_EVENT_TYPE_FIQ) | \
				 FIELD_PREP(AIC_EVENT_NUM, x))
#define AIC_HWIRQ_IRQ(x)	FIELD_GET(AIC_EVENT_NUM, x)
#define AIC_HWIRQ_DIE(x)	FIELD_GET(AIC_EVENT_DIE, x)
#define AIC_NR_FIQ		6
#define AIC_NR_SWIPI		32

/*
 * FIQ hwirq index definitions: FIQ sources use the DT binding defines
 * directly, except that timers are special. At the irqchip level, the
 * two timer types are represented by their access method: _EL0 registers
 * or _EL02 registers. In the DT binding, the timers are represented
 * by their purpose (HV or guest). This mapping is for when the kernel is
 * running at EL2 (with VHE). When the kernel is running at EL1, the
 * mapping differs and aic_irq_domain_translate() performs the remapping.
 */

#define AIC_TMR_EL0_PHYS	AIC_TMR_HV_PHYS
#define AIC_TMR_EL0_VIRT	AIC_TMR_HV_VIRT
#define AIC_TMR_EL02_PHYS	AIC_TMR_GUEST_PHYS
#define AIC_TMR_EL02_VIRT	AIC_TMR_GUEST_VIRT

DEFINE_STATIC_KEY_TRUE(use_fast_ipi);

struct aic_info {
	int version;

	/* Register offsets */
	u32 event;
	u32 target_cpu;
	u32 irq_cfg;
	u32 sw_set;
	u32 sw_clr;
	u32 mask_set;
	u32 mask_clr;

	u32 die_stride;

	/* Features */
	bool fast_ipi;
};

static const struct aic_info aic1_info = {
	.version	= 1,

	.event		= AIC_EVENT,
	.target_cpu	= AIC_TARGET_CPU,
};

static const struct aic_info aic1_fipi_info = {
	.version	= 1,

	.event		= AIC_EVENT,
	.target_cpu	= AIC_TARGET_CPU,

	.fast_ipi	= true,
};

static const struct aic_info aic2_info = {
	.version	= 2,

	.irq_cfg	= AIC2_IRQ_CFG,

	.fast_ipi	= true,
};

static const struct of_device_id aic_info_match[] = {
	{
		.compatible = "apple,t8103-aic",
		.data = &aic1_fipi_info,
	},
	{
		.compatible = "apple,aic",
		.data = &aic1_info,
	},
	{
		.compatible = "apple,aic2",
		.data = &aic2_info,
	},
	{}
};

struct aic_irq_chip {
	void __iomem *base;
	void __iomem *event;
	struct irq_domain *hw_domain;
	struct irq_domain *ipi_domain;
<<<<<<< HEAD
	int nr_hw;
=======
	struct {
		cpumask_t aff;
	} *fiq_aff[AIC_NR_FIQ];

	int nr_irq;
	int max_irq;
	int nr_die;
	int max_die;

	struct aic_info info;
>>>>>>> 31231092
};

static DEFINE_PER_CPU(uint32_t, aic_fiq_unmasked);

static DEFINE_PER_CPU(atomic_t, aic_vipi_flag);
static DEFINE_PER_CPU(atomic_t, aic_vipi_enable);

static struct aic_irq_chip *aic_irqc;

static void aic_handle_ipi(struct pt_regs *regs);

static u32 aic_ic_read(struct aic_irq_chip *ic, u32 reg)
{
	return readl_relaxed(ic->base + reg);
}

static void aic_ic_write(struct aic_irq_chip *ic, u32 reg, u32 val)
{
	writel_relaxed(val, ic->base + reg);
}

/*
 * IRQ irqchip
 */

static void aic_irq_mask(struct irq_data *d)
{
	irq_hw_number_t hwirq = irqd_to_hwirq(d);
	struct aic_irq_chip *ic = irq_data_get_irq_chip_data(d);

	u32 off = AIC_HWIRQ_DIE(hwirq) * ic->info.die_stride;
	u32 irq = AIC_HWIRQ_IRQ(hwirq);

	aic_ic_write(ic, ic->info.mask_set + off + MASK_REG(irq), MASK_BIT(irq));
}

static void aic_irq_unmask(struct irq_data *d)
{
	irq_hw_number_t hwirq = irqd_to_hwirq(d);
	struct aic_irq_chip *ic = irq_data_get_irq_chip_data(d);

	u32 off = AIC_HWIRQ_DIE(hwirq) * ic->info.die_stride;
	u32 irq = AIC_HWIRQ_IRQ(hwirq);

	aic_ic_write(ic, ic->info.mask_clr + off + MASK_REG(irq), MASK_BIT(irq));
}

static void aic_irq_eoi(struct irq_data *d)
{
	/*
	 * Reading the interrupt reason automatically acknowledges and masks
	 * the IRQ, so we just unmask it here if needed.
	 */
	if (!irqd_irq_masked(d))
		aic_irq_unmask(d);
}

static void __exception_irq_entry aic_handle_irq(struct pt_regs *regs)
{
	struct aic_irq_chip *ic = aic_irqc;
	u32 event, type, irq;

	do {
		/*
		 * We cannot use a relaxed read here, as reads from DMA buffers
		 * need to be ordered after the IRQ fires.
		 */
		event = readl(ic->event + ic->info.event);
		type = FIELD_GET(AIC_EVENT_TYPE, event);
		irq = FIELD_GET(AIC_EVENT_NUM, event);

		if (type == AIC_EVENT_TYPE_IRQ)
			generic_handle_domain_irq(aic_irqc->hw_domain, event);
		else if (type == AIC_EVENT_TYPE_IPI && irq == 1)
			aic_handle_ipi(regs);
		else if (event != 0)
			pr_err_ratelimited("Unknown IRQ event %d, %d\n", type, irq);
	} while (event);

	/*
	 * vGIC maintenance interrupts end up here too, so we need to check
	 * for them separately. This should never trigger if KVM is working
	 * properly, because it will have already taken care of clearing it
	 * on guest exit before this handler runs.
	 */
	if (is_kernel_in_hyp_mode() && (read_sysreg_s(SYS_ICH_HCR_EL2) & ICH_HCR_EN) &&
		read_sysreg_s(SYS_ICH_MISR_EL2) != 0) {
		pr_err_ratelimited("vGIC IRQ fired and not handled by KVM, disabling.\n");
		sysreg_clear_set_s(SYS_ICH_HCR_EL2, ICH_HCR_EN, 0);
	}
}

static int aic_irq_set_affinity(struct irq_data *d,
				const struct cpumask *mask_val, bool force)
{
	irq_hw_number_t hwirq = irqd_to_hwirq(d);
	struct aic_irq_chip *ic = irq_data_get_irq_chip_data(d);
	int cpu;

	BUG_ON(!ic->info.target_cpu);

	if (force)
		cpu = cpumask_first(mask_val);
	else
		cpu = cpumask_any_and(mask_val, cpu_online_mask);

	aic_ic_write(ic, ic->info.target_cpu + AIC_HWIRQ_IRQ(hwirq) * 4, BIT(cpu));
	irq_data_update_effective_affinity(d, cpumask_of(cpu));

	return IRQ_SET_MASK_OK;
}

static int aic_irq_set_type(struct irq_data *d, unsigned int type)
{
	/*
	 * Some IRQs (e.g. MSIs) implicitly have edge semantics, and we don't
	 * have a way to find out the type of any given IRQ, so just allow both.
	 */
	return (type == IRQ_TYPE_LEVEL_HIGH || type == IRQ_TYPE_EDGE_RISING) ? 0 : -EINVAL;
}

static struct irq_chip aic_chip = {
	.name = "AIC",
	.irq_mask = aic_irq_mask,
	.irq_unmask = aic_irq_unmask,
	.irq_eoi = aic_irq_eoi,
	.irq_set_affinity = aic_irq_set_affinity,
	.irq_set_type = aic_irq_set_type,
};

static struct irq_chip aic2_chip = {
	.name = "AIC2",
	.irq_mask = aic_irq_mask,
	.irq_unmask = aic_irq_unmask,
	.irq_eoi = aic_irq_eoi,
	.irq_set_type = aic_irq_set_type,
};

/*
 * FIQ irqchip
 */

static unsigned long aic_fiq_get_idx(struct irq_data *d)
{
	return AIC_HWIRQ_IRQ(irqd_to_hwirq(d));
}

static void aic_fiq_set_mask(struct irq_data *d)
{
	/* Only the guest timers have real mask bits, unfortunately. */
	switch (aic_fiq_get_idx(d)) {
	case AIC_TMR_EL02_PHYS:
		sysreg_clear_set_s(SYS_IMP_APL_VM_TMR_FIQ_ENA_EL2, VM_TMR_FIQ_ENABLE_P, 0);
		isb();
		break;
	case AIC_TMR_EL02_VIRT:
		sysreg_clear_set_s(SYS_IMP_APL_VM_TMR_FIQ_ENA_EL2, VM_TMR_FIQ_ENABLE_V, 0);
		isb();
		break;
	default:
		break;
	}
}

static void aic_fiq_clear_mask(struct irq_data *d)
{
	switch (aic_fiq_get_idx(d)) {
	case AIC_TMR_EL02_PHYS:
		sysreg_clear_set_s(SYS_IMP_APL_VM_TMR_FIQ_ENA_EL2, 0, VM_TMR_FIQ_ENABLE_P);
		isb();
		break;
	case AIC_TMR_EL02_VIRT:
		sysreg_clear_set_s(SYS_IMP_APL_VM_TMR_FIQ_ENA_EL2, 0, VM_TMR_FIQ_ENABLE_V);
		isb();
		break;
	default:
		break;
	}
}

static void aic_fiq_mask(struct irq_data *d)
{
	aic_fiq_set_mask(d);
	__this_cpu_and(aic_fiq_unmasked, ~BIT(aic_fiq_get_idx(d)));
}

static void aic_fiq_unmask(struct irq_data *d)
{
	aic_fiq_clear_mask(d);
	__this_cpu_or(aic_fiq_unmasked, BIT(aic_fiq_get_idx(d)));
}

static void aic_fiq_eoi(struct irq_data *d)
{
	/* We mask to ack (where we can), so we need to unmask at EOI. */
	if (__this_cpu_read(aic_fiq_unmasked) & BIT(aic_fiq_get_idx(d)))
		aic_fiq_clear_mask(d);
}

#define TIMER_FIRING(x)                                                        \
	(((x) & (ARCH_TIMER_CTRL_ENABLE | ARCH_TIMER_CTRL_IT_MASK |            \
		 ARCH_TIMER_CTRL_IT_STAT)) ==                                  \
	 (ARCH_TIMER_CTRL_ENABLE | ARCH_TIMER_CTRL_IT_STAT))

static void __exception_irq_entry aic_handle_fiq(struct pt_regs *regs)
{
	/*
	 * It would be really nice if we had a system register that lets us get
	 * the FIQ source state without having to peek down into sources...
	 * but such a register does not seem to exist.
	 *
	 * So, we have these potential sources to test for:
	 *  - Fast IPIs (not yet used)
	 *  - The 4 timers (CNTP, CNTV for each of HV and guest)
	 *  - Per-core PMCs (not yet supported)
	 *  - Per-cluster uncore PMCs (not yet supported)
	 *
	 * Since not dealing with any of these results in a FIQ storm,
	 * we check for everything here, even things we don't support yet.
	 */

	if (read_sysreg_s(SYS_IMP_APL_IPI_SR_EL1) & IPI_SR_PENDING) {
		if (static_branch_likely(&use_fast_ipi)) {
			aic_handle_ipi(regs);
		} else {
			pr_err_ratelimited("Fast IPI fired. Acking.\n");
			write_sysreg_s(IPI_SR_PENDING, SYS_IMP_APL_IPI_SR_EL1);
		}
	}

	if (TIMER_FIRING(read_sysreg(cntp_ctl_el0)))
		generic_handle_domain_irq(aic_irqc->hw_domain,
					  AIC_FIQ_HWIRQ(AIC_TMR_EL0_PHYS));

	if (TIMER_FIRING(read_sysreg(cntv_ctl_el0)))
		generic_handle_domain_irq(aic_irqc->hw_domain,
					  AIC_FIQ_HWIRQ(AIC_TMR_EL0_VIRT));

	if (is_kernel_in_hyp_mode()) {
		uint64_t enabled = read_sysreg_s(SYS_IMP_APL_VM_TMR_FIQ_ENA_EL2);

		if ((enabled & VM_TMR_FIQ_ENABLE_P) &&
		    TIMER_FIRING(read_sysreg_s(SYS_CNTP_CTL_EL02)))
			generic_handle_domain_irq(aic_irqc->hw_domain,
						  AIC_FIQ_HWIRQ(AIC_TMR_EL02_PHYS));

		if ((enabled & VM_TMR_FIQ_ENABLE_V) &&
		    TIMER_FIRING(read_sysreg_s(SYS_CNTV_CTL_EL02)))
			generic_handle_domain_irq(aic_irqc->hw_domain,
						  AIC_FIQ_HWIRQ(AIC_TMR_EL02_VIRT));
	}

	if (read_sysreg_s(SYS_IMP_APL_PMCR0_EL1) & PMCR0_IACT) {
		int irq;
		if (cpumask_test_cpu(smp_processor_id(),
				     &aic_irqc->fiq_aff[AIC_CPU_PMU_P]->aff))
			irq = AIC_CPU_PMU_P;
		else
			irq = AIC_CPU_PMU_E;
		generic_handle_domain_irq(aic_irqc->hw_domain,
					  AIC_FIQ_HWIRQ(irq));
	}

	if (FIELD_GET(UPMCR0_IMODE, read_sysreg_s(SYS_IMP_APL_UPMCR0_EL1)) == UPMCR0_IMODE_FIQ &&
			(read_sysreg_s(SYS_IMP_APL_UPMSR_EL1) & UPMSR_IACT)) {
		/* Same story with uncore PMCs */
		pr_err_ratelimited("Uncore PMC FIQ fired. Masking.\n");
		sysreg_clear_set_s(SYS_IMP_APL_UPMCR0_EL1, UPMCR0_IMODE,
				   FIELD_PREP(UPMCR0_IMODE, UPMCR0_IMODE_OFF));
	}
}

static int aic_fiq_set_type(struct irq_data *d, unsigned int type)
{
	return (type == IRQ_TYPE_LEVEL_HIGH) ? 0 : -EINVAL;
}

static struct irq_chip fiq_chip = {
	.name = "AIC-FIQ",
	.irq_mask = aic_fiq_mask,
	.irq_unmask = aic_fiq_unmask,
	.irq_ack = aic_fiq_set_mask,
	.irq_eoi = aic_fiq_eoi,
	.irq_set_type = aic_fiq_set_type,
};

/*
 * Main IRQ domain
 */

static int aic_irq_domain_map(struct irq_domain *id, unsigned int irq,
			      irq_hw_number_t hw)
{
	struct aic_irq_chip *ic = id->host_data;
	u32 type = FIELD_GET(AIC_EVENT_TYPE, hw);
	struct irq_chip *chip = &aic_chip;

	if (ic->info.version == 2)
		chip = &aic2_chip;

	if (type == AIC_EVENT_TYPE_IRQ) {
		irq_domain_set_info(id, irq, hw, chip, id->host_data,
				    handle_fasteoi_irq, NULL, NULL);
		irqd_set_single_target(irq_desc_get_irq_data(irq_to_desc(irq)));
	} else {
		int fiq = FIELD_GET(AIC_EVENT_NUM, hw);

		switch (fiq) {
		case AIC_CPU_PMU_P:
		case AIC_CPU_PMU_E:
			irq_set_percpu_devid_partition(irq, &ic->fiq_aff[fiq]->aff);
			break;
		default:
			irq_set_percpu_devid(irq);
			break;
		}

		irq_domain_set_info(id, irq, hw, &fiq_chip, id->host_data,
				    handle_percpu_devid_irq, NULL, NULL);
	}

	return 0;
}

static int aic_irq_domain_translate(struct irq_domain *id,
				    struct irq_fwspec *fwspec,
				    unsigned long *hwirq,
				    unsigned int *type)
{
	struct aic_irq_chip *ic = id->host_data;
	u32 *args;
	u32 die = 0;

	if (fwspec->param_count < 3 || fwspec->param_count > 4 ||
	    !is_of_node(fwspec->fwnode))
		return -EINVAL;

	args = &fwspec->param[1];

	if (fwspec->param_count == 4) {
		die = args[0];
		args++;
	}

	switch (fwspec->param[0]) {
	case AIC_IRQ:
		if (die >= ic->nr_die)
			return -EINVAL;
		if (args[0] >= ic->nr_irq)
			return -EINVAL;
		*hwirq = AIC_IRQ_HWIRQ(die, args[0]);
		break;
	case AIC_FIQ:
		if (die != 0)
			return -EINVAL;
		if (args[0] >= AIC_NR_FIQ)
			return -EINVAL;
		*hwirq = AIC_FIQ_HWIRQ(args[0]);

		/*
		 * In EL1 the non-redirected registers are the guest's,
		 * not EL2's, so remap the hwirqs to match.
		 */
		if (!is_kernel_in_hyp_mode()) {
			switch (args[0]) {
			case AIC_TMR_GUEST_PHYS:
				*hwirq = AIC_FIQ_HWIRQ(AIC_TMR_EL0_PHYS);
				break;
			case AIC_TMR_GUEST_VIRT:
				*hwirq = AIC_FIQ_HWIRQ(AIC_TMR_EL0_VIRT);
				break;
			case AIC_TMR_HV_PHYS:
			case AIC_TMR_HV_VIRT:
				return -ENOENT;
			default:
				break;
			}
		}
		break;
	default:
		return -EINVAL;
	}

	*type = args[1] & IRQ_TYPE_SENSE_MASK;

	return 0;
}

static int aic_irq_domain_alloc(struct irq_domain *domain, unsigned int virq,
				unsigned int nr_irqs, void *arg)
{
	unsigned int type = IRQ_TYPE_NONE;
	struct irq_fwspec *fwspec = arg;
	irq_hw_number_t hwirq;
	int i, ret;

	ret = aic_irq_domain_translate(domain, fwspec, &hwirq, &type);
	if (ret)
		return ret;

	for (i = 0; i < nr_irqs; i++) {
		ret = aic_irq_domain_map(domain, virq + i, hwirq + i);
		if (ret)
			return ret;
	}

	return 0;
}

static void aic_irq_domain_free(struct irq_domain *domain, unsigned int virq,
				unsigned int nr_irqs)
{
	int i;

	for (i = 0; i < nr_irqs; i++) {
		struct irq_data *d = irq_domain_get_irq_data(domain, virq + i);

		irq_set_handler(virq + i, NULL);
		irq_domain_reset_irq_data(d);
	}
}

static const struct irq_domain_ops aic_irq_domain_ops = {
	.translate	= aic_irq_domain_translate,
	.alloc		= aic_irq_domain_alloc,
	.free		= aic_irq_domain_free,
};

/*
 * IPI irqchip
 */

static void aic_ipi_send_fast(int cpu)
{
	u64 mpidr = cpu_logical_map(cpu);
	u64 my_mpidr = read_cpuid_mpidr();
	u64 cluster = MPIDR_CLUSTER(mpidr);
	u64 idx = MPIDR_CPU(mpidr);

	if (MPIDR_CLUSTER(my_mpidr) == cluster)
		write_sysreg_s(FIELD_PREP(IPI_RR_CPU, idx),
			       SYS_IMP_APL_IPI_RR_LOCAL_EL1);
	else
		write_sysreg_s(FIELD_PREP(IPI_RR_CPU, idx) | FIELD_PREP(IPI_RR_CLUSTER, cluster),
			       SYS_IMP_APL_IPI_RR_GLOBAL_EL1);
	isb();
}

static void aic_ipi_mask(struct irq_data *d)
{
	u32 irq_bit = BIT(irqd_to_hwirq(d));

	/* No specific ordering requirements needed here. */
	atomic_andnot(irq_bit, this_cpu_ptr(&aic_vipi_enable));
}

static void aic_ipi_unmask(struct irq_data *d)
{
	struct aic_irq_chip *ic = irq_data_get_irq_chip_data(d);
	u32 irq_bit = BIT(irqd_to_hwirq(d));

	atomic_or(irq_bit, this_cpu_ptr(&aic_vipi_enable));

	/*
	 * The atomic_or() above must complete before the atomic_read()
	 * below to avoid racing aic_ipi_send_mask().
	 */
	smp_mb__after_atomic();

	/*
	 * If a pending vIPI was unmasked, raise a HW IPI to ourselves.
	 * No barriers needed here since this is a self-IPI.
	 */
	if (atomic_read(this_cpu_ptr(&aic_vipi_flag)) & irq_bit) {
		if (static_branch_likely(&use_fast_ipi))
			aic_ipi_send_fast(smp_processor_id());
		else
			aic_ic_write(ic, AIC_IPI_SEND, AIC_IPI_SEND_CPU(smp_processor_id()));
	}
}

static void aic_ipi_send_mask(struct irq_data *d, const struct cpumask *mask)
{
	struct aic_irq_chip *ic = irq_data_get_irq_chip_data(d);
	u32 irq_bit = BIT(irqd_to_hwirq(d));
	u32 send = 0;
	int cpu;
	unsigned long pending;

	for_each_cpu(cpu, mask) {
		/*
		 * This sequence is the mirror of the one in aic_ipi_unmask();
		 * see the comment there. Additionally, release semantics
		 * ensure that the vIPI flag set is ordered after any shared
		 * memory accesses that precede it. This therefore also pairs
		 * with the atomic_fetch_andnot in aic_handle_ipi().
		 */
		pending = atomic_fetch_or_release(irq_bit, per_cpu_ptr(&aic_vipi_flag, cpu));

		/*
		 * The atomic_fetch_or_release() above must complete before the
		 * atomic_read() below to avoid racing aic_ipi_unmask().
		 */
		smp_mb__after_atomic();

		if (!(pending & irq_bit) &&
		    (atomic_read(per_cpu_ptr(&aic_vipi_enable, cpu)) & irq_bit)) {
			if (static_branch_likely(&use_fast_ipi))
				aic_ipi_send_fast(cpu);
			else
				send |= AIC_IPI_SEND_CPU(cpu);
		}
	}

	/*
	 * The flag writes must complete before the physical IPI is issued
	 * to another CPU. This is implied by the control dependency on
	 * the result of atomic_read_acquire() above, which is itself
	 * already ordered after the vIPI flag write.
	 */
	if (send)
		aic_ic_write(ic, AIC_IPI_SEND, send);
}

static struct irq_chip ipi_chip = {
	.name = "AIC-IPI",
	.irq_mask = aic_ipi_mask,
	.irq_unmask = aic_ipi_unmask,
	.ipi_send_mask = aic_ipi_send_mask,
};

/*
 * IPI IRQ domain
 */

static void aic_handle_ipi(struct pt_regs *regs)
{
	int i;
	unsigned long enabled, firing;

	/*
	 * Ack the IPI. We need to order this after the AIC event read, but
	 * that is enforced by normal MMIO ordering guarantees.
	 *
	 * For the Fast IPI case, this needs to be ordered before the vIPI
	 * handling below, so we need to isb();
	 */
	if (static_branch_likely(&use_fast_ipi)) {
		write_sysreg_s(IPI_SR_PENDING, SYS_IMP_APL_IPI_SR_EL1);
		isb();
	} else {
		aic_ic_write(aic_irqc, AIC_IPI_ACK, AIC_IPI_OTHER);
	}

	/*
	 * The mask read does not need to be ordered. Only we can change
	 * our own mask anyway, so no races are possible here, as long as
	 * we are properly in the interrupt handler (which is covered by
	 * the barrier that is part of the top-level AIC handler's readl()).
	 */
	enabled = atomic_read(this_cpu_ptr(&aic_vipi_enable));

	/*
	 * Clear the IPIs we are about to handle. This pairs with the
	 * atomic_fetch_or_release() in aic_ipi_send_mask(), and needs to be
	 * ordered after the aic_ic_write() above (to avoid dropping vIPIs) and
	 * before IPI handling code (to avoid races handling vIPIs before they
	 * are signaled). The former is taken care of by the release semantics
	 * of the write portion, while the latter is taken care of by the
	 * acquire semantics of the read portion.
	 */
	firing = atomic_fetch_andnot(enabled, this_cpu_ptr(&aic_vipi_flag)) & enabled;

	for_each_set_bit(i, &firing, AIC_NR_SWIPI)
		generic_handle_domain_irq(aic_irqc->ipi_domain, i);

	/*
	 * No ordering needed here; at worst this just changes the timing of
	 * when the next IPI will be delivered.
	 */
	if (!static_branch_likely(&use_fast_ipi))
		aic_ic_write(aic_irqc, AIC_IPI_MASK_CLR, AIC_IPI_OTHER);
}

static int aic_ipi_alloc(struct irq_domain *d, unsigned int virq,
			 unsigned int nr_irqs, void *args)
{
	int i;

	for (i = 0; i < nr_irqs; i++) {
		irq_set_percpu_devid(virq + i);
		irq_domain_set_info(d, virq + i, i, &ipi_chip, d->host_data,
				    handle_percpu_devid_irq, NULL, NULL);
	}

	return 0;
}

static void aic_ipi_free(struct irq_domain *d, unsigned int virq, unsigned int nr_irqs)
{
	/* Not freeing IPIs */
}

static const struct irq_domain_ops aic_ipi_domain_ops = {
	.alloc = aic_ipi_alloc,
	.free = aic_ipi_free,
};

static int __init aic_init_smp(struct aic_irq_chip *irqc, struct device_node *node)
{
	struct irq_domain *ipi_domain;
	int base_ipi;

	ipi_domain = irq_domain_create_linear(irqc->hw_domain->fwnode, AIC_NR_SWIPI,
					      &aic_ipi_domain_ops, irqc);
	if (WARN_ON(!ipi_domain))
		return -ENODEV;

	ipi_domain->flags |= IRQ_DOMAIN_FLAG_IPI_SINGLE;
	irq_domain_update_bus_token(ipi_domain, DOMAIN_BUS_IPI);

	base_ipi = __irq_domain_alloc_irqs(ipi_domain, -1, AIC_NR_SWIPI,
					   NUMA_NO_NODE, NULL, false, NULL);

	if (WARN_ON(!base_ipi)) {
		irq_domain_remove(ipi_domain);
		return -ENODEV;
	}

	set_smp_ipi_range(base_ipi, AIC_NR_SWIPI);

	irqc->ipi_domain = ipi_domain;

	return 0;
}

static int aic_init_cpu(unsigned int cpu)
{
	/* Mask all hard-wired per-CPU IRQ/FIQ sources */

	/* Pending Fast IPI FIQs */
	write_sysreg_s(IPI_SR_PENDING, SYS_IMP_APL_IPI_SR_EL1);

	/* Timer FIQs */
	sysreg_clear_set(cntp_ctl_el0, 0, ARCH_TIMER_CTRL_IT_MASK);
	sysreg_clear_set(cntv_ctl_el0, 0, ARCH_TIMER_CTRL_IT_MASK);

	/* EL2-only (VHE mode) IRQ sources */
	if (is_kernel_in_hyp_mode()) {
		/* Guest timers */
		sysreg_clear_set_s(SYS_IMP_APL_VM_TMR_FIQ_ENA_EL2,
				   VM_TMR_FIQ_ENABLE_V | VM_TMR_FIQ_ENABLE_P, 0);

		/* vGIC maintenance IRQ */
		sysreg_clear_set_s(SYS_ICH_HCR_EL2, ICH_HCR_EN, 0);
	}

	/* PMC FIQ */
	sysreg_clear_set_s(SYS_IMP_APL_PMCR0_EL1, PMCR0_IMODE | PMCR0_IACT,
			   FIELD_PREP(PMCR0_IMODE, PMCR0_IMODE_OFF));

	/* Uncore PMC FIQ */
	sysreg_clear_set_s(SYS_IMP_APL_UPMCR0_EL1, UPMCR0_IMODE,
			   FIELD_PREP(UPMCR0_IMODE, UPMCR0_IMODE_OFF));

	/* Commit all of the above */
	isb();

	if (aic_irqc->info.version == 1) {
		/*
		 * Make sure the kernel's idea of logical CPU order is the same as AIC's
		 * If we ever end up with a mismatch here, we will have to introduce
		 * a mapping table similar to what other irqchip drivers do.
		 */
		WARN_ON(aic_ic_read(aic_irqc, AIC_WHOAMI) != smp_processor_id());

		/*
		 * Always keep IPIs unmasked at the hardware level (except auto-masking
		 * by AIC during processing). We manage masks at the vIPI level.
		 * These registers only exist on AICv1, AICv2 always uses fast IPIs.
		 */
		aic_ic_write(aic_irqc, AIC_IPI_ACK, AIC_IPI_SELF | AIC_IPI_OTHER);
		if (static_branch_likely(&use_fast_ipi)) {
			aic_ic_write(aic_irqc, AIC_IPI_MASK_SET, AIC_IPI_SELF | AIC_IPI_OTHER);
		} else {
			aic_ic_write(aic_irqc, AIC_IPI_MASK_SET, AIC_IPI_SELF);
			aic_ic_write(aic_irqc, AIC_IPI_MASK_CLR, AIC_IPI_OTHER);
		}
	}

	/* Initialize the local mask state */
	__this_cpu_write(aic_fiq_unmasked, 0);

	return 0;
}

static struct gic_kvm_info vgic_info __initdata = {
	.type			= GIC_V3,
	.no_maint_irq_mask	= true,
	.no_hw_deactivation	= true,
};

static void build_fiq_affinity(struct aic_irq_chip *ic, struct device_node *aff)
{
	int i, n;
	u32 fiq;

	if (of_property_read_u32(aff, "apple,fiq-index", &fiq) ||
	    WARN_ON(fiq >= AIC_NR_FIQ) || ic->fiq_aff[fiq])
		return;

	n = of_property_count_elems_of_size(aff, "cpus", sizeof(u32));
	if (WARN_ON(n < 0))
		return;

	ic->fiq_aff[fiq] = kzalloc(sizeof(*ic->fiq_aff[fiq]), GFP_KERNEL);
	if (!ic->fiq_aff[fiq])
		return;

	for (i = 0; i < n; i++) {
		struct device_node *cpu_node;
		u32 cpu_phandle;
		int cpu;

		if (of_property_read_u32_index(aff, "cpus", i, &cpu_phandle))
			continue;

		cpu_node = of_find_node_by_phandle(cpu_phandle);
		if (WARN_ON(!cpu_node))
			continue;

		cpu = of_cpu_node_to_id(cpu_node);
		if (WARN_ON(cpu < 0))
			continue;

		cpumask_set_cpu(cpu, &ic->fiq_aff[fiq]->aff);
	}
}

static int __init aic_of_ic_init(struct device_node *node, struct device_node *parent)
{
	int i, die;
	u32 off, start_off;
	void __iomem *regs;
	struct aic_irq_chip *irqc;
	struct device_node *affs;
	const struct of_device_id *match;

	regs = of_iomap(node, 0);
	if (WARN_ON(!regs))
		return -EIO;

	irqc = kzalloc(sizeof(*irqc), GFP_KERNEL);
	if (!irqc) {
		iounmap(regs);
		return -ENOMEM;
	}

	irqc->base = regs;

	match = of_match_node(aic_info_match, node);
	if (!match)
		goto err_unmap;

	irqc->info = *(struct aic_info *)match->data;

	aic_irqc = irqc;

	switch (irqc->info.version) {
	case 1: {
		u32 info;

		info = aic_ic_read(irqc, AIC_INFO);
		irqc->nr_irq = FIELD_GET(AIC_INFO_NR_IRQ, info);
		irqc->max_irq = AIC_MAX_IRQ;
		irqc->nr_die = irqc->max_die = 1;

		off = start_off = irqc->info.target_cpu;
		off += sizeof(u32) * irqc->max_irq; /* TARGET_CPU */

		irqc->event = irqc->base;

		break;
	}
	case 2: {
		u32 info1, info3;

		info1 = aic_ic_read(irqc, AIC2_INFO1);
		info3 = aic_ic_read(irqc, AIC2_INFO3);

		irqc->nr_irq = FIELD_GET(AIC2_INFO1_NR_IRQ, info1);
		irqc->max_irq = FIELD_GET(AIC2_INFO3_MAX_IRQ, info3);
		irqc->nr_die = FIELD_GET(AIC2_INFO1_LAST_DIE, info1) + 1;
		irqc->max_die = FIELD_GET(AIC2_INFO3_MAX_DIE, info3);

		off = start_off = irqc->info.irq_cfg;
		off += sizeof(u32) * irqc->max_irq; /* IRQ_CFG */

		irqc->event = of_iomap(node, 1);
		if (WARN_ON(!irqc->event))
			goto err_unmap;

		break;
	}
	}

	irqc->info.sw_set = off;
	off += sizeof(u32) * (irqc->max_irq >> 5); /* SW_SET */
	irqc->info.sw_clr = off;
	off += sizeof(u32) * (irqc->max_irq >> 5); /* SW_CLR */
	irqc->info.mask_set = off;
	off += sizeof(u32) * (irqc->max_irq >> 5); /* MASK_SET */
	irqc->info.mask_clr = off;
	off += sizeof(u32) * (irqc->max_irq >> 5); /* MASK_CLR */
	off += sizeof(u32) * (irqc->max_irq >> 5); /* HW_STATE */

	if (irqc->info.fast_ipi)
		static_branch_enable(&use_fast_ipi);
	else
		static_branch_disable(&use_fast_ipi);

	irqc->info.die_stride = off - start_off;

	irqc->hw_domain = irq_domain_create_tree(of_node_to_fwnode(node),
						 &aic_irq_domain_ops, irqc);
	if (WARN_ON(!irqc->hw_domain))
		goto err_unmap;

	irq_domain_update_bus_token(irqc->hw_domain, DOMAIN_BUS_WIRED);

	if (aic_init_smp(irqc, node))
		goto err_remove_domain;

	affs = of_get_child_by_name(node, "affinities");
	if (affs) {
		struct device_node *chld;

		for_each_child_of_node(affs, chld)
			build_fiq_affinity(irqc, chld);
	}

	set_handle_irq(aic_handle_irq);
	set_handle_fiq(aic_handle_fiq);

	off = 0;
	for (die = 0; die < irqc->nr_die; die++) {
		for (i = 0; i < BITS_TO_U32(irqc->nr_irq); i++)
			aic_ic_write(irqc, irqc->info.mask_set + off + i * 4, U32_MAX);
		for (i = 0; i < BITS_TO_U32(irqc->nr_irq); i++)
			aic_ic_write(irqc, irqc->info.sw_clr + off + i * 4, U32_MAX);
		if (irqc->info.target_cpu)
			for (i = 0; i < irqc->nr_irq; i++)
				aic_ic_write(irqc, irqc->info.target_cpu + off + i * 4, 1);
		off += irqc->info.die_stride;
	}

	if (irqc->info.version == 2) {
		u32 config = aic_ic_read(irqc, AIC2_CONFIG);

		config |= AIC2_CONFIG_ENABLE;
		aic_ic_write(irqc, AIC2_CONFIG, config);
	}

	if (!is_kernel_in_hyp_mode())
		pr_info("Kernel running in EL1, mapping interrupts");

	if (static_branch_likely(&use_fast_ipi))
		pr_info("Using Fast IPIs");

	cpuhp_setup_state(CPUHP_AP_IRQ_APPLE_AIC_STARTING,
			  "irqchip/apple-aic/ipi:starting",
			  aic_init_cpu, NULL);

	vgic_set_kvm_info(&vgic_info);

	pr_info("Initialized with %d/%d IRQs * %d/%d die(s), %d FIQs, %d vIPIs",
		irqc->nr_irq, irqc->max_irq, irqc->nr_die, irqc->max_die, AIC_NR_FIQ, AIC_NR_SWIPI);

	return 0;

err_remove_domain:
	irq_domain_remove(irqc->hw_domain);
err_unmap:
	if (irqc->event && irqc->event != irqc->base)
		iounmap(irqc->event);
	iounmap(irqc->base);
	kfree(irqc);
	return -ENODEV;
}

IRQCHIP_DECLARE(apple_aic, "apple,aic", aic_of_ic_init);
IRQCHIP_DECLARE(apple_aic2, "apple,aic2", aic_of_ic_init);<|MERGE_RESOLUTION|>--- conflicted
+++ resolved
@@ -293,9 +293,6 @@
 	void __iomem *event;
 	struct irq_domain *hw_domain;
 	struct irq_domain *ipi_domain;
-<<<<<<< HEAD
-	int nr_hw;
-=======
 	struct {
 		cpumask_t aff;
 	} *fiq_aff[AIC_NR_FIQ];
@@ -306,7 +303,6 @@
 	int max_die;
 
 	struct aic_info info;
->>>>>>> 31231092
 };
 
 static DEFINE_PER_CPU(uint32_t, aic_fiq_unmasked);
