--- conflicted
+++ resolved
@@ -488,11 +488,7 @@
 	default m if ARCH_MXC
 	select IRQ_DOMAIN
 	select IRQ_DOMAIN_HIERARCHY
-<<<<<<< HEAD
-	select GENERIC_MSI_IRQ_DOMAIN
-=======
 	select GENERIC_MSI_IRQ
->>>>>>> 0ee29814
 	help
 	  Provide a driver for the i.MX Messaging Unit block used as a
 	  CPU-to-CPU MSI controller. This requires a specially crafted DT
