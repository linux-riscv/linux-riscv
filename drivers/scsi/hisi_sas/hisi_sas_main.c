--- conflicted
+++ resolved
@@ -395,12 +395,7 @@
 void hisi_sas_task_deliver(struct hisi_hba *hisi_hba,
 			   struct hisi_sas_slot *slot,
 			   struct hisi_sas_dq *dq,
-<<<<<<< HEAD
-			   struct hisi_sas_device *sas_dev,
-			   struct hisi_sas_internal_abort *abort)
-=======
 			   struct hisi_sas_device *sas_dev)
->>>>>>> 31231092
 {
 	struct hisi_sas_cmd_hdr *cmd_hdr_base;
 	int dlvry_queue_slot, dlvry_queue;
@@ -601,11 +596,7 @@
 	slot->is_internal = !!task->tmf || internal_abort;
 
 	/* protect task_prep and start_delivery sequence */
-<<<<<<< HEAD
-	hisi_sas_task_deliver(hisi_hba, slot, dq, sas_dev, NULL);
-=======
 	hisi_sas_task_deliver(hisi_hba, slot, dq, sas_dev);
->>>>>>> 31231092
 
 	return 0;
 
@@ -1289,21 +1280,12 @@
 	int rc = TMF_RESP_FUNC_FAILED;
 	struct hisi_hba *hisi_hba = dev_to_hisi_hba(device);
 	struct device *dev = hisi_hba->dev;
-<<<<<<< HEAD
-	int s = sizeof(struct host_to_dev_fis);
-	struct hisi_sas_tmf_task tmf = {};
-=======
->>>>>>> 31231092
 
 	ata_for_each_link(link, ap, EDGE) {
 		int pmp = sata_srst_pmp(link);
 
 		hisi_sas_fill_ata_reset_cmd(link->device, 1, pmp, fis);
-<<<<<<< HEAD
-		rc = hisi_sas_exec_internal_tmf_task(device, fis, s, &tmf);
-=======
 		rc = sas_execute_ata_cmd(device, fis, -1);
->>>>>>> 31231092
 		if (rc != TMF_RESP_FUNC_COMPLETE)
 			break;
 	}
@@ -1313,12 +1295,7 @@
 			int pmp = sata_srst_pmp(link);
 
 			hisi_sas_fill_ata_reset_cmd(link->device, 0, pmp, fis);
-<<<<<<< HEAD
-			rc = hisi_sas_exec_internal_tmf_task(device, fis,
-							     s, &tmf);
-=======
 			rc = sas_execute_ata_cmd(device, fis, -1);
->>>>>>> 31231092
 			if (rc != TMF_RESP_FUNC_COMPLETE)
 				dev_err(dev, "ata disk %016llx de-reset failed\n",
 					SAS_ADDR(device->sas_addr));
@@ -1900,145 +1877,8 @@
 					    void *data)
 {
 	struct domain_device *device = task->dev;
-<<<<<<< HEAD
-	struct hisi_sas_device *sas_dev = device->lldd_dev;
-	struct device *dev = hisi_hba->dev;
-	struct hisi_sas_port *port;
-	struct asd_sas_port *sas_port = device->port;
-	struct hisi_sas_slot *slot;
-	int slot_idx;
-
-	if (unlikely(test_bit(HISI_SAS_REJECT_CMD_BIT, &hisi_hba->flags)))
-		return -EINVAL;
-
-	if (!device->port)
-		return -1;
-
-	port = to_hisi_sas_port(sas_port);
-
-	/* simply get a slot and send abort command */
-	slot_idx = hisi_sas_slot_index_alloc(hisi_hba, NULL);
-	if (slot_idx < 0)
-		goto err_out;
-
-	slot = &hisi_hba->slot_info[slot_idx];
-	slot->n_elem = 0;
-	slot->task = task;
-	slot->port = port;
-	slot->is_internal = true;
-
-	hisi_sas_task_deliver(hisi_hba, slot, dq, sas_dev, abort);
-
-	return 0;
-
-err_out:
-	dev_err(dev, "internal abort task prep: failed[%d]!\n", slot_idx);
-
-	return slot_idx;
-}
-
-/**
- * _hisi_sas_internal_task_abort -- execute an internal
- * abort command for single IO command or a device
- * @hisi_hba: host controller struct
- * @device: domain device
- * @abort_flag: mode of operation, device or single IO
- * @tag: tag of IO to be aborted (only relevant to single
- *       IO mode)
- * @dq: delivery queue for this internal abort command
- * @rst_to_recover: If rst_to_recover set, queue a controller
- *		    reset if an internal abort times out.
- */
-static int
-_hisi_sas_internal_task_abort(struct hisi_hba *hisi_hba,
-			      struct domain_device *device, int abort_flag,
-			      int tag, struct hisi_sas_dq *dq, bool rst_to_recover)
-{
-	struct sas_task *task;
-	struct hisi_sas_device *sas_dev = device->lldd_dev;
-	struct hisi_sas_internal_abort abort = {
-		.flag = abort_flag,
-		.tag = tag,
-	};
-	struct device *dev = hisi_hba->dev;
-	int res;
-	/*
-	 * The interface is not realized means this HW don't support internal
-	 * abort, or don't need to do internal abort. Then here, we return
-	 * TMF_RESP_FUNC_FAILED and let other steps go on, which depends that
-	 * the internal abort has been executed and returned CQ.
-	 */
-	if (!hisi_hba->hw->prep_abort)
-		return TMF_RESP_FUNC_FAILED;
-
-	if (test_bit(HISI_SAS_HW_FAULT_BIT, &hisi_hba->flags))
-		return -EIO;
-
-	task = sas_alloc_slow_task(GFP_KERNEL);
-	if (!task)
-		return -ENOMEM;
-
-	task->dev = device;
-	task->task_proto = SAS_PROTOCOL_NONE;
-	task->task_done = hisi_sas_task_done;
-	task->slow_task->timer.function = hisi_sas_tmf_timedout;
-	task->slow_task->timer.expires = jiffies + INTERNAL_ABORT_TIMEOUT;
-	add_timer(&task->slow_task->timer);
-
-	res = hisi_sas_internal_abort_task_exec(hisi_hba, sas_dev->device_id,
-						&abort, task, dq);
-	if (res) {
-		del_timer_sync(&task->slow_task->timer);
-		dev_err(dev, "internal task abort: executing internal task failed: %d\n",
-			res);
-		goto exit;
-	}
-	wait_for_completion(&task->slow_task->completion);
-	res = TMF_RESP_FUNC_FAILED;
-
-	/* Internal abort timed out */
-	if ((task->task_state_flags & SAS_TASK_STATE_ABORTED)) {
-		if (hisi_sas_debugfs_enable && hisi_hba->debugfs_itct[0].itct)
-			queue_work(hisi_hba->wq, &hisi_hba->debugfs_work);
-
-		if (!(task->task_state_flags & SAS_TASK_STATE_DONE)) {
-			struct hisi_sas_slot *slot = task->lldd_task;
-
-			set_bit(HISI_SAS_HW_FAULT_BIT, &hisi_hba->flags);
-
-			if (slot) {
-				struct hisi_sas_cq *cq =
-					&hisi_hba->cq[slot->dlvry_queue];
-				/*
-				 * sync irq to avoid free'ing task
-				 * before using task in IO completion
-				 */
-				synchronize_irq(cq->irq_no);
-				slot->task = NULL;
-			}
-
-			if (rst_to_recover) {
-				dev_err(dev, "internal task abort: timeout and not done. Queuing reset.\n");
-				queue_work(hisi_hba->wq, &hisi_hba->rst_work);
-			} else {
-				dev_err(dev, "internal task abort: timeout and not done.\n");
-			}
-
-			res = -EIO;
-			goto exit;
-		} else
-			dev_err(dev, "internal task abort: timeout.\n");
-	}
-
-	if (task->task_status.resp == SAS_TASK_COMPLETE &&
-		task->task_status.stat == TMF_RESP_FUNC_COMPLETE) {
-		res = TMF_RESP_FUNC_COMPLETE;
-		goto exit;
-	}
-=======
 	struct hisi_hba *hisi_hba = dev_to_hisi_hba(device);
 	struct hisi_sas_internal_abort_data *timeout = data;
->>>>>>> 31231092
 
 	if (hisi_sas_debugfs_enable && hisi_hba->debugfs_itct[0].itct)
 		queue_work(hisi_hba->wq, &hisi_hba->debugfs_work);
