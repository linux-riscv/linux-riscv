# SPDX-License-Identifier: GPL-2.0-only
config VIRTIO
	tristate
	help
	  This option is selected by any driver which implements the virtio
	  bus, such as CONFIG_VIRTIO_PCI, CONFIG_VIRTIO_MMIO, CONFIG_RPMSG
	  or CONFIG_S390_GUEST.

config ARCH_HAS_RESTRICTED_VIRTIO_MEMORY_ACCESS
	bool
	help
	  This option is selected if the architecture may need to enforce
	  VIRTIO_F_ACCESS_PLATFORM

config VIRTIO_PCI_LIB
	tristate
	help
	  Modern PCI device implementation. This module implements the
	  basic probe and control for devices which are based on modern
	  PCI device with possible vendor specific extensions. Any
	  module that selects this module must depend on PCI.

config VIRTIO_PCI_LIB_LEGACY
	tristate
	help
	  Legacy PCI device (Virtio PCI Card 0.9.x Draft and older device)
	  implementation.
	  This module implements the basic probe and control for devices
	  which are based on legacy PCI device. Any module that selects this
	  module must depend on PCI.

menuconfig VIRTIO_MENU
	bool "Virtio drivers"
	default y

if VIRTIO_MENU

config VIRTIO_PCI
	tristate "PCI driver for virtio devices"
	depends on PCI
	select VIRTIO_PCI_LIB
	select VIRTIO
	help
	  This driver provides support for virtio based paravirtual device
	  drivers over PCI.  This requires that your VMM has appropriate PCI
	  virtio backends.  Most QEMU based VMMs should support these devices
	  (like KVM or Xen).

	  If unsure, say M.

config VIRTIO_PCI_LEGACY
	bool "Support for legacy virtio draft 0.9.X and older devices"
	default y
	depends on VIRTIO_PCI
	select VIRTIO_PCI_LIB_LEGACY
	help
          Virtio PCI Card 0.9.X Draft (circa 2014) and older device support.

	  This option enables building a transitional driver, supporting
	  both devices conforming to Virtio 1 specification, and legacy devices.
	  If disabled, you get a slightly smaller, non-transitional driver,
	  with no legacy compatibility.

          So look out into your driveway.  Do you have a flying car?  If
          so, you can happily disable this option and virtio will not
          break.  Otherwise, leave it set.  Unless you're testing what
          life will be like in The Future.

	  If unsure, say Y.

config VIRTIO_VDPA
	tristate "vDPA driver for virtio devices"
	depends on VDPA
	select VIRTIO
	help
	  This driver provides support for virtio based paravirtual
	  device driver over vDPA bus. For this to be useful, you need
	  an appropriate vDPA device implementation that operates on a
	  physical device to allow the datapath of virtio to be
	  offloaded to hardware.

	  If unsure, say M.

config VIRTIO_PMEM
	tristate "Support for virtio pmem driver"
	depends on VIRTIO
	depends on LIBNVDIMM
	help
	  This driver provides access to virtio-pmem devices, storage devices
	  that are mapped into the physical address space - similar to NVDIMMs
	   - with a virtio-based flushing interface.

	  If unsure, say Y.

config VIRTIO_BALLOON
	tristate "Virtio balloon driver"
	depends on VIRTIO
	select MEMORY_BALLOON
	select PAGE_REPORTING
	help
	 This driver supports increasing and decreasing the amount
	 of memory within a KVM guest.

	 If unsure, say M.

config VIRTIO_MEM
	tristate "Virtio mem driver"
<<<<<<< HEAD
	depends on X86_64
=======
	depends on X86_64 || ARM64
>>>>>>> 31231092
	depends on VIRTIO
	depends on MEMORY_HOTPLUG
	depends on MEMORY_HOTREMOVE
	depends on CONTIG_ALLOC
	depends on EXCLUSIVE_SYSTEM_RAM
	help
	 This driver provides access to virtio-mem paravirtualized memory
	 devices, allowing to hotplug and hotunplug memory.

	 This driver was only tested under x86-64 and arm64, but should
	 theoretically work on all architectures that support memory hotplug
	 and hotremove.

	 If unsure, say M.

config VIRTIO_INPUT
	tristate "Virtio input driver"
	depends on VIRTIO
	depends on INPUT
	help
	 This driver supports virtio input devices such as
	 keyboards, mice and tablets.

	 If unsure, say M.

config VIRTIO_MMIO
	tristate "Platform bus driver for memory mapped virtio devices"
	depends on HAS_IOMEM && HAS_DMA
	select VIRTIO
	help
	 This drivers provides support for memory mapped virtio
	 platform device driver.

 	 If unsure, say N.

config VIRTIO_MMIO_CMDLINE_DEVICES
	bool "Memory mapped virtio devices parameter parsing"
	depends on VIRTIO_MMIO
	help
	 Allow virtio-mmio devices instantiation via the kernel command line
	 or module parameters. Be aware that using incorrect parameters (base
	 address in particular) can crash your system - you have been warned.
	 See Documentation/admin-guide/kernel-parameters.rst for details.

	 If unsure, say 'N'.

config VIRTIO_DMA_SHARED_BUFFER
	tristate
	depends on DMA_SHARED_BUFFER
	help
	 This option adds a flavor of dma buffers that are backed by
	 virtio resources.

endif # VIRTIO_MENU<|MERGE_RESOLUTION|>--- conflicted
+++ resolved
@@ -105,11 +105,7 @@
 
 config VIRTIO_MEM
 	tristate "Virtio mem driver"
-<<<<<<< HEAD
-	depends on X86_64
-=======
 	depends on X86_64 || ARM64
->>>>>>> 31231092
 	depends on VIRTIO
 	depends on MEMORY_HOTPLUG
 	depends on MEMORY_HOTREMOVE
