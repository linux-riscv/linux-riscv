// SPDX-License-Identifier: GPL-2.0-only
/* CAN driver for Geschwister Schneider USB/CAN devices
 * and bytewerk.org candleLight USB CAN interfaces.
 *
 * Copyright (C) 2013-2016 Geschwister Schneider Technologie-,
 * Entwicklungs- und Vertriebs UG (Haftungsbeschränkt).
 * Copyright (C) 2016 Hubert Denkmair
 *
 * Many thanks to all socketcan devs!
 */

#include <linux/bitfield.h>
#include <linux/ethtool.h>
#include <linux/init.h>
#include <linux/module.h>
#include <linux/netdevice.h>
#include <linux/signal.h>
#include <linux/usb.h>

#include <linux/can.h>
#include <linux/can/dev.h>
#include <linux/can/error.h>

/* Device specific constants */
#define USB_GSUSB_1_VENDOR_ID 0x1d50
#define USB_GSUSB_1_PRODUCT_ID 0x606f

#define USB_CANDLELIGHT_VENDOR_ID 0x1209
#define USB_CANDLELIGHT_PRODUCT_ID 0x2323

#define USB_CES_CANEXT_FD_VENDOR_ID 0x1cd2
#define USB_CES_CANEXT_FD_PRODUCT_ID 0x606f

#define USB_ABE_CANDEBUGGER_FD_VENDOR_ID 0x16d0
#define USB_ABE_CANDEBUGGER_FD_PRODUCT_ID 0x10b8

#define GSUSB_ENDPOINT_IN 1
#define GSUSB_ENDPOINT_OUT 2

/* Device specific constants */
enum gs_usb_breq {
	GS_USB_BREQ_HOST_FORMAT = 0,
	GS_USB_BREQ_BITTIMING,
	GS_USB_BREQ_MODE,
	GS_USB_BREQ_BERR,
	GS_USB_BREQ_BT_CONST,
	GS_USB_BREQ_DEVICE_CONFIG,
	GS_USB_BREQ_TIMESTAMP,
	GS_USB_BREQ_IDENTIFY,
	GS_USB_BREQ_GET_USER_ID,
	GS_USB_BREQ_QUIRK_CANTACT_PRO_DATA_BITTIMING = GS_USB_BREQ_GET_USER_ID,
	GS_USB_BREQ_SET_USER_ID,
	GS_USB_BREQ_DATA_BITTIMING,
	GS_USB_BREQ_BT_CONST_EXT,
};

enum gs_can_mode {
	/* reset a channel. turns it off */
	GS_CAN_MODE_RESET = 0,
	/* starts a channel */
	GS_CAN_MODE_START
};

enum gs_can_state {
	GS_CAN_STATE_ERROR_ACTIVE = 0,
	GS_CAN_STATE_ERROR_WARNING,
	GS_CAN_STATE_ERROR_PASSIVE,
	GS_CAN_STATE_BUS_OFF,
	GS_CAN_STATE_STOPPED,
	GS_CAN_STATE_SLEEPING
};

enum gs_can_identify_mode {
	GS_CAN_IDENTIFY_OFF = 0,
	GS_CAN_IDENTIFY_ON
};

/* data types passed between host and device */

/* The firmware on the original USB2CAN by Geschwister Schneider
 * Technologie Entwicklungs- und Vertriebs UG exchanges all data
 * between the host and the device in host byte order. This is done
 * with the struct gs_host_config::byte_order member, which is sent
 * first to indicate the desired byte order.
 *
 * The widely used open source firmware candleLight doesn't support
 * this feature and exchanges the data in little endian byte order.
 */
struct gs_host_config {
	__le32 byte_order;
} __packed;

struct gs_device_config {
	u8 reserved1;
	u8 reserved2;
	u8 reserved3;
	u8 icount;
	__le32 sw_version;
	__le32 hw_version;
} __packed;

#define GS_CAN_MODE_NORMAL 0
#define GS_CAN_MODE_LISTEN_ONLY BIT(0)
#define GS_CAN_MODE_LOOP_BACK BIT(1)
#define GS_CAN_MODE_TRIPLE_SAMPLE BIT(2)
#define GS_CAN_MODE_ONE_SHOT BIT(3)
#define GS_CAN_MODE_HW_TIMESTAMP BIT(4)
/* GS_CAN_FEATURE_IDENTIFY BIT(5) */
/* GS_CAN_FEATURE_USER_ID BIT(6) */
#define GS_CAN_MODE_PAD_PKTS_TO_MAX_PKT_SIZE BIT(7)
#define GS_CAN_MODE_FD BIT(8)
/* GS_CAN_FEATURE_REQ_USB_QUIRK_LPC546XX BIT(9) */
/* GS_CAN_FEATURE_BT_CONST_EXT BIT(10) */

struct gs_device_mode {
	__le32 mode;
	__le32 flags;
} __packed;

struct gs_device_state {
	__le32 state;
	__le32 rxerr;
	__le32 txerr;
} __packed;

struct gs_device_bittiming {
	__le32 prop_seg;
	__le32 phase_seg1;
	__le32 phase_seg2;
	__le32 sjw;
	__le32 brp;
} __packed;

struct gs_identify_mode {
	__le32 mode;
} __packed;

#define GS_CAN_FEATURE_LISTEN_ONLY BIT(0)
#define GS_CAN_FEATURE_LOOP_BACK BIT(1)
#define GS_CAN_FEATURE_TRIPLE_SAMPLE BIT(2)
#define GS_CAN_FEATURE_ONE_SHOT BIT(3)
#define GS_CAN_FEATURE_HW_TIMESTAMP BIT(4)
#define GS_CAN_FEATURE_IDENTIFY BIT(5)
#define GS_CAN_FEATURE_USER_ID BIT(6)
#define GS_CAN_FEATURE_PAD_PKTS_TO_MAX_PKT_SIZE BIT(7)
#define GS_CAN_FEATURE_FD BIT(8)
#define GS_CAN_FEATURE_REQ_USB_QUIRK_LPC546XX BIT(9)
#define GS_CAN_FEATURE_BT_CONST_EXT BIT(10)
#define GS_CAN_FEATURE_MASK GENMASK(10, 0)

/* internal quirks - keep in GS_CAN_FEATURE space for now */

/* CANtact Pro original firmware:
 * BREQ DATA_BITTIMING overlaps with GET_USER_ID
 */
#define GS_CAN_FEATURE_QUIRK_BREQ_CANTACT_PRO BIT(31)

struct gs_device_bt_const {
	__le32 feature;
	__le32 fclk_can;
	__le32 tseg1_min;
	__le32 tseg1_max;
	__le32 tseg2_min;
	__le32 tseg2_max;
	__le32 sjw_max;
	__le32 brp_min;
	__le32 brp_max;
	__le32 brp_inc;
} __packed;

struct gs_device_bt_const_extended {
	__le32 feature;
	__le32 fclk_can;
	__le32 tseg1_min;
	__le32 tseg1_max;
	__le32 tseg2_min;
	__le32 tseg2_max;
	__le32 sjw_max;
	__le32 brp_min;
	__le32 brp_max;
	__le32 brp_inc;

	__le32 dtseg1_min;
	__le32 dtseg1_max;
	__le32 dtseg2_min;
	__le32 dtseg2_max;
	__le32 dsjw_max;
	__le32 dbrp_min;
	__le32 dbrp_max;
	__le32 dbrp_inc;
} __packed;

#define GS_CAN_FLAG_OVERFLOW BIT(0)
#define GS_CAN_FLAG_FD BIT(1)
#define GS_CAN_FLAG_BRS BIT(2)
#define GS_CAN_FLAG_ESI BIT(3)

struct classic_can {
	u8 data[8];
} __packed;

struct classic_can_quirk {
	u8 data[8];
	u8 quirk;
} __packed;

struct canfd {
	u8 data[64];
} __packed;

struct canfd_quirk {
	u8 data[64];
	u8 quirk;
} __packed;

struct gs_host_frame {
	u32 echo_id;
	__le32 can_id;

	u8 can_dlc;
	u8 channel;
	u8 flags;
	u8 reserved;

	union {
		DECLARE_FLEX_ARRAY(struct classic_can, classic_can);
		DECLARE_FLEX_ARRAY(struct classic_can_quirk, classic_can_quirk);
		DECLARE_FLEX_ARRAY(struct canfd, canfd);
		DECLARE_FLEX_ARRAY(struct canfd_quirk, canfd_quirk);
	};
} __packed;
/* The GS USB devices make use of the same flags and masks as in
 * linux/can.h and linux/can/error.h, and no additional mapping is necessary.
 */

/* Only send a max of GS_MAX_TX_URBS frames per channel at a time. */
#define GS_MAX_TX_URBS 10
/* Only launch a max of GS_MAX_RX_URBS usb requests at a time. */
#define GS_MAX_RX_URBS 30
/* Maximum number of interfaces the driver supports per device.
 * Current hardware only supports 3 interfaces. The future may vary.
 */
#define GS_MAX_INTF 3

struct gs_tx_context {
	struct gs_can *dev;
	unsigned int echo_id;
};

struct gs_can {
	struct can_priv can; /* must be the first member */

	struct gs_usb *parent;

	struct net_device *netdev;
	struct usb_device *udev;
	struct usb_interface *iface;

	struct can_bittiming_const bt_const, data_bt_const;
	unsigned int channel;	/* channel number */

	u32 feature;
	unsigned int hf_size_tx;

	/* This lock prevents a race condition between xmit and receive. */
	spinlock_t tx_ctx_lock;
	struct gs_tx_context tx_context[GS_MAX_TX_URBS];

	struct usb_anchor tx_submitted;
	atomic_t active_tx_urbs;
};

/* usb interface struct */
struct gs_usb {
	struct gs_can *canch[GS_MAX_INTF];
	struct usb_anchor rx_submitted;
	struct usb_device *udev;
<<<<<<< HEAD
=======
	unsigned int hf_size_rx;
>>>>>>> 31231092
	u8 active_channels;
};

/* 'allocate' a tx context.
 * returns a valid tx context or NULL if there is no space.
 */
static struct gs_tx_context *gs_alloc_tx_context(struct gs_can *dev)
{
	int i = 0;
	unsigned long flags;

	spin_lock_irqsave(&dev->tx_ctx_lock, flags);

	for (; i < GS_MAX_TX_URBS; i++) {
		if (dev->tx_context[i].echo_id == GS_MAX_TX_URBS) {
			dev->tx_context[i].echo_id = i;
			spin_unlock_irqrestore(&dev->tx_ctx_lock, flags);
			return &dev->tx_context[i];
		}
	}

	spin_unlock_irqrestore(&dev->tx_ctx_lock, flags);
	return NULL;
}

/* releases a tx context
 */
static void gs_free_tx_context(struct gs_tx_context *txc)
{
	txc->echo_id = GS_MAX_TX_URBS;
}

/* Get a tx context by id.
 */
static struct gs_tx_context *gs_get_tx_context(struct gs_can *dev,
					       unsigned int id)
{
	unsigned long flags;

	if (id < GS_MAX_TX_URBS) {
		spin_lock_irqsave(&dev->tx_ctx_lock, flags);
		if (dev->tx_context[id].echo_id == id) {
			spin_unlock_irqrestore(&dev->tx_ctx_lock, flags);
			return &dev->tx_context[id];
		}
		spin_unlock_irqrestore(&dev->tx_ctx_lock, flags);
	}
	return NULL;
}

static int gs_cmd_reset(struct gs_can *gsdev)
{
	struct gs_device_mode *dm;
	struct usb_interface *intf = gsdev->iface;
	int rc;

	dm = kzalloc(sizeof(*dm), GFP_KERNEL);
	if (!dm)
		return -ENOMEM;

	dm->mode = GS_CAN_MODE_RESET;

	rc = usb_control_msg(interface_to_usbdev(intf),
			     usb_sndctrlpipe(interface_to_usbdev(intf), 0),
			     GS_USB_BREQ_MODE,
			     USB_DIR_OUT | USB_TYPE_VENDOR | USB_RECIP_INTERFACE,
			     gsdev->channel, 0, dm, sizeof(*dm), 1000);

	kfree(dm);

	return rc;
}

static void gs_update_state(struct gs_can *dev, struct can_frame *cf)
{
	struct can_device_stats *can_stats = &dev->can.can_stats;

	if (cf->can_id & CAN_ERR_RESTARTED) {
		dev->can.state = CAN_STATE_ERROR_ACTIVE;
		can_stats->restarts++;
	} else if (cf->can_id & CAN_ERR_BUSOFF) {
		dev->can.state = CAN_STATE_BUS_OFF;
		can_stats->bus_off++;
	} else if (cf->can_id & CAN_ERR_CRTL) {
		if ((cf->data[1] & CAN_ERR_CRTL_TX_WARNING) ||
		    (cf->data[1] & CAN_ERR_CRTL_RX_WARNING)) {
			dev->can.state = CAN_STATE_ERROR_WARNING;
			can_stats->error_warning++;
		} else if ((cf->data[1] & CAN_ERR_CRTL_TX_PASSIVE) ||
			   (cf->data[1] & CAN_ERR_CRTL_RX_PASSIVE)) {
			dev->can.state = CAN_STATE_ERROR_PASSIVE;
			can_stats->error_passive++;
		} else {
			dev->can.state = CAN_STATE_ERROR_ACTIVE;
		}
	}
}

static void gs_usb_receive_bulk_callback(struct urb *urb)
{
	struct gs_usb *usbcan = urb->context;
	struct gs_can *dev;
	struct net_device *netdev;
	int rc;
	struct net_device_stats *stats;
	struct gs_host_frame *hf = urb->transfer_buffer;
	struct gs_tx_context *txc;
	struct can_frame *cf;
	struct canfd_frame *cfd;
	struct sk_buff *skb;

	BUG_ON(!usbcan);

	switch (urb->status) {
	case 0: /* success */
		break;
	case -ENOENT:
	case -ESHUTDOWN:
		return;
	default:
		/* do not resubmit aborted urbs. eg: when device goes down */
		return;
	}

	/* device reports out of range channel id */
	if (hf->channel >= GS_MAX_INTF)
		goto device_detach;

	dev = usbcan->canch[hf->channel];

	netdev = dev->netdev;
	stats = &netdev->stats;

	if (!netif_device_present(netdev))
		return;

	if (hf->echo_id == -1) { /* normal rx */
		if (hf->flags & GS_CAN_FLAG_FD) {
			skb = alloc_canfd_skb(dev->netdev, &cfd);
			if (!skb)
				return;

			cfd->can_id = le32_to_cpu(hf->can_id);
			cfd->len = can_fd_dlc2len(hf->can_dlc);
			if (hf->flags & GS_CAN_FLAG_BRS)
				cfd->flags |= CANFD_BRS;
			if (hf->flags & GS_CAN_FLAG_ESI)
				cfd->flags |= CANFD_ESI;

			memcpy(cfd->data, hf->canfd->data, cfd->len);
		} else {
			skb = alloc_can_skb(dev->netdev, &cf);
			if (!skb)
				return;

			cf->can_id = le32_to_cpu(hf->can_id);
			can_frame_set_cc_len(cf, hf->can_dlc, dev->can.ctrlmode);

			memcpy(cf->data, hf->classic_can->data, 8);

			/* ERROR frames tell us information about the controller */
			if (le32_to_cpu(hf->can_id) & CAN_ERR_FLAG)
				gs_update_state(dev, cf);
		}

		netdev->stats.rx_packets++;
		netdev->stats.rx_bytes += hf->can_dlc;

		netif_rx(skb);
	} else { /* echo_id == hf->echo_id */
		if (hf->echo_id >= GS_MAX_TX_URBS) {
			netdev_err(netdev,
				   "Unexpected out of range echo id %u\n",
				   hf->echo_id);
			goto resubmit_urb;
		}

		txc = gs_get_tx_context(dev, hf->echo_id);

		/* bad devices send bad echo_ids. */
		if (!txc) {
			netdev_err(netdev,
				   "Unexpected unused echo id %u\n",
				   hf->echo_id);
			goto resubmit_urb;
		}

		netdev->stats.tx_packets++;
		netdev->stats.tx_bytes += can_get_echo_skb(netdev, hf->echo_id,
							   NULL);

		gs_free_tx_context(txc);

		atomic_dec(&dev->active_tx_urbs);

		netif_wake_queue(netdev);
	}

	if (hf->flags & GS_CAN_FLAG_OVERFLOW) {
		skb = alloc_can_err_skb(netdev, &cf);
		if (!skb)
			goto resubmit_urb;

		cf->can_id |= CAN_ERR_CRTL;
		cf->len = CAN_ERR_DLC;
		cf->data[1] = CAN_ERR_CRTL_RX_OVERFLOW;
		stats->rx_over_errors++;
		stats->rx_errors++;
		netif_rx(skb);
	}

 resubmit_urb:
	usb_fill_bulk_urb(urb, usbcan->udev,
			  usb_rcvbulkpipe(usbcan->udev, GSUSB_ENDPOINT_IN),
			  hf, dev->parent->hf_size_rx,
			  gs_usb_receive_bulk_callback, usbcan);

	rc = usb_submit_urb(urb, GFP_ATOMIC);

	/* USB failure take down all interfaces */
	if (rc == -ENODEV) {
 device_detach:
		for (rc = 0; rc < GS_MAX_INTF; rc++) {
			if (usbcan->canch[rc])
				netif_device_detach(usbcan->canch[rc]->netdev);
		}
	}
}

static int gs_usb_set_bittiming(struct net_device *netdev)
{
	struct gs_can *dev = netdev_priv(netdev);
	struct can_bittiming *bt = &dev->can.bittiming;
	struct usb_interface *intf = dev->iface;
	int rc;
	struct gs_device_bittiming *dbt;

	dbt = kmalloc(sizeof(*dbt), GFP_KERNEL);
	if (!dbt)
		return -ENOMEM;

	dbt->prop_seg = cpu_to_le32(bt->prop_seg);
	dbt->phase_seg1 = cpu_to_le32(bt->phase_seg1);
	dbt->phase_seg2 = cpu_to_le32(bt->phase_seg2);
	dbt->sjw = cpu_to_le32(bt->sjw);
	dbt->brp = cpu_to_le32(bt->brp);

	/* request bit timings */
	rc = usb_control_msg(interface_to_usbdev(intf),
			     usb_sndctrlpipe(interface_to_usbdev(intf), 0),
			     GS_USB_BREQ_BITTIMING,
			     USB_DIR_OUT | USB_TYPE_VENDOR | USB_RECIP_INTERFACE,
			     dev->channel, 0, dbt, sizeof(*dbt), 1000);

	kfree(dbt);

	if (rc < 0)
		dev_err(netdev->dev.parent, "Couldn't set bittimings (err=%d)",
			rc);

	return (rc > 0) ? 0 : rc;
}

static int gs_usb_set_data_bittiming(struct net_device *netdev)
{
	struct gs_can *dev = netdev_priv(netdev);
	struct can_bittiming *bt = &dev->can.data_bittiming;
	struct usb_interface *intf = dev->iface;
	struct gs_device_bittiming *dbt;
	u8 request = GS_USB_BREQ_DATA_BITTIMING;
	int rc;

	dbt = kmalloc(sizeof(*dbt), GFP_KERNEL);
	if (!dbt)
		return -ENOMEM;

	dbt->prop_seg = cpu_to_le32(bt->prop_seg);
	dbt->phase_seg1 = cpu_to_le32(bt->phase_seg1);
	dbt->phase_seg2 = cpu_to_le32(bt->phase_seg2);
	dbt->sjw = cpu_to_le32(bt->sjw);
	dbt->brp = cpu_to_le32(bt->brp);

	if (dev->feature & GS_CAN_FEATURE_QUIRK_BREQ_CANTACT_PRO)
		request = GS_USB_BREQ_QUIRK_CANTACT_PRO_DATA_BITTIMING;

	/* request bit timings */
	rc = usb_control_msg(interface_to_usbdev(intf),
			     usb_sndctrlpipe(interface_to_usbdev(intf), 0),
			     request,
			     USB_DIR_OUT | USB_TYPE_VENDOR | USB_RECIP_INTERFACE,
			     dev->channel, 0, dbt, sizeof(*dbt), 1000);

	kfree(dbt);

	if (rc < 0)
		dev_err(netdev->dev.parent,
			"Couldn't set data bittimings (err=%d)", rc);

	return (rc > 0) ? 0 : rc;
}

static void gs_usb_xmit_callback(struct urb *urb)
{
	struct gs_tx_context *txc = urb->context;
	struct gs_can *dev = txc->dev;
	struct net_device *netdev = dev->netdev;

	if (urb->status)
		netdev_info(netdev, "usb xmit fail %u\n", txc->echo_id);

	usb_free_coherent(urb->dev, urb->transfer_buffer_length,
			  urb->transfer_buffer, urb->transfer_dma);
}

static netdev_tx_t gs_can_start_xmit(struct sk_buff *skb,
				     struct net_device *netdev)
{
	struct gs_can *dev = netdev_priv(netdev);
	struct net_device_stats *stats = &dev->netdev->stats;
	struct urb *urb;
	struct gs_host_frame *hf;
	struct can_frame *cf;
	struct canfd_frame *cfd;
	int rc;
	unsigned int idx;
	struct gs_tx_context *txc;

	if (can_dropped_invalid_skb(netdev, skb))
		return NETDEV_TX_OK;

	/* find an empty context to keep track of transmission */
	txc = gs_alloc_tx_context(dev);
	if (!txc)
		return NETDEV_TX_BUSY;

	/* create a URB, and a buffer for it */
	urb = usb_alloc_urb(0, GFP_ATOMIC);
	if (!urb)
		goto nomem_urb;

	hf = usb_alloc_coherent(dev->udev, dev->hf_size_tx, GFP_ATOMIC,
				&urb->transfer_dma);
	if (!hf) {
		netdev_err(netdev, "No memory left for USB buffer\n");
		goto nomem_hf;
	}

	idx = txc->echo_id;

	if (idx >= GS_MAX_TX_URBS) {
		netdev_err(netdev, "Invalid tx context %u\n", idx);
		goto badidx;
	}

	hf->echo_id = idx;
	hf->channel = dev->channel;
	hf->flags = 0;
	hf->reserved = 0;

	if (can_is_canfd_skb(skb)) {
		cfd = (struct canfd_frame *)skb->data;

		hf->can_id = cpu_to_le32(cfd->can_id);
		hf->can_dlc = can_fd_len2dlc(cfd->len);
		hf->flags |= GS_CAN_FLAG_FD;
		if (cfd->flags & CANFD_BRS)
			hf->flags |= GS_CAN_FLAG_BRS;
		if (cfd->flags & CANFD_ESI)
			hf->flags |= GS_CAN_FLAG_ESI;

		memcpy(hf->canfd->data, cfd->data, cfd->len);
	} else {
		cf = (struct can_frame *)skb->data;

		hf->can_id = cpu_to_le32(cf->can_id);
		hf->can_dlc = can_get_cc_dlc(cf, dev->can.ctrlmode);

		memcpy(hf->classic_can->data, cf->data, cf->len);
	}

	usb_fill_bulk_urb(urb, dev->udev,
			  usb_sndbulkpipe(dev->udev, GSUSB_ENDPOINT_OUT),
			  hf, dev->hf_size_tx,
			  gs_usb_xmit_callback, txc);

	urb->transfer_flags |= URB_NO_TRANSFER_DMA_MAP;
	usb_anchor_urb(urb, &dev->tx_submitted);

	can_put_echo_skb(skb, netdev, idx, 0);

	atomic_inc(&dev->active_tx_urbs);

	rc = usb_submit_urb(urb, GFP_ATOMIC);
	if (unlikely(rc)) {			/* usb send failed */
		atomic_dec(&dev->active_tx_urbs);

		can_free_echo_skb(netdev, idx, NULL);
		gs_free_tx_context(txc);

		usb_unanchor_urb(urb);
		usb_free_coherent(dev->udev, urb->transfer_buffer_length,
				  urb->transfer_buffer, urb->transfer_dma);

		if (rc == -ENODEV) {
			netif_device_detach(netdev);
		} else {
			netdev_err(netdev, "usb_submit failed (err=%d)\n", rc);
			stats->tx_dropped++;
		}
	} else {
		/* Slow down tx path */
		if (atomic_read(&dev->active_tx_urbs) >= GS_MAX_TX_URBS)
			netif_stop_queue(netdev);
	}

	/* let usb core take care of this urb */
	usb_free_urb(urb);

	return NETDEV_TX_OK;

 badidx:
	usb_free_coherent(dev->udev, urb->transfer_buffer_length,
			  urb->transfer_buffer, urb->transfer_dma);
 nomem_hf:
	usb_free_urb(urb);

 nomem_urb:
	gs_free_tx_context(txc);
	dev_kfree_skb(skb);
	stats->tx_dropped++;
	return NETDEV_TX_OK;
}

static int gs_can_open(struct net_device *netdev)
{
	struct gs_can *dev = netdev_priv(netdev);
	struct gs_usb *parent = dev->parent;
	int rc, i;
	struct gs_device_mode *dm;
	struct gs_host_frame *hf;
	u32 ctrlmode;
	u32 flags = 0;

	rc = open_candev(netdev);
	if (rc)
		return rc;

<<<<<<< HEAD
=======
	ctrlmode = dev->can.ctrlmode;
	if (ctrlmode & CAN_CTRLMODE_FD) {
		flags |= GS_CAN_MODE_FD;

		if (dev->feature & GS_CAN_FEATURE_REQ_USB_QUIRK_LPC546XX)
			dev->hf_size_tx = struct_size(hf, canfd_quirk, 1);
		else
			dev->hf_size_tx = struct_size(hf, canfd, 1);
	} else {
		if (dev->feature & GS_CAN_FEATURE_REQ_USB_QUIRK_LPC546XX)
			dev->hf_size_tx = struct_size(hf, classic_can_quirk, 1);
		else
			dev->hf_size_tx = struct_size(hf, classic_can, 1);
	}

>>>>>>> 31231092
	if (!parent->active_channels) {
		for (i = 0; i < GS_MAX_RX_URBS; i++) {
			struct urb *urb;
			u8 *buf;

			/* alloc rx urb */
			urb = usb_alloc_urb(0, GFP_KERNEL);
			if (!urb)
				return -ENOMEM;

			/* alloc rx buffer */
			buf = usb_alloc_coherent(dev->udev,
						 dev->parent->hf_size_rx,
						 GFP_KERNEL,
						 &urb->transfer_dma);
			if (!buf) {
				netdev_err(netdev,
					   "No memory left for USB buffer\n");
				usb_free_urb(urb);
				return -ENOMEM;
			}

			/* fill, anchor, and submit rx urb */
			usb_fill_bulk_urb(urb,
					  dev->udev,
					  usb_rcvbulkpipe(dev->udev,
							  GSUSB_ENDPOINT_IN),
					  buf,
					  dev->parent->hf_size_rx,
					  gs_usb_receive_bulk_callback, parent);
			urb->transfer_flags |= URB_NO_TRANSFER_DMA_MAP;

			usb_anchor_urb(urb, &parent->rx_submitted);

			rc = usb_submit_urb(urb, GFP_KERNEL);
			if (rc) {
				if (rc == -ENODEV)
					netif_device_detach(dev->netdev);

				netdev_err(netdev,
					   "usb_submit failed (err=%d)\n", rc);

				usb_unanchor_urb(urb);
				usb_free_urb(urb);
				break;
			}

			/* Drop reference,
			 * USB core will take care of freeing it
			 */
			usb_free_urb(urb);
		}
	}

	dm = kmalloc(sizeof(*dm), GFP_KERNEL);
	if (!dm)
		return -ENOMEM;

	/* flags */
	if (ctrlmode & CAN_CTRLMODE_LOOPBACK)
		flags |= GS_CAN_MODE_LOOP_BACK;
	else if (ctrlmode & CAN_CTRLMODE_LISTENONLY)
		flags |= GS_CAN_MODE_LISTEN_ONLY;

	/* Controller is not allowed to retry TX
	 * this mode is unavailable on atmels uc3c hardware
	 */
	if (ctrlmode & CAN_CTRLMODE_ONE_SHOT)
		flags |= GS_CAN_MODE_ONE_SHOT;

	if (ctrlmode & CAN_CTRLMODE_3_SAMPLES)
		flags |= GS_CAN_MODE_TRIPLE_SAMPLE;

	/* finally start device */
	dm->mode = cpu_to_le32(GS_CAN_MODE_START);
	dm->flags = cpu_to_le32(flags);
	rc = usb_control_msg(interface_to_usbdev(dev->iface),
			     usb_sndctrlpipe(interface_to_usbdev(dev->iface), 0),
			     GS_USB_BREQ_MODE,
			     USB_DIR_OUT | USB_TYPE_VENDOR | USB_RECIP_INTERFACE,
			     dev->channel, 0, dm, sizeof(*dm), 1000);

	if (rc < 0) {
		netdev_err(netdev, "Couldn't start device (err=%d)\n", rc);
		kfree(dm);
		return rc;
	}

	kfree(dm);

	dev->can.state = CAN_STATE_ERROR_ACTIVE;

	parent->active_channels++;
	if (!(dev->can.ctrlmode & CAN_CTRLMODE_LISTENONLY))
		netif_start_queue(netdev);

	return 0;
}

static int gs_can_close(struct net_device *netdev)
{
	int rc;
	struct gs_can *dev = netdev_priv(netdev);
	struct gs_usb *parent = dev->parent;

	netif_stop_queue(netdev);

	/* Stop polling */
	parent->active_channels--;
	if (!parent->active_channels)
		usb_kill_anchored_urbs(&parent->rx_submitted);

	/* Stop sending URBs */
	usb_kill_anchored_urbs(&dev->tx_submitted);
	atomic_set(&dev->active_tx_urbs, 0);

	/* reset the device */
	rc = gs_cmd_reset(dev);
	if (rc < 0)
		netdev_warn(netdev, "Couldn't shutdown device (err=%d)", rc);

	/* reset tx contexts */
	for (rc = 0; rc < GS_MAX_TX_URBS; rc++) {
		dev->tx_context[rc].dev = dev;
		dev->tx_context[rc].echo_id = GS_MAX_TX_URBS;
	}

	/* close the netdev */
	close_candev(netdev);

	return 0;
}

static const struct net_device_ops gs_usb_netdev_ops = {
	.ndo_open = gs_can_open,
	.ndo_stop = gs_can_close,
	.ndo_start_xmit = gs_can_start_xmit,
	.ndo_change_mtu = can_change_mtu,
};

static int gs_usb_set_identify(struct net_device *netdev, bool do_identify)
{
	struct gs_can *dev = netdev_priv(netdev);
	struct gs_identify_mode *imode;
	int rc;

	imode = kmalloc(sizeof(*imode), GFP_KERNEL);

	if (!imode)
		return -ENOMEM;

	if (do_identify)
		imode->mode = cpu_to_le32(GS_CAN_IDENTIFY_ON);
	else
		imode->mode = cpu_to_le32(GS_CAN_IDENTIFY_OFF);

	rc = usb_control_msg(interface_to_usbdev(dev->iface),
			     usb_sndctrlpipe(interface_to_usbdev(dev->iface), 0),
			     GS_USB_BREQ_IDENTIFY,
			     USB_DIR_OUT | USB_TYPE_VENDOR | USB_RECIP_INTERFACE,
			     dev->channel, 0, imode, sizeof(*imode), 100);

	kfree(imode);

	return (rc > 0) ? 0 : rc;
}

/* blink LED's for finding the this interface */
static int gs_usb_set_phys_id(struct net_device *dev,
			      enum ethtool_phys_id_state state)
{
	int rc = 0;

	switch (state) {
	case ETHTOOL_ID_ACTIVE:
		rc = gs_usb_set_identify(dev, GS_CAN_IDENTIFY_ON);
		break;
	case ETHTOOL_ID_INACTIVE:
		rc = gs_usb_set_identify(dev, GS_CAN_IDENTIFY_OFF);
		break;
	default:
		break;
	}

	return rc;
}

static const struct ethtool_ops gs_usb_ethtool_ops = {
	.set_phys_id = gs_usb_set_phys_id,
};

static struct gs_can *gs_make_candev(unsigned int channel,
				     struct usb_interface *intf,
				     struct gs_device_config *dconf)
{
	struct gs_can *dev;
	struct net_device *netdev;
	int rc;
	struct gs_device_bt_const *bt_const;
	struct gs_device_bt_const_extended *bt_const_extended;
	u32 feature;

	bt_const = kmalloc(sizeof(*bt_const), GFP_KERNEL);
	if (!bt_const)
		return ERR_PTR(-ENOMEM);

	/* fetch bit timing constants */
	rc = usb_control_msg(interface_to_usbdev(intf),
			     usb_rcvctrlpipe(interface_to_usbdev(intf), 0),
			     GS_USB_BREQ_BT_CONST,
			     USB_DIR_IN | USB_TYPE_VENDOR | USB_RECIP_INTERFACE,
			     channel, 0, bt_const, sizeof(*bt_const), 1000);

	if (rc < 0) {
		dev_err(&intf->dev,
			"Couldn't get bit timing const for channel (err=%d)\n",
			rc);
		kfree(bt_const);
		return ERR_PTR(rc);
	}

	/* create netdev */
	netdev = alloc_candev(sizeof(struct gs_can), GS_MAX_TX_URBS);
	if (!netdev) {
		dev_err(&intf->dev, "Couldn't allocate candev\n");
		kfree(bt_const);
		return ERR_PTR(-ENOMEM);
	}

	dev = netdev_priv(netdev);

	netdev->netdev_ops = &gs_usb_netdev_ops;

	netdev->flags |= IFF_ECHO; /* we support full roundtrip echo */

	/* dev setup */
	strcpy(dev->bt_const.name, "gs_usb");
	dev->bt_const.tseg1_min = le32_to_cpu(bt_const->tseg1_min);
	dev->bt_const.tseg1_max = le32_to_cpu(bt_const->tseg1_max);
	dev->bt_const.tseg2_min = le32_to_cpu(bt_const->tseg2_min);
	dev->bt_const.tseg2_max = le32_to_cpu(bt_const->tseg2_max);
	dev->bt_const.sjw_max = le32_to_cpu(bt_const->sjw_max);
	dev->bt_const.brp_min = le32_to_cpu(bt_const->brp_min);
	dev->bt_const.brp_max = le32_to_cpu(bt_const->brp_max);
	dev->bt_const.brp_inc = le32_to_cpu(bt_const->brp_inc);

	dev->udev = interface_to_usbdev(intf);
	dev->iface = intf;
	dev->netdev = netdev;
	dev->channel = channel;

	init_usb_anchor(&dev->tx_submitted);
	atomic_set(&dev->active_tx_urbs, 0);
	spin_lock_init(&dev->tx_ctx_lock);
	for (rc = 0; rc < GS_MAX_TX_URBS; rc++) {
		dev->tx_context[rc].dev = dev;
		dev->tx_context[rc].echo_id = GS_MAX_TX_URBS;
	}

	/* can setup */
	dev->can.state = CAN_STATE_STOPPED;
	dev->can.clock.freq = le32_to_cpu(bt_const->fclk_can);
	dev->can.bittiming_const = &dev->bt_const;
	dev->can.do_set_bittiming = gs_usb_set_bittiming;

	dev->can.ctrlmode_supported = CAN_CTRLMODE_CC_LEN8_DLC;

	feature = le32_to_cpu(bt_const->feature);
	dev->feature = FIELD_GET(GS_CAN_FEATURE_MASK, feature);
	if (feature & GS_CAN_FEATURE_LISTEN_ONLY)
		dev->can.ctrlmode_supported |= CAN_CTRLMODE_LISTENONLY;

	if (feature & GS_CAN_FEATURE_LOOP_BACK)
		dev->can.ctrlmode_supported |= CAN_CTRLMODE_LOOPBACK;

	if (feature & GS_CAN_FEATURE_TRIPLE_SAMPLE)
		dev->can.ctrlmode_supported |= CAN_CTRLMODE_3_SAMPLES;

	if (feature & GS_CAN_FEATURE_ONE_SHOT)
		dev->can.ctrlmode_supported |= CAN_CTRLMODE_ONE_SHOT;

	if (feature & GS_CAN_FEATURE_FD) {
		dev->can.ctrlmode_supported |= CAN_CTRLMODE_FD;
		/* The data bit timing will be overwritten, if
		 * GS_CAN_FEATURE_BT_CONST_EXT is set.
		 */
		dev->can.data_bittiming_const = &dev->bt_const;
		dev->can.do_set_data_bittiming = gs_usb_set_data_bittiming;
	}

	/* The CANtact Pro from LinkLayer Labs is based on the
	 * LPC54616 µC, which is affected by the NXP LPC USB transfer
	 * erratum. However, the current firmware (version 2) doesn't
	 * set the GS_CAN_FEATURE_REQ_USB_QUIRK_LPC546XX bit. Set the
	 * feature GS_CAN_FEATURE_REQ_USB_QUIRK_LPC546XX to workaround
	 * this issue.
	 *
	 * For the GS_USB_BREQ_DATA_BITTIMING USB control message the
	 * CANtact Pro firmware uses a request value, which is already
	 * used by the candleLight firmware for a different purpose
	 * (GS_USB_BREQ_GET_USER_ID). Set the feature
	 * GS_CAN_FEATURE_QUIRK_BREQ_CANTACT_PRO to workaround this
	 * issue.
	 */
	if (dev->udev->descriptor.idVendor == cpu_to_le16(USB_GSUSB_1_VENDOR_ID) &&
	    dev->udev->descriptor.idProduct == cpu_to_le16(USB_GSUSB_1_PRODUCT_ID) &&
	    dev->udev->manufacturer && dev->udev->product &&
	    !strcmp(dev->udev->manufacturer, "LinkLayer Labs") &&
	    !strcmp(dev->udev->product, "CANtact Pro") &&
	    (le32_to_cpu(dconf->sw_version) <= 2))
		dev->feature |= GS_CAN_FEATURE_REQ_USB_QUIRK_LPC546XX |
			GS_CAN_FEATURE_QUIRK_BREQ_CANTACT_PRO;

	if (le32_to_cpu(dconf->sw_version) > 1)
		if (feature & GS_CAN_FEATURE_IDENTIFY)
			netdev->ethtool_ops = &gs_usb_ethtool_ops;

	kfree(bt_const);

	/* fetch extended bit timing constants if device has feature
	 * GS_CAN_FEATURE_FD and GS_CAN_FEATURE_BT_CONST_EXT
	 */
	if (feature & GS_CAN_FEATURE_FD &&
	    feature & GS_CAN_FEATURE_BT_CONST_EXT) {
		bt_const_extended = kmalloc(sizeof(*bt_const_extended), GFP_KERNEL);
		if (!bt_const_extended)
			return ERR_PTR(-ENOMEM);

		rc = usb_control_msg(interface_to_usbdev(intf),
				     usb_rcvctrlpipe(interface_to_usbdev(intf), 0),
				     GS_USB_BREQ_BT_CONST_EXT,
				     USB_DIR_IN | USB_TYPE_VENDOR | USB_RECIP_INTERFACE,
				     channel, 0, bt_const_extended,
				     sizeof(*bt_const_extended),
				     1000);
		if (rc < 0) {
			dev_err(&intf->dev,
				"Couldn't get extended bit timing const for channel (err=%d)\n",
				rc);
			kfree(bt_const_extended);
			return ERR_PTR(rc);
		}

		strcpy(dev->data_bt_const.name, "gs_usb");
		dev->data_bt_const.tseg1_min = le32_to_cpu(bt_const_extended->dtseg1_min);
		dev->data_bt_const.tseg1_max = le32_to_cpu(bt_const_extended->dtseg1_max);
		dev->data_bt_const.tseg2_min = le32_to_cpu(bt_const_extended->dtseg2_min);
		dev->data_bt_const.tseg2_max = le32_to_cpu(bt_const_extended->dtseg2_max);
		dev->data_bt_const.sjw_max = le32_to_cpu(bt_const_extended->dsjw_max);
		dev->data_bt_const.brp_min = le32_to_cpu(bt_const_extended->dbrp_min);
		dev->data_bt_const.brp_max = le32_to_cpu(bt_const_extended->dbrp_max);
		dev->data_bt_const.brp_inc = le32_to_cpu(bt_const_extended->dbrp_inc);

		dev->can.data_bittiming_const = &dev->data_bt_const;

		kfree(bt_const_extended);
	}

	SET_NETDEV_DEV(netdev, &intf->dev);

	rc = register_candev(dev->netdev);
	if (rc) {
		free_candev(dev->netdev);
		dev_err(&intf->dev, "Couldn't register candev (err=%d)\n", rc);
		return ERR_PTR(rc);
	}

	return dev;
}

static void gs_destroy_candev(struct gs_can *dev)
{
	unregister_candev(dev->netdev);
	usb_kill_anchored_urbs(&dev->tx_submitted);
	free_candev(dev->netdev);
}

static int gs_usb_probe(struct usb_interface *intf,
			const struct usb_device_id *id)
{
	struct usb_device *udev = interface_to_usbdev(intf);
	struct gs_host_frame *hf;
	struct gs_usb *dev;
	int rc = -ENOMEM;
	unsigned int icount, i;
	struct gs_host_config *hconf;
	struct gs_device_config *dconf;

	hconf = kmalloc(sizeof(*hconf), GFP_KERNEL);
	if (!hconf)
		return -ENOMEM;

	hconf->byte_order = cpu_to_le32(0x0000beef);

	/* send host config */
	rc = usb_control_msg(udev, usb_sndctrlpipe(udev, 0),
			     GS_USB_BREQ_HOST_FORMAT,
			     USB_DIR_OUT | USB_TYPE_VENDOR | USB_RECIP_INTERFACE,
			     1, intf->cur_altsetting->desc.bInterfaceNumber,
			     hconf, sizeof(*hconf), 1000);

	kfree(hconf);

	if (rc < 0) {
		dev_err(&intf->dev, "Couldn't send data format (err=%d)\n", rc);
		return rc;
	}

	dconf = kmalloc(sizeof(*dconf), GFP_KERNEL);
	if (!dconf)
		return -ENOMEM;

	/* read device config */
	rc = usb_control_msg(udev, usb_rcvctrlpipe(udev, 0),
			     GS_USB_BREQ_DEVICE_CONFIG,
			     USB_DIR_IN | USB_TYPE_VENDOR | USB_RECIP_INTERFACE,
			     1, intf->cur_altsetting->desc.bInterfaceNumber,
			     dconf, sizeof(*dconf), 1000);
	if (rc < 0) {
		dev_err(&intf->dev, "Couldn't get device config: (err=%d)\n",
			rc);
		kfree(dconf);
		return rc;
	}

	icount = dconf->icount + 1;
	dev_info(&intf->dev, "Configuring for %u interfaces\n", icount);

	if (icount > GS_MAX_INTF) {
		dev_err(&intf->dev,
			"Driver cannot handle more that %u CAN interfaces\n",
			GS_MAX_INTF);
		kfree(dconf);
		return -EINVAL;
	}

	dev = kzalloc(sizeof(*dev), GFP_KERNEL);
	if (!dev) {
		kfree(dconf);
		return -ENOMEM;
	}

	init_usb_anchor(&dev->rx_submitted);
<<<<<<< HEAD
=======
	/* default to classic CAN, switch to CAN-FD if at least one of
	 * our channels support CAN-FD.
	 */
	dev->hf_size_rx = struct_size(hf, classic_can, 1);
>>>>>>> 31231092

	usb_set_intfdata(intf, dev);
	dev->udev = udev;

	for (i = 0; i < icount; i++) {
		dev->canch[i] = gs_make_candev(i, intf, dconf);
		if (IS_ERR_OR_NULL(dev->canch[i])) {
			/* save error code to return later */
			rc = PTR_ERR(dev->canch[i]);

			/* on failure destroy previously created candevs */
			icount = i;
			for (i = 0; i < icount; i++)
				gs_destroy_candev(dev->canch[i]);

			usb_kill_anchored_urbs(&dev->rx_submitted);
			kfree(dconf);
			kfree(dev);
			return rc;
		}
		dev->canch[i]->parent = dev;

		if (dev->canch[i]->can.ctrlmode_supported & CAN_CTRLMODE_FD)
			dev->hf_size_rx = struct_size(hf, canfd, 1);
	}

	kfree(dconf);

	return 0;
}

static void gs_usb_disconnect(struct usb_interface *intf)
{
	struct gs_usb *dev = usb_get_intfdata(intf);
	unsigned int i;

	usb_set_intfdata(intf, NULL);

	if (!dev) {
		dev_err(&intf->dev, "Disconnect (nodata)\n");
		return;
	}

	for (i = 0; i < GS_MAX_INTF; i++)
		if (dev->canch[i])
			gs_destroy_candev(dev->canch[i]);

	usb_kill_anchored_urbs(&dev->rx_submitted);
	kfree(dev);
}

static const struct usb_device_id gs_usb_table[] = {
	{ USB_DEVICE_INTERFACE_NUMBER(USB_GSUSB_1_VENDOR_ID,
				      USB_GSUSB_1_PRODUCT_ID, 0) },
	{ USB_DEVICE_INTERFACE_NUMBER(USB_CANDLELIGHT_VENDOR_ID,
				      USB_CANDLELIGHT_PRODUCT_ID, 0) },
	{ USB_DEVICE_INTERFACE_NUMBER(USB_CES_CANEXT_FD_VENDOR_ID,
				      USB_CES_CANEXT_FD_PRODUCT_ID, 0) },
	{ USB_DEVICE_INTERFACE_NUMBER(USB_ABE_CANDEBUGGER_FD_VENDOR_ID,
				      USB_ABE_CANDEBUGGER_FD_PRODUCT_ID, 0) },
	{} /* Terminating entry */
};

MODULE_DEVICE_TABLE(usb, gs_usb_table);

static struct usb_driver gs_usb_driver = {
	.name = "gs_usb",
	.probe = gs_usb_probe,
	.disconnect = gs_usb_disconnect,
	.id_table = gs_usb_table,
};

module_usb_driver(gs_usb_driver);

MODULE_AUTHOR("Maximilian Schneider <mws@schneidersoft.net>");
MODULE_DESCRIPTION(
"Socket CAN device driver for Geschwister Schneider Technologie-, "
"Entwicklungs- und Vertriebs UG. USB2.0 to CAN interfaces\n"
"and bytewerk.org candleLight USB CAN interfaces.");
MODULE_LICENSE("GPL v2");<|MERGE_RESOLUTION|>--- conflicted
+++ resolved
@@ -275,10 +275,7 @@
 	struct gs_can *canch[GS_MAX_INTF];
 	struct usb_anchor rx_submitted;
 	struct usb_device *udev;
-<<<<<<< HEAD
-=======
 	unsigned int hf_size_rx;
->>>>>>> 31231092
 	u8 active_channels;
 };
 
@@ -726,8 +723,6 @@
 	if (rc)
 		return rc;
 
-<<<<<<< HEAD
-=======
 	ctrlmode = dev->can.ctrlmode;
 	if (ctrlmode & CAN_CTRLMODE_FD) {
 		flags |= GS_CAN_MODE_FD;
@@ -743,7 +738,6 @@
 			dev->hf_size_tx = struct_size(hf, classic_can, 1);
 	}
 
->>>>>>> 31231092
 	if (!parent->active_channels) {
 		for (i = 0; i < GS_MAX_RX_URBS; i++) {
 			struct urb *urb;
@@ -1187,13 +1181,10 @@
 	}
 
 	init_usb_anchor(&dev->rx_submitted);
-<<<<<<< HEAD
-=======
 	/* default to classic CAN, switch to CAN-FD if at least one of
 	 * our channels support CAN-FD.
 	 */
 	dev->hf_size_rx = struct_size(hf, classic_can, 1);
->>>>>>> 31231092
 
 	usb_set_intfdata(intf, dev);
 	dev->udev = udev;
