// SPDX-License-Identifier: GPL-2.0
/*
 * Copyright (c) 2012 - 2018 Microchip Technology Inc., and its subsidiaries.
 * All rights reserved.
 */

#include "netdev.h"

#define WILC_HIF_SCAN_TIMEOUT_MS                5000
#define WILC_HIF_CONNECT_TIMEOUT_MS             9500

#define WILC_FALSE_FRMWR_CHANNEL		100

#define WILC_SCAN_WID_LIST_SIZE		6

struct wilc_rcvd_mac_info {
	u8 status;
};

struct wilc_set_multicast {
	u32 enabled;
	u32 cnt;
	u8 *mc_list;
};

struct host_if_wowlan_trigger {
	u8 wowlan_trigger;
};

struct wilc_del_all_sta {
	u8 assoc_sta;
	u8 mac[WILC_MAX_NUM_STA][ETH_ALEN];
};

union wilc_message_body {
	struct wilc_rcvd_net_info net_info;
	struct wilc_rcvd_mac_info mac_info;
	struct wilc_set_multicast mc_info;
	struct wilc_remain_ch remain_on_ch;
	char *data;
	struct host_if_wowlan_trigger wow_trigger;
};

struct host_if_msg {
	union wilc_message_body body;
	struct wilc_vif *vif;
	struct work_struct work;
	void (*fn)(struct work_struct *ws);
	struct completion work_comp;
	bool is_sync;
};

/* 'msg' should be free by the caller for syc */
static struct host_if_msg*
wilc_alloc_work(struct wilc_vif *vif, void (*work_fun)(struct work_struct *),
		bool is_sync)
{
	struct host_if_msg *msg;

	if (!work_fun)
		return ERR_PTR(-EINVAL);

	msg = kzalloc(sizeof(*msg), GFP_ATOMIC);
	if (!msg)
		return ERR_PTR(-ENOMEM);
	msg->fn = work_fun;
	msg->vif = vif;
	msg->is_sync = is_sync;
	if (is_sync)
		init_completion(&msg->work_comp);

	return msg;
}

static int wilc_enqueue_work(struct host_if_msg *msg)
{
	INIT_WORK(&msg->work, msg->fn);

	if (!msg->vif || !msg->vif->wilc || !msg->vif->wilc->hif_workqueue)
		return -EINVAL;

	if (!queue_work(msg->vif->wilc->hif_workqueue, &msg->work))
		return -EINVAL;

	return 0;
}

/* The idx starts from 0 to (NUM_CONCURRENT_IFC - 1), but 0 index used as
 * special purpose in wilc device, so we add 1 to the index to starts from 1.
 * As a result, the returned index will be 1 to NUM_CONCURRENT_IFC.
 */
int wilc_get_vif_idx(struct wilc_vif *vif)
{
	return vif->idx + 1;
}

/* We need to minus 1 from idx which is from wilc device to get real index
 * of wilc->vif[], because we add 1 when pass to wilc device in the function
 * wilc_get_vif_idx.
 * As a result, the index should be between 0 and (NUM_CONCURRENT_IFC - 1).
 */
static struct wilc_vif *wilc_get_vif_from_idx(struct wilc *wilc, int idx)
{
	int index = idx - 1;
	struct wilc_vif *vif;

	if (index < 0 || index >= WILC_NUM_CONCURRENT_IFC)
		return NULL;

	list_for_each_entry_rcu(vif, &wilc->vif_list, list) {
		if (vif->idx == index)
			return vif;
	}

	return NULL;
}

static int handle_scan_done(struct wilc_vif *vif, enum scan_event evt)
{
	int result = 0;
	u8 abort_running_scan;
	struct wid wid;
	struct host_if_drv *hif_drv = vif->hif_drv;
	struct wilc_user_scan_req *scan_req;

	if (evt == SCAN_EVENT_ABORTED) {
		abort_running_scan = 1;
		wid.id = WID_ABORT_RUNNING_SCAN;
		wid.type = WID_CHAR;
		wid.val = (s8 *)&abort_running_scan;
		wid.size = sizeof(char);

		result = wilc_send_config_pkt(vif, WILC_SET_CFG, &wid, 1);
		if (result) {
			netdev_err(vif->ndev, "Failed to set abort running\n");
			result = -EFAULT;
		}
	}

	if (!hif_drv) {
		netdev_err(vif->ndev, "%s: hif driver is NULL\n", __func__);
		return result;
	}

	scan_req = &hif_drv->usr_scan_req;
	if (scan_req->scan_result) {
		scan_req->scan_result(evt, NULL, scan_req->arg);
		scan_req->scan_result = NULL;
	}

	return result;
}

int wilc_scan(struct wilc_vif *vif, u8 scan_source, u8 scan_type,
	      u8 *ch_freq_list, u8 ch_list_len,
	      void (*scan_result_fn)(enum scan_event,
				     struct wilc_rcvd_net_info *, void *),
	      void *user_arg, struct cfg80211_scan_request *request)
{
	int result = 0;
	struct wid wid_list[WILC_SCAN_WID_LIST_SIZE];
	u32 index = 0;
	u32 i, scan_timeout;
	u8 *buffer;
	u8 valuesize = 0;
	u8 *search_ssid_vals = NULL;
	struct host_if_drv *hif_drv = vif->hif_drv;

	if (hif_drv->hif_state >= HOST_IF_SCANNING &&
	    hif_drv->hif_state < HOST_IF_CONNECTED) {
		netdev_err(vif->ndev, "Already scan\n");
		result = -EBUSY;
		goto error;
	}

	if (vif->connecting) {
		netdev_err(vif->ndev, "Don't do obss scan\n");
		result = -EBUSY;
		goto error;
	}

	hif_drv->usr_scan_req.ch_cnt = 0;

	if (request->n_ssids) {
		for (i = 0; i < request->n_ssids; i++)
			valuesize += ((request->ssids[i].ssid_len) + 1);
		search_ssid_vals = kmalloc(valuesize + 1, GFP_KERNEL);
		if (search_ssid_vals) {
			wid_list[index].id = WID_SSID_PROBE_REQ;
			wid_list[index].type = WID_STR;
			wid_list[index].val = search_ssid_vals;
			buffer = wid_list[index].val;

			*buffer++ = request->n_ssids;

			for (i = 0; i < request->n_ssids; i++) {
				*buffer++ = request->ssids[i].ssid_len;
				memcpy(buffer, request->ssids[i].ssid,
				       request->ssids[i].ssid_len);
				buffer += request->ssids[i].ssid_len;
			}
			wid_list[index].size = (s32)(valuesize + 1);
			index++;
		}
	}

	wid_list[index].id = WID_INFO_ELEMENT_PROBE;
	wid_list[index].type = WID_BIN_DATA;
	wid_list[index].val = (s8 *)request->ie;
	wid_list[index].size = request->ie_len;
	index++;

	wid_list[index].id = WID_SCAN_TYPE;
	wid_list[index].type = WID_CHAR;
	wid_list[index].size = sizeof(char);
	wid_list[index].val = (s8 *)&scan_type;
	index++;

	if (scan_type == WILC_FW_PASSIVE_SCAN && request->duration) {
		wid_list[index].id = WID_PASSIVE_SCAN_TIME;
		wid_list[index].type = WID_SHORT;
		wid_list[index].size = sizeof(u16);
		wid_list[index].val = (s8 *)&request->duration;
		index++;

		scan_timeout = (request->duration * ch_list_len) + 500;
	} else {
		scan_timeout = WILC_HIF_SCAN_TIMEOUT_MS;
	}

	wid_list[index].id = WID_SCAN_CHANNEL_LIST;
	wid_list[index].type = WID_BIN_DATA;

	if (ch_freq_list && ch_list_len > 0) {
		for (i = 0; i < ch_list_len; i++) {
			if (ch_freq_list[i] > 0)
				ch_freq_list[i] -= 1;
		}
	}

	wid_list[index].val = ch_freq_list;
	wid_list[index].size = ch_list_len;
	index++;

	wid_list[index].id = WID_START_SCAN_REQ;
	wid_list[index].type = WID_CHAR;
	wid_list[index].size = sizeof(char);
	wid_list[index].val = (s8 *)&scan_source;
	index++;

	hif_drv->usr_scan_req.scan_result = scan_result_fn;
	hif_drv->usr_scan_req.arg = user_arg;

	result = wilc_send_config_pkt(vif, WILC_SET_CFG, wid_list, index);
	if (result) {
		netdev_err(vif->ndev, "Failed to send scan parameters\n");
		goto error;
	}

	hif_drv->scan_timer_vif = vif;
	mod_timer(&hif_drv->scan_timer,
		  jiffies + msecs_to_jiffies(scan_timeout));

error:

	kfree(search_ssid_vals);

	return result;
}

static int wilc_send_connect_wid(struct wilc_vif *vif)
{
	int result = 0;
	struct wid wid_list[5];
	u32 wid_cnt = 0;
	struct host_if_drv *hif_drv = vif->hif_drv;
	struct wilc_conn_info *conn_attr = &hif_drv->conn_info;
	struct wilc_join_bss_param *bss_param = conn_attr->param;


        wid_list[wid_cnt].id = WID_SET_MFP;
        wid_list[wid_cnt].type = WID_CHAR;
        wid_list[wid_cnt].size = sizeof(char);
        wid_list[wid_cnt].val = (s8 *)&conn_attr->mfp_type;
        wid_cnt++;

	wid_list[wid_cnt].id = WID_INFO_ELEMENT_ASSOCIATE;
	wid_list[wid_cnt].type = WID_BIN_DATA;
	wid_list[wid_cnt].val = conn_attr->req_ies;
	wid_list[wid_cnt].size = conn_attr->req_ies_len;
	wid_cnt++;

	wid_list[wid_cnt].id = WID_11I_MODE;
	wid_list[wid_cnt].type = WID_CHAR;
	wid_list[wid_cnt].size = sizeof(char);
	wid_list[wid_cnt].val = (s8 *)&conn_attr->security;
	wid_cnt++;

	wid_list[wid_cnt].id = WID_AUTH_TYPE;
	wid_list[wid_cnt].type = WID_CHAR;
	wid_list[wid_cnt].size = sizeof(char);
	wid_list[wid_cnt].val = (s8 *)&conn_attr->auth_type;
	wid_cnt++;

	wid_list[wid_cnt].id = WID_JOIN_REQ_EXTENDED;
	wid_list[wid_cnt].type = WID_STR;
	wid_list[wid_cnt].size = sizeof(*bss_param);
	wid_list[wid_cnt].val = (u8 *)bss_param;
	wid_cnt++;

	result = wilc_send_config_pkt(vif, WILC_SET_CFG, wid_list, wid_cnt);
	if (result) {
		netdev_err(vif->ndev, "failed to send config packet\n");
		goto error;
	} else {
                if (conn_attr->auth_type == WILC_FW_AUTH_SAE)
                        hif_drv->hif_state = HOST_IF_EXTERNAL_AUTH;
                else
                        hif_drv->hif_state = HOST_IF_WAITING_CONN_RESP;
	}

	return 0;

error:

	kfree(conn_attr->req_ies);
	conn_attr->req_ies = NULL;

	return result;
}

static void handle_connect_timeout(struct work_struct *work)
{
	struct host_if_msg *msg = container_of(work, struct host_if_msg, work);
	struct wilc_vif *vif = msg->vif;
	int result;
	struct wid wid;
	u16 dummy_reason_code = 0;
	struct host_if_drv *hif_drv = vif->hif_drv;

	if (!hif_drv) {
		netdev_err(vif->ndev, "%s: hif driver is NULL\n", __func__);
		goto out;
	}

	hif_drv->hif_state = HOST_IF_IDLE;

	if (hif_drv->conn_info.conn_result) {
		hif_drv->conn_info.conn_result(CONN_DISCONN_EVENT_CONN_RESP,
					       WILC_MAC_STATUS_DISCONNECTED,
					       hif_drv->conn_info.arg);

	} else {
		netdev_err(vif->ndev, "%s: conn_result is NULL\n", __func__);
	}

	wid.id = WID_DISCONNECT;
	wid.type = WID_CHAR;
	wid.val = (s8 *)&dummy_reason_code;
	wid.size = sizeof(char);

	result = wilc_send_config_pkt(vif, WILC_SET_CFG, &wid, 1);
	if (result)
		netdev_err(vif->ndev, "Failed to send disconnect\n");

	hif_drv->conn_info.req_ies_len = 0;
	kfree(hif_drv->conn_info.req_ies);
	hif_drv->conn_info.req_ies = NULL;

out:
	kfree(msg);
}

void *wilc_parse_join_bss_param(struct cfg80211_bss *bss,
				struct cfg80211_crypto_settings *crypto)
{
	struct wilc_join_bss_param *param;
	struct ieee80211_p2p_noa_attr noa_attr;
	u8 rates_len = 0;
	const u8 *tim_elm, *ssid_elm, *rates_ie, *supp_rates_ie;
	const u8 *ht_ie, *wpa_ie, *wmm_ie, *rsn_ie;
	int ret;
	const struct cfg80211_bss_ies *ies = rcu_dereference(bss->ies);

	param = kzalloc(sizeof(*param), GFP_KERNEL);
	if (!param)
		return NULL;

	param->beacon_period = cpu_to_le16(bss->beacon_interval);
	param->cap_info = cpu_to_le16(bss->capability);
	param->bss_type = WILC_FW_BSS_TYPE_INFRA;
	param->ch = ieee80211_frequency_to_channel(bss->channel->center_freq);
	ether_addr_copy(param->bssid, bss->bssid);

	ssid_elm = cfg80211_find_ie(WLAN_EID_SSID, ies->data, ies->len);
	if (ssid_elm) {
		if (ssid_elm[1] <= IEEE80211_MAX_SSID_LEN)
			memcpy(param->ssid, ssid_elm + 2, ssid_elm[1]);
	}

	tim_elm = cfg80211_find_ie(WLAN_EID_TIM, ies->data, ies->len);
	if (tim_elm && tim_elm[1] >= 2)
		param->dtim_period = tim_elm[3];

	memset(param->p_suites, 0xFF, 3);
	memset(param->akm_suites, 0xFF, 3);

	rates_ie = cfg80211_find_ie(WLAN_EID_SUPP_RATES, ies->data, ies->len);
	if (rates_ie) {
		rates_len = rates_ie[1];
		if (rates_len > WILC_MAX_RATES_SUPPORTED)
			rates_len = WILC_MAX_RATES_SUPPORTED;
		param->supp_rates[0] = rates_len;
		memcpy(&param->supp_rates[1], rates_ie + 2, rates_len);
	}

	if (rates_len < WILC_MAX_RATES_SUPPORTED) {
		supp_rates_ie = cfg80211_find_ie(WLAN_EID_EXT_SUPP_RATES,
						 ies->data, ies->len);
		if (supp_rates_ie) {
			u8 ext_rates = supp_rates_ie[1];

			if (ext_rates > (WILC_MAX_RATES_SUPPORTED - rates_len))
				param->supp_rates[0] = WILC_MAX_RATES_SUPPORTED;
			else
				param->supp_rates[0] += ext_rates;

			memcpy(&param->supp_rates[rates_len + 1],
			       supp_rates_ie + 2,
			       (param->supp_rates[0] - rates_len));
		}
	}

	ht_ie = cfg80211_find_ie(WLAN_EID_HT_CAPABILITY, ies->data, ies->len);
	if (ht_ie)
		param->ht_capable = true;

	ret = cfg80211_get_p2p_attr(ies->data, ies->len,
				    IEEE80211_P2P_ATTR_ABSENCE_NOTICE,
				    (u8 *)&noa_attr, sizeof(noa_attr));
	if (ret > 0) {
		param->tsf_lo = cpu_to_le32(ies->tsf);
		param->noa_enabled = 1;
		param->idx = noa_attr.index;
		if (noa_attr.oppps_ctwindow & IEEE80211_P2P_OPPPS_ENABLE_BIT) {
			param->opp_enabled = 1;
			param->opp_en.ct_window = noa_attr.oppps_ctwindow;
			param->opp_en.cnt = noa_attr.desc[0].count;
			param->opp_en.duration = noa_attr.desc[0].duration;
			param->opp_en.interval = noa_attr.desc[0].interval;
			param->opp_en.start_time = noa_attr.desc[0].start_time;
		} else {
			param->opp_enabled = 0;
			param->opp_dis.cnt = noa_attr.desc[0].count;
			param->opp_dis.duration = noa_attr.desc[0].duration;
			param->opp_dis.interval = noa_attr.desc[0].interval;
			param->opp_dis.start_time = noa_attr.desc[0].start_time;
		}
	}
	wmm_ie = cfg80211_find_vendor_ie(WLAN_OUI_MICROSOFT,
					 WLAN_OUI_TYPE_MICROSOFT_WMM,
					 ies->data, ies->len);
	if (wmm_ie) {
		struct ieee80211_wmm_param_ie *ie;

		ie = (struct ieee80211_wmm_param_ie *)wmm_ie;
		if ((ie->oui_subtype == 0 || ie->oui_subtype == 1) &&
		    ie->version == 1) {
			param->wmm_cap = true;
			if (ie->qos_info & BIT(7))
				param->uapsd_cap = true;
		}
	}

	wpa_ie = cfg80211_find_vendor_ie(WLAN_OUI_MICROSOFT,
					 WLAN_OUI_TYPE_MICROSOFT_WPA,
					 ies->data, ies->len);
	if (wpa_ie) {
		param->mode_802_11i = 1;
		param->rsn_found = true;
	}

	rsn_ie = cfg80211_find_ie(WLAN_EID_RSN, ies->data, ies->len);
	if (rsn_ie) {
		int offset = 8;

		param->mode_802_11i = 2;
		param->rsn_found = true;
		/* extract RSN capabilities */
		offset += (rsn_ie[offset] * 4) + 2;
		offset += (rsn_ie[offset] * 4) + 2;
		memcpy(param->rsn_cap, &rsn_ie[offset], 2);
	}

	if (param->rsn_found) {
		int i;

		param->rsn_grp_policy = crypto->cipher_group & 0xFF;
		for (i = 0; i < crypto->n_ciphers_pairwise && i < 3; i++)
			param->p_suites[i] = crypto->ciphers_pairwise[i] & 0xFF;

		for (i = 0; i < crypto->n_akm_suites && i < 3; i++)
			param->akm_suites[i] = crypto->akm_suites[i] & 0xFF;
	}

	return (void *)param;
}

static void handle_rcvd_ntwrk_info(struct work_struct *work)
{
	struct host_if_msg *msg = container_of(work, struct host_if_msg, work);
	struct wilc_rcvd_net_info *rcvd_info = &msg->body.net_info;
	struct wilc_user_scan_req *scan_req = &msg->vif->hif_drv->usr_scan_req;
	const u8 *ch_elm;
	u8 *ies;
	int ies_len;
	size_t offset;

	if (ieee80211_is_probe_resp(rcvd_info->mgmt->frame_control))
		offset = offsetof(struct ieee80211_mgmt, u.probe_resp.variable);
	else if (ieee80211_is_beacon(rcvd_info->mgmt->frame_control))
		offset = offsetof(struct ieee80211_mgmt, u.beacon.variable);
	else
		goto done;

	ies = rcvd_info->mgmt->u.beacon.variable;
	ies_len = rcvd_info->frame_len - offset;
	if (ies_len <= 0)
		goto done;

	ch_elm = cfg80211_find_ie(WLAN_EID_DS_PARAMS, ies, ies_len);
	if (ch_elm && ch_elm[1] > 0)
		rcvd_info->ch = ch_elm[2];

	if (scan_req->scan_result)
		scan_req->scan_result(SCAN_EVENT_NETWORK_FOUND, rcvd_info,
				      scan_req->arg);

done:
	kfree(rcvd_info->mgmt);
	kfree(msg);
}

static void host_int_get_assoc_res_info(struct wilc_vif *vif,
					u8 *assoc_resp_info,
					u32 max_assoc_resp_info_len,
					u32 *rcvd_assoc_resp_info_len)
{
	int result;
	struct wid wid;

	wid.id = WID_ASSOC_RES_INFO;
	wid.type = WID_STR;
	wid.val = assoc_resp_info;
	wid.size = max_assoc_resp_info_len;

	result = wilc_send_config_pkt(vif, WILC_GET_CFG, &wid, 1);
	if (result) {
		*rcvd_assoc_resp_info_len = 0;
		netdev_err(vif->ndev, "Failed to send association response\n");
		return;
	}

	*rcvd_assoc_resp_info_len = wid.size;
}

static s32 wilc_parse_assoc_resp_info(u8 *buffer, u32 buffer_len,
				      struct wilc_conn_info *ret_conn_info)
{
	u8 *ies;
	u16 ies_len;
	struct wilc_assoc_resp *res = (struct wilc_assoc_resp *)buffer;

	ret_conn_info->status = le16_to_cpu(res->status_code);
	if (ret_conn_info->status == WLAN_STATUS_SUCCESS) {
		ies = &buffer[sizeof(*res)];
		ies_len = buffer_len - sizeof(*res);

		ret_conn_info->resp_ies = kmemdup(ies, ies_len, GFP_KERNEL);
		if (!ret_conn_info->resp_ies)
			return -ENOMEM;

		ret_conn_info->resp_ies_len = ies_len;
	}

	return 0;
}

static inline void host_int_parse_assoc_resp_info(struct wilc_vif *vif,
						  u8 mac_status)
{
	struct host_if_drv *hif_drv = vif->hif_drv;
	struct wilc_conn_info *conn_info = &hif_drv->conn_info;

	if (mac_status == WILC_MAC_STATUS_CONNECTED) {
		u32 assoc_resp_info_len;

		memset(hif_drv->assoc_resp, 0, WILC_MAX_ASSOC_RESP_FRAME_SIZE);

		host_int_get_assoc_res_info(vif, hif_drv->assoc_resp,
					    WILC_MAX_ASSOC_RESP_FRAME_SIZE,
					    &assoc_resp_info_len);

		if (assoc_resp_info_len != 0) {
			s32 err = 0;

			err = wilc_parse_assoc_resp_info(hif_drv->assoc_resp,
							 assoc_resp_info_len,
							 conn_info);
			if (err)
				netdev_err(vif->ndev,
					   "wilc_parse_assoc_resp_info() returned error %d\n",
					   err);
		}
	}

	del_timer(&hif_drv->connect_timer);
	conn_info->conn_result(CONN_DISCONN_EVENT_CONN_RESP, mac_status,
			       hif_drv->conn_info.arg);

	if (mac_status == WILC_MAC_STATUS_CONNECTED &&
	    conn_info->status == WLAN_STATUS_SUCCESS) {
		ether_addr_copy(hif_drv->assoc_bssid, conn_info->bssid);
		hif_drv->hif_state = HOST_IF_CONNECTED;
	} else {
		hif_drv->hif_state = HOST_IF_IDLE;
	}

	kfree(conn_info->resp_ies);
	conn_info->resp_ies = NULL;
	conn_info->resp_ies_len = 0;

	kfree(conn_info->req_ies);
	conn_info->req_ies = NULL;
	conn_info->req_ies_len = 0;
}

<<<<<<< HEAD
inline void wilc_handle_disconnect(struct wilc_vif *vif)
=======
void wilc_handle_disconnect(struct wilc_vif *vif)
>>>>>>> 7365df19
{
	struct host_if_drv *hif_drv = vif->hif_drv;

	if (hif_drv->usr_scan_req.scan_result) {
		del_timer(&hif_drv->scan_timer);
		handle_scan_done(vif, SCAN_EVENT_ABORTED);
	}

	if (hif_drv->conn_info.conn_result)
		hif_drv->conn_info.conn_result(CONN_DISCONN_EVENT_DISCONN_NOTIF,
					       0, hif_drv->conn_info.arg);

	eth_zero_addr(hif_drv->assoc_bssid);

	hif_drv->conn_info.req_ies_len = 0;
	kfree(hif_drv->conn_info.req_ies);
	hif_drv->conn_info.req_ies = NULL;
	hif_drv->hif_state = HOST_IF_IDLE;
}

static void handle_rcvd_gnrl_async_info(struct work_struct *work)
{
	struct host_if_msg *msg = container_of(work, struct host_if_msg, work);
	struct wilc_vif *vif = msg->vif;
	struct wilc_rcvd_mac_info *mac_info = &msg->body.mac_info;
	struct host_if_drv *hif_drv = vif->hif_drv;

	if (!hif_drv) {
		netdev_err(vif->ndev, "%s: hif driver is NULL\n", __func__);
		goto free_msg;
	}

	if (!hif_drv->conn_info.conn_result) {
		netdev_err(vif->ndev, "%s: conn_result is NULL\n", __func__);
		goto free_msg;
	}


        if (hif_drv->hif_state == HOST_IF_EXTERNAL_AUTH) {
                cfg80211_external_auth_request(vif->ndev, &vif->auth,
					       GFP_KERNEL);
                hif_drv->hif_state = HOST_IF_WAITING_CONN_RESP;
        } else if (hif_drv->hif_state == HOST_IF_WAITING_CONN_RESP) {
		host_int_parse_assoc_resp_info(vif, mac_info->status);
	} else if (mac_info->status == WILC_MAC_STATUS_DISCONNECTED) {
		if (hif_drv->hif_state == HOST_IF_CONNECTED) {
			wilc_handle_disconnect(vif);
		} else if (hif_drv->usr_scan_req.scan_result) {
			del_timer(&hif_drv->scan_timer);
			handle_scan_done(vif, SCAN_EVENT_ABORTED);
		}
	}

free_msg:
	kfree(msg);
}

int wilc_disconnect(struct wilc_vif *vif)
{
	struct wid wid;
	struct host_if_drv *hif_drv = vif->hif_drv;
	struct wilc_user_scan_req *scan_req;
	struct wilc_conn_info *conn_info;
	int result;
	u16 dummy_reason_code = 0;

	wid.id = WID_DISCONNECT;
	wid.type = WID_CHAR;
	wid.val = (s8 *)&dummy_reason_code;
	wid.size = sizeof(char);

	result = wilc_send_config_pkt(vif, WILC_SET_CFG, &wid, 1);
	if (result) {
		netdev_err(vif->ndev, "Failed to send disconnect\n");
		return result;
	}

	scan_req = &hif_drv->usr_scan_req;
	conn_info = &hif_drv->conn_info;

	if (scan_req->scan_result) {
		del_timer(&hif_drv->scan_timer);
		scan_req->scan_result(SCAN_EVENT_ABORTED, NULL, scan_req->arg);
		scan_req->scan_result = NULL;
	}

	if (conn_info->conn_result) {
		if (hif_drv->hif_state == HOST_IF_WAITING_CONN_RESP ||
		    hif_drv->hif_state == HOST_IF_EXTERNAL_AUTH)
			del_timer(&hif_drv->connect_timer);

		conn_info->conn_result(CONN_DISCONN_EVENT_DISCONN_NOTIF, 0,
				       conn_info->arg);
	} else {
		netdev_err(vif->ndev, "%s: conn_result is NULL\n", __func__);
	}

	hif_drv->hif_state = HOST_IF_IDLE;

	eth_zero_addr(hif_drv->assoc_bssid);

	conn_info->req_ies_len = 0;
	kfree(conn_info->req_ies);
	conn_info->req_ies = NULL;

	return 0;
}

int wilc_get_statistics(struct wilc_vif *vif, struct rf_info *stats)
{
	struct wid wid_list[5];
	u32 wid_cnt = 0, result;

	wid_list[wid_cnt].id = WID_LINKSPEED;
	wid_list[wid_cnt].type = WID_CHAR;
	wid_list[wid_cnt].size = sizeof(char);
	wid_list[wid_cnt].val = (s8 *)&stats->link_speed;
	wid_cnt++;

	wid_list[wid_cnt].id = WID_RSSI;
	wid_list[wid_cnt].type = WID_CHAR;
	wid_list[wid_cnt].size = sizeof(char);
	wid_list[wid_cnt].val = (s8 *)&stats->rssi;
	wid_cnt++;

	wid_list[wid_cnt].id = WID_SUCCESS_FRAME_COUNT;
	wid_list[wid_cnt].type = WID_INT;
	wid_list[wid_cnt].size = sizeof(u32);
	wid_list[wid_cnt].val = (s8 *)&stats->tx_cnt;
	wid_cnt++;

	wid_list[wid_cnt].id = WID_RECEIVED_FRAGMENT_COUNT;
	wid_list[wid_cnt].type = WID_INT;
	wid_list[wid_cnt].size = sizeof(u32);
	wid_list[wid_cnt].val = (s8 *)&stats->rx_cnt;
	wid_cnt++;

	wid_list[wid_cnt].id = WID_FAILED_COUNT;
	wid_list[wid_cnt].type = WID_INT;
	wid_list[wid_cnt].size = sizeof(u32);
	wid_list[wid_cnt].val = (s8 *)&stats->tx_fail_cnt;
	wid_cnt++;

	result = wilc_send_config_pkt(vif, WILC_GET_CFG, wid_list, wid_cnt);
	if (result) {
		netdev_err(vif->ndev, "Failed to send scan parameters\n");
		return result;
	}

	if (stats->link_speed > TCP_ACK_FILTER_LINK_SPEED_THRESH &&
	    stats->link_speed != DEFAULT_LINK_SPEED)
		wilc_enable_tcp_ack_filter(vif, true);
	else if (stats->link_speed != DEFAULT_LINK_SPEED)
		wilc_enable_tcp_ack_filter(vif, false);

	return result;
}

static void handle_get_statistics(struct work_struct *work)
{
	struct host_if_msg *msg = container_of(work, struct host_if_msg, work);
	struct wilc_vif *vif = msg->vif;
	struct rf_info *stats = (struct rf_info *)msg->body.data;

	wilc_get_statistics(vif, stats);

	kfree(msg);
}

static void wilc_hif_pack_sta_param(u8 *cur_byte, const u8 *mac,
				    struct station_parameters *params)
{
	ether_addr_copy(cur_byte, mac);
	cur_byte += ETH_ALEN;

	put_unaligned_le16(params->aid, cur_byte);
	cur_byte += 2;

	*cur_byte++ = params->link_sta_params.supported_rates_len;
	if (params->link_sta_params.supported_rates_len > 0)
		memcpy(cur_byte, params->link_sta_params.supported_rates,
		       params->link_sta_params.supported_rates_len);
	cur_byte += params->link_sta_params.supported_rates_len;

	if (params->link_sta_params.ht_capa) {
		*cur_byte++ = true;
		memcpy(cur_byte, params->link_sta_params.ht_capa,
		       sizeof(struct ieee80211_ht_cap));
	} else {
		*cur_byte++ = false;
	}
	cur_byte += sizeof(struct ieee80211_ht_cap);

	put_unaligned_le16(params->sta_flags_mask, cur_byte);
	cur_byte += 2;
	put_unaligned_le16(params->sta_flags_set, cur_byte);
}

static int handle_remain_on_chan(struct wilc_vif *vif,
				 struct wilc_remain_ch *hif_remain_ch)
{
	int result;
	u8 remain_on_chan_flag;
	struct wid wid;
	struct host_if_drv *hif_drv = vif->hif_drv;

	if (hif_drv->usr_scan_req.scan_result)
		return -EBUSY;

	if (hif_drv->hif_state == HOST_IF_WAITING_CONN_RESP)
		return -EBUSY;

	if (vif->connecting)
		return -EBUSY;

	remain_on_chan_flag = true;
	wid.id = WID_REMAIN_ON_CHAN;
	wid.type = WID_STR;
	wid.size = 2;
	wid.val = kmalloc(wid.size, GFP_KERNEL);
	if (!wid.val)
		return -ENOMEM;

	wid.val[0] = remain_on_chan_flag;
	wid.val[1] = (s8)hif_remain_ch->ch;

	result = wilc_send_config_pkt(vif, WILC_SET_CFG, &wid, 1);
	kfree(wid.val);
	if (result)
		return -EBUSY;

	hif_drv->remain_on_ch.arg = hif_remain_ch->arg;
	hif_drv->remain_on_ch.expired = hif_remain_ch->expired;
	hif_drv->remain_on_ch.ch = hif_remain_ch->ch;
	hif_drv->remain_on_ch.cookie = hif_remain_ch->cookie;
	hif_drv->remain_on_ch_timer_vif = vif;

	return 0;
}

static int wilc_handle_roc_expired(struct wilc_vif *vif, u64 cookie)
{
	u8 remain_on_chan_flag;
	struct wid wid;
	int result;
	struct host_if_drv *hif_drv = vif->hif_drv;

	if (vif->priv.p2p_listen_state) {
		remain_on_chan_flag = false;
		wid.id = WID_REMAIN_ON_CHAN;
		wid.type = WID_STR;
		wid.size = 2;

		wid.val = kmalloc(wid.size, GFP_KERNEL);
		if (!wid.val)
			return -ENOMEM;

		wid.val[0] = remain_on_chan_flag;
		wid.val[1] = WILC_FALSE_FRMWR_CHANNEL;

		result = wilc_send_config_pkt(vif, WILC_SET_CFG, &wid, 1);
		kfree(wid.val);
		if (result != 0) {
			netdev_err(vif->ndev, "Failed to set remain channel\n");
			return -EINVAL;
		}

		if (hif_drv->remain_on_ch.expired) {
			hif_drv->remain_on_ch.expired(hif_drv->remain_on_ch.arg,
						      cookie);
		}
	} else {
		netdev_dbg(vif->ndev, "Not in listen state\n");
	}

	return 0;
}

static void wilc_handle_listen_state_expired(struct work_struct *work)
{
	struct host_if_msg *msg = container_of(work, struct host_if_msg, work);

	wilc_handle_roc_expired(msg->vif, msg->body.remain_on_ch.cookie);
	kfree(msg);
}

static void listen_timer_cb(struct timer_list *t)
{
	struct host_if_drv *hif_drv = from_timer(hif_drv, t,
						      remain_on_ch_timer);
	struct wilc_vif *vif = hif_drv->remain_on_ch_timer_vif;
	int result;
	struct host_if_msg *msg;

	del_timer(&vif->hif_drv->remain_on_ch_timer);

	msg = wilc_alloc_work(vif, wilc_handle_listen_state_expired, false);
	if (IS_ERR(msg))
		return;

	msg->body.remain_on_ch.cookie = vif->hif_drv->remain_on_ch.cookie;

	result = wilc_enqueue_work(msg);
	if (result) {
		netdev_err(vif->ndev, "%s: enqueue work failed\n", __func__);
		kfree(msg);
	}
}

static void handle_set_mcast_filter(struct work_struct *work)
{
	struct host_if_msg *msg = container_of(work, struct host_if_msg, work);
	struct wilc_vif *vif = msg->vif;
	struct wilc_set_multicast *set_mc = &msg->body.mc_info;
	int result;
	struct wid wid;
	u8 *cur_byte;

	wid.id = WID_SETUP_MULTICAST_FILTER;
	wid.type = WID_BIN;
	wid.size = sizeof(struct wilc_set_multicast) + (set_mc->cnt * ETH_ALEN);
	wid.val = kmalloc(wid.size, GFP_KERNEL);
	if (!wid.val)
		goto error;

	cur_byte = wid.val;
	put_unaligned_le32(set_mc->enabled, cur_byte);
	cur_byte += 4;

	put_unaligned_le32(set_mc->cnt, cur_byte);
	cur_byte += 4;

	if (set_mc->cnt > 0 && set_mc->mc_list)
		memcpy(cur_byte, set_mc->mc_list, set_mc->cnt * ETH_ALEN);

	result = wilc_send_config_pkt(vif, WILC_SET_CFG, &wid, 1);
	if (result)
		netdev_err(vif->ndev, "Failed to send setup multicast\n");

error:
	kfree(set_mc->mc_list);
	kfree(wid.val);
	kfree(msg);
}

void wilc_set_wowlan_trigger(struct wilc_vif *vif, bool enabled)
{
	int ret;
	struct wid wid;
	u8 wowlan_trigger = 0;

	if (enabled)
		wowlan_trigger = 1;

	wid.id = WID_WOWLAN_TRIGGER;
	wid.type = WID_CHAR;
	wid.val = &wowlan_trigger;
	wid.size = sizeof(char);

	ret = wilc_send_config_pkt(vif, WILC_SET_CFG, &wid, 1);
	if (ret)
		pr_err("Failed to send wowlan trigger config packet\n");
}

int wilc_set_external_auth_param(struct wilc_vif *vif,
				 struct cfg80211_external_auth_params *auth)
{
	int ret;
	struct wid wid;
	struct wilc_external_auth_param *param;

	wid.id = WID_EXTERNAL_AUTH_PARAM;
	wid.type = WID_BIN_DATA;
	wid.size = sizeof(*param);
	param = kzalloc(sizeof(*param), GFP_KERNEL);
	if (!param)
		return -EINVAL;

	wid.val = (u8 *)param;
	param->action = auth->action;
	ether_addr_copy(param->bssid, auth->bssid);
	memcpy(param->ssid, auth->ssid.ssid, auth->ssid.ssid_len);
	param->ssid_len = auth->ssid.ssid_len;
	ret = wilc_send_config_pkt(vif, WILC_SET_CFG, &wid, 1);

	kfree(param);
	return ret;
}

static void handle_scan_timer(struct work_struct *work)
{
	struct host_if_msg *msg = container_of(work, struct host_if_msg, work);

	handle_scan_done(msg->vif, SCAN_EVENT_ABORTED);
	kfree(msg);
}

static void handle_scan_complete(struct work_struct *work)
{
	struct host_if_msg *msg = container_of(work, struct host_if_msg, work);

	del_timer(&msg->vif->hif_drv->scan_timer);

	handle_scan_done(msg->vif, SCAN_EVENT_DONE);

	kfree(msg);
}

static void timer_scan_cb(struct timer_list *t)
{
	struct host_if_drv *hif_drv = from_timer(hif_drv, t, scan_timer);
	struct wilc_vif *vif = hif_drv->scan_timer_vif;
	struct host_if_msg *msg;
	int result;

	msg = wilc_alloc_work(vif, handle_scan_timer, false);
	if (IS_ERR(msg))
		return;

	result = wilc_enqueue_work(msg);
	if (result)
		kfree(msg);
}

static void timer_connect_cb(struct timer_list *t)
{
	struct host_if_drv *hif_drv = from_timer(hif_drv, t,
						      connect_timer);
	struct wilc_vif *vif = hif_drv->connect_timer_vif;
	struct host_if_msg *msg;
	int result;

	msg = wilc_alloc_work(vif, handle_connect_timeout, false);
	if (IS_ERR(msg))
		return;

	result = wilc_enqueue_work(msg);
	if (result)
		kfree(msg);
}

int wilc_add_ptk(struct wilc_vif *vif, const u8 *ptk, u8 ptk_key_len,
		 const u8 *mac_addr, const u8 *rx_mic, const u8 *tx_mic,
		 u8 mode, u8 cipher_mode, u8 index)
{
	int result = 0;
	u8 t_key_len  = ptk_key_len + WILC_RX_MIC_KEY_LEN + WILC_TX_MIC_KEY_LEN;

	if (mode == WILC_AP_MODE) {
		struct wid wid_list[2];
		struct wilc_ap_wpa_ptk *key_buf;

		wid_list[0].id = WID_11I_MODE;
		wid_list[0].type = WID_CHAR;
		wid_list[0].size = sizeof(char);
		wid_list[0].val = (s8 *)&cipher_mode;

		key_buf = kzalloc(sizeof(*key_buf) + t_key_len, GFP_KERNEL);
		if (!key_buf)
			return -ENOMEM;

		ether_addr_copy(key_buf->mac_addr, mac_addr);
		key_buf->index = index;
		key_buf->key_len = t_key_len;
		memcpy(&key_buf->key[0], ptk, ptk_key_len);

		if (rx_mic)
			memcpy(&key_buf->key[ptk_key_len], rx_mic,
			       WILC_RX_MIC_KEY_LEN);

		if (tx_mic)
			memcpy(&key_buf->key[ptk_key_len + WILC_RX_MIC_KEY_LEN],
			       tx_mic, WILC_TX_MIC_KEY_LEN);

		wid_list[1].id = WID_ADD_PTK;
		wid_list[1].type = WID_STR;
		wid_list[1].size = sizeof(*key_buf) + t_key_len;
		wid_list[1].val = (u8 *)key_buf;
		result = wilc_send_config_pkt(vif, WILC_SET_CFG, wid_list,
					      ARRAY_SIZE(wid_list));
		kfree(key_buf);
	} else if (mode == WILC_STATION_MODE) {
		struct wid wid;
		struct wilc_sta_wpa_ptk *key_buf;

		key_buf = kzalloc(sizeof(*key_buf) + t_key_len, GFP_KERNEL);
		if (!key_buf)
			return -ENOMEM;

		ether_addr_copy(key_buf->mac_addr, mac_addr);
		key_buf->key_len = t_key_len;
		memcpy(&key_buf->key[0], ptk, ptk_key_len);

		if (rx_mic)
			memcpy(&key_buf->key[ptk_key_len], rx_mic,
			       WILC_RX_MIC_KEY_LEN);

		if (tx_mic)
			memcpy(&key_buf->key[ptk_key_len + WILC_RX_MIC_KEY_LEN],
			       tx_mic, WILC_TX_MIC_KEY_LEN);

		wid.id = WID_ADD_PTK;
		wid.type = WID_STR;
		wid.size = sizeof(*key_buf) + t_key_len;
		wid.val = (s8 *)key_buf;
		result = wilc_send_config_pkt(vif, WILC_SET_CFG, &wid, 1);
		kfree(key_buf);
	}

	return result;
}

int wilc_add_igtk(struct wilc_vif *vif, const u8 *igtk, u8 igtk_key_len,
		  const u8 *pn, u8 pn_len, const u8 *mac_addr, u8 mode, u8 index)
{
	int result = 0;
	u8 t_key_len = igtk_key_len;
	struct wid wid;
	struct wilc_wpa_igtk *key_buf;

	key_buf = kzalloc(sizeof(*key_buf) + t_key_len, GFP_KERNEL);
	if (!key_buf)
		return -ENOMEM;

	key_buf->index = index;

	memcpy(&key_buf->pn[0], pn, pn_len);
	key_buf->pn_len = pn_len;

	memcpy(&key_buf->key[0], igtk, igtk_key_len);
	key_buf->key_len = t_key_len;

	wid.id = WID_ADD_IGTK;
	wid.type = WID_STR;
	wid.size = sizeof(*key_buf) + t_key_len;
	wid.val = (s8 *)key_buf;
	result = wilc_send_config_pkt(vif, WILC_SET_CFG, &wid, 1);
	kfree(key_buf);

	return result;
}

int wilc_add_rx_gtk(struct wilc_vif *vif, const u8 *rx_gtk, u8 gtk_key_len,
		    u8 index, u32 key_rsc_len, const u8 *key_rsc,
		    const u8 *rx_mic, const u8 *tx_mic, u8 mode,
		    u8 cipher_mode)
{
	int result = 0;
	struct wilc_gtk_key *gtk_key;
	int t_key_len = gtk_key_len + WILC_RX_MIC_KEY_LEN + WILC_TX_MIC_KEY_LEN;

	gtk_key = kzalloc(sizeof(*gtk_key) + t_key_len, GFP_KERNEL);
	if (!gtk_key)
		return -ENOMEM;

	/* fill bssid value only in station mode */
	if (mode == WILC_STATION_MODE &&
	    vif->hif_drv->hif_state == HOST_IF_CONNECTED)
		memcpy(gtk_key->mac_addr, vif->hif_drv->assoc_bssid, ETH_ALEN);

	if (key_rsc)
		memcpy(gtk_key->rsc, key_rsc, 8);
	gtk_key->index = index;
	gtk_key->key_len = t_key_len;
	memcpy(&gtk_key->key[0], rx_gtk, gtk_key_len);

	if (rx_mic)
		memcpy(&gtk_key->key[gtk_key_len], rx_mic, WILC_RX_MIC_KEY_LEN);

	if (tx_mic)
		memcpy(&gtk_key->key[gtk_key_len + WILC_RX_MIC_KEY_LEN],
		       tx_mic, WILC_TX_MIC_KEY_LEN);

	if (mode == WILC_AP_MODE) {
		struct wid wid_list[2];

		wid_list[0].id = WID_11I_MODE;
		wid_list[0].type = WID_CHAR;
		wid_list[0].size = sizeof(char);
		wid_list[0].val = (s8 *)&cipher_mode;

		wid_list[1].id = WID_ADD_RX_GTK;
		wid_list[1].type = WID_STR;
		wid_list[1].size = sizeof(*gtk_key) + t_key_len;
		wid_list[1].val = (u8 *)gtk_key;

		result = wilc_send_config_pkt(vif, WILC_SET_CFG, wid_list,
					      ARRAY_SIZE(wid_list));
	} else if (mode == WILC_STATION_MODE) {
		struct wid wid;

		wid.id = WID_ADD_RX_GTK;
		wid.type = WID_STR;
		wid.size = sizeof(*gtk_key) + t_key_len;
		wid.val = (u8 *)gtk_key;
		result = wilc_send_config_pkt(vif, WILC_SET_CFG, &wid, 1);
	}

	kfree(gtk_key);
	return result;
}

int wilc_set_pmkid_info(struct wilc_vif *vif, struct wilc_pmkid_attr *pmkid)
{
	struct wid wid;

	wid.id = WID_PMKID_INFO;
	wid.type = WID_STR;
	wid.size = (pmkid->numpmkid * sizeof(struct wilc_pmkid)) + 1;
	wid.val = (u8 *)pmkid;

	return wilc_send_config_pkt(vif, WILC_SET_CFG, &wid, 1);
}

int wilc_get_mac_address(struct wilc_vif *vif, u8 *mac_addr)
{
	int result;
	struct wid wid;

	wid.id = WID_MAC_ADDR;
	wid.type = WID_STR;
	wid.size = ETH_ALEN;
	wid.val = mac_addr;

	result = wilc_send_config_pkt(vif, WILC_GET_CFG, &wid, 1);
	if (result)
		netdev_err(vif->ndev, "Failed to get mac address\n");

	return result;
}

int wilc_set_mac_address(struct wilc_vif *vif, u8 *mac_addr)
{
	struct wid wid;
	int result;

	wid.id = WID_MAC_ADDR;
	wid.type = WID_STR;
	wid.size = ETH_ALEN;
	wid.val = mac_addr;

	result = wilc_send_config_pkt(vif, WILC_SET_CFG, &wid, 1);
	if (result)
		netdev_err(vif->ndev, "Failed to set mac address\n");

	return result;
}

int wilc_set_join_req(struct wilc_vif *vif, u8 *bssid, const u8 *ies,
		      size_t ies_len)
{
	int result;
	struct host_if_drv *hif_drv = vif->hif_drv;
	struct wilc_conn_info *conn_info = &hif_drv->conn_info;

	if (bssid)
		ether_addr_copy(conn_info->bssid, bssid);

	if (ies) {
		conn_info->req_ies_len = ies_len;
		conn_info->req_ies = kmemdup(ies, ies_len, GFP_KERNEL);
		if (!conn_info->req_ies)
			return -ENOMEM;
	}

	result = wilc_send_connect_wid(vif);
	if (result)
		goto free_ies;

	hif_drv->connect_timer_vif = vif;
	mod_timer(&hif_drv->connect_timer,
		  jiffies + msecs_to_jiffies(WILC_HIF_CONNECT_TIMEOUT_MS));

	return 0;

free_ies:
	kfree(conn_info->req_ies);

	return result;
}

int wilc_set_mac_chnl_num(struct wilc_vif *vif, u8 channel)
{
	struct wid wid;
	int result;

	wid.id = WID_CURRENT_CHANNEL;
	wid.type = WID_CHAR;
	wid.size = sizeof(char);
	wid.val = &channel;

	result = wilc_send_config_pkt(vif, WILC_SET_CFG, &wid, 1);
	if (result)
		netdev_err(vif->ndev, "Failed to set channel\n");

	return result;
}

int wilc_set_operation_mode(struct wilc_vif *vif, int index, u8 mode,
			    u8 ifc_id)
{
	struct wid wid;
	int result;
	struct wilc_drv_handler drv;

	wid.id = WID_SET_OPERATION_MODE;
	wid.type = WID_STR;
	wid.size = sizeof(drv);
	wid.val = (u8 *)&drv;

	drv.handler = cpu_to_le32(index);
	drv.mode = (ifc_id | (mode << 1));

	result = wilc_send_config_pkt(vif, WILC_SET_CFG, &wid, 1);
	if (result)
		netdev_err(vif->ndev, "Failed to set driver handler\n");

	return result;
}

s32 wilc_get_inactive_time(struct wilc_vif *vif, const u8 *mac, u32 *out_val)
{
	struct wid wid;
	s32 result;

	wid.id = WID_SET_STA_MAC_INACTIVE_TIME;
	wid.type = WID_STR;
	wid.size = ETH_ALEN;
	wid.val = kzalloc(wid.size, GFP_KERNEL);
	if (!wid.val)
		return -ENOMEM;

	ether_addr_copy(wid.val, mac);
	result = wilc_send_config_pkt(vif, WILC_SET_CFG, &wid, 1);
	kfree(wid.val);
	if (result) {
		netdev_err(vif->ndev, "Failed to set inactive mac\n");
		return result;
	}

	wid.id = WID_GET_INACTIVE_TIME;
	wid.type = WID_INT;
	wid.val = (s8 *)out_val;
	wid.size = sizeof(u32);
	result = wilc_send_config_pkt(vif, WILC_GET_CFG, &wid, 1);
	if (result)
		netdev_err(vif->ndev, "Failed to get inactive time\n");

	return result;
}

int wilc_get_rssi(struct wilc_vif *vif, s8 *rssi_level)
{
	struct wid wid;
	int result;

	if (!rssi_level) {
		netdev_err(vif->ndev, "%s: RSSI level is NULL\n", __func__);
		return -EFAULT;
	}

	wid.id = WID_RSSI;
	wid.type = WID_CHAR;
	wid.size = sizeof(char);
	wid.val = rssi_level;
	result = wilc_send_config_pkt(vif, WILC_GET_CFG, &wid, 1);
	if (result)
		netdev_err(vif->ndev, "Failed to get RSSI value\n");

	return result;
}

static int wilc_get_stats_async(struct wilc_vif *vif, struct rf_info *stats)
{
	int result;
	struct host_if_msg *msg;

	msg = wilc_alloc_work(vif, handle_get_statistics, false);
	if (IS_ERR(msg))
		return PTR_ERR(msg);

	msg->body.data = (char *)stats;

	result = wilc_enqueue_work(msg);
	if (result) {
		netdev_err(vif->ndev, "%s: enqueue work failed\n", __func__);
		kfree(msg);
		return result;
	}

	return result;
}

int wilc_hif_set_cfg(struct wilc_vif *vif, struct cfg_param_attr *param)
{
	struct wid wid_list[4];
	int i = 0;

	if (param->flag & WILC_CFG_PARAM_RETRY_SHORT) {
		wid_list[i].id = WID_SHORT_RETRY_LIMIT;
		wid_list[i].val = (s8 *)&param->short_retry_limit;
		wid_list[i].type = WID_SHORT;
		wid_list[i].size = sizeof(u16);
		i++;
	}
	if (param->flag & WILC_CFG_PARAM_RETRY_LONG) {
		wid_list[i].id = WID_LONG_RETRY_LIMIT;
		wid_list[i].val = (s8 *)&param->long_retry_limit;
		wid_list[i].type = WID_SHORT;
		wid_list[i].size = sizeof(u16);
		i++;
	}
	if (param->flag & WILC_CFG_PARAM_FRAG_THRESHOLD) {
		wid_list[i].id = WID_FRAG_THRESHOLD;
		wid_list[i].val = (s8 *)&param->frag_threshold;
		wid_list[i].type = WID_SHORT;
		wid_list[i].size = sizeof(u16);
		i++;
	}
	if (param->flag & WILC_CFG_PARAM_RTS_THRESHOLD) {
		wid_list[i].id = WID_RTS_THRESHOLD;
		wid_list[i].val = (s8 *)&param->rts_threshold;
		wid_list[i].type = WID_SHORT;
		wid_list[i].size = sizeof(u16);
		i++;
	}

	return wilc_send_config_pkt(vif, WILC_SET_CFG, wid_list, i);
}

static void get_periodic_rssi(struct timer_list *t)
{
	struct wilc_vif *vif = from_timer(vif, t, periodic_rssi);

	if (!vif->hif_drv) {
		netdev_err(vif->ndev, "%s: hif driver is NULL", __func__);
		return;
	}

	if (vif->hif_drv->hif_state == HOST_IF_CONNECTED)
		wilc_get_stats_async(vif, &vif->periodic_stat);

	mod_timer(&vif->periodic_rssi, jiffies + msecs_to_jiffies(5000));
}

int wilc_init(struct net_device *dev, struct host_if_drv **hif_drv_handler)
{
	struct host_if_drv *hif_drv;
	struct wilc_vif *vif = netdev_priv(dev);

	hif_drv  = kzalloc(sizeof(*hif_drv), GFP_KERNEL);
	if (!hif_drv)
		return -ENOMEM;

	*hif_drv_handler = hif_drv;

	vif->hif_drv = hif_drv;

	timer_setup(&vif->periodic_rssi, get_periodic_rssi, 0);
	mod_timer(&vif->periodic_rssi, jiffies + msecs_to_jiffies(5000));

	timer_setup(&hif_drv->scan_timer, timer_scan_cb, 0);
	timer_setup(&hif_drv->connect_timer, timer_connect_cb, 0);
	timer_setup(&hif_drv->remain_on_ch_timer, listen_timer_cb, 0);

	hif_drv->hif_state = HOST_IF_IDLE;

	hif_drv->p2p_timeout = 0;

	return 0;
}

int wilc_deinit(struct wilc_vif *vif)
{
	int result = 0;
	struct host_if_drv *hif_drv = vif->hif_drv;

	if (!hif_drv) {
		netdev_err(vif->ndev, "%s: hif driver is NULL", __func__);
		return -EFAULT;
	}

	mutex_lock(&vif->wilc->deinit_lock);

	del_timer_sync(&hif_drv->scan_timer);
	del_timer_sync(&hif_drv->connect_timer);
	del_timer_sync(&vif->periodic_rssi);
	del_timer_sync(&hif_drv->remain_on_ch_timer);

	if (hif_drv->usr_scan_req.scan_result) {
		hif_drv->usr_scan_req.scan_result(SCAN_EVENT_ABORTED, NULL,
						  hif_drv->usr_scan_req.arg);
		hif_drv->usr_scan_req.scan_result = NULL;
	}

	hif_drv->hif_state = HOST_IF_IDLE;

	kfree(hif_drv);
	vif->hif_drv = NULL;
	mutex_unlock(&vif->wilc->deinit_lock);
	return result;
}

void wilc_network_info_received(struct wilc *wilc, u8 *buffer, u32 length)
{
	int result;
	struct host_if_msg *msg;
	int id;
	struct host_if_drv *hif_drv;
	struct wilc_vif *vif;

	id = get_unaligned_le32(&buffer[length - 4]);
	vif = wilc_get_vif_from_idx(wilc, id);
	if (!vif)
		return;
	hif_drv = vif->hif_drv;

	if (!hif_drv) {
		netdev_err(vif->ndev, "driver not init[%p]\n", hif_drv);
		return;
	}

	msg = wilc_alloc_work(vif, handle_rcvd_ntwrk_info, false);
	if (IS_ERR(msg))
		return;

	msg->body.net_info.frame_len = get_unaligned_le16(&buffer[6]) - 1;
	msg->body.net_info.rssi = buffer[8];
	msg->body.net_info.mgmt = kmemdup(&buffer[9],
					  msg->body.net_info.frame_len,
					  GFP_KERNEL);
	if (!msg->body.net_info.mgmt) {
		kfree(msg);
		return;
	}

	result = wilc_enqueue_work(msg);
	if (result) {
		netdev_err(vif->ndev, "%s: enqueue work failed\n", __func__);
		kfree(msg->body.net_info.mgmt);
		kfree(msg);
	}
}

void wilc_gnrl_async_info_received(struct wilc *wilc, u8 *buffer, u32 length)
{
	int result;
	struct host_if_msg *msg;
	int id;
	struct host_if_drv *hif_drv;
	struct wilc_vif *vif;

	mutex_lock(&wilc->deinit_lock);

	id = get_unaligned_le32(&buffer[length - 4]);
	vif = wilc_get_vif_from_idx(wilc, id);
	if (!vif) {
		mutex_unlock(&wilc->deinit_lock);
		return;
	}

	hif_drv = vif->hif_drv;

	if (!hif_drv) {
		mutex_unlock(&wilc->deinit_lock);
		return;
	}

	if (!hif_drv->conn_info.conn_result) {
		netdev_err(vif->ndev, "%s: conn_result is NULL\n", __func__);
		mutex_unlock(&wilc->deinit_lock);
		return;
	}

	msg = wilc_alloc_work(vif, handle_rcvd_gnrl_async_info, false);
	if (IS_ERR(msg)) {
		mutex_unlock(&wilc->deinit_lock);
		return;
	}

	msg->body.mac_info.status = buffer[7];
	result = wilc_enqueue_work(msg);
	if (result) {
		netdev_err(vif->ndev, "%s: enqueue work failed\n", __func__);
		kfree(msg);
	}

	mutex_unlock(&wilc->deinit_lock);
}

void wilc_scan_complete_received(struct wilc *wilc, u8 *buffer, u32 length)
{
	int result;
	int id;
	struct host_if_drv *hif_drv;
	struct wilc_vif *vif;

	id = get_unaligned_le32(&buffer[length - 4]);
	vif = wilc_get_vif_from_idx(wilc, id);
	if (!vif)
		return;
	hif_drv = vif->hif_drv;

	if (!hif_drv)
		return;

	if (hif_drv->usr_scan_req.scan_result) {
		struct host_if_msg *msg;

		msg = wilc_alloc_work(vif, handle_scan_complete, false);
		if (IS_ERR(msg))
			return;

		result = wilc_enqueue_work(msg);
		if (result) {
			netdev_err(vif->ndev, "%s: enqueue work failed\n",
				   __func__);
			kfree(msg);
		}
	}
}

int wilc_remain_on_channel(struct wilc_vif *vif, u64 cookie,
			   u32 duration, u16 chan,
			   void (*expired)(void *, u64),
			   void *user_arg)
{
	struct wilc_remain_ch roc;
	int result;

	roc.ch = chan;
	roc.expired = expired;
	roc.arg = user_arg;
	roc.duration = duration;
	roc.cookie = cookie;
	result = handle_remain_on_chan(vif, &roc);
	if (result)
		netdev_err(vif->ndev, "%s: failed to set remain on channel\n",
			   __func__);

	return result;
}

int wilc_listen_state_expired(struct wilc_vif *vif, u64 cookie)
{
	if (!vif->hif_drv) {
		netdev_err(vif->ndev, "%s: hif driver is NULL", __func__);
		return -EFAULT;
	}

	del_timer(&vif->hif_drv->remain_on_ch_timer);

	return wilc_handle_roc_expired(vif, cookie);
}

void wilc_frame_register(struct wilc_vif *vif, u16 frame_type, bool reg)
{
	struct wid wid;
	int result;
	struct wilc_reg_frame reg_frame;

	wid.id = WID_REGISTER_FRAME;
	wid.type = WID_STR;
	wid.size = sizeof(reg_frame);
	wid.val = (u8 *)&reg_frame;

	memset(&reg_frame, 0x0, sizeof(reg_frame));

	if (reg)
		reg_frame.reg = 1;

	switch (frame_type) {
	case IEEE80211_STYPE_ACTION:
		reg_frame.reg_id = WILC_FW_ACTION_FRM_IDX;
		break;

	case IEEE80211_STYPE_PROBE_REQ:
		reg_frame.reg_id = WILC_FW_PROBE_REQ_IDX;
		break;

        case IEEE80211_STYPE_AUTH:
                reg_frame.reg_id = WILC_FW_AUTH_REQ_IDX;
                break;

	default:
		break;
	}
	reg_frame.frame_type = cpu_to_le16(frame_type);
	result = wilc_send_config_pkt(vif, WILC_SET_CFG, &wid, 1);
	if (result)
		netdev_err(vif->ndev, "Failed to frame register\n");
}

int wilc_add_beacon(struct wilc_vif *vif, u32 interval, u32 dtim_period,
		    struct cfg80211_beacon_data *params)
{
	struct wid wid;
	int result;
	u8 *cur_byte;

	wid.id = WID_ADD_BEACON;
	wid.type = WID_BIN;
	wid.size = params->head_len + params->tail_len + 16;
	wid.val = kzalloc(wid.size, GFP_KERNEL);
	if (!wid.val)
		return -ENOMEM;

	cur_byte = wid.val;
	put_unaligned_le32(interval, cur_byte);
	cur_byte += 4;
	put_unaligned_le32(dtim_period, cur_byte);
	cur_byte += 4;
	put_unaligned_le32(params->head_len, cur_byte);
	cur_byte += 4;

	if (params->head_len > 0)
		memcpy(cur_byte, params->head, params->head_len);
	cur_byte += params->head_len;

	put_unaligned_le32(params->tail_len, cur_byte);
	cur_byte += 4;

	if (params->tail_len > 0)
		memcpy(cur_byte, params->tail, params->tail_len);

	result = wilc_send_config_pkt(vif, WILC_SET_CFG, &wid, 1);
	if (result)
		netdev_err(vif->ndev, "Failed to send add beacon\n");

	kfree(wid.val);

	return result;
}

int wilc_del_beacon(struct wilc_vif *vif)
{
	int result;
	struct wid wid;
	u8 del_beacon = 0;

	wid.id = WID_DEL_BEACON;
	wid.type = WID_CHAR;
	wid.size = sizeof(char);
	wid.val = &del_beacon;

	result = wilc_send_config_pkt(vif, WILC_SET_CFG, &wid, 1);
	if (result)
		netdev_err(vif->ndev, "Failed to send delete beacon\n");

	return result;
}

int wilc_add_station(struct wilc_vif *vif, const u8 *mac,
		     struct station_parameters *params)
{
	struct wid wid;
	int result;
	u8 *cur_byte;

	wid.id = WID_ADD_STA;
	wid.type = WID_BIN;
	wid.size = WILC_ADD_STA_LENGTH +
		   params->link_sta_params.supported_rates_len;
	wid.val = kmalloc(wid.size, GFP_KERNEL);
	if (!wid.val)
		return -ENOMEM;

	cur_byte = wid.val;
	wilc_hif_pack_sta_param(cur_byte, mac, params);

	result = wilc_send_config_pkt(vif, WILC_SET_CFG, &wid, 1);
	if (result != 0)
		netdev_err(vif->ndev, "Failed to send add station\n");

	kfree(wid.val);

	return result;
}

int wilc_del_station(struct wilc_vif *vif, const u8 *mac_addr)
{
	struct wid wid;
	int result;

	wid.id = WID_REMOVE_STA;
	wid.type = WID_BIN;
	wid.size = ETH_ALEN;
	wid.val = kzalloc(wid.size, GFP_KERNEL);
	if (!wid.val)
		return -ENOMEM;

	if (!mac_addr)
		eth_broadcast_addr(wid.val);
	else
		ether_addr_copy(wid.val, mac_addr);

	result = wilc_send_config_pkt(vif, WILC_SET_CFG, &wid, 1);
	if (result)
		netdev_err(vif->ndev, "Failed to del station\n");

	kfree(wid.val);

	return result;
}

int wilc_del_allstation(struct wilc_vif *vif, u8 mac_addr[][ETH_ALEN])
{
	struct wid wid;
	int result;
	int i;
	u8 assoc_sta = 0;
	struct wilc_del_all_sta del_sta;

	memset(&del_sta, 0x0, sizeof(del_sta));
	for (i = 0; i < WILC_MAX_NUM_STA; i++) {
		if (!is_zero_ether_addr(mac_addr[i])) {
			assoc_sta++;
			ether_addr_copy(del_sta.mac[i], mac_addr[i]);
		}
	}

	if (!assoc_sta)
		return 0;

	del_sta.assoc_sta = assoc_sta;

	wid.id = WID_DEL_ALL_STA;
	wid.type = WID_STR;
	wid.size = (assoc_sta * ETH_ALEN) + 1;
	wid.val = (u8 *)&del_sta;

	result = wilc_send_config_pkt(vif, WILC_SET_CFG, &wid, 1);
	if (result)
		netdev_err(vif->ndev, "Failed to send delete all station\n");

	return result;
}

int wilc_edit_station(struct wilc_vif *vif, const u8 *mac,
		      struct station_parameters *params)
{
	struct wid wid;
	int result;
	u8 *cur_byte;

	wid.id = WID_EDIT_STA;
	wid.type = WID_BIN;
	wid.size = WILC_ADD_STA_LENGTH +
		   params->link_sta_params.supported_rates_len;
	wid.val = kmalloc(wid.size, GFP_KERNEL);
	if (!wid.val)
		return -ENOMEM;

	cur_byte = wid.val;
	wilc_hif_pack_sta_param(cur_byte, mac, params);

	result = wilc_send_config_pkt(vif, WILC_SET_CFG, &wid, 1);
	if (result)
		netdev_err(vif->ndev, "Failed to send edit station\n");

	kfree(wid.val);
	return result;
}

int wilc_set_power_mgmt(struct wilc_vif *vif, bool enabled, u32 timeout)
{
	struct wilc *wilc = vif->wilc;
	struct wid wid;
	int result;
	s8 power_mode;

	if (enabled)
		power_mode = WILC_FW_MIN_FAST_PS;
	else
		power_mode = WILC_FW_NO_POWERSAVE;

	wid.id = WID_POWER_MANAGEMENT;
	wid.val = &power_mode;
	wid.size = sizeof(char);
	result = wilc_send_config_pkt(vif, WILC_SET_CFG, &wid, 1);
	if (result)
		netdev_err(vif->ndev, "Failed to send power management\n");
	else
		wilc->power_save_mode = enabled;

	return result;
}

int wilc_setup_multicast_filter(struct wilc_vif *vif, u32 enabled, u32 count,
				u8 *mc_list)
{
	int result;
	struct host_if_msg *msg;

	msg = wilc_alloc_work(vif, handle_set_mcast_filter, false);
	if (IS_ERR(msg))
		return PTR_ERR(msg);

	msg->body.mc_info.enabled = enabled;
	msg->body.mc_info.cnt = count;
	msg->body.mc_info.mc_list = mc_list;

	result = wilc_enqueue_work(msg);
	if (result) {
		netdev_err(vif->ndev, "%s: enqueue work failed\n", __func__);
		kfree(msg);
	}
	return result;
}

int wilc_set_tx_power(struct wilc_vif *vif, u8 tx_power)
{
	struct wid wid;

	wid.id = WID_TX_POWER;
	wid.type = WID_CHAR;
	wid.val = &tx_power;
	wid.size = sizeof(char);

	return wilc_send_config_pkt(vif, WILC_SET_CFG, &wid, 1);
}

int wilc_get_tx_power(struct wilc_vif *vif, u8 *tx_power)
{
	struct wid wid;

	wid.id = WID_TX_POWER;
	wid.type = WID_CHAR;
	wid.val = tx_power;
	wid.size = sizeof(char);

	return wilc_send_config_pkt(vif, WILC_GET_CFG, &wid, 1);
}

int wilc_set_default_mgmt_key_index(struct wilc_vif *vif, u8 index)
{
        struct wid wid;
        int result;

        wid.id = WID_DEFAULT_MGMT_KEY_ID;
        wid.type = WID_CHAR;
        wid.size = sizeof(char);
        wid.val = &index;
        result = wilc_send_config_pkt(vif, WILC_SET_CFG, &wid, 1);
        if (result)
                netdev_err(vif->ndev,
                           "Failed to send default mgmt key index\n");

        return result;
}<|MERGE_RESOLUTION|>--- conflicted
+++ resolved
@@ -635,11 +635,7 @@
 	conn_info->req_ies_len = 0;
 }
 
-<<<<<<< HEAD
-inline void wilc_handle_disconnect(struct wilc_vif *vif)
-=======
 void wilc_handle_disconnect(struct wilc_vif *vif)
->>>>>>> 7365df19
 {
 	struct host_if_drv *hif_drv = vif->hif_drv;
 
