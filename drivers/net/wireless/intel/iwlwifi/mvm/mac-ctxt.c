// SPDX-License-Identifier: GPL-2.0 OR BSD-3-Clause
/*
 * Copyright (C) 2012-2014, 2018-2022 Intel Corporation
 * Copyright (C) 2013-2014 Intel Mobile Communications GmbH
 * Copyright (C) 2015-2017 Intel Deutschland GmbH
 */
#include <linux/etherdevice.h>
#include <linux/crc32.h>
#include <net/mac80211.h>
#include "iwl-io.h"
#include "iwl-prph.h"
#include "fw-api.h"
#include "mvm.h"
#include "time-event.h"

const u8 iwl_mvm_ac_to_tx_fifo[] = {
	IWL_MVM_TX_FIFO_VO,
	IWL_MVM_TX_FIFO_VI,
	IWL_MVM_TX_FIFO_BE,
	IWL_MVM_TX_FIFO_BK,
};

const u8 iwl_mvm_ac_to_gen2_tx_fifo[] = {
	IWL_GEN2_EDCA_TX_FIFO_VO,
	IWL_GEN2_EDCA_TX_FIFO_VI,
	IWL_GEN2_EDCA_TX_FIFO_BE,
	IWL_GEN2_EDCA_TX_FIFO_BK,
	IWL_GEN2_TRIG_TX_FIFO_VO,
	IWL_GEN2_TRIG_TX_FIFO_VI,
	IWL_GEN2_TRIG_TX_FIFO_BE,
	IWL_GEN2_TRIG_TX_FIFO_BK,
};

struct iwl_mvm_mac_iface_iterator_data {
	struct iwl_mvm *mvm;
	struct ieee80211_vif *vif;
	unsigned long available_mac_ids[BITS_TO_LONGS(NUM_MAC_INDEX_DRIVER)];
	unsigned long available_tsf_ids[BITS_TO_LONGS(NUM_TSF_IDS)];
	enum iwl_tsf_id preferred_tsf;
	bool found_vif;
};

static void iwl_mvm_mac_tsf_id_iter(void *_data, u8 *mac,
				    struct ieee80211_vif *vif)
{
	struct iwl_mvm_mac_iface_iterator_data *data = _data;
	struct iwl_mvm_vif *mvmvif = iwl_mvm_vif_from_mac80211(vif);
	u16 min_bi;

	/* Skip the interface for which we are trying to assign a tsf_id  */
	if (vif == data->vif)
		return;

	/*
	 * The TSF is a hardware/firmware resource, there are 4 and
	 * the driver should assign and free them as needed. However,
	 * there are cases where 2 MACs should share the same TSF ID
	 * for the purpose of clock sync, an optimization to avoid
	 * clock drift causing overlapping TBTTs/DTIMs for a GO and
	 * client in the system.
	 *
	 * The firmware will decide according to the MAC type which
	 * will be the leader and follower. Clients that need to sync
	 * with a remote station will be the leader, and an AP or GO
	 * will be the follower.
	 *
	 * Depending on the new interface type it can be following
	 * or become the leader of an existing interface.
	 */
	switch (data->vif->type) {
	case NL80211_IFTYPE_STATION:
		/*
		 * The new interface is a client, so if the one we're iterating
		 * is an AP, and the beacon interval of the AP is a multiple or
		 * divisor of the beacon interval of the client, the same TSF
		 * should be used to avoid drift between the new client and
		 * existing AP. The existing AP will get drift updates from the
		 * new client context in this case.
		 */
		if (vif->type != NL80211_IFTYPE_AP ||
		    data->preferred_tsf != NUM_TSF_IDS ||
		    !test_bit(mvmvif->tsf_id, data->available_tsf_ids))
			break;

		min_bi = min(data->vif->bss_conf.beacon_int,
			     vif->bss_conf.beacon_int);

		if (!min_bi)
			break;

		if ((data->vif->bss_conf.beacon_int -
		     vif->bss_conf.beacon_int) % min_bi == 0) {
			data->preferred_tsf = mvmvif->tsf_id;
			return;
		}
		break;

	case NL80211_IFTYPE_AP:
		/*
		 * The new interface is AP/GO, so if its beacon interval is a
		 * multiple or a divisor of the beacon interval of an existing
		 * interface, it should get drift updates from an existing
		 * client or use the same TSF as an existing GO. There's no
		 * drift between TSFs internally but if they used different
		 * TSFs then a new client MAC could update one of them and
		 * cause drift that way.
		 */
		if ((vif->type != NL80211_IFTYPE_AP &&
		     vif->type != NL80211_IFTYPE_STATION) ||
		    data->preferred_tsf != NUM_TSF_IDS ||
		    !test_bit(mvmvif->tsf_id, data->available_tsf_ids))
			break;

		min_bi = min(data->vif->bss_conf.beacon_int,
			     vif->bss_conf.beacon_int);

		if (!min_bi)
			break;

		if ((data->vif->bss_conf.beacon_int -
		     vif->bss_conf.beacon_int) % min_bi == 0) {
			data->preferred_tsf = mvmvif->tsf_id;
			return;
		}
		break;
	default:
		/*
		 * For all other interface types there's no need to
		 * take drift into account. Either they're exclusive
		 * like IBSS and monitor, or we don't care much about
		 * their TSF (like P2P Device), but we won't be able
		 * to share the TSF resource.
		 */
		break;
	}

	/*
	 * Unless we exited above, we can't share the TSF resource
	 * that the virtual interface we're iterating over is using
	 * with the new one, so clear the available bit and if this
	 * was the preferred one, reset that as well.
	 */
	__clear_bit(mvmvif->tsf_id, data->available_tsf_ids);

	if (data->preferred_tsf == mvmvif->tsf_id)
		data->preferred_tsf = NUM_TSF_IDS;
}

static void iwl_mvm_mac_iface_iterator(void *_data, u8 *mac,
				       struct ieee80211_vif *vif)
{
	struct iwl_mvm_mac_iface_iterator_data *data = _data;
	struct iwl_mvm_vif *mvmvif = iwl_mvm_vif_from_mac80211(vif);

	/* Iterator may already find the interface being added -- skip it */
	if (vif == data->vif) {
		data->found_vif = true;
		return;
	}

	/* Mark MAC IDs as used by clearing the available bit, and
	 * (below) mark TSFs as used if their existing use is not
	 * compatible with the new interface type.
	 * No locking or atomic bit operations are needed since the
	 * data is on the stack of the caller function.
	 */
	__clear_bit(mvmvif->id, data->available_mac_ids);

	/* find a suitable tsf_id */
	iwl_mvm_mac_tsf_id_iter(_data, mac, vif);
}

void iwl_mvm_mac_ctxt_recalc_tsf_id(struct iwl_mvm *mvm,
				    struct ieee80211_vif *vif)
{
	struct iwl_mvm_vif *mvmvif = iwl_mvm_vif_from_mac80211(vif);
	struct iwl_mvm_mac_iface_iterator_data data = {
		.mvm = mvm,
		.vif = vif,
		.available_tsf_ids = { (1 << NUM_TSF_IDS) - 1 },
		/* no preference yet */
		.preferred_tsf = NUM_TSF_IDS,
	};

	ieee80211_iterate_active_interfaces_atomic(
		mvm->hw, IEEE80211_IFACE_ITER_RESUME_ALL,
		iwl_mvm_mac_tsf_id_iter, &data);

	if (data.preferred_tsf != NUM_TSF_IDS)
		mvmvif->tsf_id = data.preferred_tsf;
	else if (!test_bit(mvmvif->tsf_id, data.available_tsf_ids))
		mvmvif->tsf_id = find_first_bit(data.available_tsf_ids,
						NUM_TSF_IDS);
}

int iwl_mvm_mac_ctxt_init(struct iwl_mvm *mvm, struct ieee80211_vif *vif)
{
	struct iwl_mvm_vif *mvmvif = iwl_mvm_vif_from_mac80211(vif);
	struct iwl_mvm_mac_iface_iterator_data data = {
		.mvm = mvm,
		.vif = vif,
		.available_mac_ids = { (1 << NUM_MAC_INDEX_DRIVER) - 1 },
		.available_tsf_ids = { (1 << NUM_TSF_IDS) - 1 },
		/* no preference yet */
		.preferred_tsf = NUM_TSF_IDS,
		.found_vif = false,
	};
	int ret, i;

	lockdep_assert_held(&mvm->mutex);

	/*
	 * Allocate a MAC ID and a TSF for this MAC, along with the queues
	 * and other resources.
	 */

	/*
	 * Before the iterator, we start with all MAC IDs and TSFs available.
	 *
	 * During iteration, all MAC IDs are cleared that are in use by other
	 * virtual interfaces, and all TSF IDs are cleared that can't be used
	 * by this new virtual interface because they're used by an interface
	 * that can't share it with the new one.
	 * At the same time, we check if there's a preferred TSF in the case
	 * that we should share it with another interface.
	 */

	/* Currently, MAC ID 0 should be used only for the managed/IBSS vif */
	switch (vif->type) {
	case NL80211_IFTYPE_ADHOC:
		break;
	case NL80211_IFTYPE_STATION:
		if (!vif->p2p)
			break;
		fallthrough;
	default:
		__clear_bit(0, data.available_mac_ids);
	}

	ieee80211_iterate_active_interfaces_atomic(
		mvm->hw, IEEE80211_IFACE_ITER_RESUME_ALL,
		iwl_mvm_mac_iface_iterator, &data);

	/*
	 * In the case we're getting here during resume, it's similar to
	 * firmware restart, and with RESUME_ALL the iterator will find
	 * the vif being added already.
	 * We don't want to reassign any IDs in either case since doing
	 * so would probably assign different IDs (as interfaces aren't
	 * necessarily added in the same order), but the old IDs were
	 * preserved anyway, so skip ID assignment for both resume and
	 * recovery.
	 */
	if (data.found_vif)
		return 0;

	/* Therefore, in recovery, we can't get here */
	if (WARN_ON_ONCE(test_bit(IWL_MVM_STATUS_IN_HW_RESTART, &mvm->status)))
		return -EBUSY;

	mvmvif->id = find_first_bit(data.available_mac_ids,
				    NUM_MAC_INDEX_DRIVER);
	if (mvmvif->id == NUM_MAC_INDEX_DRIVER) {
		IWL_ERR(mvm, "Failed to init MAC context - no free ID!\n");
		ret = -EIO;
		goto exit_fail;
	}

	if (data.preferred_tsf != NUM_TSF_IDS)
		mvmvif->tsf_id = data.preferred_tsf;
	else
		mvmvif->tsf_id = find_first_bit(data.available_tsf_ids,
						NUM_TSF_IDS);
	if (mvmvif->tsf_id == NUM_TSF_IDS) {
		IWL_ERR(mvm, "Failed to init MAC context - no free TSF!\n");
		ret = -EIO;
		goto exit_fail;
	}

	mvmvif->color = 0;

	INIT_LIST_HEAD(&mvmvif->time_event_data.list);
	mvmvif->time_event_data.id = TE_MAX;

	/* No need to allocate data queues to P2P Device MAC and NAN.*/
	if (vif->type == NL80211_IFTYPE_P2P_DEVICE)
		return 0;

	/* Allocate the CAB queue for softAP and GO interfaces */
	if (vif->type == NL80211_IFTYPE_AP ||
	    vif->type == NL80211_IFTYPE_ADHOC) {
		/*
		 * For TVQM this will be overwritten later with the FW assigned
		 * queue value (when queue is enabled).
		 */
		mvmvif->cab_queue = IWL_MVM_DQA_GCAST_QUEUE;
	}

	mvmvif->bcast_sta.sta_id = IWL_MVM_INVALID_STA;
	mvmvif->mcast_sta.sta_id = IWL_MVM_INVALID_STA;
	mvmvif->ap_sta_id = IWL_MVM_INVALID_STA;

	for (i = 0; i < NUM_IWL_MVM_SMPS_REQ; i++)
		mvmvif->smps_requests[i] = IEEE80211_SMPS_AUTOMATIC;

	return 0;

exit_fail:
	memset(mvmvif, 0, sizeof(struct iwl_mvm_vif));
	return ret;
}

static void iwl_mvm_ack_rates(struct iwl_mvm *mvm,
			      struct ieee80211_vif *vif,
			      enum nl80211_band band,
			      u8 *cck_rates, u8 *ofdm_rates)
{
	struct ieee80211_supported_band *sband;
	unsigned long basic = vif->bss_conf.basic_rates;
	int lowest_present_ofdm = 100;
	int lowest_present_cck = 100;
	u8 cck = 0;
	u8 ofdm = 0;
	int i;

	sband = mvm->hw->wiphy->bands[band];

	for_each_set_bit(i, &basic, BITS_PER_LONG) {
		int hw = sband->bitrates[i].hw_value;
		if (hw >= IWL_FIRST_OFDM_RATE) {
			ofdm |= BIT(hw - IWL_FIRST_OFDM_RATE);
			if (lowest_present_ofdm > hw)
				lowest_present_ofdm = hw;
		} else {
			BUILD_BUG_ON(IWL_FIRST_CCK_RATE != 0);

			cck |= BIT(hw);
			if (lowest_present_cck > hw)
				lowest_present_cck = hw;
		}
	}

	/*
	 * Now we've got the basic rates as bitmaps in the ofdm and cck
	 * variables. This isn't sufficient though, as there might not
	 * be all the right rates in the bitmap. E.g. if the only basic
	 * rates are 5.5 Mbps and 11 Mbps, we still need to add 1 Mbps
	 * and 6 Mbps because the 802.11-2007 standard says in 9.6:
	 *
	 *    [...] a STA responding to a received frame shall transmit
	 *    its Control Response frame [...] at the highest rate in the
	 *    BSSBasicRateSet parameter that is less than or equal to the
	 *    rate of the immediately previous frame in the frame exchange
	 *    sequence ([...]) and that is of the same modulation class
	 *    ([...]) as the received frame. If no rate contained in the
	 *    BSSBasicRateSet parameter meets these conditions, then the
	 *    control frame sent in response to a received frame shall be
	 *    transmitted at the highest mandatory rate of the PHY that is
	 *    less than or equal to the rate of the received frame, and
	 *    that is of the same modulation class as the received frame.
	 *
	 * As a consequence, we need to add all mandatory rates that are
	 * lower than all of the basic rates to these bitmaps.
	 */

	if (IWL_RATE_24M_INDEX < lowest_present_ofdm)
		ofdm |= IWL_RATE_BIT_MSK(24) >> IWL_FIRST_OFDM_RATE;
	if (IWL_RATE_12M_INDEX < lowest_present_ofdm)
		ofdm |= IWL_RATE_BIT_MSK(12) >> IWL_FIRST_OFDM_RATE;
	/* 6M already there or needed so always add */
	ofdm |= IWL_RATE_BIT_MSK(6) >> IWL_FIRST_OFDM_RATE;

	/*
	 * CCK is a bit more complex with DSSS vs. HR/DSSS vs. ERP.
	 * Note, however:
	 *  - if no CCK rates are basic, it must be ERP since there must
	 *    be some basic rates at all, so they're OFDM => ERP PHY
	 *    (or we're in 5 GHz, and the cck bitmap will never be used)
	 *  - if 11M is a basic rate, it must be ERP as well, so add 5.5M
	 *  - if 5.5M is basic, 1M and 2M are mandatory
	 *  - if 2M is basic, 1M is mandatory
	 *  - if 1M is basic, that's the only valid ACK rate.
	 * As a consequence, it's not as complicated as it sounds, just add
	 * any lower rates to the ACK rate bitmap.
	 */
	if (IWL_RATE_11M_INDEX < lowest_present_cck)
		cck |= IWL_RATE_BIT_MSK(11) >> IWL_FIRST_CCK_RATE;
	if (IWL_RATE_5M_INDEX < lowest_present_cck)
		cck |= IWL_RATE_BIT_MSK(5) >> IWL_FIRST_CCK_RATE;
	if (IWL_RATE_2M_INDEX < lowest_present_cck)
		cck |= IWL_RATE_BIT_MSK(2) >> IWL_FIRST_CCK_RATE;
	/* 1M already there or needed so always add */
	cck |= IWL_RATE_BIT_MSK(1) >> IWL_FIRST_CCK_RATE;

	*cck_rates = cck;
	*ofdm_rates = ofdm;
}

static void iwl_mvm_mac_ctxt_set_ht_flags(struct iwl_mvm *mvm,
					 struct ieee80211_vif *vif,
					 struct iwl_mac_ctx_cmd *cmd)
{
	/* for both sta and ap, ht_operation_mode hold the protection_mode */
	u8 protection_mode = vif->bss_conf.ht_operation_mode &
				 IEEE80211_HT_OP_MODE_PROTECTION;
	/* The fw does not distinguish between ht and fat */
	u32 ht_flag = MAC_PROT_FLG_HT_PROT | MAC_PROT_FLG_FAT_PROT;

	IWL_DEBUG_RATE(mvm, "protection mode set to %d\n", protection_mode);
	/*
	 * See section 9.23.3.1 of IEEE 80211-2012.
	 * Nongreenfield HT STAs Present is not supported.
	 */
	switch (protection_mode) {
	case IEEE80211_HT_OP_MODE_PROTECTION_NONE:
		break;
	case IEEE80211_HT_OP_MODE_PROTECTION_NONMEMBER:
	case IEEE80211_HT_OP_MODE_PROTECTION_NONHT_MIXED:
		cmd->protection_flags |= cpu_to_le32(ht_flag);
		break;
	case IEEE80211_HT_OP_MODE_PROTECTION_20MHZ:
		/* Protect when channel wider than 20MHz */
		if (vif->bss_conf.chandef.width > NL80211_CHAN_WIDTH_20)
			cmd->protection_flags |= cpu_to_le32(ht_flag);
		break;
	default:
		IWL_ERR(mvm, "Illegal protection mode %d\n",
			protection_mode);
		break;
	}
}

static void iwl_mvm_mac_ctxt_cmd_common(struct iwl_mvm *mvm,
					struct ieee80211_vif *vif,
					struct iwl_mac_ctx_cmd *cmd,
					const u8 *bssid_override,
					u32 action)
{
	struct iwl_mvm_vif *mvmvif = iwl_mvm_vif_from_mac80211(vif);
	struct ieee80211_chanctx_conf *chanctx;
	bool ht_enabled = !!(vif->bss_conf.ht_operation_mode &
			     IEEE80211_HT_OP_MODE_PROTECTION);
	u8 cck_ack_rates, ofdm_ack_rates;
	const u8 *bssid = bssid_override ?: vif->bss_conf.bssid;
	int i;

	cmd->id_and_color = cpu_to_le32(FW_CMD_ID_AND_COLOR(mvmvif->id,
							    mvmvif->color));
	cmd->action = cpu_to_le32(action);

	switch (vif->type) {
	case NL80211_IFTYPE_STATION:
		if (vif->p2p)
			cmd->mac_type = cpu_to_le32(FW_MAC_TYPE_P2P_STA);
		else
			cmd->mac_type = cpu_to_le32(FW_MAC_TYPE_BSS_STA);
		break;
	case NL80211_IFTYPE_AP:
		cmd->mac_type = cpu_to_le32(FW_MAC_TYPE_GO);
		break;
	case NL80211_IFTYPE_MONITOR:
		cmd->mac_type = cpu_to_le32(FW_MAC_TYPE_LISTENER);
		break;
	case NL80211_IFTYPE_P2P_DEVICE:
		cmd->mac_type = cpu_to_le32(FW_MAC_TYPE_P2P_DEVICE);
		break;
	case NL80211_IFTYPE_ADHOC:
		cmd->mac_type = cpu_to_le32(FW_MAC_TYPE_IBSS);
		break;
	default:
		WARN_ON_ONCE(1);
	}

	cmd->tsf_id = cpu_to_le32(mvmvif->tsf_id);

	memcpy(cmd->node_addr, vif->addr, ETH_ALEN);

	if (bssid)
		memcpy(cmd->bssid_addr, bssid, ETH_ALEN);
	else
		eth_broadcast_addr(cmd->bssid_addr);

	rcu_read_lock();
	chanctx = rcu_dereference(vif->bss_conf.chanctx_conf);
	iwl_mvm_ack_rates(mvm, vif, chanctx ? chanctx->def.chan->band
					    : NL80211_BAND_2GHZ,
			  &cck_ack_rates, &ofdm_ack_rates);
	rcu_read_unlock();

	cmd->cck_rates = cpu_to_le32((u32)cck_ack_rates);
	cmd->ofdm_rates = cpu_to_le32((u32)ofdm_ack_rates);

	cmd->cck_short_preamble =
		cpu_to_le32(vif->bss_conf.use_short_preamble ?
			    MAC_FLG_SHORT_PREAMBLE : 0);
	cmd->short_slot =
		cpu_to_le32(vif->bss_conf.use_short_slot ?
			    MAC_FLG_SHORT_SLOT : 0);

	cmd->filter_flags = 0;

	for (i = 0; i < IEEE80211_NUM_ACS; i++) {
		u8 txf = iwl_mvm_mac_ac_to_tx_fifo(mvm, i);
		u8 ucode_ac = iwl_mvm_mac80211_ac_to_ucode_ac(i);

		cmd->ac[ucode_ac].cw_min =
			cpu_to_le16(mvmvif->queue_params[i].cw_min);
		cmd->ac[ucode_ac].cw_max =
			cpu_to_le16(mvmvif->queue_params[i].cw_max);
		cmd->ac[ucode_ac].edca_txop =
			cpu_to_le16(mvmvif->queue_params[i].txop * 32);
		cmd->ac[ucode_ac].aifsn = mvmvif->queue_params[i].aifs;
		cmd->ac[ucode_ac].fifos_mask = BIT(txf);
	}

	if (vif->bss_conf.qos)
		cmd->qos_flags |= cpu_to_le32(MAC_QOS_FLG_UPDATE_EDCA);

	if (vif->bss_conf.use_cts_prot)
		cmd->protection_flags |= cpu_to_le32(MAC_PROT_FLG_TGG_PROTECT);

	IWL_DEBUG_RATE(mvm, "use_cts_prot %d, ht_operation_mode %d\n",
		       vif->bss_conf.use_cts_prot,
		       vif->bss_conf.ht_operation_mode);
	if (vif->bss_conf.chandef.width != NL80211_CHAN_WIDTH_20_NOHT)
		cmd->qos_flags |= cpu_to_le32(MAC_QOS_FLG_TGN);
	if (ht_enabled)
		iwl_mvm_mac_ctxt_set_ht_flags(mvm, vif, cmd);
}

static int iwl_mvm_mac_ctxt_send_cmd(struct iwl_mvm *mvm,
				     struct iwl_mac_ctx_cmd *cmd)
{
	int ret = iwl_mvm_send_cmd_pdu(mvm, MAC_CONTEXT_CMD, 0,
				       sizeof(*cmd), cmd);
	if (ret)
		IWL_ERR(mvm, "Failed to send MAC context (action:%d): %d\n",
			le32_to_cpu(cmd->action), ret);
	return ret;
}

static int iwl_mvm_mac_ctxt_cmd_sta(struct iwl_mvm *mvm,
				    struct ieee80211_vif *vif,
				    u32 action, bool force_assoc_off,
				    const u8 *bssid_override)
{
	struct iwl_mac_ctx_cmd cmd = {};
	struct iwl_mac_data_sta *ctxt_sta;

	WARN_ON(vif->type != NL80211_IFTYPE_STATION);

	/* Fill the common data for all mac context types */
	iwl_mvm_mac_ctxt_cmd_common(mvm, vif, &cmd, bssid_override, action);

	/*
	 * We always want to hear MCAST frames, if we're not authorized yet,
	 * we'll drop them.
	 */
	cmd.filter_flags |= cpu_to_le32(MAC_FILTER_ACCEPT_GRP);

	if (vif->p2p) {
		struct ieee80211_p2p_noa_attr *noa =
			&vif->bss_conf.p2p_noa_attr;

		cmd.p2p_sta.ctwin = cpu_to_le32(noa->oppps_ctwindow &
					IEEE80211_P2P_OPPPS_CTWINDOW_MASK);
		ctxt_sta = &cmd.p2p_sta.sta;
	} else {
		ctxt_sta = &cmd.sta;
	}

	/* We need the dtim_period to set the MAC as associated */
	if (vif->cfg.assoc && vif->bss_conf.dtim_period &&
	    !force_assoc_off) {
		struct iwl_mvm_vif *mvmvif = iwl_mvm_vif_from_mac80211(vif);
		u32 dtim_offs;

		/*
		 * The DTIM count counts down, so when it is N that means N
		 * more beacon intervals happen until the DTIM TBTT. Therefore
		 * add this to the current time. If that ends up being in the
		 * future, the firmware will handle it.
		 *
		 * Also note that the system_timestamp (which we get here as
		 * "sync_device_ts") and TSF timestamp aren't at exactly the
		 * same offset in the frame -- the TSF is at the first symbol
		 * of the TSF, the system timestamp is at signal acquisition
		 * time. This means there's an offset between them of at most
		 * a few hundred microseconds (24 * 8 bits + PLCP time gives
		 * 384us in the longest case), this is currently not relevant
		 * as the firmware wakes up around 2ms before the TBTT.
		 */
		dtim_offs = vif->bss_conf.sync_dtim_count *
				vif->bss_conf.beacon_int;
		/* convert TU to usecs */
		dtim_offs *= 1024;

		ctxt_sta->dtim_tsf =
			cpu_to_le64(vif->bss_conf.sync_tsf + dtim_offs);
		ctxt_sta->dtim_time =
			cpu_to_le32(vif->bss_conf.sync_device_ts + dtim_offs);
		ctxt_sta->assoc_beacon_arrive_time =
			cpu_to_le32(vif->bss_conf.sync_device_ts);

		IWL_DEBUG_INFO(mvm, "DTIM TBTT is 0x%llx/0x%x, offset %d\n",
			       le64_to_cpu(ctxt_sta->dtim_tsf),
			       le32_to_cpu(ctxt_sta->dtim_time),
			       dtim_offs);

		ctxt_sta->is_assoc = cpu_to_le32(1);

		if (!mvmvif->authorized &&
		    fw_has_capa(&mvm->fw->ucode_capa,
				IWL_UCODE_TLV_CAPA_COEX_HIGH_PRIO))
			ctxt_sta->data_policy |=
				cpu_to_le32(COEX_HIGH_PRIORITY_ENABLE);
	} else {
		ctxt_sta->is_assoc = cpu_to_le32(0);

		/* Allow beacons to pass through as long as we are not
		 * associated, or we do not have dtim period information.
		 */
		cmd.filter_flags |= cpu_to_le32(MAC_FILTER_IN_BEACON);
	}

	ctxt_sta->bi = cpu_to_le32(vif->bss_conf.beacon_int);
	ctxt_sta->dtim_interval = cpu_to_le32(vif->bss_conf.beacon_int *
					      vif->bss_conf.dtim_period);

	ctxt_sta->listen_interval = cpu_to_le32(mvm->hw->conf.listen_interval);
	ctxt_sta->assoc_id = cpu_to_le32(vif->cfg.aid);

	if (vif->probe_req_reg && vif->cfg.assoc && vif->p2p)
		cmd.filter_flags |= cpu_to_le32(MAC_FILTER_IN_PROBE_REQUEST);

	if (vif->bss_conf.he_support && !iwlwifi_mod_params.disable_11ax) {
		cmd.filter_flags |= cpu_to_le32(MAC_FILTER_IN_11AX);
		if (vif->bss_conf.twt_requester && IWL_MVM_USE_TWT)
			ctxt_sta->data_policy |= cpu_to_le32(TWT_SUPPORTED);
		if (vif->bss_conf.twt_protected)
			ctxt_sta->data_policy |=
				cpu_to_le32(PROTECTED_TWT_SUPPORTED);
		if (vif->bss_conf.twt_broadcast)
			ctxt_sta->data_policy |=
				cpu_to_le32(BROADCAST_TWT_SUPPORTED);
	}


	return iwl_mvm_mac_ctxt_send_cmd(mvm, &cmd);
}

static int iwl_mvm_mac_ctxt_cmd_listener(struct iwl_mvm *mvm,
					 struct ieee80211_vif *vif,
					 u32 action)
{
	struct iwl_mac_ctx_cmd cmd = {};
	u32 tfd_queue_msk = BIT(mvm->snif_queue);
	int ret;

	WARN_ON(vif->type != NL80211_IFTYPE_MONITOR);

	iwl_mvm_mac_ctxt_cmd_common(mvm, vif, &cmd, NULL, action);

	cmd.filter_flags = cpu_to_le32(MAC_FILTER_IN_PROMISC |
				       MAC_FILTER_IN_CONTROL_AND_MGMT |
				       MAC_FILTER_IN_BEACON |
				       MAC_FILTER_IN_PROBE_REQUEST |
				       MAC_FILTER_IN_CRC32 |
				       MAC_FILTER_ACCEPT_GRP);
	ieee80211_hw_set(mvm->hw, RX_INCLUDES_FCS);

	/* Allocate sniffer station */
	ret = iwl_mvm_allocate_int_sta(mvm, &mvm->snif_sta, tfd_queue_msk,
				       vif->type, IWL_STA_GENERAL_PURPOSE);
	if (ret)
		return ret;

	return iwl_mvm_mac_ctxt_send_cmd(mvm, &cmd);
}

static int iwl_mvm_mac_ctxt_cmd_ibss(struct iwl_mvm *mvm,
				     struct ieee80211_vif *vif,
				     u32 action)
{
	struct iwl_mvm_vif *mvmvif = iwl_mvm_vif_from_mac80211(vif);
	struct iwl_mac_ctx_cmd cmd = {};

	WARN_ON(vif->type != NL80211_IFTYPE_ADHOC);

	iwl_mvm_mac_ctxt_cmd_common(mvm, vif, &cmd, NULL, action);

	cmd.filter_flags = cpu_to_le32(MAC_FILTER_IN_BEACON |
				       MAC_FILTER_IN_PROBE_REQUEST |
				       MAC_FILTER_ACCEPT_GRP);

	/* cmd.ibss.beacon_time/cmd.ibss.beacon_tsf are curently ignored */
	cmd.ibss.bi = cpu_to_le32(vif->bss_conf.beacon_int);

	/* TODO: Assumes that the beacon id == mac context id */
	cmd.ibss.beacon_template = cpu_to_le32(mvmvif->id);

	return iwl_mvm_mac_ctxt_send_cmd(mvm, &cmd);
}

struct iwl_mvm_go_iterator_data {
	bool go_active;
};

static void iwl_mvm_go_iterator(void *_data, u8 *mac, struct ieee80211_vif *vif)
{
	struct iwl_mvm_go_iterator_data *data = _data;
	struct iwl_mvm_vif *mvmvif = iwl_mvm_vif_from_mac80211(vif);

	if (vif->type == NL80211_IFTYPE_AP && vif->p2p &&
	    mvmvif->ap_ibss_active)
		data->go_active = true;
}

static int iwl_mvm_mac_ctxt_cmd_p2p_device(struct iwl_mvm *mvm,
					   struct ieee80211_vif *vif,
					   u32 action)
{
	struct iwl_mac_ctx_cmd cmd = {};
	struct iwl_mvm_go_iterator_data data = {};

	WARN_ON(vif->type != NL80211_IFTYPE_P2P_DEVICE);

	iwl_mvm_mac_ctxt_cmd_common(mvm, vif, &cmd, NULL, action);

	/* Override the filter flags to accept only probe requests */
	cmd.filter_flags = cpu_to_le32(MAC_FILTER_IN_PROBE_REQUEST);

	/*
	 * This flag should be set to true when the P2P Device is
	 * discoverable and there is at least another active P2P GO. Settings
	 * this flag will allow the P2P Device to be discoverable on other
	 * channels in addition to its listen channel.
	 * Note that this flag should not be set in other cases as it opens the
	 * Rx filters on all MAC and increases the number of interrupts.
	 */
	ieee80211_iterate_active_interfaces_atomic(
		mvm->hw, IEEE80211_IFACE_ITER_RESUME_ALL,
		iwl_mvm_go_iterator, &data);

	cmd.p2p_dev.is_disc_extended = cpu_to_le32(data.go_active ? 1 : 0);
	return iwl_mvm_mac_ctxt_send_cmd(mvm, &cmd);
}

void iwl_mvm_mac_ctxt_set_tim(struct iwl_mvm *mvm,
			      __le32 *tim_index, __le32 *tim_size,
			      u8 *beacon, u32 frame_size)
{
	u32 tim_idx;
	struct ieee80211_mgmt *mgmt = (struct ieee80211_mgmt *)beacon;

	/* The index is relative to frame start but we start looking at the
	 * variable-length part of the beacon. */
	tim_idx = mgmt->u.beacon.variable - beacon;

	/* Parse variable-length elements of beacon to find WLAN_EID_TIM */
	while ((tim_idx < (frame_size - 2)) &&
			(beacon[tim_idx] != WLAN_EID_TIM))
		tim_idx += beacon[tim_idx+1] + 2;

	/* If TIM field was found, set variables */
	if ((tim_idx < (frame_size - 1)) && (beacon[tim_idx] == WLAN_EID_TIM)) {
		*tim_index = cpu_to_le32(tim_idx);
		*tim_size = cpu_to_le32((u32)beacon[tim_idx + 1]);
	} else {
		IWL_WARN(mvm, "Unable to find TIM Element in beacon\n");
	}
}

static u32 iwl_mvm_find_ie_offset(u8 *beacon, u8 eid, u32 frame_size)
{
	struct ieee80211_mgmt *mgmt = (void *)beacon;
	const u8 *ie;

	if (WARN_ON_ONCE(frame_size <= (mgmt->u.beacon.variable - beacon)))
		return 0;

	frame_size -= mgmt->u.beacon.variable - beacon;

	ie = cfg80211_find_ie(eid, mgmt->u.beacon.variable, frame_size);
	if (!ie)
		return 0;

	return ie - beacon;
}

u8 iwl_mvm_mac_ctxt_get_lowest_rate(struct ieee80211_tx_info *info,
				    struct ieee80211_vif *vif)
{
	u8 rate;
	if (info->band == NL80211_BAND_2GHZ && !vif->p2p)
		rate = IWL_FIRST_CCK_RATE;
	else
		rate = IWL_FIRST_OFDM_RATE;

	return rate;
}

u16 iwl_mvm_mac_ctxt_get_beacon_flags(const struct iwl_fw *fw, u8 rate_idx)
{
	u16 flags = iwl_mvm_mac80211_idx_to_hwrate(fw, rate_idx);
	bool is_new_rate = iwl_fw_lookup_cmd_ver(fw, BEACON_TEMPLATE_CMD, 0) > 10;

	if (rate_idx <= IWL_FIRST_CCK_RATE)
		flags |= is_new_rate ? IWL_MAC_BEACON_CCK
			  : IWL_MAC_BEACON_CCK_V1;

	return flags;
}

static void iwl_mvm_mac_ctxt_set_tx(struct iwl_mvm *mvm,
				    struct ieee80211_vif *vif,
				    struct sk_buff *beacon,
				    struct iwl_tx_cmd *tx)
{
	struct iwl_mvm_vif *mvmvif = iwl_mvm_vif_from_mac80211(vif);
	struct ieee80211_tx_info *info;
	u8 rate;
	u32 tx_flags;

	info = IEEE80211_SKB_CB(beacon);

	/* Set up TX command fields */
	tx->len = cpu_to_le16((u16)beacon->len);
	tx->sta_id = mvmvif->bcast_sta.sta_id;
	tx->life_time = cpu_to_le32(TX_CMD_LIFE_TIME_INFINITE);
	tx_flags = TX_CMD_FLG_SEQ_CTL | TX_CMD_FLG_TSF;
	tx_flags |=
		iwl_mvm_bt_coex_tx_prio(mvm, (void *)beacon->data, info, 0) <<
						TX_CMD_FLG_BT_PRIO_POS;
	tx->tx_flags = cpu_to_le32(tx_flags);

	if (!fw_has_capa(&mvm->fw->ucode_capa,
			 IWL_UCODE_TLV_CAPA_BEACON_ANT_SELECTION))
		iwl_mvm_toggle_tx_ant(mvm, &mvm->mgmt_last_antenna_idx);

	tx->rate_n_flags =
		cpu_to_le32(BIT(mvm->mgmt_last_antenna_idx) <<
			    RATE_MCS_ANT_POS);

	rate = iwl_mvm_mac_ctxt_get_lowest_rate(info, vif);

	tx->rate_n_flags |=
		cpu_to_le32(iwl_mvm_mac80211_idx_to_hwrate(mvm->fw, rate));
	if (rate == IWL_FIRST_CCK_RATE)
		tx->rate_n_flags |= cpu_to_le32(RATE_MCS_CCK_MSK_V1);

}

int iwl_mvm_mac_ctxt_send_beacon_cmd(struct iwl_mvm *mvm,
				     struct sk_buff *beacon,
				     void *data, int len)
{
	struct iwl_host_cmd cmd = {
		.id = BEACON_TEMPLATE_CMD,
		.flags = CMD_ASYNC,
	};

	cmd.len[0] = len;
	cmd.data[0] = data;
	cmd.dataflags[0] = 0;
	cmd.len[1] = beacon->len;
	cmd.data[1] = beacon->data;
	cmd.dataflags[1] = IWL_HCMD_DFL_DUP;

	return iwl_mvm_send_cmd(mvm, &cmd);
}

static int iwl_mvm_mac_ctxt_send_beacon_v6(struct iwl_mvm *mvm,
					   struct ieee80211_vif *vif,
					   struct sk_buff *beacon)
{
	struct iwl_mvm_vif *mvmvif = iwl_mvm_vif_from_mac80211(vif);
	struct iwl_mac_beacon_cmd_v6 beacon_cmd = {};

	iwl_mvm_mac_ctxt_set_tx(mvm, vif, beacon, &beacon_cmd.tx);

	beacon_cmd.template_id = cpu_to_le32((u32)mvmvif->id);

	if (vif->type == NL80211_IFTYPE_AP)
		iwl_mvm_mac_ctxt_set_tim(mvm, &beacon_cmd.tim_idx,
					 &beacon_cmd.tim_size,
					 beacon->data, beacon->len);

	return iwl_mvm_mac_ctxt_send_beacon_cmd(mvm, beacon, &beacon_cmd,
						sizeof(beacon_cmd));
}

static int iwl_mvm_mac_ctxt_send_beacon_v7(struct iwl_mvm *mvm,
					   struct ieee80211_vif *vif,
					   struct sk_buff *beacon)
{
	struct iwl_mvm_vif *mvmvif = iwl_mvm_vif_from_mac80211(vif);
	struct iwl_mac_beacon_cmd_v7 beacon_cmd = {};

	iwl_mvm_mac_ctxt_set_tx(mvm, vif, beacon, &beacon_cmd.tx);

	beacon_cmd.template_id = cpu_to_le32((u32)mvmvif->id);

	if (vif->type == NL80211_IFTYPE_AP)
		iwl_mvm_mac_ctxt_set_tim(mvm, &beacon_cmd.tim_idx,
					 &beacon_cmd.tim_size,
					 beacon->data, beacon->len);

	beacon_cmd.csa_offset =
		cpu_to_le32(iwl_mvm_find_ie_offset(beacon->data,
						   WLAN_EID_CHANNEL_SWITCH,
						   beacon->len));
	beacon_cmd.ecsa_offset =
		cpu_to_le32(iwl_mvm_find_ie_offset(beacon->data,
						   WLAN_EID_EXT_CHANSWITCH_ANN,
						   beacon->len));

	return iwl_mvm_mac_ctxt_send_beacon_cmd(mvm, beacon, &beacon_cmd,
						sizeof(beacon_cmd));
}

static int iwl_mvm_mac_ctxt_send_beacon_v9(struct iwl_mvm *mvm,
					   struct ieee80211_vif *vif,
					   struct sk_buff *beacon)
{
	struct iwl_mvm_vif *mvmvif = iwl_mvm_vif_from_mac80211(vif);
	struct ieee80211_tx_info *info = IEEE80211_SKB_CB(beacon);
	struct iwl_mac_beacon_cmd beacon_cmd = {};
	u8 rate = iwl_mvm_mac_ctxt_get_lowest_rate(info, vif);
	u16 flags;
	struct ieee80211_chanctx_conf *ctx;
	int channel;
	flags = iwl_mvm_mac_ctxt_get_beacon_flags(mvm->fw, rate);

	/* Enable FILS on PSC channels only */
	rcu_read_lock();
	ctx = rcu_dereference(vif->bss_conf.chanctx_conf);
	channel = ieee80211_frequency_to_channel(ctx->def.chan->center_freq);
	WARN_ON(channel == 0);
	if (cfg80211_channel_is_psc(ctx->def.chan) &&
	    !IWL_MVM_DISABLE_AP_FILS) {
		flags |= iwl_fw_lookup_cmd_ver(mvm->fw, BEACON_TEMPLATE_CMD,
					       0) > 10 ?
			IWL_MAC_BEACON_FILS :
			IWL_MAC_BEACON_FILS_V1;
		beacon_cmd.short_ssid =
			cpu_to_le32(~crc32_le(~0, vif->cfg.ssid,
					      vif->cfg.ssid_len));
	}
	rcu_read_unlock();

	beacon_cmd.flags = cpu_to_le16(flags);
	beacon_cmd.byte_cnt = cpu_to_le16((u16)beacon->len);
	beacon_cmd.template_id = cpu_to_le32((u32)mvmvif->id);

	if (vif->type == NL80211_IFTYPE_AP)
		iwl_mvm_mac_ctxt_set_tim(mvm, &beacon_cmd.tim_idx,
					 &beacon_cmd.tim_size,
					 beacon->data, beacon->len);

	beacon_cmd.csa_offset =
		cpu_to_le32(iwl_mvm_find_ie_offset(beacon->data,
						   WLAN_EID_CHANNEL_SWITCH,
						   beacon->len));
	beacon_cmd.ecsa_offset =
		cpu_to_le32(iwl_mvm_find_ie_offset(beacon->data,
						   WLAN_EID_EXT_CHANSWITCH_ANN,
						   beacon->len));

	return iwl_mvm_mac_ctxt_send_beacon_cmd(mvm, beacon, &beacon_cmd,
						sizeof(beacon_cmd));
}

int iwl_mvm_mac_ctxt_send_beacon(struct iwl_mvm *mvm,
				 struct ieee80211_vif *vif,
				 struct sk_buff *beacon)
{
	if (WARN_ON(!beacon))
		return -EINVAL;

	if (IWL_MVM_NON_TRANSMITTING_AP)
		return 0;

	if (!fw_has_capa(&mvm->fw->ucode_capa,
			 IWL_UCODE_TLV_CAPA_CSA_AND_TBTT_OFFLOAD))
		return iwl_mvm_mac_ctxt_send_beacon_v6(mvm, vif, beacon);

	if (fw_has_api(&mvm->fw->ucode_capa,
		       IWL_UCODE_TLV_API_NEW_BEACON_TEMPLATE))
		return iwl_mvm_mac_ctxt_send_beacon_v9(mvm, vif, beacon);

	return iwl_mvm_mac_ctxt_send_beacon_v7(mvm, vif, beacon);
}

/* The beacon template for the AP/GO/IBSS has changed and needs update */
int iwl_mvm_mac_ctxt_beacon_changed(struct iwl_mvm *mvm,
				    struct ieee80211_vif *vif)
{
	struct sk_buff *beacon;
	int ret;

	WARN_ON(vif->type != NL80211_IFTYPE_AP &&
		vif->type != NL80211_IFTYPE_ADHOC);

	beacon = ieee80211_beacon_get_template(mvm->hw, vif, NULL, 0);
	if (!beacon)
		return -ENOMEM;

#ifdef CONFIG_IWLWIFI_DEBUGFS
	if (mvm->beacon_inject_active) {
		dev_kfree_skb(beacon);
		return -EBUSY;
	}
#endif

	ret = iwl_mvm_mac_ctxt_send_beacon(mvm, vif, beacon);
	dev_kfree_skb(beacon);
	return ret;
}

struct iwl_mvm_mac_ap_iterator_data {
	struct iwl_mvm *mvm;
	struct ieee80211_vif *vif;
	u32 beacon_device_ts;
	u16 beacon_int;
};

/* Find the beacon_device_ts and beacon_int for a managed interface */
static void iwl_mvm_mac_ap_iterator(void *_data, u8 *mac,
				    struct ieee80211_vif *vif)
{
	struct iwl_mvm_mac_ap_iterator_data *data = _data;

	if (vif->type != NL80211_IFTYPE_STATION || !vif->cfg.assoc)
		return;

	/* Station client has higher priority over P2P client*/
	if (vif->p2p && data->beacon_device_ts)
		return;

	data->beacon_device_ts = vif->bss_conf.sync_device_ts;
	data->beacon_int = vif->bss_conf.beacon_int;
}

/*
 * Fill the specific data for mac context of type AP of P2P GO
 */
static void iwl_mvm_mac_ctxt_cmd_fill_ap(struct iwl_mvm *mvm,
					 struct ieee80211_vif *vif,
					 struct iwl_mac_ctx_cmd *cmd,
					 struct iwl_mac_data_ap *ctxt_ap,
					 bool add)
{
	struct iwl_mvm_vif *mvmvif = iwl_mvm_vif_from_mac80211(vif);
	struct iwl_mvm_mac_ap_iterator_data data = {
		.mvm = mvm,
		.vif = vif,
		.beacon_device_ts = 0
	};

	/* in AP mode, the MCAST FIFO takes the EDCA params from VO */
	cmd->ac[IWL_MVM_TX_FIFO_VO].fifos_mask |= BIT(IWL_MVM_TX_FIFO_MCAST);

	/*
	 * in AP mode, pass probe requests and beacons from other APs
	 * (needed for ht protection); when there're no any associated
	 * station don't ask FW to pass beacons to prevent unnecessary
	 * wake-ups.
	 */
	cmd->filter_flags |= cpu_to_le32(MAC_FILTER_IN_PROBE_REQUEST);
	if (mvmvif->ap_assoc_sta_count || !mvm->drop_bcn_ap_mode) {
		cmd->filter_flags |= cpu_to_le32(MAC_FILTER_IN_BEACON);
		IWL_DEBUG_HC(mvm, "Asking FW to pass beacons\n");
	} else {
		IWL_DEBUG_HC(mvm, "No need to receive beacons\n");
	}

	ctxt_ap->bi = cpu_to_le32(vif->bss_conf.beacon_int);
	ctxt_ap->dtim_interval = cpu_to_le32(vif->bss_conf.beacon_int *
					     vif->bss_conf.dtim_period);

	if (!fw_has_api(&mvm->fw->ucode_capa,
			IWL_UCODE_TLV_API_STA_TYPE))
		ctxt_ap->mcast_qid = cpu_to_le32(mvmvif->cab_queue);

	/*
	 * Only set the beacon time when the MAC is being added, when we
	 * just modify the MAC then we should keep the time -- the firmware
	 * can otherwise have a "jumping" TBTT.
	 */
	if (add) {
		/*
		 * If there is a station/P2P client interface which is
		 * associated, set the AP's TBTT far enough from the station's
		 * TBTT. Otherwise, set it to the current system time
		 */
		ieee80211_iterate_active_interfaces_atomic(
			mvm->hw, IEEE80211_IFACE_ITER_RESUME_ALL,
			iwl_mvm_mac_ap_iterator, &data);

		if (data.beacon_device_ts) {
<<<<<<< HEAD
			u32 rand = prandom_u32_max(64 - 36) + 36;
=======
			u32 rand = get_random_u32_inclusive(36, 63);
>>>>>>> 0ee29814
			mvmvif->ap_beacon_time = data.beacon_device_ts +
				ieee80211_tu_to_usec(data.beacon_int * rand /
						     100);
		} else {
			mvmvif->ap_beacon_time = iwl_mvm_get_systime(mvm);
		}
	}

	ctxt_ap->beacon_time = cpu_to_le32(mvmvif->ap_beacon_time);
	ctxt_ap->beacon_tsf = 0; /* unused */

	/* TODO: Assume that the beacon id == mac context id */
	ctxt_ap->beacon_template = cpu_to_le32(mvmvif->id);
}

static int iwl_mvm_mac_ctxt_cmd_ap(struct iwl_mvm *mvm,
				   struct ieee80211_vif *vif,
				   u32 action)
{
	struct iwl_mac_ctx_cmd cmd = {};

	WARN_ON(vif->type != NL80211_IFTYPE_AP || vif->p2p);

	/* Fill the common data for all mac context types */
	iwl_mvm_mac_ctxt_cmd_common(mvm, vif, &cmd, NULL, action);

	/* Fill the data specific for ap mode */
	iwl_mvm_mac_ctxt_cmd_fill_ap(mvm, vif, &cmd, &cmd.ap,
				     action == FW_CTXT_ACTION_ADD);

	return iwl_mvm_mac_ctxt_send_cmd(mvm, &cmd);
}

static int iwl_mvm_mac_ctxt_cmd_go(struct iwl_mvm *mvm,
				   struct ieee80211_vif *vif,
				   u32 action)
{
	struct iwl_mac_ctx_cmd cmd = {};
	struct ieee80211_p2p_noa_attr *noa = &vif->bss_conf.p2p_noa_attr;

	WARN_ON(vif->type != NL80211_IFTYPE_AP || !vif->p2p);

	/* Fill the common data for all mac context types */
	iwl_mvm_mac_ctxt_cmd_common(mvm, vif, &cmd, NULL, action);

	/* Fill the data specific for GO mode */
	iwl_mvm_mac_ctxt_cmd_fill_ap(mvm, vif, &cmd, &cmd.go.ap,
				     action == FW_CTXT_ACTION_ADD);

	cmd.go.ctwin = cpu_to_le32(noa->oppps_ctwindow &
					IEEE80211_P2P_OPPPS_CTWINDOW_MASK);
	cmd.go.opp_ps_enabled =
			cpu_to_le32(!!(noa->oppps_ctwindow &
					IEEE80211_P2P_OPPPS_ENABLE_BIT));

	return iwl_mvm_mac_ctxt_send_cmd(mvm, &cmd);
}

static int iwl_mvm_mac_ctx_send(struct iwl_mvm *mvm, struct ieee80211_vif *vif,
				u32 action, bool force_assoc_off,
				const u8 *bssid_override)
{
	switch (vif->type) {
	case NL80211_IFTYPE_STATION:
		return iwl_mvm_mac_ctxt_cmd_sta(mvm, vif, action,
						force_assoc_off,
						bssid_override);
	case NL80211_IFTYPE_AP:
		if (!vif->p2p)
			return iwl_mvm_mac_ctxt_cmd_ap(mvm, vif, action);
		else
			return iwl_mvm_mac_ctxt_cmd_go(mvm, vif, action);
	case NL80211_IFTYPE_MONITOR:
		return iwl_mvm_mac_ctxt_cmd_listener(mvm, vif, action);
	case NL80211_IFTYPE_P2P_DEVICE:
		return iwl_mvm_mac_ctxt_cmd_p2p_device(mvm, vif, action);
	case NL80211_IFTYPE_ADHOC:
		return iwl_mvm_mac_ctxt_cmd_ibss(mvm, vif, action);
	default:
		break;
	}

	return -EOPNOTSUPP;
}

int iwl_mvm_mac_ctxt_add(struct iwl_mvm *mvm, struct ieee80211_vif *vif)
{
	struct iwl_mvm_vif *mvmvif = iwl_mvm_vif_from_mac80211(vif);
	int ret;

	if (WARN_ONCE(mvmvif->uploaded, "Adding active MAC %pM/%d\n",
		      vif->addr, ieee80211_vif_type_p2p(vif)))
		return -EIO;

	ret = iwl_mvm_mac_ctx_send(mvm, vif, FW_CTXT_ACTION_ADD,
				   true, NULL);
	if (ret)
		return ret;

	/* will only do anything at resume from D3 time */
	iwl_mvm_set_last_nonqos_seq(mvm, vif);

	mvmvif->uploaded = true;
	return 0;
}

int iwl_mvm_mac_ctxt_changed(struct iwl_mvm *mvm, struct ieee80211_vif *vif,
			     bool force_assoc_off, const u8 *bssid_override)
{
	struct iwl_mvm_vif *mvmvif = iwl_mvm_vif_from_mac80211(vif);

	if (WARN_ONCE(!mvmvif->uploaded, "Changing inactive MAC %pM/%d\n",
		      vif->addr, ieee80211_vif_type_p2p(vif)))
		return -EIO;

	return iwl_mvm_mac_ctx_send(mvm, vif, FW_CTXT_ACTION_MODIFY,
				    force_assoc_off, bssid_override);
}

int iwl_mvm_mac_ctxt_remove(struct iwl_mvm *mvm, struct ieee80211_vif *vif)
{
	struct iwl_mvm_vif *mvmvif = iwl_mvm_vif_from_mac80211(vif);
	struct iwl_mac_ctx_cmd cmd;
	int ret;

	if (WARN_ONCE(!mvmvif->uploaded, "Removing inactive MAC %pM/%d\n",
		      vif->addr, ieee80211_vif_type_p2p(vif)))
		return -EIO;

	memset(&cmd, 0, sizeof(cmd));

	cmd.id_and_color = cpu_to_le32(FW_CMD_ID_AND_COLOR(mvmvif->id,
							   mvmvif->color));
	cmd.action = cpu_to_le32(FW_CTXT_ACTION_REMOVE);

	ret = iwl_mvm_send_cmd_pdu(mvm, MAC_CONTEXT_CMD, 0,
				   sizeof(cmd), &cmd);
	if (ret) {
		IWL_ERR(mvm, "Failed to remove MAC context: %d\n", ret);
		return ret;
	}

	mvmvif->uploaded = false;

	if (vif->type == NL80211_IFTYPE_MONITOR) {
		__clear_bit(IEEE80211_HW_RX_INCLUDES_FCS, mvm->hw->flags);
		iwl_mvm_dealloc_snif_sta(mvm);
	}

	return 0;
}

static void iwl_mvm_csa_count_down(struct iwl_mvm *mvm,
				   struct ieee80211_vif *csa_vif, u32 gp2,
				   bool tx_success)
{
	struct iwl_mvm_vif *mvmvif =
			iwl_mvm_vif_from_mac80211(csa_vif);

	/* Don't start to countdown from a failed beacon */
	if (!tx_success && !mvmvif->csa_countdown)
		return;

	mvmvif->csa_countdown = true;

	if (!ieee80211_beacon_cntdwn_is_complete(csa_vif)) {
		int c = ieee80211_beacon_update_cntdwn(csa_vif);

		iwl_mvm_mac_ctxt_beacon_changed(mvm, csa_vif);
		if (csa_vif->p2p &&
		    !iwl_mvm_te_scheduled(&mvmvif->time_event_data) && gp2 &&
		    tx_success) {
			u32 rel_time = (c + 1) *
				       csa_vif->bss_conf.beacon_int -
				       IWL_MVM_CHANNEL_SWITCH_TIME_GO;
			u32 apply_time = gp2 + rel_time * 1024;

			iwl_mvm_schedule_csa_period(mvm, csa_vif,
					 IWL_MVM_CHANNEL_SWITCH_TIME_GO -
					 IWL_MVM_CHANNEL_SWITCH_MARGIN,
					 apply_time);
		}
	} else if (!iwl_mvm_te_scheduled(&mvmvif->time_event_data)) {
		/* we don't have CSA NoA scheduled yet, switch now */
		ieee80211_csa_finish(csa_vif);
		RCU_INIT_POINTER(mvm->csa_vif, NULL);
	}
}

void iwl_mvm_rx_beacon_notif(struct iwl_mvm *mvm,
			     struct iwl_rx_cmd_buffer *rxb)
{
	struct iwl_rx_packet *pkt = rxb_addr(rxb);
	unsigned int pkt_len = iwl_rx_packet_payload_len(pkt);
	struct iwl_extended_beacon_notif *beacon = (void *)pkt->data;
	struct iwl_extended_beacon_notif_v5 *beacon_v5 = (void *)pkt->data;
	struct ieee80211_vif *csa_vif;
	struct ieee80211_vif *tx_blocked_vif;
	struct agg_tx_status *agg_status;
	u16 status;

	lockdep_assert_held(&mvm->mutex);

	mvm->ap_last_beacon_gp2 = le32_to_cpu(beacon->gp2);

	if (!iwl_mvm_is_short_beacon_notif_supported(mvm)) {
		struct iwl_mvm_tx_resp *beacon_notify_hdr =
			&beacon_v5->beacon_notify_hdr;

		if (unlikely(pkt_len < sizeof(*beacon_v5)))
			return;

		mvm->ibss_manager = beacon_v5->ibss_mgr_status != 0;
		agg_status = iwl_mvm_get_agg_status(mvm, beacon_notify_hdr);
		status = le16_to_cpu(agg_status->status) & TX_STATUS_MSK;
		IWL_DEBUG_RX(mvm,
			     "beacon status %#x retries:%d tsf:0x%016llX gp2:0x%X rate:%d\n",
			     status, beacon_notify_hdr->failure_frame,
			     le64_to_cpu(beacon->tsf),
			     mvm->ap_last_beacon_gp2,
			     le32_to_cpu(beacon_notify_hdr->initial_rate));
	} else {
		if (unlikely(pkt_len < sizeof(*beacon)))
			return;

		mvm->ibss_manager = beacon->ibss_mgr_status != 0;
		status = le32_to_cpu(beacon->status) & TX_STATUS_MSK;
		IWL_DEBUG_RX(mvm,
			     "beacon status %#x tsf:0x%016llX gp2:0x%X\n",
			     status, le64_to_cpu(beacon->tsf),
			     mvm->ap_last_beacon_gp2);
	}

	csa_vif = rcu_dereference_protected(mvm->csa_vif,
					    lockdep_is_held(&mvm->mutex));
	if (unlikely(csa_vif && csa_vif->bss_conf.csa_active))
		iwl_mvm_csa_count_down(mvm, csa_vif, mvm->ap_last_beacon_gp2,
				       (status == TX_STATUS_SUCCESS));

	tx_blocked_vif = rcu_dereference_protected(mvm->csa_tx_blocked_vif,
						lockdep_is_held(&mvm->mutex));
	if (unlikely(tx_blocked_vif)) {
		struct iwl_mvm_vif *mvmvif =
			iwl_mvm_vif_from_mac80211(tx_blocked_vif);

		/*
		 * The channel switch is started and we have blocked the
		 * stations. If this is the first beacon (the timeout wasn't
		 * set), set the unblock timeout, otherwise countdown
		 */
		if (!mvm->csa_tx_block_bcn_timeout)
			mvm->csa_tx_block_bcn_timeout =
				IWL_MVM_CS_UNBLOCK_TX_TIMEOUT;
		else
			mvm->csa_tx_block_bcn_timeout--;

		/* Check if the timeout is expired, and unblock tx */
		if (mvm->csa_tx_block_bcn_timeout == 0) {
			iwl_mvm_modify_all_sta_disable_tx(mvm, mvmvif, false);
			RCU_INIT_POINTER(mvm->csa_tx_blocked_vif, NULL);
		}
	}
}

void iwl_mvm_rx_missed_beacons_notif(struct iwl_mvm *mvm,
				     struct iwl_rx_cmd_buffer *rxb)
{
	struct iwl_rx_packet *pkt = rxb_addr(rxb);
	struct iwl_missed_beacons_notif *mb = (void *)pkt->data;
	struct iwl_fw_dbg_trigger_missed_bcon *bcon_trig;
	struct iwl_fw_dbg_trigger_tlv *trigger;
	u32 stop_trig_missed_bcon, stop_trig_missed_bcon_since_rx;
	u32 rx_missed_bcon, rx_missed_bcon_since_rx;
	struct ieee80211_vif *vif;
	u32 id = le32_to_cpu(mb->mac_id);
	union iwl_dbg_tlv_tp_data tp_data = { .fw_pkt = pkt };

	IWL_DEBUG_INFO(mvm,
		       "missed bcn mac_id=%u, consecutive=%u (%u, %u, %u)\n",
		       le32_to_cpu(mb->mac_id),
		       le32_to_cpu(mb->consec_missed_beacons),
		       le32_to_cpu(mb->consec_missed_beacons_since_last_rx),
		       le32_to_cpu(mb->num_recvd_beacons),
		       le32_to_cpu(mb->num_expected_beacons));

	rcu_read_lock();

	vif = iwl_mvm_rcu_dereference_vif_id(mvm, id, true);
	if (!vif)
		goto out;

	rx_missed_bcon = le32_to_cpu(mb->consec_missed_beacons);
	rx_missed_bcon_since_rx =
		le32_to_cpu(mb->consec_missed_beacons_since_last_rx);
	/*
	 * TODO: the threshold should be adjusted based on latency conditions,
	 * and/or in case of a CS flow on one of the other AP vifs.
	 */
	if (rx_missed_bcon > IWL_MVM_MISSED_BEACONS_THRESHOLD_LONG)
		iwl_mvm_connection_loss(mvm, vif, "missed beacons");
	else if (rx_missed_bcon_since_rx > IWL_MVM_MISSED_BEACONS_THRESHOLD)
		ieee80211_beacon_loss(vif);

	iwl_dbg_tlv_time_point(&mvm->fwrt,
			       IWL_FW_INI_TIME_POINT_MISSED_BEACONS, &tp_data);

	trigger = iwl_fw_dbg_trigger_on(&mvm->fwrt, ieee80211_vif_to_wdev(vif),
					FW_DBG_TRIGGER_MISSED_BEACONS);
	if (!trigger)
		goto out;

	bcon_trig = (void *)trigger->data;
	stop_trig_missed_bcon = le32_to_cpu(bcon_trig->stop_consec_missed_bcon);
	stop_trig_missed_bcon_since_rx =
		le32_to_cpu(bcon_trig->stop_consec_missed_bcon_since_rx);

	/* TODO: implement start trigger */

	if (rx_missed_bcon_since_rx >= stop_trig_missed_bcon_since_rx ||
	    rx_missed_bcon >= stop_trig_missed_bcon)
		iwl_fw_dbg_collect_trig(&mvm->fwrt, trigger, NULL);

out:
	rcu_read_unlock();
}

void iwl_mvm_rx_stored_beacon_notif(struct iwl_mvm *mvm,
				    struct iwl_rx_cmd_buffer *rxb)
{
	struct iwl_rx_packet *pkt = rxb_addr(rxb);
	unsigned int pkt_len = iwl_rx_packet_payload_len(pkt);
	struct iwl_stored_beacon_notif_common *sb = (void *)pkt->data;
	struct ieee80211_rx_status rx_status;
	struct sk_buff *skb;
	u8 *data;
	u32 size = le32_to_cpu(sb->byte_count);
	int ver = iwl_fw_lookup_cmd_ver(mvm->fw,
					WIDE_ID(PROT_OFFLOAD_GROUP, STORED_BEACON_NTF),
					0);

	if (size == 0)
		return;

	/* handle per-version differences */
	if (ver <= 2) {
		struct iwl_stored_beacon_notif_v2 *sb_v2 = (void *)pkt->data;

		if (pkt_len < struct_size(sb_v2, data, size))
			return;

		data = sb_v2->data;
	} else {
		struct iwl_stored_beacon_notif_v3 *sb_v3 = (void *)pkt->data;

		if (pkt_len < struct_size(sb_v3, data, size))
			return;

		data = sb_v3->data;
	}

	skb = alloc_skb(size, GFP_ATOMIC);
	if (!skb) {
		IWL_ERR(mvm, "alloc_skb failed\n");
		return;
	}

	/* update rx_status according to the notification's metadata */
	memset(&rx_status, 0, sizeof(rx_status));
	rx_status.mactime = le64_to_cpu(sb->tsf);
	/* TSF as indicated by the firmware  is at INA time */
	rx_status.flag |= RX_FLAG_MACTIME_PLCP_START;
	rx_status.device_timestamp = le32_to_cpu(sb->system_time);
	rx_status.band =
		(sb->band & cpu_to_le16(RX_RES_PHY_FLAGS_BAND_24)) ?
				NL80211_BAND_2GHZ : NL80211_BAND_5GHZ;
	rx_status.freq =
		ieee80211_channel_to_frequency(le16_to_cpu(sb->channel),
					       rx_status.band);

	/* copy the data */
	skb_put_data(skb, data, size);
	memcpy(IEEE80211_SKB_RXCB(skb), &rx_status, sizeof(rx_status));

	/* pass it as regular rx to mac80211 */
	ieee80211_rx_napi(mvm->hw, NULL, skb, NULL);
}

void iwl_mvm_probe_resp_data_notif(struct iwl_mvm *mvm,
				   struct iwl_rx_cmd_buffer *rxb)
{
	struct iwl_rx_packet *pkt = rxb_addr(rxb);
	struct iwl_probe_resp_data_notif *notif = (void *)pkt->data;
	struct iwl_probe_resp_data *old_data, *new_data;
	u32 id = le32_to_cpu(notif->mac_id);
	struct ieee80211_vif *vif;
	struct iwl_mvm_vif *mvmvif;

	IWL_DEBUG_INFO(mvm, "Probe response data notif: noa %d, csa %d\n",
		       notif->noa_active, notif->csa_counter);

	vif = iwl_mvm_rcu_dereference_vif_id(mvm, id, false);
	if (!vif)
		return;

	mvmvif = iwl_mvm_vif_from_mac80211(vif);

	new_data = kzalloc(sizeof(*new_data), GFP_KERNEL);
	if (!new_data)
		return;

	memcpy(&new_data->notif, notif, sizeof(new_data->notif));

	/* noa_attr contains 1 reserved byte, need to substruct it */
	new_data->noa_len = sizeof(struct ieee80211_vendor_ie) +
			    sizeof(new_data->notif.noa_attr) - 1;

	/*
	 * If it's a one time NoA, only one descriptor is needed,
	 * adjust the length according to len_low.
	 */
	if (new_data->notif.noa_attr.len_low ==
	    sizeof(struct ieee80211_p2p_noa_desc) + 2)
		new_data->noa_len -= sizeof(struct ieee80211_p2p_noa_desc);

	old_data = rcu_dereference_protected(mvmvif->probe_resp_data,
					lockdep_is_held(&mvmvif->mvm->mutex));
	rcu_assign_pointer(mvmvif->probe_resp_data, new_data);

	if (old_data)
		kfree_rcu(old_data, rcu_head);

	if (notif->csa_counter != IWL_PROBE_RESP_DATA_NO_CSA &&
	    notif->csa_counter >= 1)
		ieee80211_beacon_set_cntdwn(vif, notif->csa_counter);
}

void iwl_mvm_channel_switch_start_notif(struct iwl_mvm *mvm,
					struct iwl_rx_cmd_buffer *rxb)
{
	struct iwl_rx_packet *pkt = rxb_addr(rxb);
	struct iwl_channel_switch_start_notif *notif = (void *)pkt->data;
	struct ieee80211_vif *csa_vif, *vif;
	struct iwl_mvm_vif *mvmvif;
	u32 id_n_color, csa_id, mac_id;

	id_n_color = le32_to_cpu(notif->id_and_color);
	mac_id = id_n_color & FW_CTXT_ID_MSK;

	if (WARN_ON_ONCE(mac_id >= NUM_MAC_INDEX_DRIVER))
		return;

	rcu_read_lock();
	vif = rcu_dereference(mvm->vif_id_to_mac[mac_id]);
	mvmvif = iwl_mvm_vif_from_mac80211(vif);

	switch (vif->type) {
	case NL80211_IFTYPE_AP:
		csa_vif = rcu_dereference(mvm->csa_vif);
		if (WARN_ON(!csa_vif || !csa_vif->bss_conf.csa_active ||
			    csa_vif != vif))
			goto out_unlock;

		csa_id = FW_CMD_ID_AND_COLOR(mvmvif->id, mvmvif->color);
		if (WARN(csa_id != id_n_color,
			 "channel switch noa notification on unexpected vif (csa_vif=%d, notif=%d)",
			 csa_id, id_n_color))
			goto out_unlock;

		IWL_DEBUG_INFO(mvm, "Channel Switch Started Notification\n");

		schedule_delayed_work(&mvm->cs_tx_unblock_dwork,
				      msecs_to_jiffies(IWL_MVM_CS_UNBLOCK_TX_TIMEOUT *
						       csa_vif->bss_conf.beacon_int));

		ieee80211_csa_finish(csa_vif);

		rcu_read_unlock();

		RCU_INIT_POINTER(mvm->csa_vif, NULL);
		return;
	case NL80211_IFTYPE_STATION:
		/*
		 * if we don't know about an ongoing channel switch,
		 * make sure FW cancels it
		 */
		if (iwl_fw_lookup_notif_ver(mvm->fw, MAC_CONF_GROUP,
					    CHANNEL_SWITCH_ERROR_NOTIF,
					    0) && !vif->bss_conf.csa_active) {
			IWL_DEBUG_INFO(mvm, "Channel Switch was canceled\n");
			iwl_mvm_cancel_channel_switch(mvm, vif, mac_id);
			break;
		}

		iwl_mvm_csa_client_absent(mvm, vif);
		cancel_delayed_work(&mvmvif->csa_work);
		ieee80211_chswitch_done(vif, true);
		break;
	default:
		/* should never happen */
		WARN_ON_ONCE(1);
		break;
	}
out_unlock:
	rcu_read_unlock();
}

void iwl_mvm_channel_switch_error_notif(struct iwl_mvm *mvm,
					struct iwl_rx_cmd_buffer *rxb)
{
	struct iwl_rx_packet *pkt = rxb_addr(rxb);
	struct iwl_channel_switch_error_notif *notif = (void *)pkt->data;
	struct ieee80211_vif *vif;
	u32 id = le32_to_cpu(notif->mac_id);
	u32 csa_err_mask = le32_to_cpu(notif->csa_err_mask);

	rcu_read_lock();
	vif = iwl_mvm_rcu_dereference_vif_id(mvm, id, true);
	if (!vif) {
		rcu_read_unlock();
		return;
	}

	IWL_DEBUG_INFO(mvm, "FW reports CSA error: mac_id=%u, csa_err_mask=%u\n",
		       id, csa_err_mask);
	if (csa_err_mask & (CS_ERR_COUNT_ERROR |
			    CS_ERR_LONG_DELAY_AFTER_CS |
			    CS_ERR_TX_BLOCK_TIMER_EXPIRED))
		ieee80211_channel_switch_disconnect(vif, true);
	rcu_read_unlock();
}

void iwl_mvm_rx_missed_vap_notif(struct iwl_mvm *mvm,
				 struct iwl_rx_cmd_buffer *rxb)
{
	struct iwl_rx_packet *pkt = rxb_addr(rxb);
	struct iwl_missed_vap_notif *mb = (void *)pkt->data;
	struct ieee80211_vif *vif;
	u32 id = le32_to_cpu(mb->mac_id);

	IWL_DEBUG_INFO(mvm,
		       "missed_vap notify mac_id=%u, num_beacon_intervals_elapsed=%u, profile_periodicity=%u\n",
		       le32_to_cpu(mb->mac_id),
		       mb->num_beacon_intervals_elapsed,
		       mb->profile_periodicity);

	rcu_read_lock();

	vif = iwl_mvm_rcu_dereference_vif_id(mvm, id, true);
	if (vif)
		iwl_mvm_connection_loss(mvm, vif, "missed vap beacon");

	rcu_read_unlock();
}<|MERGE_RESOLUTION|>--- conflicted
+++ resolved
@@ -1099,11 +1099,7 @@
 			iwl_mvm_mac_ap_iterator, &data);
 
 		if (data.beacon_device_ts) {
-<<<<<<< HEAD
-			u32 rand = prandom_u32_max(64 - 36) + 36;
-=======
 			u32 rand = get_random_u32_inclusive(36, 63);
->>>>>>> 0ee29814
 			mvmvif->ap_beacon_time = data.beacon_device_ts +
 				ieee80211_tu_to_usec(data.beacon_int * rand /
 						     100);
