// SPDX-License-Identifier: GPL-2.0-only
/*
 * Copyright (C) 2005 - 2016 Broadcom
 * All rights reserved.
 *
 * Contact Information:
 * linux-drivers@emulex.com
 *
 * Emulex
 * 3333 Susan Street
 * Costa Mesa, CA 92626
 */

#include <linux/prefetch.h>
#include <linux/module.h>
#include "be.h"
#include "be_cmds.h"
#include <asm/div64.h>
#include <linux/aer.h>
#include <linux/if_bridge.h>
#include <net/busy_poll.h>
#include <net/vxlan.h>

MODULE_DESCRIPTION(DRV_DESC);
MODULE_AUTHOR("Emulex Corporation");
MODULE_LICENSE("GPL");

/* num_vfs module param is obsolete.
 * Use sysfs method to enable/disable VFs.
 */
static unsigned int num_vfs;
module_param(num_vfs, uint, 0444);
MODULE_PARM_DESC(num_vfs, "Number of PCI VFs to initialize");

static ushort rx_frag_size = 2048;
module_param(rx_frag_size, ushort, 0444);
MODULE_PARM_DESC(rx_frag_size, "Size of a fragment that holds rcvd data.");

/* Per-module error detection/recovery workq shared across all functions.
 * Each function schedules its own work request on this shared workq.
 */
static struct workqueue_struct *be_err_recovery_workq;

static const struct pci_device_id be_dev_ids[] = {
#ifdef CONFIG_BE2NET_BE2
	{ PCI_DEVICE(BE_VENDOR_ID, BE_DEVICE_ID1) },
	{ PCI_DEVICE(BE_VENDOR_ID, OC_DEVICE_ID1) },
#endif /* CONFIG_BE2NET_BE2 */
#ifdef CONFIG_BE2NET_BE3
	{ PCI_DEVICE(BE_VENDOR_ID, BE_DEVICE_ID2) },
	{ PCI_DEVICE(BE_VENDOR_ID, OC_DEVICE_ID2) },
#endif /* CONFIG_BE2NET_BE3 */
#ifdef CONFIG_BE2NET_LANCER
	{ PCI_DEVICE(EMULEX_VENDOR_ID, OC_DEVICE_ID3)},
	{ PCI_DEVICE(EMULEX_VENDOR_ID, OC_DEVICE_ID4)},
#endif /* CONFIG_BE2NET_LANCER */
#ifdef CONFIG_BE2NET_SKYHAWK
	{ PCI_DEVICE(EMULEX_VENDOR_ID, OC_DEVICE_ID5)},
	{ PCI_DEVICE(EMULEX_VENDOR_ID, OC_DEVICE_ID6)},
#endif /* CONFIG_BE2NET_SKYHAWK */
	{ 0 }
};
MODULE_DEVICE_TABLE(pci, be_dev_ids);

/* Workqueue used by all functions for defering cmd calls to the adapter */
static struct workqueue_struct *be_wq;

/* UE Status Low CSR */
static const char * const ue_status_low_desc[] = {
	"CEV",
	"CTX",
	"DBUF",
	"ERX",
	"Host",
	"MPU",
	"NDMA",
	"PTC ",
	"RDMA ",
	"RXF ",
	"RXIPS ",
	"RXULP0 ",
	"RXULP1 ",
	"RXULP2 ",
	"TIM ",
	"TPOST ",
	"TPRE ",
	"TXIPS ",
	"TXULP0 ",
	"TXULP1 ",
	"UC ",
	"WDMA ",
	"TXULP2 ",
	"HOST1 ",
	"P0_OB_LINK ",
	"P1_OB_LINK ",
	"HOST_GPIO ",
	"MBOX ",
	"ERX2 ",
	"SPARE ",
	"JTAG ",
	"MPU_INTPEND "
};

/* UE Status High CSR */
static const char * const ue_status_hi_desc[] = {
	"LPCMEMHOST",
	"MGMT_MAC",
	"PCS0ONLINE",
	"MPU_IRAM",
	"PCS1ONLINE",
	"PCTL0",
	"PCTL1",
	"PMEM",
	"RR",
	"TXPB",
	"RXPP",
	"XAUI",
	"TXP",
	"ARM",
	"IPC",
	"HOST2",
	"HOST3",
	"HOST4",
	"HOST5",
	"HOST6",
	"HOST7",
	"ECRC",
	"Poison TLP",
	"NETC",
	"PERIPH",
	"LLTXULP",
	"D2P",
	"RCON",
	"LDMA",
	"LLTXP",
	"LLTXPB",
	"Unknown"
};

#define BE_VF_IF_EN_FLAGS	(BE_IF_FLAGS_UNTAGGED | \
				 BE_IF_FLAGS_BROADCAST | \
				 BE_IF_FLAGS_MULTICAST | \
				 BE_IF_FLAGS_PASS_L3L4_ERRORS)

static void be_queue_free(struct be_adapter *adapter, struct be_queue_info *q)
{
	struct be_dma_mem *mem = &q->dma_mem;

	if (mem->va) {
		dma_free_coherent(&adapter->pdev->dev, mem->size, mem->va,
				  mem->dma);
		mem->va = NULL;
	}
}

static int be_queue_alloc(struct be_adapter *adapter, struct be_queue_info *q,
			  u16 len, u16 entry_size)
{
	struct be_dma_mem *mem = &q->dma_mem;

	memset(q, 0, sizeof(*q));
	q->len = len;
	q->entry_size = entry_size;
	mem->size = len * entry_size;
	mem->va = dma_alloc_coherent(&adapter->pdev->dev, mem->size,
				     &mem->dma, GFP_KERNEL);
	if (!mem->va)
		return -ENOMEM;
	return 0;
}

static void be_reg_intr_set(struct be_adapter *adapter, bool enable)
{
	u32 reg, enabled;

	pci_read_config_dword(adapter->pdev, PCICFG_MEMBAR_CTRL_INT_CTRL_OFFSET,
			      &reg);
	enabled = reg & MEMBAR_CTRL_INT_CTRL_HOSTINTR_MASK;

	if (!enabled && enable)
		reg |= MEMBAR_CTRL_INT_CTRL_HOSTINTR_MASK;
	else if (enabled && !enable)
		reg &= ~MEMBAR_CTRL_INT_CTRL_HOSTINTR_MASK;
	else
		return;

	pci_write_config_dword(adapter->pdev,
			       PCICFG_MEMBAR_CTRL_INT_CTRL_OFFSET, reg);
}

static void be_intr_set(struct be_adapter *adapter, bool enable)
{
	int status = 0;

	/* On lancer interrupts can't be controlled via this register */
	if (lancer_chip(adapter))
		return;

	if (be_check_error(adapter, BE_ERROR_EEH))
		return;

	status = be_cmd_intr_set(adapter, enable);
	if (status)
		be_reg_intr_set(adapter, enable);
}

static void be_rxq_notify(struct be_adapter *adapter, u16 qid, u16 posted)
{
	u32 val = 0;

	if (be_check_error(adapter, BE_ERROR_HW))
		return;

	val |= qid & DB_RQ_RING_ID_MASK;
	val |= posted << DB_RQ_NUM_POSTED_SHIFT;

	wmb();
	iowrite32(val, adapter->db + DB_RQ_OFFSET);
}

static void be_txq_notify(struct be_adapter *adapter, struct be_tx_obj *txo,
			  u16 posted)
{
	u32 val = 0;

	if (be_check_error(adapter, BE_ERROR_HW))
		return;

	val |= txo->q.id & DB_TXULP_RING_ID_MASK;
	val |= (posted & DB_TXULP_NUM_POSTED_MASK) << DB_TXULP_NUM_POSTED_SHIFT;

	wmb();
	iowrite32(val, adapter->db + txo->db_offset);
}

static void be_eq_notify(struct be_adapter *adapter, u16 qid,
			 bool arm, bool clear_int, u16 num_popped,
			 u32 eq_delay_mult_enc)
{
	u32 val = 0;

	val |= qid & DB_EQ_RING_ID_MASK;
	val |= ((qid & DB_EQ_RING_ID_EXT_MASK) << DB_EQ_RING_ID_EXT_MASK_SHIFT);

	if (be_check_error(adapter, BE_ERROR_HW))
		return;

	if (arm)
		val |= 1 << DB_EQ_REARM_SHIFT;
	if (clear_int)
		val |= 1 << DB_EQ_CLR_SHIFT;
	val |= 1 << DB_EQ_EVNT_SHIFT;
	val |= num_popped << DB_EQ_NUM_POPPED_SHIFT;
	val |= eq_delay_mult_enc << DB_EQ_R2I_DLY_SHIFT;
	iowrite32(val, adapter->db + DB_EQ_OFFSET);
}

void be_cq_notify(struct be_adapter *adapter, u16 qid, bool arm, u16 num_popped)
{
	u32 val = 0;

	val |= qid & DB_CQ_RING_ID_MASK;
	val |= ((qid & DB_CQ_RING_ID_EXT_MASK) <<
			DB_CQ_RING_ID_EXT_MASK_SHIFT);

	if (be_check_error(adapter, BE_ERROR_HW))
		return;

	if (arm)
		val |= 1 << DB_CQ_REARM_SHIFT;
	val |= num_popped << DB_CQ_NUM_POPPED_SHIFT;
	iowrite32(val, adapter->db + DB_CQ_OFFSET);
}

static int be_dev_mac_add(struct be_adapter *adapter, const u8 *mac)
{
	int i;

	/* Check if mac has already been added as part of uc-list */
	for (i = 0; i < adapter->uc_macs; i++) {
		if (ether_addr_equal(adapter->uc_list[i].mac, mac)) {
			/* mac already added, skip addition */
			adapter->pmac_id[0] = adapter->pmac_id[i + 1];
			return 0;
		}
	}

	return be_cmd_pmac_add(adapter, mac, adapter->if_handle,
			       &adapter->pmac_id[0], 0);
}

static void be_dev_mac_del(struct be_adapter *adapter, int pmac_id)
{
	int i;

	/* Skip deletion if the programmed mac is
	 * being used in uc-list
	 */
	for (i = 0; i < adapter->uc_macs; i++) {
		if (adapter->pmac_id[i + 1] == pmac_id)
			return;
	}
	be_cmd_pmac_del(adapter, adapter->if_handle, pmac_id, 0);
}

static int be_mac_addr_set(struct net_device *netdev, void *p)
{
	struct be_adapter *adapter = netdev_priv(netdev);
	struct device *dev = &adapter->pdev->dev;
	struct sockaddr *addr = p;
	int status;
	u8 mac[ETH_ALEN];
	u32 old_pmac_id = adapter->pmac_id[0];

	if (!is_valid_ether_addr(addr->sa_data))
		return -EADDRNOTAVAIL;

	/* Proceed further only if, User provided MAC is different
	 * from active MAC
	 */
	if (ether_addr_equal(addr->sa_data, adapter->dev_mac))
		return 0;

	/* BE3 VFs without FILTMGMT privilege are not allowed to set its MAC
	 * address
	 */
	if (BEx_chip(adapter) && be_virtfn(adapter) &&
	    !check_privilege(adapter, BE_PRIV_FILTMGMT))
		return -EPERM;

	/* if device is not running, copy MAC to netdev->dev_addr */
	if (!netif_running(netdev))
		goto done;

	/* The PMAC_ADD cmd may fail if the VF doesn't have FILTMGMT
	 * privilege or if PF did not provision the new MAC address.
	 * On BE3, this cmd will always fail if the VF doesn't have the
	 * FILTMGMT privilege. This failure is OK, only if the PF programmed
	 * the MAC for the VF.
	 */
	mutex_lock(&adapter->rx_filter_lock);
	status = be_dev_mac_add(adapter, (u8 *)addr->sa_data);
	if (!status) {

		/* Delete the old programmed MAC. This call may fail if the
		 * old MAC was already deleted by the PF driver.
		 */
		if (adapter->pmac_id[0] != old_pmac_id)
			be_dev_mac_del(adapter, old_pmac_id);
	}

	mutex_unlock(&adapter->rx_filter_lock);
	/* Decide if the new MAC is successfully activated only after
	 * querying the FW
	 */
	status = be_cmd_get_active_mac(adapter, adapter->pmac_id[0], mac,
				       adapter->if_handle, true, 0);
	if (status)
		goto err;

	/* The MAC change did not happen, either due to lack of privilege
	 * or PF didn't pre-provision.
	 */
	if (!ether_addr_equal(addr->sa_data, mac)) {
		status = -EPERM;
		goto err;
	}

	/* Remember currently programmed MAC */
	ether_addr_copy(adapter->dev_mac, addr->sa_data);
done:
	eth_hw_addr_set(netdev, addr->sa_data);
	dev_info(dev, "MAC address changed to %pM\n", addr->sa_data);
	return 0;
err:
	dev_warn(dev, "MAC address change to %pM failed\n", addr->sa_data);
	return status;
}

/* BE2 supports only v0 cmd */
static void *hw_stats_from_cmd(struct be_adapter *adapter)
{
	if (BE2_chip(adapter)) {
		struct be_cmd_resp_get_stats_v0 *cmd = adapter->stats_cmd.va;

		return &cmd->hw_stats;
	} else if (BE3_chip(adapter)) {
		struct be_cmd_resp_get_stats_v1 *cmd = adapter->stats_cmd.va;

		return &cmd->hw_stats;
	} else {
		struct be_cmd_resp_get_stats_v2 *cmd = adapter->stats_cmd.va;

		return &cmd->hw_stats;
	}
}

/* BE2 supports only v0 cmd */
static void *be_erx_stats_from_cmd(struct be_adapter *adapter)
{
	if (BE2_chip(adapter)) {
		struct be_hw_stats_v0 *hw_stats = hw_stats_from_cmd(adapter);

		return &hw_stats->erx;
	} else if (BE3_chip(adapter)) {
		struct be_hw_stats_v1 *hw_stats = hw_stats_from_cmd(adapter);

		return &hw_stats->erx;
	} else {
		struct be_hw_stats_v2 *hw_stats = hw_stats_from_cmd(adapter);

		return &hw_stats->erx;
	}
}

static void populate_be_v0_stats(struct be_adapter *adapter)
{
	struct be_hw_stats_v0 *hw_stats = hw_stats_from_cmd(adapter);
	struct be_pmem_stats *pmem_sts = &hw_stats->pmem;
	struct be_rxf_stats_v0 *rxf_stats = &hw_stats->rxf;
	struct be_port_rxf_stats_v0 *port_stats =
					&rxf_stats->port[adapter->port_num];
	struct be_drv_stats *drvs = &adapter->drv_stats;

	be_dws_le_to_cpu(hw_stats, sizeof(*hw_stats));
	drvs->rx_pause_frames = port_stats->rx_pause_frames;
	drvs->rx_crc_errors = port_stats->rx_crc_errors;
	drvs->rx_control_frames = port_stats->rx_control_frames;
	drvs->rx_in_range_errors = port_stats->rx_in_range_errors;
	drvs->rx_frame_too_long = port_stats->rx_frame_too_long;
	drvs->rx_dropped_runt = port_stats->rx_dropped_runt;
	drvs->rx_ip_checksum_errs = port_stats->rx_ip_checksum_errs;
	drvs->rx_tcp_checksum_errs = port_stats->rx_tcp_checksum_errs;
	drvs->rx_udp_checksum_errs = port_stats->rx_udp_checksum_errs;
	drvs->rxpp_fifo_overflow_drop = port_stats->rx_fifo_overflow;
	drvs->rx_dropped_tcp_length = port_stats->rx_dropped_tcp_length;
	drvs->rx_dropped_too_small = port_stats->rx_dropped_too_small;
	drvs->rx_dropped_too_short = port_stats->rx_dropped_too_short;
	drvs->rx_out_range_errors = port_stats->rx_out_range_errors;
	drvs->rx_input_fifo_overflow_drop = port_stats->rx_input_fifo_overflow;
	drvs->rx_dropped_header_too_small =
		port_stats->rx_dropped_header_too_small;
	drvs->rx_address_filtered =
					port_stats->rx_address_filtered +
					port_stats->rx_vlan_filtered;
	drvs->rx_alignment_symbol_errors =
		port_stats->rx_alignment_symbol_errors;

	drvs->tx_pauseframes = port_stats->tx_pauseframes;
	drvs->tx_controlframes = port_stats->tx_controlframes;

	if (adapter->port_num)
		drvs->jabber_events = rxf_stats->port1_jabber_events;
	else
		drvs->jabber_events = rxf_stats->port0_jabber_events;
	drvs->rx_drops_no_pbuf = rxf_stats->rx_drops_no_pbuf;
	drvs->rx_drops_no_erx_descr = rxf_stats->rx_drops_no_erx_descr;
	drvs->forwarded_packets = rxf_stats->forwarded_packets;
	drvs->rx_drops_mtu = rxf_stats->rx_drops_mtu;
	drvs->rx_drops_no_tpre_descr = rxf_stats->rx_drops_no_tpre_descr;
	drvs->rx_drops_too_many_frags = rxf_stats->rx_drops_too_many_frags;
	adapter->drv_stats.eth_red_drops = pmem_sts->eth_red_drops;
}

static void populate_be_v1_stats(struct be_adapter *adapter)
{
	struct be_hw_stats_v1 *hw_stats = hw_stats_from_cmd(adapter);
	struct be_pmem_stats *pmem_sts = &hw_stats->pmem;
	struct be_rxf_stats_v1 *rxf_stats = &hw_stats->rxf;
	struct be_port_rxf_stats_v1 *port_stats =
					&rxf_stats->port[adapter->port_num];
	struct be_drv_stats *drvs = &adapter->drv_stats;

	be_dws_le_to_cpu(hw_stats, sizeof(*hw_stats));
	drvs->pmem_fifo_overflow_drop = port_stats->pmem_fifo_overflow_drop;
	drvs->rx_priority_pause_frames = port_stats->rx_priority_pause_frames;
	drvs->rx_pause_frames = port_stats->rx_pause_frames;
	drvs->rx_crc_errors = port_stats->rx_crc_errors;
	drvs->rx_control_frames = port_stats->rx_control_frames;
	drvs->rx_in_range_errors = port_stats->rx_in_range_errors;
	drvs->rx_frame_too_long = port_stats->rx_frame_too_long;
	drvs->rx_dropped_runt = port_stats->rx_dropped_runt;
	drvs->rx_ip_checksum_errs = port_stats->rx_ip_checksum_errs;
	drvs->rx_tcp_checksum_errs = port_stats->rx_tcp_checksum_errs;
	drvs->rx_udp_checksum_errs = port_stats->rx_udp_checksum_errs;
	drvs->rx_dropped_tcp_length = port_stats->rx_dropped_tcp_length;
	drvs->rx_dropped_too_small = port_stats->rx_dropped_too_small;
	drvs->rx_dropped_too_short = port_stats->rx_dropped_too_short;
	drvs->rx_out_range_errors = port_stats->rx_out_range_errors;
	drvs->rx_dropped_header_too_small =
		port_stats->rx_dropped_header_too_small;
	drvs->rx_input_fifo_overflow_drop =
		port_stats->rx_input_fifo_overflow_drop;
	drvs->rx_address_filtered = port_stats->rx_address_filtered;
	drvs->rx_alignment_symbol_errors =
		port_stats->rx_alignment_symbol_errors;
	drvs->rxpp_fifo_overflow_drop = port_stats->rxpp_fifo_overflow_drop;
	drvs->tx_pauseframes = port_stats->tx_pauseframes;
	drvs->tx_controlframes = port_stats->tx_controlframes;
	drvs->tx_priority_pauseframes = port_stats->tx_priority_pauseframes;
	drvs->jabber_events = port_stats->jabber_events;
	drvs->rx_drops_no_pbuf = rxf_stats->rx_drops_no_pbuf;
	drvs->rx_drops_no_erx_descr = rxf_stats->rx_drops_no_erx_descr;
	drvs->forwarded_packets = rxf_stats->forwarded_packets;
	drvs->rx_drops_mtu = rxf_stats->rx_drops_mtu;
	drvs->rx_drops_no_tpre_descr = rxf_stats->rx_drops_no_tpre_descr;
	drvs->rx_drops_too_many_frags = rxf_stats->rx_drops_too_many_frags;
	adapter->drv_stats.eth_red_drops = pmem_sts->eth_red_drops;
}

static void populate_be_v2_stats(struct be_adapter *adapter)
{
	struct be_hw_stats_v2 *hw_stats = hw_stats_from_cmd(adapter);
	struct be_pmem_stats *pmem_sts = &hw_stats->pmem;
	struct be_rxf_stats_v2 *rxf_stats = &hw_stats->rxf;
	struct be_port_rxf_stats_v2 *port_stats =
					&rxf_stats->port[adapter->port_num];
	struct be_drv_stats *drvs = &adapter->drv_stats;

	be_dws_le_to_cpu(hw_stats, sizeof(*hw_stats));
	drvs->pmem_fifo_overflow_drop = port_stats->pmem_fifo_overflow_drop;
	drvs->rx_priority_pause_frames = port_stats->rx_priority_pause_frames;
	drvs->rx_pause_frames = port_stats->rx_pause_frames;
	drvs->rx_crc_errors = port_stats->rx_crc_errors;
	drvs->rx_control_frames = port_stats->rx_control_frames;
	drvs->rx_in_range_errors = port_stats->rx_in_range_errors;
	drvs->rx_frame_too_long = port_stats->rx_frame_too_long;
	drvs->rx_dropped_runt = port_stats->rx_dropped_runt;
	drvs->rx_ip_checksum_errs = port_stats->rx_ip_checksum_errs;
	drvs->rx_tcp_checksum_errs = port_stats->rx_tcp_checksum_errs;
	drvs->rx_udp_checksum_errs = port_stats->rx_udp_checksum_errs;
	drvs->rx_dropped_tcp_length = port_stats->rx_dropped_tcp_length;
	drvs->rx_dropped_too_small = port_stats->rx_dropped_too_small;
	drvs->rx_dropped_too_short = port_stats->rx_dropped_too_short;
	drvs->rx_out_range_errors = port_stats->rx_out_range_errors;
	drvs->rx_dropped_header_too_small =
		port_stats->rx_dropped_header_too_small;
	drvs->rx_input_fifo_overflow_drop =
		port_stats->rx_input_fifo_overflow_drop;
	drvs->rx_address_filtered = port_stats->rx_address_filtered;
	drvs->rx_alignment_symbol_errors =
		port_stats->rx_alignment_symbol_errors;
	drvs->rxpp_fifo_overflow_drop = port_stats->rxpp_fifo_overflow_drop;
	drvs->tx_pauseframes = port_stats->tx_pauseframes;
	drvs->tx_controlframes = port_stats->tx_controlframes;
	drvs->tx_priority_pauseframes = port_stats->tx_priority_pauseframes;
	drvs->jabber_events = port_stats->jabber_events;
	drvs->rx_drops_no_pbuf = rxf_stats->rx_drops_no_pbuf;
	drvs->rx_drops_no_erx_descr = rxf_stats->rx_drops_no_erx_descr;
	drvs->forwarded_packets = rxf_stats->forwarded_packets;
	drvs->rx_drops_mtu = rxf_stats->rx_drops_mtu;
	drvs->rx_drops_no_tpre_descr = rxf_stats->rx_drops_no_tpre_descr;
	drvs->rx_drops_too_many_frags = rxf_stats->rx_drops_too_many_frags;
	adapter->drv_stats.eth_red_drops = pmem_sts->eth_red_drops;
	if (be_roce_supported(adapter)) {
		drvs->rx_roce_bytes_lsd = port_stats->roce_bytes_received_lsd;
		drvs->rx_roce_bytes_msd = port_stats->roce_bytes_received_msd;
		drvs->rx_roce_frames = port_stats->roce_frames_received;
		drvs->roce_drops_crc = port_stats->roce_drops_crc;
		drvs->roce_drops_payload_len =
			port_stats->roce_drops_payload_len;
	}
}

static void populate_lancer_stats(struct be_adapter *adapter)
{
	struct be_drv_stats *drvs = &adapter->drv_stats;
	struct lancer_pport_stats *pport_stats = pport_stats_from_cmd(adapter);

	be_dws_le_to_cpu(pport_stats, sizeof(*pport_stats));
	drvs->rx_pause_frames = pport_stats->rx_pause_frames_lo;
	drvs->rx_crc_errors = pport_stats->rx_crc_errors_lo;
	drvs->rx_control_frames = pport_stats->rx_control_frames_lo;
	drvs->rx_in_range_errors = pport_stats->rx_in_range_errors;
	drvs->rx_frame_too_long = pport_stats->rx_frames_too_long_lo;
	drvs->rx_dropped_runt = pport_stats->rx_dropped_runt;
	drvs->rx_ip_checksum_errs = pport_stats->rx_ip_checksum_errors;
	drvs->rx_tcp_checksum_errs = pport_stats->rx_tcp_checksum_errors;
	drvs->rx_udp_checksum_errs = pport_stats->rx_udp_checksum_errors;
	drvs->rx_dropped_tcp_length =
				pport_stats->rx_dropped_invalid_tcp_length;
	drvs->rx_dropped_too_small = pport_stats->rx_dropped_too_small;
	drvs->rx_dropped_too_short = pport_stats->rx_dropped_too_short;
	drvs->rx_out_range_errors = pport_stats->rx_out_of_range_errors;
	drvs->rx_dropped_header_too_small =
				pport_stats->rx_dropped_header_too_small;
	drvs->rx_input_fifo_overflow_drop = pport_stats->rx_fifo_overflow;
	drvs->rx_address_filtered =
					pport_stats->rx_address_filtered +
					pport_stats->rx_vlan_filtered;
	drvs->rx_alignment_symbol_errors = pport_stats->rx_symbol_errors_lo;
	drvs->rxpp_fifo_overflow_drop = pport_stats->rx_fifo_overflow;
	drvs->tx_pauseframes = pport_stats->tx_pause_frames_lo;
	drvs->tx_controlframes = pport_stats->tx_control_frames_lo;
	drvs->jabber_events = pport_stats->rx_jabbers;
	drvs->forwarded_packets = pport_stats->num_forwards_lo;
	drvs->rx_drops_mtu = pport_stats->rx_drops_mtu_lo;
	drvs->rx_drops_too_many_frags =
				pport_stats->rx_drops_too_many_frags_lo;
}

static void accumulate_16bit_val(u32 *acc, u16 val)
{
#define lo(x)			(x & 0xFFFF)
#define hi(x)			(x & 0xFFFF0000)
	bool wrapped = val < lo(*acc);
	u32 newacc = hi(*acc) + val;

	if (wrapped)
		newacc += 65536;
	WRITE_ONCE(*acc, newacc);
}

static void populate_erx_stats(struct be_adapter *adapter,
			       struct be_rx_obj *rxo, u32 erx_stat)
{
	if (!BEx_chip(adapter))
		rx_stats(rxo)->rx_drops_no_frags = erx_stat;
	else
		/* below erx HW counter can actually wrap around after
		 * 65535. Driver accumulates a 32-bit value
		 */
		accumulate_16bit_val(&rx_stats(rxo)->rx_drops_no_frags,
				     (u16)erx_stat);
}

void be_parse_stats(struct be_adapter *adapter)
{
	struct be_erx_stats_v2 *erx = be_erx_stats_from_cmd(adapter);
	struct be_rx_obj *rxo;
	int i;
	u32 erx_stat;

	if (lancer_chip(adapter)) {
		populate_lancer_stats(adapter);
	} else {
		if (BE2_chip(adapter))
			populate_be_v0_stats(adapter);
		else if (BE3_chip(adapter))
			/* for BE3 */
			populate_be_v1_stats(adapter);
		else
			populate_be_v2_stats(adapter);

		/* erx_v2 is longer than v0, v1. use v2 for v0, v1 access */
		for_all_rx_queues(adapter, rxo, i) {
			erx_stat = erx->rx_drops_no_fragments[rxo->q.id];
			populate_erx_stats(adapter, rxo, erx_stat);
		}
	}
}

static void be_get_stats64(struct net_device *netdev,
			   struct rtnl_link_stats64 *stats)
{
	struct be_adapter *adapter = netdev_priv(netdev);
	struct be_drv_stats *drvs = &adapter->drv_stats;
	struct be_rx_obj *rxo;
	struct be_tx_obj *txo;
	u64 pkts, bytes;
	unsigned int start;
	int i;

	for_all_rx_queues(adapter, rxo, i) {
		const struct be_rx_stats *rx_stats = rx_stats(rxo);

		do {
			start = u64_stats_fetch_begin_irq(&rx_stats->sync);
			pkts = rx_stats(rxo)->rx_pkts;
			bytes = rx_stats(rxo)->rx_bytes;
		} while (u64_stats_fetch_retry_irq(&rx_stats->sync, start));
		stats->rx_packets += pkts;
		stats->rx_bytes += bytes;
		stats->multicast += rx_stats(rxo)->rx_mcast_pkts;
		stats->rx_dropped += rx_stats(rxo)->rx_drops_no_skbs +
					rx_stats(rxo)->rx_drops_no_frags;
	}

	for_all_tx_queues(adapter, txo, i) {
		const struct be_tx_stats *tx_stats = tx_stats(txo);

		do {
			start = u64_stats_fetch_begin_irq(&tx_stats->sync);
			pkts = tx_stats(txo)->tx_pkts;
			bytes = tx_stats(txo)->tx_bytes;
		} while (u64_stats_fetch_retry_irq(&tx_stats->sync, start));
		stats->tx_packets += pkts;
		stats->tx_bytes += bytes;
	}

	/* bad pkts received */
	stats->rx_errors = drvs->rx_crc_errors +
		drvs->rx_alignment_symbol_errors +
		drvs->rx_in_range_errors +
		drvs->rx_out_range_errors +
		drvs->rx_frame_too_long +
		drvs->rx_dropped_too_small +
		drvs->rx_dropped_too_short +
		drvs->rx_dropped_header_too_small +
		drvs->rx_dropped_tcp_length +
		drvs->rx_dropped_runt;

	/* detailed rx errors */
	stats->rx_length_errors = drvs->rx_in_range_errors +
		drvs->rx_out_range_errors +
		drvs->rx_frame_too_long;

	stats->rx_crc_errors = drvs->rx_crc_errors;

	/* frame alignment errors */
	stats->rx_frame_errors = drvs->rx_alignment_symbol_errors;

	/* receiver fifo overrun */
	/* drops_no_pbuf is no per i/f, it's per BE card */
	stats->rx_fifo_errors = drvs->rxpp_fifo_overflow_drop +
				drvs->rx_input_fifo_overflow_drop +
				drvs->rx_drops_no_pbuf;
}

void be_link_status_update(struct be_adapter *adapter, u8 link_status)
{
	struct net_device *netdev = adapter->netdev;

	if (!(adapter->flags & BE_FLAGS_LINK_STATUS_INIT)) {
		netif_carrier_off(netdev);
		adapter->flags |= BE_FLAGS_LINK_STATUS_INIT;
	}

	if (link_status)
		netif_carrier_on(netdev);
	else
		netif_carrier_off(netdev);

	netdev_info(netdev, "Link is %s\n", link_status ? "Up" : "Down");
}

static int be_gso_hdr_len(struct sk_buff *skb)
{
	if (skb->encapsulation)
		return skb_inner_tcp_all_headers(skb);

	return skb_tcp_all_headers(skb);
}

static void be_tx_stats_update(struct be_tx_obj *txo, struct sk_buff *skb)
{
	struct be_tx_stats *stats = tx_stats(txo);
	u32 tx_pkts = skb_shinfo(skb)->gso_segs ? : 1;
	/* Account for headers which get duplicated in TSO pkt */
	u32 dup_hdr_len = tx_pkts > 1 ? be_gso_hdr_len(skb) * (tx_pkts - 1) : 0;

	u64_stats_update_begin(&stats->sync);
	stats->tx_reqs++;
	stats->tx_bytes += skb->len + dup_hdr_len;
	stats->tx_pkts += tx_pkts;
	if (skb->encapsulation && skb->ip_summed == CHECKSUM_PARTIAL)
		stats->tx_vxlan_offload_pkts += tx_pkts;
	u64_stats_update_end(&stats->sync);
}

/* Returns number of WRBs needed for the skb */
static u32 skb_wrb_cnt(struct sk_buff *skb)
{
	/* +1 for the header wrb */
	return 1 + (skb_headlen(skb) ? 1 : 0) + skb_shinfo(skb)->nr_frags;
}

static inline void wrb_fill(struct be_eth_wrb *wrb, u64 addr, int len)
{
	wrb->frag_pa_hi = cpu_to_le32(upper_32_bits(addr));
	wrb->frag_pa_lo = cpu_to_le32(lower_32_bits(addr));
	wrb->frag_len = cpu_to_le32(len & ETH_WRB_FRAG_LEN_MASK);
	wrb->rsvd0 = 0;
}

/* A dummy wrb is just all zeros. Using a separate routine for dummy-wrb
 * to avoid the swap and shift/mask operations in wrb_fill().
 */
static inline void wrb_fill_dummy(struct be_eth_wrb *wrb)
{
	wrb->frag_pa_hi = 0;
	wrb->frag_pa_lo = 0;
	wrb->frag_len = 0;
	wrb->rsvd0 = 0;
}

static inline u16 be_get_tx_vlan_tag(struct be_adapter *adapter,
				     struct sk_buff *skb)
{
	u8 vlan_prio;
	u16 vlan_tag;

	vlan_tag = skb_vlan_tag_get(skb);
	vlan_prio = skb_vlan_tag_get_prio(skb);
	/* If vlan priority provided by OS is NOT in available bmap */
	if (!(adapter->vlan_prio_bmap & (1 << vlan_prio)))
		vlan_tag = (vlan_tag & ~VLAN_PRIO_MASK) |
				adapter->recommended_prio_bits;

	return vlan_tag;
}

/* Used only for IP tunnel packets */
static u16 skb_inner_ip_proto(struct sk_buff *skb)
{
	return (inner_ip_hdr(skb)->version == 4) ?
		inner_ip_hdr(skb)->protocol : inner_ipv6_hdr(skb)->nexthdr;
}

static u16 skb_ip_proto(struct sk_buff *skb)
{
	return (ip_hdr(skb)->version == 4) ?
		ip_hdr(skb)->protocol : ipv6_hdr(skb)->nexthdr;
}

static inline bool be_is_txq_full(struct be_tx_obj *txo)
{
	return atomic_read(&txo->q.used) + BE_MAX_TX_FRAG_COUNT >= txo->q.len;
}

static inline bool be_can_txq_wake(struct be_tx_obj *txo)
{
	return atomic_read(&txo->q.used) < txo->q.len / 2;
}

static inline bool be_is_tx_compl_pending(struct be_tx_obj *txo)
{
	return atomic_read(&txo->q.used) > txo->pend_wrb_cnt;
}

static void be_get_wrb_params_from_skb(struct be_adapter *adapter,
				       struct sk_buff *skb,
				       struct be_wrb_params *wrb_params)
{
	u16 proto;

	if (skb_is_gso(skb)) {
		BE_WRB_F_SET(wrb_params->features, LSO, 1);
		wrb_params->lso_mss = skb_shinfo(skb)->gso_size;
		if (skb_is_gso_v6(skb) && !lancer_chip(adapter))
			BE_WRB_F_SET(wrb_params->features, LSO6, 1);
	} else if (skb->ip_summed == CHECKSUM_PARTIAL) {
		if (skb->encapsulation) {
			BE_WRB_F_SET(wrb_params->features, IPCS, 1);
			proto = skb_inner_ip_proto(skb);
		} else {
			proto = skb_ip_proto(skb);
		}
		if (proto == IPPROTO_TCP)
			BE_WRB_F_SET(wrb_params->features, TCPCS, 1);
		else if (proto == IPPROTO_UDP)
			BE_WRB_F_SET(wrb_params->features, UDPCS, 1);
	}

	if (skb_vlan_tag_present(skb)) {
		BE_WRB_F_SET(wrb_params->features, VLAN, 1);
		wrb_params->vlan_tag = be_get_tx_vlan_tag(adapter, skb);
	}

	BE_WRB_F_SET(wrb_params->features, CRC, 1);
}

static void wrb_fill_hdr(struct be_adapter *adapter,
			 struct be_eth_hdr_wrb *hdr,
			 struct be_wrb_params *wrb_params,
			 struct sk_buff *skb)
{
	memset(hdr, 0, sizeof(*hdr));

	SET_TX_WRB_HDR_BITS(crc, hdr,
			    BE_WRB_F_GET(wrb_params->features, CRC));
	SET_TX_WRB_HDR_BITS(ipcs, hdr,
			    BE_WRB_F_GET(wrb_params->features, IPCS));
	SET_TX_WRB_HDR_BITS(tcpcs, hdr,
			    BE_WRB_F_GET(wrb_params->features, TCPCS));
	SET_TX_WRB_HDR_BITS(udpcs, hdr,
			    BE_WRB_F_GET(wrb_params->features, UDPCS));

	SET_TX_WRB_HDR_BITS(lso, hdr,
			    BE_WRB_F_GET(wrb_params->features, LSO));
	SET_TX_WRB_HDR_BITS(lso6, hdr,
			    BE_WRB_F_GET(wrb_params->features, LSO6));
	SET_TX_WRB_HDR_BITS(lso_mss, hdr, wrb_params->lso_mss);

	/* Hack to skip HW VLAN tagging needs evt = 1, compl = 0. When this
	 * hack is not needed, the evt bit is set while ringing DB.
	 */
	SET_TX_WRB_HDR_BITS(event, hdr,
			    BE_WRB_F_GET(wrb_params->features, VLAN_SKIP_HW));
	SET_TX_WRB_HDR_BITS(vlan, hdr,
			    BE_WRB_F_GET(wrb_params->features, VLAN));
	SET_TX_WRB_HDR_BITS(vlan_tag, hdr, wrb_params->vlan_tag);

	SET_TX_WRB_HDR_BITS(num_wrb, hdr, skb_wrb_cnt(skb));
	SET_TX_WRB_HDR_BITS(len, hdr, skb->len);
	SET_TX_WRB_HDR_BITS(mgmt, hdr,
			    BE_WRB_F_GET(wrb_params->features, OS2BMC));
}

static void unmap_tx_frag(struct device *dev, struct be_eth_wrb *wrb,
			  bool unmap_single)
{
	dma_addr_t dma;
	u32 frag_len = le32_to_cpu(wrb->frag_len);


	dma = (u64)le32_to_cpu(wrb->frag_pa_hi) << 32 |
		(u64)le32_to_cpu(wrb->frag_pa_lo);
	if (frag_len) {
		if (unmap_single)
			dma_unmap_single(dev, dma, frag_len, DMA_TO_DEVICE);
		else
			dma_unmap_page(dev, dma, frag_len, DMA_TO_DEVICE);
	}
}

/* Grab a WRB header for xmit */
static u32 be_tx_get_wrb_hdr(struct be_tx_obj *txo)
{
	u32 head = txo->q.head;

	queue_head_inc(&txo->q);
	return head;
}

/* Set up the WRB header for xmit */
static void be_tx_setup_wrb_hdr(struct be_adapter *adapter,
				struct be_tx_obj *txo,
				struct be_wrb_params *wrb_params,
				struct sk_buff *skb, u16 head)
{
	u32 num_frags = skb_wrb_cnt(skb);
	struct be_queue_info *txq = &txo->q;
	struct be_eth_hdr_wrb *hdr = queue_index_node(txq, head);

	wrb_fill_hdr(adapter, hdr, wrb_params, skb);
	be_dws_cpu_to_le(hdr, sizeof(*hdr));

	BUG_ON(txo->sent_skb_list[head]);
	txo->sent_skb_list[head] = skb;
	txo->last_req_hdr = head;
	atomic_add(num_frags, &txq->used);
	txo->last_req_wrb_cnt = num_frags;
	txo->pend_wrb_cnt += num_frags;
}

/* Setup a WRB fragment (buffer descriptor) for xmit */
static void be_tx_setup_wrb_frag(struct be_tx_obj *txo, dma_addr_t busaddr,
				 int len)
{
	struct be_eth_wrb *wrb;
	struct be_queue_info *txq = &txo->q;

	wrb = queue_head_node(txq);
	wrb_fill(wrb, busaddr, len);
	queue_head_inc(txq);
}

/* Bring the queue back to the state it was in before be_xmit_enqueue() routine
 * was invoked. The producer index is restored to the previous packet and the
 * WRBs of the current packet are unmapped. Invoked to handle tx setup errors.
 */
static void be_xmit_restore(struct be_adapter *adapter,
			    struct be_tx_obj *txo, u32 head, bool map_single,
			    u32 copied)
{
	struct device *dev;
	struct be_eth_wrb *wrb;
	struct be_queue_info *txq = &txo->q;

	dev = &adapter->pdev->dev;
	txq->head = head;

	/* skip the first wrb (hdr); it's not mapped */
	queue_head_inc(txq);
	while (copied) {
		wrb = queue_head_node(txq);
		unmap_tx_frag(dev, wrb, map_single);
		map_single = false;
		copied -= le32_to_cpu(wrb->frag_len);
		queue_head_inc(txq);
	}

	txq->head = head;
}

/* Enqueue the given packet for transmit. This routine allocates WRBs for the
 * packet, dma maps the packet buffers and sets up the WRBs. Returns the number
 * of WRBs used up by the packet.
 */
static u32 be_xmit_enqueue(struct be_adapter *adapter, struct be_tx_obj *txo,
			   struct sk_buff *skb,
			   struct be_wrb_params *wrb_params)
{
	u32 i, copied = 0, wrb_cnt = skb_wrb_cnt(skb);
	struct device *dev = &adapter->pdev->dev;
	bool map_single = false;
	u32 head;
	dma_addr_t busaddr;
	int len;

	head = be_tx_get_wrb_hdr(txo);

	if (skb->len > skb->data_len) {
		len = skb_headlen(skb);

		busaddr = dma_map_single(dev, skb->data, len, DMA_TO_DEVICE);
		if (dma_mapping_error(dev, busaddr))
			goto dma_err;
		map_single = true;
		be_tx_setup_wrb_frag(txo, busaddr, len);
		copied += len;
	}

	for (i = 0; i < skb_shinfo(skb)->nr_frags; i++) {
		const skb_frag_t *frag = &skb_shinfo(skb)->frags[i];
		len = skb_frag_size(frag);

		busaddr = skb_frag_dma_map(dev, frag, 0, len, DMA_TO_DEVICE);
		if (dma_mapping_error(dev, busaddr))
			goto dma_err;
		be_tx_setup_wrb_frag(txo, busaddr, len);
		copied += len;
	}

	be_tx_setup_wrb_hdr(adapter, txo, wrb_params, skb, head);

	be_tx_stats_update(txo, skb);
	return wrb_cnt;

dma_err:
	adapter->drv_stats.dma_map_errors++;
	be_xmit_restore(adapter, txo, head, map_single, copied);
	return 0;
}

static inline int qnq_async_evt_rcvd(struct be_adapter *adapter)
{
	return adapter->flags & BE_FLAGS_QNQ_ASYNC_EVT_RCVD;
}

static struct sk_buff *be_insert_vlan_in_pkt(struct be_adapter *adapter,
					     struct sk_buff *skb,
					     struct be_wrb_params
					     *wrb_params)
{
	bool insert_vlan = false;
	u16 vlan_tag = 0;

	skb = skb_share_check(skb, GFP_ATOMIC);
	if (unlikely(!skb))
		return skb;

	if (skb_vlan_tag_present(skb)) {
		vlan_tag = be_get_tx_vlan_tag(adapter, skb);
		insert_vlan = true;
	}

	if (qnq_async_evt_rcvd(adapter) && adapter->pvid) {
		if (!insert_vlan) {
			vlan_tag = adapter->pvid;
			insert_vlan = true;
		}
		/* f/w workaround to set skip_hw_vlan = 1, informs the F/W to
		 * skip VLAN insertion
		 */
		BE_WRB_F_SET(wrb_params->features, VLAN_SKIP_HW, 1);
	}

	if (insert_vlan) {
		skb = vlan_insert_tag_set_proto(skb, htons(ETH_P_8021Q),
						vlan_tag);
		if (unlikely(!skb))
			return skb;
		__vlan_hwaccel_clear_tag(skb);
	}

	/* Insert the outer VLAN, if any */
	if (adapter->qnq_vid) {
		vlan_tag = adapter->qnq_vid;
		skb = vlan_insert_tag_set_proto(skb, htons(ETH_P_8021Q),
						vlan_tag);
		if (unlikely(!skb))
			return skb;
		BE_WRB_F_SET(wrb_params->features, VLAN_SKIP_HW, 1);
	}

	return skb;
}

static bool be_ipv6_exthdr_check(struct sk_buff *skb)
{
	struct ethhdr *eh = (struct ethhdr *)skb->data;
	u16 offset = ETH_HLEN;

	if (eh->h_proto == htons(ETH_P_IPV6)) {
		struct ipv6hdr *ip6h = (struct ipv6hdr *)(skb->data + offset);

		offset += sizeof(struct ipv6hdr);
		if (ip6h->nexthdr != NEXTHDR_TCP &&
		    ip6h->nexthdr != NEXTHDR_UDP) {
			struct ipv6_opt_hdr *ehdr =
				(struct ipv6_opt_hdr *)(skb->data + offset);

			/* offending pkt: 2nd byte following IPv6 hdr is 0xff */
			if (ehdr->hdrlen == 0xff)
				return true;
		}
	}
	return false;
}

static int be_vlan_tag_tx_chk(struct be_adapter *adapter, struct sk_buff *skb)
{
	return skb_vlan_tag_present(skb) || adapter->pvid || adapter->qnq_vid;
}

static int be_ipv6_tx_stall_chk(struct be_adapter *adapter, struct sk_buff *skb)
{
	return BE3_chip(adapter) && be_ipv6_exthdr_check(skb);
}

static struct sk_buff *be_lancer_xmit_workarounds(struct be_adapter *adapter,
						  struct sk_buff *skb,
						  struct be_wrb_params
						  *wrb_params)
{
	struct vlan_ethhdr *veh = (struct vlan_ethhdr *)skb->data;
	unsigned int eth_hdr_len;
	struct iphdr *ip;

	/* For padded packets, BE HW modifies tot_len field in IP header
	 * incorrecly when VLAN tag is inserted by HW.
	 * For padded packets, Lancer computes incorrect checksum.
	 */
	eth_hdr_len = ntohs(skb->protocol) == ETH_P_8021Q ?
						VLAN_ETH_HLEN : ETH_HLEN;
	if (skb->len <= 60 &&
	    (lancer_chip(adapter) || skb_vlan_tag_present(skb)) &&
	    is_ipv4_pkt(skb)) {
		ip = (struct iphdr *)ip_hdr(skb);
		pskb_trim(skb, eth_hdr_len + ntohs(ip->tot_len));
	}

	/* If vlan tag is already inlined in the packet, skip HW VLAN
	 * tagging in pvid-tagging mode
	 */
	if (be_pvid_tagging_enabled(adapter) &&
	    veh->h_vlan_proto == htons(ETH_P_8021Q))
		BE_WRB_F_SET(wrb_params->features, VLAN_SKIP_HW, 1);

	/* HW has a bug wherein it will calculate CSUM for VLAN
	 * pkts even though it is disabled.
	 * Manually insert VLAN in pkt.
	 */
	if (skb->ip_summed != CHECKSUM_PARTIAL &&
	    skb_vlan_tag_present(skb)) {
		skb = be_insert_vlan_in_pkt(adapter, skb, wrb_params);
		if (unlikely(!skb))
			goto err;
	}

	/* HW may lockup when VLAN HW tagging is requested on
	 * certain ipv6 packets. Drop such pkts if the HW workaround to
	 * skip HW tagging is not enabled by FW.
	 */
	if (unlikely(be_ipv6_tx_stall_chk(adapter, skb) &&
		     (adapter->pvid || adapter->qnq_vid) &&
		     !qnq_async_evt_rcvd(adapter)))
		goto tx_drop;

	/* Manual VLAN tag insertion to prevent:
	 * ASIC lockup when the ASIC inserts VLAN tag into
	 * certain ipv6 packets. Insert VLAN tags in driver,
	 * and set event, completion, vlan bits accordingly
	 * in the Tx WRB.
	 */
	if (be_ipv6_tx_stall_chk(adapter, skb) &&
	    be_vlan_tag_tx_chk(adapter, skb)) {
		skb = be_insert_vlan_in_pkt(adapter, skb, wrb_params);
		if (unlikely(!skb))
			goto err;
	}

	return skb;
tx_drop:
	dev_kfree_skb_any(skb);
err:
	return NULL;
}

static struct sk_buff *be_xmit_workarounds(struct be_adapter *adapter,
					   struct sk_buff *skb,
					   struct be_wrb_params *wrb_params)
{
	int err;

	/* Lancer, SH and BE3 in SRIOV mode have a bug wherein
	 * packets that are 32b or less may cause a transmit stall
	 * on that port. The workaround is to pad such packets
	 * (len <= 32 bytes) to a minimum length of 36b.
	 */
	if (skb->len <= 32) {
		if (skb_put_padto(skb, 36))
			return NULL;
	}

	if (BEx_chip(adapter) || lancer_chip(adapter)) {
		skb = be_lancer_xmit_workarounds(adapter, skb, wrb_params);
		if (!skb)
			return NULL;
	}

	/* The stack can send us skbs with length greater than
	 * what the HW can handle. Trim the extra bytes.
	 */
	WARN_ON_ONCE(skb->len > BE_MAX_GSO_SIZE);
	err = pskb_trim(skb, BE_MAX_GSO_SIZE);
	WARN_ON(err);

	return skb;
}

static void be_xmit_flush(struct be_adapter *adapter, struct be_tx_obj *txo)
{
	struct be_queue_info *txq = &txo->q;
	struct be_eth_hdr_wrb *hdr = queue_index_node(txq, txo->last_req_hdr);

	/* Mark the last request eventable if it hasn't been marked already */
	if (!(hdr->dw[2] & cpu_to_le32(TX_HDR_WRB_EVT)))
		hdr->dw[2] |= cpu_to_le32(TX_HDR_WRB_EVT | TX_HDR_WRB_COMPL);

	/* compose a dummy wrb if there are odd set of wrbs to notify */
	if (!lancer_chip(adapter) && (txo->pend_wrb_cnt & 1)) {
		wrb_fill_dummy(queue_head_node(txq));
		queue_head_inc(txq);
		atomic_inc(&txq->used);
		txo->pend_wrb_cnt++;
		hdr->dw[2] &= ~cpu_to_le32(TX_HDR_WRB_NUM_MASK <<
					   TX_HDR_WRB_NUM_SHIFT);
		hdr->dw[2] |= cpu_to_le32((txo->last_req_wrb_cnt + 1) <<
					  TX_HDR_WRB_NUM_SHIFT);
	}
	be_txq_notify(adapter, txo, txo->pend_wrb_cnt);
	txo->pend_wrb_cnt = 0;
}

/* OS2BMC related */

#define DHCP_CLIENT_PORT	68
#define DHCP_SERVER_PORT	67
#define NET_BIOS_PORT1		137
#define NET_BIOS_PORT2		138
#define DHCPV6_RAS_PORT		547

#define is_mc_allowed_on_bmc(adapter, eh)	\
	(!is_multicast_filt_enabled(adapter) &&	\
	 is_multicast_ether_addr(eh->h_dest) &&	\
	 !is_broadcast_ether_addr(eh->h_dest))

#define is_bc_allowed_on_bmc(adapter, eh)	\
	(!is_broadcast_filt_enabled(adapter) &&	\
	 is_broadcast_ether_addr(eh->h_dest))

#define is_arp_allowed_on_bmc(adapter, skb)	\
	(is_arp(skb) && is_arp_filt_enabled(adapter))

#define is_arp(skb)	(skb->protocol == htons(ETH_P_ARP))

#define is_arp_filt_enabled(adapter)	\
		(adapter->bmc_filt_mask & (BMC_FILT_BROADCAST_ARP))

#define is_dhcp_client_filt_enabled(adapter)	\
		(adapter->bmc_filt_mask & BMC_FILT_BROADCAST_DHCP_CLIENT)

#define is_dhcp_srvr_filt_enabled(adapter)	\
		(adapter->bmc_filt_mask & BMC_FILT_BROADCAST_DHCP_SERVER)

#define is_nbios_filt_enabled(adapter)	\
		(adapter->bmc_filt_mask & BMC_FILT_BROADCAST_NET_BIOS)

#define is_ipv6_na_filt_enabled(adapter)	\
		(adapter->bmc_filt_mask &	\
			BMC_FILT_MULTICAST_IPV6_NEIGH_ADVER)

#define is_ipv6_ra_filt_enabled(adapter)	\
		(adapter->bmc_filt_mask & BMC_FILT_MULTICAST_IPV6_RA)

#define is_ipv6_ras_filt_enabled(adapter)	\
		(adapter->bmc_filt_mask & BMC_FILT_MULTICAST_IPV6_RAS)

#define is_broadcast_filt_enabled(adapter)	\
		(adapter->bmc_filt_mask & BMC_FILT_BROADCAST)

#define is_multicast_filt_enabled(adapter)	\
		(adapter->bmc_filt_mask & BMC_FILT_MULTICAST)

static bool be_send_pkt_to_bmc(struct be_adapter *adapter,
			       struct sk_buff **skb)
{
	struct ethhdr *eh = (struct ethhdr *)(*skb)->data;
	bool os2bmc = false;

	if (!be_is_os2bmc_enabled(adapter))
		goto done;

	if (!is_multicast_ether_addr(eh->h_dest))
		goto done;

	if (is_mc_allowed_on_bmc(adapter, eh) ||
	    is_bc_allowed_on_bmc(adapter, eh) ||
	    is_arp_allowed_on_bmc(adapter, (*skb))) {
		os2bmc = true;
		goto done;
	}

	if ((*skb)->protocol == htons(ETH_P_IPV6)) {
		struct ipv6hdr *hdr = ipv6_hdr((*skb));
		u8 nexthdr = hdr->nexthdr;

		if (nexthdr == IPPROTO_ICMPV6) {
			struct icmp6hdr *icmp6 = icmp6_hdr((*skb));

			switch (icmp6->icmp6_type) {
			case NDISC_ROUTER_ADVERTISEMENT:
				os2bmc = is_ipv6_ra_filt_enabled(adapter);
				goto done;
			case NDISC_NEIGHBOUR_ADVERTISEMENT:
				os2bmc = is_ipv6_na_filt_enabled(adapter);
				goto done;
			default:
				break;
			}
		}
	}

	if (is_udp_pkt((*skb))) {
		struct udphdr *udp = udp_hdr((*skb));

		switch (ntohs(udp->dest)) {
		case DHCP_CLIENT_PORT:
			os2bmc = is_dhcp_client_filt_enabled(adapter);
			goto done;
		case DHCP_SERVER_PORT:
			os2bmc = is_dhcp_srvr_filt_enabled(adapter);
			goto done;
		case NET_BIOS_PORT1:
		case NET_BIOS_PORT2:
			os2bmc = is_nbios_filt_enabled(adapter);
			goto done;
		case DHCPV6_RAS_PORT:
			os2bmc = is_ipv6_ras_filt_enabled(adapter);
			goto done;
		default:
			break;
		}
	}
done:
	/* For packets over a vlan, which are destined
	 * to BMC, asic expects the vlan to be inline in the packet.
	 */
	if (os2bmc)
		*skb = be_insert_vlan_in_pkt(adapter, *skb, NULL);

	return os2bmc;
}

static netdev_tx_t be_xmit(struct sk_buff *skb, struct net_device *netdev)
{
	struct be_adapter *adapter = netdev_priv(netdev);
	u16 q_idx = skb_get_queue_mapping(skb);
	struct be_tx_obj *txo = &adapter->tx_obj[q_idx];
	struct be_wrb_params wrb_params = { 0 };
	bool flush = !netdev_xmit_more();
	u16 wrb_cnt;

	skb = be_xmit_workarounds(adapter, skb, &wrb_params);
	if (unlikely(!skb))
		goto drop;

	be_get_wrb_params_from_skb(adapter, skb, &wrb_params);

	wrb_cnt = be_xmit_enqueue(adapter, txo, skb, &wrb_params);
	if (unlikely(!wrb_cnt)) {
		dev_kfree_skb_any(skb);
		goto drop;
	}

	/* if os2bmc is enabled and if the pkt is destined to bmc,
	 * enqueue the pkt a 2nd time with mgmt bit set.
	 */
	if (be_send_pkt_to_bmc(adapter, &skb)) {
		BE_WRB_F_SET(wrb_params.features, OS2BMC, 1);
		wrb_cnt = be_xmit_enqueue(adapter, txo, skb, &wrb_params);
		if (unlikely(!wrb_cnt))
			goto drop;
		else
			skb_get(skb);
	}

	if (be_is_txq_full(txo)) {
		netif_stop_subqueue(netdev, q_idx);
		tx_stats(txo)->tx_stops++;
	}

	if (flush || __netif_subqueue_stopped(netdev, q_idx))
		be_xmit_flush(adapter, txo);

	return NETDEV_TX_OK;
drop:
	tx_stats(txo)->tx_drv_drops++;
	/* Flush the already enqueued tx requests */
	if (flush && txo->pend_wrb_cnt)
		be_xmit_flush(adapter, txo);

	return NETDEV_TX_OK;
}

static void be_tx_timeout(struct net_device *netdev, unsigned int txqueue)
{
	struct be_adapter *adapter = netdev_priv(netdev);
	struct device *dev = &adapter->pdev->dev;
	struct be_tx_obj *txo;
	struct sk_buff *skb;
	struct tcphdr *tcphdr;
	struct udphdr *udphdr;
	u32 *entry;
	int status;
	int i, j;

	for_all_tx_queues(adapter, txo, i) {
		dev_info(dev, "TXQ Dump: %d H: %d T: %d used: %d, qid: 0x%x\n",
			 i, txo->q.head, txo->q.tail,
			 atomic_read(&txo->q.used), txo->q.id);

		entry = txo->q.dma_mem.va;
		for (j = 0; j < TX_Q_LEN * 4; j += 4) {
			if (entry[j] != 0 || entry[j + 1] != 0 ||
			    entry[j + 2] != 0 || entry[j + 3] != 0) {
				dev_info(dev, "Entry %d 0x%x 0x%x 0x%x 0x%x\n",
					 j, entry[j], entry[j + 1],
					 entry[j + 2], entry[j + 3]);
			}
		}

		entry = txo->cq.dma_mem.va;
		dev_info(dev, "TXCQ Dump: %d  H: %d T: %d used: %d\n",
			 i, txo->cq.head, txo->cq.tail,
			 atomic_read(&txo->cq.used));
		for (j = 0; j < TX_CQ_LEN * 4; j += 4) {
			if (entry[j] != 0 || entry[j + 1] != 0 ||
			    entry[j + 2] != 0 || entry[j + 3] != 0) {
				dev_info(dev, "Entry %d 0x%x 0x%x 0x%x 0x%x\n",
					 j, entry[j], entry[j + 1],
					 entry[j + 2], entry[j + 3]);
			}
		}

		for (j = 0; j < TX_Q_LEN; j++) {
			if (txo->sent_skb_list[j]) {
				skb = txo->sent_skb_list[j];
				if (ip_hdr(skb)->protocol == IPPROTO_TCP) {
					tcphdr = tcp_hdr(skb);
					dev_info(dev, "TCP source port %d\n",
						 ntohs(tcphdr->source));
					dev_info(dev, "TCP dest port %d\n",
						 ntohs(tcphdr->dest));
					dev_info(dev, "TCP sequence num %d\n",
						 ntohs(tcphdr->seq));
					dev_info(dev, "TCP ack_seq %d\n",
						 ntohs(tcphdr->ack_seq));
				} else if (ip_hdr(skb)->protocol ==
					   IPPROTO_UDP) {
					udphdr = udp_hdr(skb);
					dev_info(dev, "UDP source port %d\n",
						 ntohs(udphdr->source));
					dev_info(dev, "UDP dest port %d\n",
						 ntohs(udphdr->dest));
				}
				dev_info(dev, "skb[%d] %p len %d proto 0x%x\n",
					 j, skb, skb->len, skb->protocol);
			}
		}
	}

	if (lancer_chip(adapter)) {
		dev_info(dev, "Initiating reset due to tx timeout\n");
		dev_info(dev, "Resetting adapter\n");
		status = lancer_physdev_ctrl(adapter,
					     PHYSDEV_CONTROL_FW_RESET_MASK);
		if (status)
			dev_err(dev, "Reset failed .. Reboot server\n");
	}
}

static inline bool be_in_all_promisc(struct be_adapter *adapter)
{
	return (adapter->if_flags & BE_IF_FLAGS_ALL_PROMISCUOUS) ==
			BE_IF_FLAGS_ALL_PROMISCUOUS;
}

static int be_set_vlan_promisc(struct be_adapter *adapter)
{
	struct device *dev = &adapter->pdev->dev;
	int status;

	if (adapter->if_flags & BE_IF_FLAGS_VLAN_PROMISCUOUS)
		return 0;

	status = be_cmd_rx_filter(adapter, BE_IF_FLAGS_VLAN_PROMISCUOUS, ON);
	if (!status) {
		dev_info(dev, "Enabled VLAN promiscuous mode\n");
		adapter->if_flags |= BE_IF_FLAGS_VLAN_PROMISCUOUS;
	} else {
		dev_err(dev, "Failed to enable VLAN promiscuous mode\n");
	}
	return status;
}

static int be_clear_vlan_promisc(struct be_adapter *adapter)
{
	struct device *dev = &adapter->pdev->dev;
	int status;

	status = be_cmd_rx_filter(adapter, BE_IF_FLAGS_VLAN_PROMISCUOUS, OFF);
	if (!status) {
		dev_info(dev, "Disabling VLAN promiscuous mode\n");
		adapter->if_flags &= ~BE_IF_FLAGS_VLAN_PROMISCUOUS;
	}
	return status;
}

/*
 * A max of 64 (BE_NUM_VLANS_SUPPORTED) vlans can be configured in BE.
 * If the user configures more, place BE in vlan promiscuous mode.
 */
static int be_vid_config(struct be_adapter *adapter)
{
	struct device *dev = &adapter->pdev->dev;
	u16 vids[BE_NUM_VLANS_SUPPORTED];
	u16 num = 0, i = 0;
	int status = 0;

	/* No need to change the VLAN state if the I/F is in promiscuous */
	if (adapter->netdev->flags & IFF_PROMISC)
		return 0;

	if (adapter->vlans_added > be_max_vlans(adapter))
		return be_set_vlan_promisc(adapter);

	if (adapter->if_flags & BE_IF_FLAGS_VLAN_PROMISCUOUS) {
		status = be_clear_vlan_promisc(adapter);
		if (status)
			return status;
	}
	/* Construct VLAN Table to give to HW */
	for_each_set_bit(i, adapter->vids, VLAN_N_VID)
		vids[num++] = cpu_to_le16(i);

	status = be_cmd_vlan_config(adapter, adapter->if_handle, vids, num, 0);
	if (status) {
		dev_err(dev, "Setting HW VLAN filtering failed\n");
		/* Set to VLAN promisc mode as setting VLAN filter failed */
		if (addl_status(status) == MCC_ADDL_STATUS_INSUFFICIENT_VLANS ||
		    addl_status(status) ==
				MCC_ADDL_STATUS_INSUFFICIENT_RESOURCES)
			return be_set_vlan_promisc(adapter);
	}
	return status;
}

static int be_vlan_add_vid(struct net_device *netdev, __be16 proto, u16 vid)
{
	struct be_adapter *adapter = netdev_priv(netdev);
	int status = 0;

	mutex_lock(&adapter->rx_filter_lock);

	/* Packets with VID 0 are always received by Lancer by default */
	if (lancer_chip(adapter) && vid == 0)
		goto done;

	if (test_bit(vid, adapter->vids))
		goto done;

	set_bit(vid, adapter->vids);
	adapter->vlans_added++;

	status = be_vid_config(adapter);
done:
	mutex_unlock(&adapter->rx_filter_lock);
	return status;
}

static int be_vlan_rem_vid(struct net_device *netdev, __be16 proto, u16 vid)
{
	struct be_adapter *adapter = netdev_priv(netdev);
	int status = 0;

	mutex_lock(&adapter->rx_filter_lock);

	/* Packets with VID 0 are always received by Lancer by default */
	if (lancer_chip(adapter) && vid == 0)
		goto done;

	if (!test_bit(vid, adapter->vids))
		goto done;

	clear_bit(vid, adapter->vids);
	adapter->vlans_added--;

	status = be_vid_config(adapter);
done:
	mutex_unlock(&adapter->rx_filter_lock);
	return status;
}

static void be_set_all_promisc(struct be_adapter *adapter)
{
	be_cmd_rx_filter(adapter, BE_IF_FLAGS_ALL_PROMISCUOUS, ON);
	adapter->if_flags |= BE_IF_FLAGS_ALL_PROMISCUOUS;
}

static void be_set_mc_promisc(struct be_adapter *adapter)
{
	int status;

	if (adapter->if_flags & BE_IF_FLAGS_MCAST_PROMISCUOUS)
		return;

	status = be_cmd_rx_filter(adapter, BE_IF_FLAGS_MCAST_PROMISCUOUS, ON);
	if (!status)
		adapter->if_flags |= BE_IF_FLAGS_MCAST_PROMISCUOUS;
}

static void be_set_uc_promisc(struct be_adapter *adapter)
{
	int status;

	if (adapter->if_flags & BE_IF_FLAGS_PROMISCUOUS)
		return;

	status = be_cmd_rx_filter(adapter, BE_IF_FLAGS_PROMISCUOUS, ON);
	if (!status)
		adapter->if_flags |= BE_IF_FLAGS_PROMISCUOUS;
}

static void be_clear_uc_promisc(struct be_adapter *adapter)
{
	int status;

	if (!(adapter->if_flags & BE_IF_FLAGS_PROMISCUOUS))
		return;

	status = be_cmd_rx_filter(adapter, BE_IF_FLAGS_PROMISCUOUS, OFF);
	if (!status)
		adapter->if_flags &= ~BE_IF_FLAGS_PROMISCUOUS;
}

/* The below 2 functions are the callback args for __dev_mc_sync/dev_uc_sync().
 * We use a single callback function for both sync and unsync. We really don't
 * add/remove addresses through this callback. But, we use it to detect changes
 * to the uc/mc lists. The entire uc/mc list is programmed in be_set_rx_mode().
 */
static int be_uc_list_update(struct net_device *netdev,
			     const unsigned char *addr)
{
	struct be_adapter *adapter = netdev_priv(netdev);

	adapter->update_uc_list = true;
	return 0;
}

static int be_mc_list_update(struct net_device *netdev,
			     const unsigned char *addr)
{
	struct be_adapter *adapter = netdev_priv(netdev);

	adapter->update_mc_list = true;
	return 0;
}

static void be_set_mc_list(struct be_adapter *adapter)
{
	struct net_device *netdev = adapter->netdev;
	struct netdev_hw_addr *ha;
	bool mc_promisc = false;
	int status;

	netif_addr_lock_bh(netdev);
	__dev_mc_sync(netdev, be_mc_list_update, be_mc_list_update);

	if (netdev->flags & IFF_PROMISC) {
		adapter->update_mc_list = false;
	} else if (netdev->flags & IFF_ALLMULTI ||
		   netdev_mc_count(netdev) > be_max_mc(adapter)) {
		/* Enable multicast promisc if num configured exceeds
		 * what we support
		 */
		mc_promisc = true;
		adapter->update_mc_list = false;
	} else if (adapter->if_flags & BE_IF_FLAGS_MCAST_PROMISCUOUS) {
		/* Update mc-list unconditionally if the iface was previously
		 * in mc-promisc mode and now is out of that mode.
		 */
		adapter->update_mc_list = true;
	}

	if (adapter->update_mc_list) {
		int i = 0;

		/* cache the mc-list in adapter */
		netdev_for_each_mc_addr(ha, netdev) {
			ether_addr_copy(adapter->mc_list[i].mac, ha->addr);
			i++;
		}
		adapter->mc_count = netdev_mc_count(netdev);
	}
	netif_addr_unlock_bh(netdev);

	if (mc_promisc) {
		be_set_mc_promisc(adapter);
	} else if (adapter->update_mc_list) {
		status = be_cmd_rx_filter(adapter, BE_IF_FLAGS_MULTICAST, ON);
		if (!status)
			adapter->if_flags &= ~BE_IF_FLAGS_MCAST_PROMISCUOUS;
		else
			be_set_mc_promisc(adapter);

		adapter->update_mc_list = false;
	}
}

static void be_clear_mc_list(struct be_adapter *adapter)
{
	struct net_device *netdev = adapter->netdev;

	__dev_mc_unsync(netdev, NULL);
	be_cmd_rx_filter(adapter, BE_IF_FLAGS_MULTICAST, OFF);
	adapter->mc_count = 0;
}

static int be_uc_mac_add(struct be_adapter *adapter, int uc_idx)
{
	if (ether_addr_equal(adapter->uc_list[uc_idx].mac, adapter->dev_mac)) {
		adapter->pmac_id[uc_idx + 1] = adapter->pmac_id[0];
		return 0;
	}

	return be_cmd_pmac_add(adapter, adapter->uc_list[uc_idx].mac,
			       adapter->if_handle,
			       &adapter->pmac_id[uc_idx + 1], 0);
}

static void be_uc_mac_del(struct be_adapter *adapter, int pmac_id)
{
	if (pmac_id == adapter->pmac_id[0])
		return;

	be_cmd_pmac_del(adapter, adapter->if_handle, pmac_id, 0);
}

static void be_set_uc_list(struct be_adapter *adapter)
{
	struct net_device *netdev = adapter->netdev;
	struct netdev_hw_addr *ha;
	bool uc_promisc = false;
	int curr_uc_macs = 0, i;

	netif_addr_lock_bh(netdev);
	__dev_uc_sync(netdev, be_uc_list_update, be_uc_list_update);

	if (netdev->flags & IFF_PROMISC) {
		adapter->update_uc_list = false;
	} else if (netdev_uc_count(netdev) > (be_max_uc(adapter) - 1)) {
		uc_promisc = true;
		adapter->update_uc_list = false;
	}  else if (adapter->if_flags & BE_IF_FLAGS_PROMISCUOUS) {
		/* Update uc-list unconditionally if the iface was previously
		 * in uc-promisc mode and now is out of that mode.
		 */
		adapter->update_uc_list = true;
	}

	if (adapter->update_uc_list) {
		/* cache the uc-list in adapter array */
		i = 0;
		netdev_for_each_uc_addr(ha, netdev) {
			ether_addr_copy(adapter->uc_list[i].mac, ha->addr);
			i++;
		}
		curr_uc_macs = netdev_uc_count(netdev);
	}
	netif_addr_unlock_bh(netdev);

	if (uc_promisc) {
		be_set_uc_promisc(adapter);
	} else if (adapter->update_uc_list) {
		be_clear_uc_promisc(adapter);

		for (i = 0; i < adapter->uc_macs; i++)
			be_uc_mac_del(adapter, adapter->pmac_id[i + 1]);

		for (i = 0; i < curr_uc_macs; i++)
			be_uc_mac_add(adapter, i);
		adapter->uc_macs = curr_uc_macs;
		adapter->update_uc_list = false;
	}
}

static void be_clear_uc_list(struct be_adapter *adapter)
{
	struct net_device *netdev = adapter->netdev;
	int i;

	__dev_uc_unsync(netdev, NULL);
	for (i = 0; i < adapter->uc_macs; i++)
		be_uc_mac_del(adapter, adapter->pmac_id[i + 1]);

	adapter->uc_macs = 0;
}

static void __be_set_rx_mode(struct be_adapter *adapter)
{
	struct net_device *netdev = adapter->netdev;

	mutex_lock(&adapter->rx_filter_lock);

	if (netdev->flags & IFF_PROMISC) {
		if (!be_in_all_promisc(adapter))
			be_set_all_promisc(adapter);
	} else if (be_in_all_promisc(adapter)) {
		/* We need to re-program the vlan-list or clear
		 * vlan-promisc mode (if needed) when the interface
		 * comes out of promisc mode.
		 */
		be_vid_config(adapter);
	}

	be_set_uc_list(adapter);
	be_set_mc_list(adapter);

	mutex_unlock(&adapter->rx_filter_lock);
}

static void be_work_set_rx_mode(struct work_struct *work)
{
	struct be_cmd_work *cmd_work =
				container_of(work, struct be_cmd_work, work);

	__be_set_rx_mode(cmd_work->adapter);
	kfree(cmd_work);
}

static int be_set_vf_mac(struct net_device *netdev, int vf, u8 *mac)
{
	struct be_adapter *adapter = netdev_priv(netdev);
	struct be_vf_cfg *vf_cfg = &adapter->vf_cfg[vf];
	int status;

	if (!sriov_enabled(adapter))
		return -EPERM;

	if (!is_valid_ether_addr(mac) || vf >= adapter->num_vfs)
		return -EINVAL;

	/* Proceed further only if user provided MAC is different
	 * from active MAC
	 */
	if (ether_addr_equal(mac, vf_cfg->mac_addr))
		return 0;

	if (BEx_chip(adapter)) {
		be_cmd_pmac_del(adapter, vf_cfg->if_handle, vf_cfg->pmac_id,
				vf + 1);

		status = be_cmd_pmac_add(adapter, mac, vf_cfg->if_handle,
					 &vf_cfg->pmac_id, vf + 1);
	} else {
		status = be_cmd_set_mac(adapter, mac, vf_cfg->if_handle,
					vf + 1);
	}

	if (status) {
		dev_err(&adapter->pdev->dev, "MAC %pM set on VF %d Failed: %#x",
			mac, vf, status);
		return be_cmd_status(status);
	}

	ether_addr_copy(vf_cfg->mac_addr, mac);

	return 0;
}

static int be_get_vf_config(struct net_device *netdev, int vf,
			    struct ifla_vf_info *vi)
{
	struct be_adapter *adapter = netdev_priv(netdev);
	struct be_vf_cfg *vf_cfg = &adapter->vf_cfg[vf];

	if (!sriov_enabled(adapter))
		return -EPERM;

	if (vf >= adapter->num_vfs)
		return -EINVAL;

	vi->vf = vf;
	vi->max_tx_rate = vf_cfg->tx_rate;
	vi->min_tx_rate = 0;
	vi->vlan = vf_cfg->vlan_tag & VLAN_VID_MASK;
	vi->qos = vf_cfg->vlan_tag >> VLAN_PRIO_SHIFT;
	memcpy(&vi->mac, vf_cfg->mac_addr, ETH_ALEN);
	vi->linkstate = adapter->vf_cfg[vf].plink_tracking;
	vi->spoofchk = adapter->vf_cfg[vf].spoofchk;

	return 0;
}

static int be_set_vf_tvt(struct be_adapter *adapter, int vf, u16 vlan)
{
	struct be_vf_cfg *vf_cfg = &adapter->vf_cfg[vf];
	u16 vids[BE_NUM_VLANS_SUPPORTED];
	int vf_if_id = vf_cfg->if_handle;
	int status;

	/* Enable Transparent VLAN Tagging */
	status = be_cmd_set_hsw_config(adapter, vlan, vf + 1, vf_if_id, 0, 0);
	if (status)
		return status;

	/* Clear pre-programmed VLAN filters on VF if any, if TVT is enabled */
	vids[0] = 0;
	status = be_cmd_vlan_config(adapter, vf_if_id, vids, 1, vf + 1);
	if (!status)
		dev_info(&adapter->pdev->dev,
			 "Cleared guest VLANs on VF%d", vf);

	/* After TVT is enabled, disallow VFs to program VLAN filters */
	if (vf_cfg->privileges & BE_PRIV_FILTMGMT) {
		status = be_cmd_set_fn_privileges(adapter, vf_cfg->privileges &
						  ~BE_PRIV_FILTMGMT, vf + 1);
		if (!status)
			vf_cfg->privileges &= ~BE_PRIV_FILTMGMT;
	}
	return 0;
}

static int be_clear_vf_tvt(struct be_adapter *adapter, int vf)
{
	struct be_vf_cfg *vf_cfg = &adapter->vf_cfg[vf];
	struct device *dev = &adapter->pdev->dev;
	int status;

	/* Reset Transparent VLAN Tagging. */
	status = be_cmd_set_hsw_config(adapter, BE_RESET_VLAN_TAG_ID, vf + 1,
				       vf_cfg->if_handle, 0, 0);
	if (status)
		return status;

	/* Allow VFs to program VLAN filtering */
	if (!(vf_cfg->privileges & BE_PRIV_FILTMGMT)) {
		status = be_cmd_set_fn_privileges(adapter, vf_cfg->privileges |
						  BE_PRIV_FILTMGMT, vf + 1);
		if (!status) {
			vf_cfg->privileges |= BE_PRIV_FILTMGMT;
			dev_info(dev, "VF%d: FILTMGMT priv enabled", vf);
		}
	}

	dev_info(dev,
		 "Disable/re-enable i/f in VM to clear Transparent VLAN tag");
	return 0;
}

static int be_set_vf_vlan(struct net_device *netdev, int vf, u16 vlan, u8 qos,
			  __be16 vlan_proto)
{
	struct be_adapter *adapter = netdev_priv(netdev);
	struct be_vf_cfg *vf_cfg = &adapter->vf_cfg[vf];
	int status;

	if (!sriov_enabled(adapter))
		return -EPERM;

	if (vf >= adapter->num_vfs || vlan > 4095 || qos > 7)
		return -EINVAL;

	if (vlan_proto != htons(ETH_P_8021Q))
		return -EPROTONOSUPPORT;

	if (vlan || qos) {
		vlan |= qos << VLAN_PRIO_SHIFT;
		status = be_set_vf_tvt(adapter, vf, vlan);
	} else {
		status = be_clear_vf_tvt(adapter, vf);
	}

	if (status) {
		dev_err(&adapter->pdev->dev,
			"VLAN %d config on VF %d failed : %#x\n", vlan, vf,
			status);
		return be_cmd_status(status);
	}

	vf_cfg->vlan_tag = vlan;
	return 0;
}

static int be_set_vf_tx_rate(struct net_device *netdev, int vf,
			     int min_tx_rate, int max_tx_rate)
{
	struct be_adapter *adapter = netdev_priv(netdev);
	struct device *dev = &adapter->pdev->dev;
	int percent_rate, status = 0;
	u16 link_speed = 0;
	u8 link_status;

	if (!sriov_enabled(adapter))
		return -EPERM;

	if (vf >= adapter->num_vfs)
		return -EINVAL;

	if (min_tx_rate)
		return -EINVAL;

	if (!max_tx_rate)
		goto config_qos;

	status = be_cmd_link_status_query(adapter, &link_speed,
					  &link_status, 0);
	if (status)
		goto err;

	if (!link_status) {
		dev_err(dev, "TX-rate setting not allowed when link is down\n");
		status = -ENETDOWN;
		goto err;
	}

	if (max_tx_rate < 100 || max_tx_rate > link_speed) {
		dev_err(dev, "TX-rate must be between 100 and %d Mbps\n",
			link_speed);
		status = -EINVAL;
		goto err;
	}

	/* On Skyhawk the QOS setting must be done only as a % value */
	percent_rate = link_speed / 100;
	if (skyhawk_chip(adapter) && (max_tx_rate % percent_rate)) {
		dev_err(dev, "TX-rate must be a multiple of %d Mbps\n",
			percent_rate);
		status = -EINVAL;
		goto err;
	}

config_qos:
	status = be_cmd_config_qos(adapter, max_tx_rate, link_speed, vf + 1);
	if (status)
		goto err;

	adapter->vf_cfg[vf].tx_rate = max_tx_rate;
	return 0;

err:
	dev_err(dev, "TX-rate setting of %dMbps on VF%d failed\n",
		max_tx_rate, vf);
	return be_cmd_status(status);
}

static int be_set_vf_link_state(struct net_device *netdev, int vf,
				int link_state)
{
	struct be_adapter *adapter = netdev_priv(netdev);
	int status;

	if (!sriov_enabled(adapter))
		return -EPERM;

	if (vf >= adapter->num_vfs)
		return -EINVAL;

	status = be_cmd_set_logical_link_config(adapter, link_state, vf+1);
	if (status) {
		dev_err(&adapter->pdev->dev,
			"Link state change on VF %d failed: %#x\n", vf, status);
		return be_cmd_status(status);
	}

	adapter->vf_cfg[vf].plink_tracking = link_state;

	return 0;
}

static int be_set_vf_spoofchk(struct net_device *netdev, int vf, bool enable)
{
	struct be_adapter *adapter = netdev_priv(netdev);
	struct be_vf_cfg *vf_cfg = &adapter->vf_cfg[vf];
	u8 spoofchk;
	int status;

	if (!sriov_enabled(adapter))
		return -EPERM;

	if (vf >= adapter->num_vfs)
		return -EINVAL;

	if (BEx_chip(adapter))
		return -EOPNOTSUPP;

	if (enable == vf_cfg->spoofchk)
		return 0;

	spoofchk = enable ? ENABLE_MAC_SPOOFCHK : DISABLE_MAC_SPOOFCHK;

	status = be_cmd_set_hsw_config(adapter, 0, vf + 1, vf_cfg->if_handle,
				       0, spoofchk);
	if (status) {
		dev_err(&adapter->pdev->dev,
			"Spoofchk change on VF %d failed: %#x\n", vf, status);
		return be_cmd_status(status);
	}

	vf_cfg->spoofchk = enable;
	return 0;
}

static void be_aic_update(struct be_aic_obj *aic, u64 rx_pkts, u64 tx_pkts,
			  ulong now)
{
	aic->rx_pkts_prev = rx_pkts;
	aic->tx_reqs_prev = tx_pkts;
	aic->jiffies = now;
}

static int be_get_new_eqd(struct be_eq_obj *eqo)
{
	struct be_adapter *adapter = eqo->adapter;
	int eqd, start;
	struct be_aic_obj *aic;
	struct be_rx_obj *rxo;
	struct be_tx_obj *txo;
	u64 rx_pkts = 0, tx_pkts = 0;
	ulong now;
	u32 pps, delta;
	int i;

	aic = &adapter->aic_obj[eqo->idx];
	if (!adapter->aic_enabled) {
		if (aic->jiffies)
			aic->jiffies = 0;
		eqd = aic->et_eqd;
		return eqd;
	}

	for_all_rx_queues_on_eq(adapter, eqo, rxo, i) {
		do {
			start = u64_stats_fetch_begin_irq(&rxo->stats.sync);
			rx_pkts += rxo->stats.rx_pkts;
		} while (u64_stats_fetch_retry_irq(&rxo->stats.sync, start));
	}

	for_all_tx_queues_on_eq(adapter, eqo, txo, i) {
		do {
			start = u64_stats_fetch_begin_irq(&txo->stats.sync);
			tx_pkts += txo->stats.tx_reqs;
		} while (u64_stats_fetch_retry_irq(&txo->stats.sync, start));
	}

	/* Skip, if wrapped around or first calculation */
	now = jiffies;
	if (!aic->jiffies || time_before(now, aic->jiffies) ||
	    rx_pkts < aic->rx_pkts_prev ||
	    tx_pkts < aic->tx_reqs_prev) {
		be_aic_update(aic, rx_pkts, tx_pkts, now);
		return aic->prev_eqd;
	}

	delta = jiffies_to_msecs(now - aic->jiffies);
	if (delta == 0)
		return aic->prev_eqd;

	pps = (((u32)(rx_pkts - aic->rx_pkts_prev) * 1000) / delta) +
		(((u32)(tx_pkts - aic->tx_reqs_prev) * 1000) / delta);
	eqd = (pps / 15000) << 2;

	if (eqd < 8)
		eqd = 0;
	eqd = min_t(u32, eqd, aic->max_eqd);
	eqd = max_t(u32, eqd, aic->min_eqd);

	be_aic_update(aic, rx_pkts, tx_pkts, now);

	return eqd;
}

/* For Skyhawk-R only */
static u32 be_get_eq_delay_mult_enc(struct be_eq_obj *eqo)
{
	struct be_adapter *adapter = eqo->adapter;
	struct be_aic_obj *aic = &adapter->aic_obj[eqo->idx];
	ulong now = jiffies;
	int eqd;
	u32 mult_enc;

	if (!adapter->aic_enabled)
		return 0;

	if (jiffies_to_msecs(now - aic->jiffies) < 1)
		eqd = aic->prev_eqd;
	else
		eqd = be_get_new_eqd(eqo);

	if (eqd > 100)
		mult_enc = R2I_DLY_ENC_1;
	else if (eqd > 60)
		mult_enc = R2I_DLY_ENC_2;
	else if (eqd > 20)
		mult_enc = R2I_DLY_ENC_3;
	else
		mult_enc = R2I_DLY_ENC_0;

	aic->prev_eqd = eqd;

	return mult_enc;
}

void be_eqd_update(struct be_adapter *adapter, bool force_update)
{
	struct be_set_eqd set_eqd[MAX_EVT_QS];
	struct be_aic_obj *aic;
	struct be_eq_obj *eqo;
	int i, num = 0, eqd;

	for_all_evt_queues(adapter, eqo, i) {
		aic = &adapter->aic_obj[eqo->idx];
		eqd = be_get_new_eqd(eqo);
		if (force_update || eqd != aic->prev_eqd) {
			set_eqd[num].delay_multiplier = (eqd * 65)/100;
			set_eqd[num].eq_id = eqo->q.id;
			aic->prev_eqd = eqd;
			num++;
		}
	}

	if (num)
		be_cmd_modify_eqd(adapter, set_eqd, num);
}

static void be_rx_stats_update(struct be_rx_obj *rxo,
			       struct be_rx_compl_info *rxcp)
{
	struct be_rx_stats *stats = rx_stats(rxo);

	u64_stats_update_begin(&stats->sync);
	stats->rx_compl++;
	stats->rx_bytes += rxcp->pkt_size;
	stats->rx_pkts++;
	if (rxcp->tunneled)
		stats->rx_vxlan_offload_pkts++;
	if (rxcp->pkt_type == BE_MULTICAST_PACKET)
		stats->rx_mcast_pkts++;
	if (rxcp->err)
		stats->rx_compl_err++;
	u64_stats_update_end(&stats->sync);
}

static inline bool csum_passed(struct be_rx_compl_info *rxcp)
{
	/* L4 checksum is not reliable for non TCP/UDP packets.
	 * Also ignore ipcksm for ipv6 pkts
	 */
	return (rxcp->tcpf || rxcp->udpf) && rxcp->l4_csum &&
		(rxcp->ip_csum || rxcp->ipv6) && !rxcp->err;
}

static struct be_rx_page_info *get_rx_page_info(struct be_rx_obj *rxo)
{
	struct be_adapter *adapter = rxo->adapter;
	struct be_rx_page_info *rx_page_info;
	struct be_queue_info *rxq = &rxo->q;
	u32 frag_idx = rxq->tail;

	rx_page_info = &rxo->page_info_tbl[frag_idx];
	BUG_ON(!rx_page_info->page);

	if (rx_page_info->last_frag) {
		dma_unmap_page(&adapter->pdev->dev,
			       dma_unmap_addr(rx_page_info, bus),
			       adapter->big_page_size, DMA_FROM_DEVICE);
		rx_page_info->last_frag = false;
	} else {
		dma_sync_single_for_cpu(&adapter->pdev->dev,
					dma_unmap_addr(rx_page_info, bus),
					rx_frag_size, DMA_FROM_DEVICE);
	}

	queue_tail_inc(rxq);
	atomic_dec(&rxq->used);
	return rx_page_info;
}

/* Throwaway the data in the Rx completion */
static void be_rx_compl_discard(struct be_rx_obj *rxo,
				struct be_rx_compl_info *rxcp)
{
	struct be_rx_page_info *page_info;
	u16 i, num_rcvd = rxcp->num_rcvd;

	for (i = 0; i < num_rcvd; i++) {
		page_info = get_rx_page_info(rxo);
		put_page(page_info->page);
		memset(page_info, 0, sizeof(*page_info));
	}
}

/*
 * skb_fill_rx_data forms a complete skb for an ether frame
 * indicated by rxcp.
 */
static void skb_fill_rx_data(struct be_rx_obj *rxo, struct sk_buff *skb,
			     struct be_rx_compl_info *rxcp)
{
	struct be_rx_page_info *page_info;
	u16 i, j;
	u16 hdr_len, curr_frag_len, remaining;
	u8 *start;

	page_info = get_rx_page_info(rxo);
	start = page_address(page_info->page) + page_info->page_offset;
	prefetch(start);

	/* Copy data in the first descriptor of this completion */
	curr_frag_len = min(rxcp->pkt_size, rx_frag_size);

	skb->len = curr_frag_len;
	if (curr_frag_len <= BE_HDR_LEN) { /* tiny packet */
		memcpy(skb->data, start, curr_frag_len);
		/* Complete packet has now been moved to data */
		put_page(page_info->page);
		skb->data_len = 0;
		skb->tail += curr_frag_len;
	} else {
		hdr_len = ETH_HLEN;
		memcpy(skb->data, start, hdr_len);
		skb_shinfo(skb)->nr_frags = 1;
		skb_frag_set_page(skb, 0, page_info->page);
		skb_frag_off_set(&skb_shinfo(skb)->frags[0],
				 page_info->page_offset + hdr_len);
		skb_frag_size_set(&skb_shinfo(skb)->frags[0],
				  curr_frag_len - hdr_len);
		skb->data_len = curr_frag_len - hdr_len;
		skb->truesize += rx_frag_size;
		skb->tail += hdr_len;
	}
	page_info->page = NULL;

	if (rxcp->pkt_size <= rx_frag_size) {
		BUG_ON(rxcp->num_rcvd != 1);
		return;
	}

	/* More frags present for this completion */
	remaining = rxcp->pkt_size - curr_frag_len;
	for (i = 1, j = 0; i < rxcp->num_rcvd; i++) {
		page_info = get_rx_page_info(rxo);
		curr_frag_len = min(remaining, rx_frag_size);

		/* Coalesce all frags from the same physical page in one slot */
		if (page_info->page_offset == 0) {
			/* Fresh page */
			j++;
			skb_frag_set_page(skb, j, page_info->page);
			skb_frag_off_set(&skb_shinfo(skb)->frags[j],
					 page_info->page_offset);
			skb_frag_size_set(&skb_shinfo(skb)->frags[j], 0);
			skb_shinfo(skb)->nr_frags++;
		} else {
			put_page(page_info->page);
		}

		skb_frag_size_add(&skb_shinfo(skb)->frags[j], curr_frag_len);
		skb->len += curr_frag_len;
		skb->data_len += curr_frag_len;
		skb->truesize += rx_frag_size;
		remaining -= curr_frag_len;
		page_info->page = NULL;
	}
	BUG_ON(j > MAX_SKB_FRAGS);
}

/* Process the RX completion indicated by rxcp when GRO is disabled */
static void be_rx_compl_process(struct be_rx_obj *rxo, struct napi_struct *napi,
				struct be_rx_compl_info *rxcp)
{
	struct be_adapter *adapter = rxo->adapter;
	struct net_device *netdev = adapter->netdev;
	struct sk_buff *skb;

	skb = netdev_alloc_skb_ip_align(netdev, BE_RX_SKB_ALLOC_SIZE);
	if (unlikely(!skb)) {
		rx_stats(rxo)->rx_drops_no_skbs++;
		be_rx_compl_discard(rxo, rxcp);
		return;
	}

	skb_fill_rx_data(rxo, skb, rxcp);

	if (likely((netdev->features & NETIF_F_RXCSUM) && csum_passed(rxcp)))
		skb->ip_summed = CHECKSUM_UNNECESSARY;
	else
		skb_checksum_none_assert(skb);

	skb->protocol = eth_type_trans(skb, netdev);
	skb_record_rx_queue(skb, rxo - &adapter->rx_obj[0]);
	if (netdev->features & NETIF_F_RXHASH)
		skb_set_hash(skb, rxcp->rss_hash, PKT_HASH_TYPE_L3);

	skb->csum_level = rxcp->tunneled;
	skb_mark_napi_id(skb, napi);

	if (rxcp->vlanf)
		__vlan_hwaccel_put_tag(skb, htons(ETH_P_8021Q), rxcp->vlan_tag);

	netif_receive_skb(skb);
}

/* Process the RX completion indicated by rxcp when GRO is enabled */
static void be_rx_compl_process_gro(struct be_rx_obj *rxo,
				    struct napi_struct *napi,
				    struct be_rx_compl_info *rxcp)
{
	struct be_adapter *adapter = rxo->adapter;
	struct be_rx_page_info *page_info;
	struct sk_buff *skb = NULL;
	u16 remaining, curr_frag_len;
	u16 i, j;

	skb = napi_get_frags(napi);
	if (!skb) {
		be_rx_compl_discard(rxo, rxcp);
		return;
	}

	remaining = rxcp->pkt_size;
	for (i = 0, j = -1; i < rxcp->num_rcvd; i++) {
		page_info = get_rx_page_info(rxo);

		curr_frag_len = min(remaining, rx_frag_size);

		/* Coalesce all frags from the same physical page in one slot */
		if (i == 0 || page_info->page_offset == 0) {
			/* First frag or Fresh page */
			j++;
			skb_frag_set_page(skb, j, page_info->page);
			skb_frag_off_set(&skb_shinfo(skb)->frags[j],
					 page_info->page_offset);
			skb_frag_size_set(&skb_shinfo(skb)->frags[j], 0);
		} else {
			put_page(page_info->page);
		}
		skb_frag_size_add(&skb_shinfo(skb)->frags[j], curr_frag_len);
		skb->truesize += rx_frag_size;
		remaining -= curr_frag_len;
		memset(page_info, 0, sizeof(*page_info));
	}
	BUG_ON(j > MAX_SKB_FRAGS);

	skb_shinfo(skb)->nr_frags = j + 1;
	skb->len = rxcp->pkt_size;
	skb->data_len = rxcp->pkt_size;
	skb->ip_summed = CHECKSUM_UNNECESSARY;
	skb_record_rx_queue(skb, rxo - &adapter->rx_obj[0]);
	if (adapter->netdev->features & NETIF_F_RXHASH)
		skb_set_hash(skb, rxcp->rss_hash, PKT_HASH_TYPE_L3);

	skb->csum_level = rxcp->tunneled;

	if (rxcp->vlanf)
		__vlan_hwaccel_put_tag(skb, htons(ETH_P_8021Q), rxcp->vlan_tag);

	napi_gro_frags(napi);
}

static void be_parse_rx_compl_v1(struct be_eth_rx_compl *compl,
				 struct be_rx_compl_info *rxcp)
{
	rxcp->pkt_size = GET_RX_COMPL_V1_BITS(pktsize, compl);
	rxcp->vlanf = GET_RX_COMPL_V1_BITS(vtp, compl);
	rxcp->err = GET_RX_COMPL_V1_BITS(err, compl);
	rxcp->tcpf = GET_RX_COMPL_V1_BITS(tcpf, compl);
	rxcp->udpf = GET_RX_COMPL_V1_BITS(udpf, compl);
	rxcp->ip_csum = GET_RX_COMPL_V1_BITS(ipcksm, compl);
	rxcp->l4_csum = GET_RX_COMPL_V1_BITS(l4_cksm, compl);
	rxcp->ipv6 = GET_RX_COMPL_V1_BITS(ip_version, compl);
	rxcp->num_rcvd = GET_RX_COMPL_V1_BITS(numfrags, compl);
	rxcp->pkt_type = GET_RX_COMPL_V1_BITS(cast_enc, compl);
	rxcp->rss_hash = GET_RX_COMPL_V1_BITS(rsshash, compl);
	if (rxcp->vlanf) {
		rxcp->qnq = GET_RX_COMPL_V1_BITS(qnq, compl);
		rxcp->vlan_tag = GET_RX_COMPL_V1_BITS(vlan_tag, compl);
	}
	rxcp->port = GET_RX_COMPL_V1_BITS(port, compl);
	rxcp->tunneled =
		GET_RX_COMPL_V1_BITS(tunneled, compl);
}

static void be_parse_rx_compl_v0(struct be_eth_rx_compl *compl,
				 struct be_rx_compl_info *rxcp)
{
	rxcp->pkt_size = GET_RX_COMPL_V0_BITS(pktsize, compl);
	rxcp->vlanf = GET_RX_COMPL_V0_BITS(vtp, compl);
	rxcp->err = GET_RX_COMPL_V0_BITS(err, compl);
	rxcp->tcpf = GET_RX_COMPL_V0_BITS(tcpf, compl);
	rxcp->udpf = GET_RX_COMPL_V0_BITS(udpf, compl);
	rxcp->ip_csum = GET_RX_COMPL_V0_BITS(ipcksm, compl);
	rxcp->l4_csum = GET_RX_COMPL_V0_BITS(l4_cksm, compl);
	rxcp->ipv6 = GET_RX_COMPL_V0_BITS(ip_version, compl);
	rxcp->num_rcvd = GET_RX_COMPL_V0_BITS(numfrags, compl);
	rxcp->pkt_type = GET_RX_COMPL_V0_BITS(cast_enc, compl);
	rxcp->rss_hash = GET_RX_COMPL_V0_BITS(rsshash, compl);
	if (rxcp->vlanf) {
		rxcp->qnq = GET_RX_COMPL_V0_BITS(qnq, compl);
		rxcp->vlan_tag = GET_RX_COMPL_V0_BITS(vlan_tag, compl);
	}
	rxcp->port = GET_RX_COMPL_V0_BITS(port, compl);
	rxcp->ip_frag = GET_RX_COMPL_V0_BITS(ip_frag, compl);
}

static struct be_rx_compl_info *be_rx_compl_get(struct be_rx_obj *rxo)
{
	struct be_eth_rx_compl *compl = queue_tail_node(&rxo->cq);
	struct be_rx_compl_info *rxcp = &rxo->rxcp;
	struct be_adapter *adapter = rxo->adapter;

	/* For checking the valid bit it is Ok to use either definition as the
	 * valid bit is at the same position in both v0 and v1 Rx compl */
	if (compl->dw[offsetof(struct amap_eth_rx_compl_v1, valid) / 32] == 0)
		return NULL;

	rmb();
	be_dws_le_to_cpu(compl, sizeof(*compl));

	if (adapter->be3_native)
		be_parse_rx_compl_v1(compl, rxcp);
	else
		be_parse_rx_compl_v0(compl, rxcp);

	if (rxcp->ip_frag)
		rxcp->l4_csum = 0;

	if (rxcp->vlanf) {
		/* In QNQ modes, if qnq bit is not set, then the packet was
		 * tagged only with the transparent outer vlan-tag and must
		 * not be treated as a vlan packet by host
		 */
		if (be_is_qnq_mode(adapter) && !rxcp->qnq)
			rxcp->vlanf = 0;

		if (!lancer_chip(adapter))
			rxcp->vlan_tag = swab16(rxcp->vlan_tag);

		if (adapter->pvid == (rxcp->vlan_tag & VLAN_VID_MASK) &&
		    !test_bit(rxcp->vlan_tag, adapter->vids))
			rxcp->vlanf = 0;
	}

	/* As the compl has been parsed, reset it; we wont touch it again */
	compl->dw[offsetof(struct amap_eth_rx_compl_v1, valid) / 32] = 0;

	queue_tail_inc(&rxo->cq);
	return rxcp;
}

static inline struct page *be_alloc_pages(u32 size, gfp_t gfp)
{
	u32 order = get_order(size);

	if (order > 0)
		gfp |= __GFP_COMP;
	return  alloc_pages(gfp, order);
}

/*
 * Allocate a page, split it to fragments of size rx_frag_size and post as
 * receive buffers to BE
 */
static void be_post_rx_frags(struct be_rx_obj *rxo, gfp_t gfp, u32 frags_needed)
{
	struct be_adapter *adapter = rxo->adapter;
	struct be_rx_page_info *page_info = NULL, *prev_page_info = NULL;
	struct be_queue_info *rxq = &rxo->q;
	struct page *pagep = NULL;
	struct device *dev = &adapter->pdev->dev;
	struct be_eth_rx_d *rxd;
	u64 page_dmaaddr = 0, frag_dmaaddr;
	u32 posted, page_offset = 0, notify = 0;

	page_info = &rxo->page_info_tbl[rxq->head];
	for (posted = 0; posted < frags_needed && !page_info->page; posted++) {
		if (!pagep) {
			pagep = be_alloc_pages(adapter->big_page_size, gfp);
			if (unlikely(!pagep)) {
				rx_stats(rxo)->rx_post_fail++;
				break;
			}
			page_dmaaddr = dma_map_page(dev, pagep, 0,
						    adapter->big_page_size,
						    DMA_FROM_DEVICE);
			if (dma_mapping_error(dev, page_dmaaddr)) {
				put_page(pagep);
				pagep = NULL;
				adapter->drv_stats.dma_map_errors++;
				break;
			}
			page_offset = 0;
		} else {
			get_page(pagep);
			page_offset += rx_frag_size;
		}
		page_info->page_offset = page_offset;
		page_info->page = pagep;

		rxd = queue_head_node(rxq);
		frag_dmaaddr = page_dmaaddr + page_info->page_offset;
		rxd->fragpa_lo = cpu_to_le32(frag_dmaaddr & 0xFFFFFFFF);
		rxd->fragpa_hi = cpu_to_le32(upper_32_bits(frag_dmaaddr));

		/* Any space left in the current big page for another frag? */
		if ((page_offset + rx_frag_size + rx_frag_size) >
					adapter->big_page_size) {
			pagep = NULL;
			page_info->last_frag = true;
			dma_unmap_addr_set(page_info, bus, page_dmaaddr);
		} else {
			dma_unmap_addr_set(page_info, bus, frag_dmaaddr);
		}

		prev_page_info = page_info;
		queue_head_inc(rxq);
		page_info = &rxo->page_info_tbl[rxq->head];
	}

	/* Mark the last frag of a page when we break out of the above loop
	 * with no more slots available in the RXQ
	 */
	if (pagep) {
		prev_page_info->last_frag = true;
		dma_unmap_addr_set(prev_page_info, bus, page_dmaaddr);
	}

	if (posted) {
		atomic_add(posted, &rxq->used);
		if (rxo->rx_post_starved)
			rxo->rx_post_starved = false;
		do {
			notify = min(MAX_NUM_POST_ERX_DB, posted);
			be_rxq_notify(adapter, rxq->id, notify);
			posted -= notify;
		} while (posted);
	} else if (atomic_read(&rxq->used) == 0) {
		/* Let be_worker replenish when memory is available */
		rxo->rx_post_starved = true;
	}
}

static inline void be_update_tx_err(struct be_tx_obj *txo, u8 status)
{
	switch (status) {
	case BE_TX_COMP_HDR_PARSE_ERR:
		tx_stats(txo)->tx_hdr_parse_err++;
		break;
	case BE_TX_COMP_NDMA_ERR:
		tx_stats(txo)->tx_dma_err++;
		break;
	case BE_TX_COMP_ACL_ERR:
		tx_stats(txo)->tx_spoof_check_err++;
		break;
	}
}

static inline void lancer_update_tx_err(struct be_tx_obj *txo, u8 status)
{
	switch (status) {
	case LANCER_TX_COMP_LSO_ERR:
		tx_stats(txo)->tx_tso_err++;
		break;
	case LANCER_TX_COMP_HSW_DROP_MAC_ERR:
	case LANCER_TX_COMP_HSW_DROP_VLAN_ERR:
		tx_stats(txo)->tx_spoof_check_err++;
		break;
	case LANCER_TX_COMP_QINQ_ERR:
		tx_stats(txo)->tx_qinq_err++;
		break;
	case LANCER_TX_COMP_PARITY_ERR:
		tx_stats(txo)->tx_internal_parity_err++;
		break;
	case LANCER_TX_COMP_DMA_ERR:
		tx_stats(txo)->tx_dma_err++;
		break;
	case LANCER_TX_COMP_SGE_ERR:
		tx_stats(txo)->tx_sge_err++;
		break;
	}
}

static struct be_tx_compl_info *be_tx_compl_get(struct be_adapter *adapter,
						struct be_tx_obj *txo)
{
	struct be_queue_info *tx_cq = &txo->cq;
	struct be_tx_compl_info *txcp = &txo->txcp;
	struct be_eth_tx_compl *compl = queue_tail_node(tx_cq);

	if (compl->dw[offsetof(struct amap_eth_tx_compl, valid) / 32] == 0)
		return NULL;

	/* Ensure load ordering of valid bit dword and other dwords below */
	rmb();
	be_dws_le_to_cpu(compl, sizeof(*compl));

	txcp->status = GET_TX_COMPL_BITS(status, compl);
	txcp->end_index = GET_TX_COMPL_BITS(wrb_index, compl);

	if (txcp->status) {
		if (lancer_chip(adapter)) {
			lancer_update_tx_err(txo, txcp->status);
			/* Reset the adapter incase of TSO,
			 * SGE or Parity error
			 */
			if (txcp->status == LANCER_TX_COMP_LSO_ERR ||
			    txcp->status == LANCER_TX_COMP_PARITY_ERR ||
			    txcp->status == LANCER_TX_COMP_SGE_ERR)
				be_set_error(adapter, BE_ERROR_TX);
		} else {
			be_update_tx_err(txo, txcp->status);
		}
	}

	if (be_check_error(adapter, BE_ERROR_TX))
		return NULL;

	compl->dw[offsetof(struct amap_eth_tx_compl, valid) / 32] = 0;
	queue_tail_inc(tx_cq);
	return txcp;
}

static u16 be_tx_compl_process(struct be_adapter *adapter,
			       struct be_tx_obj *txo, u16 last_index)
{
	struct sk_buff **sent_skbs = txo->sent_skb_list;
	struct be_queue_info *txq = &txo->q;
	struct sk_buff *skb = NULL;
	bool unmap_skb_hdr = false;
	struct be_eth_wrb *wrb;
	u16 num_wrbs = 0;
	u32 frag_index;

	do {
		if (sent_skbs[txq->tail]) {
			/* Free skb from prev req */
			if (skb)
				dev_consume_skb_any(skb);
			skb = sent_skbs[txq->tail];
			sent_skbs[txq->tail] = NULL;
			queue_tail_inc(txq);  /* skip hdr wrb */
			num_wrbs++;
			unmap_skb_hdr = true;
		}
		wrb = queue_tail_node(txq);
		frag_index = txq->tail;
		unmap_tx_frag(&adapter->pdev->dev, wrb,
			      (unmap_skb_hdr && skb_headlen(skb)));
		unmap_skb_hdr = false;
		queue_tail_inc(txq);
		num_wrbs++;
	} while (frag_index != last_index);
	dev_consume_skb_any(skb);

	return num_wrbs;
}

/* Return the number of events in the event queue */
static inline int events_get(struct be_eq_obj *eqo)
{
	struct be_eq_entry *eqe;
	int num = 0;

	do {
		eqe = queue_tail_node(&eqo->q);
		if (eqe->evt == 0)
			break;

		rmb();
		eqe->evt = 0;
		num++;
		queue_tail_inc(&eqo->q);
	} while (true);

	return num;
}

/* Leaves the EQ is disarmed state */
static void be_eq_clean(struct be_eq_obj *eqo)
{
	int num = events_get(eqo);

	be_eq_notify(eqo->adapter, eqo->q.id, false, true, num, 0);
}

/* Free posted rx buffers that were not used */
static void be_rxq_clean(struct be_rx_obj *rxo)
{
	struct be_queue_info *rxq = &rxo->q;
	struct be_rx_page_info *page_info;

	while (atomic_read(&rxq->used) > 0) {
		page_info = get_rx_page_info(rxo);
		put_page(page_info->page);
		memset(page_info, 0, sizeof(*page_info));
	}
	BUG_ON(atomic_read(&rxq->used));
	rxq->tail = 0;
	rxq->head = 0;
}

static void be_rx_cq_clean(struct be_rx_obj *rxo)
{
	struct be_queue_info *rx_cq = &rxo->cq;
	struct be_rx_compl_info *rxcp;
	struct be_adapter *adapter = rxo->adapter;
	int flush_wait = 0;

	/* Consume pending rx completions.
	 * Wait for the flush completion (identified by zero num_rcvd)
	 * to arrive. Notify CQ even when there are no more CQ entries
	 * for HW to flush partially coalesced CQ entries.
	 * In Lancer, there is no need to wait for flush compl.
	 */
	for (;;) {
		rxcp = be_rx_compl_get(rxo);
		if (!rxcp) {
			if (lancer_chip(adapter))
				break;

			if (flush_wait++ > 50 ||
			    be_check_error(adapter,
					   BE_ERROR_HW)) {
				dev_warn(&adapter->pdev->dev,
					 "did not receive flush compl\n");
				break;
			}
			be_cq_notify(adapter, rx_cq->id, true, 0);
			mdelay(1);
		} else {
			be_rx_compl_discard(rxo, rxcp);
			be_cq_notify(adapter, rx_cq->id, false, 1);
			if (rxcp->num_rcvd == 0)
				break;
		}
	}

	/* After cleanup, leave the CQ in unarmed state */
	be_cq_notify(adapter, rx_cq->id, false, 0);
}

static void be_tx_compl_clean(struct be_adapter *adapter)
{
	struct device *dev = &adapter->pdev->dev;
	u16 cmpl = 0, timeo = 0, num_wrbs = 0;
	struct be_tx_compl_info *txcp;
	struct be_queue_info *txq;
	u32 end_idx, notified_idx;
	struct be_tx_obj *txo;
	int i, pending_txqs;

	/* Stop polling for compls when HW has been silent for 10ms */
	do {
		pending_txqs = adapter->num_tx_qs;

		for_all_tx_queues(adapter, txo, i) {
			cmpl = 0;
			num_wrbs = 0;
			txq = &txo->q;
			while ((txcp = be_tx_compl_get(adapter, txo))) {
				num_wrbs +=
					be_tx_compl_process(adapter, txo,
							    txcp->end_index);
				cmpl++;
			}
			if (cmpl) {
				be_cq_notify(adapter, txo->cq.id, false, cmpl);
				atomic_sub(num_wrbs, &txq->used);
				timeo = 0;
			}
			if (!be_is_tx_compl_pending(txo))
				pending_txqs--;
		}

		if (pending_txqs == 0 || ++timeo > 10 ||
		    be_check_error(adapter, BE_ERROR_HW))
			break;

		mdelay(1);
	} while (true);

	/* Free enqueued TX that was never notified to HW */
	for_all_tx_queues(adapter, txo, i) {
		txq = &txo->q;

		if (atomic_read(&txq->used)) {
			dev_info(dev, "txq%d: cleaning %d pending tx-wrbs\n",
				 i, atomic_read(&txq->used));
			notified_idx = txq->tail;
			end_idx = txq->tail;
			index_adv(&end_idx, atomic_read(&txq->used) - 1,
				  txq->len);
			/* Use the tx-compl process logic to handle requests
			 * that were not sent to the HW.
			 */
			num_wrbs = be_tx_compl_process(adapter, txo, end_idx);
			atomic_sub(num_wrbs, &txq->used);
			BUG_ON(atomic_read(&txq->used));
			txo->pend_wrb_cnt = 0;
			/* Since hw was never notified of these requests,
			 * reset TXQ indices
			 */
			txq->head = notified_idx;
			txq->tail = notified_idx;
		}
	}
}

static void be_evt_queues_destroy(struct be_adapter *adapter)
{
	struct be_eq_obj *eqo;
	int i;

	for_all_evt_queues(adapter, eqo, i) {
		if (eqo->q.created) {
			be_eq_clean(eqo);
			be_cmd_q_destroy(adapter, &eqo->q, QTYPE_EQ);
			netif_napi_del(&eqo->napi);
			free_cpumask_var(eqo->affinity_mask);
		}
		be_queue_free(adapter, &eqo->q);
	}
}

static int be_evt_queues_create(struct be_adapter *adapter)
{
	struct be_queue_info *eq;
	struct be_eq_obj *eqo;
	struct be_aic_obj *aic;
	int i, rc;

	/* need enough EQs to service both RX and TX queues */
	adapter->num_evt_qs = min_t(u16, num_irqs(adapter),
				    max(adapter->cfg_num_rx_irqs,
					adapter->cfg_num_tx_irqs));

	adapter->aic_enabled = true;

	for_all_evt_queues(adapter, eqo, i) {
		int numa_node = dev_to_node(&adapter->pdev->dev);

		aic = &adapter->aic_obj[i];
		eqo->adapter = adapter;
		eqo->idx = i;
		aic->max_eqd = BE_MAX_EQD;

		eq = &eqo->q;
		rc = be_queue_alloc(adapter, eq, EVNT_Q_LEN,
				    sizeof(struct be_eq_entry));
		if (rc)
			return rc;

		rc = be_cmd_eq_create(adapter, eqo);
		if (rc)
			return rc;

		if (!zalloc_cpumask_var(&eqo->affinity_mask, GFP_KERNEL))
			return -ENOMEM;
		cpumask_set_cpu(cpumask_local_spread(i, numa_node),
				eqo->affinity_mask);
<<<<<<< HEAD
		netif_napi_add(adapter->netdev, &eqo->napi, be_poll,
			       NAPI_POLL_WEIGHT);
=======
		netif_napi_add(adapter->netdev, &eqo->napi, be_poll);
>>>>>>> 7365df19
	}
	return 0;
}

static void be_mcc_queues_destroy(struct be_adapter *adapter)
{
	struct be_queue_info *q;

	q = &adapter->mcc_obj.q;
	if (q->created)
		be_cmd_q_destroy(adapter, q, QTYPE_MCCQ);
	be_queue_free(adapter, q);

	q = &adapter->mcc_obj.cq;
	if (q->created)
		be_cmd_q_destroy(adapter, q, QTYPE_CQ);
	be_queue_free(adapter, q);
}

/* Must be called only after TX qs are created as MCC shares TX EQ */
static int be_mcc_queues_create(struct be_adapter *adapter)
{
	struct be_queue_info *q, *cq;

	cq = &adapter->mcc_obj.cq;
	if (be_queue_alloc(adapter, cq, MCC_CQ_LEN,
			   sizeof(struct be_mcc_compl)))
		goto err;

	/* Use the default EQ for MCC completions */
	if (be_cmd_cq_create(adapter, cq, &mcc_eqo(adapter)->q, true, 0))
		goto mcc_cq_free;

	q = &adapter->mcc_obj.q;
	if (be_queue_alloc(adapter, q, MCC_Q_LEN, sizeof(struct be_mcc_wrb)))
		goto mcc_cq_destroy;

	if (be_cmd_mccq_create(adapter, q, cq))
		goto mcc_q_free;

	return 0;

mcc_q_free:
	be_queue_free(adapter, q);
mcc_cq_destroy:
	be_cmd_q_destroy(adapter, cq, QTYPE_CQ);
mcc_cq_free:
	be_queue_free(adapter, cq);
err:
	return -1;
}

static void be_tx_queues_destroy(struct be_adapter *adapter)
{
	struct be_queue_info *q;
	struct be_tx_obj *txo;
	u8 i;

	for_all_tx_queues(adapter, txo, i) {
		q = &txo->q;
		if (q->created)
			be_cmd_q_destroy(adapter, q, QTYPE_TXQ);
		be_queue_free(adapter, q);

		q = &txo->cq;
		if (q->created)
			be_cmd_q_destroy(adapter, q, QTYPE_CQ);
		be_queue_free(adapter, q);
	}
}

static int be_tx_qs_create(struct be_adapter *adapter)
{
	struct be_queue_info *cq;
	struct be_tx_obj *txo;
	struct be_eq_obj *eqo;
	int status, i;

	adapter->num_tx_qs = min(adapter->num_evt_qs, adapter->cfg_num_tx_irqs);

	for_all_tx_queues(adapter, txo, i) {
		cq = &txo->cq;
		status = be_queue_alloc(adapter, cq, TX_CQ_LEN,
					sizeof(struct be_eth_tx_compl));
		if (status)
			return status;

		u64_stats_init(&txo->stats.sync);
		u64_stats_init(&txo->stats.sync_compl);

		/* If num_evt_qs is less than num_tx_qs, then more than
		 * one txq share an eq
		 */
		eqo = &adapter->eq_obj[i % adapter->num_evt_qs];
		status = be_cmd_cq_create(adapter, cq, &eqo->q, false, 3);
		if (status)
			return status;

		status = be_queue_alloc(adapter, &txo->q, TX_Q_LEN,
					sizeof(struct be_eth_wrb));
		if (status)
			return status;

		status = be_cmd_txq_create(adapter, txo);
		if (status)
			return status;

		netif_set_xps_queue(adapter->netdev, eqo->affinity_mask,
				    eqo->idx);
	}

	dev_info(&adapter->pdev->dev, "created %d TX queue(s)\n",
		 adapter->num_tx_qs);
	return 0;
}

static void be_rx_cqs_destroy(struct be_adapter *adapter)
{
	struct be_queue_info *q;
	struct be_rx_obj *rxo;
	int i;

	for_all_rx_queues(adapter, rxo, i) {
		q = &rxo->cq;
		if (q->created)
			be_cmd_q_destroy(adapter, q, QTYPE_CQ);
		be_queue_free(adapter, q);
	}
}

static int be_rx_cqs_create(struct be_adapter *adapter)
{
	struct be_queue_info *eq, *cq;
	struct be_rx_obj *rxo;
	int rc, i;

	adapter->num_rss_qs =
			min(adapter->num_evt_qs, adapter->cfg_num_rx_irqs);

	/* We'll use RSS only if atleast 2 RSS rings are supported. */
	if (adapter->num_rss_qs < 2)
		adapter->num_rss_qs = 0;

	adapter->num_rx_qs = adapter->num_rss_qs + adapter->need_def_rxq;

	/* When the interface is not capable of RSS rings (and there is no
	 * need to create a default RXQ) we'll still need one RXQ
	 */
	if (adapter->num_rx_qs == 0)
		adapter->num_rx_qs = 1;

	adapter->big_page_size = (1 << get_order(rx_frag_size)) * PAGE_SIZE;
	for_all_rx_queues(adapter, rxo, i) {
		rxo->adapter = adapter;
		cq = &rxo->cq;
		rc = be_queue_alloc(adapter, cq, RX_CQ_LEN,
				    sizeof(struct be_eth_rx_compl));
		if (rc)
			return rc;

		u64_stats_init(&rxo->stats.sync);
		eq = &adapter->eq_obj[i % adapter->num_evt_qs].q;
		rc = be_cmd_cq_create(adapter, cq, eq, false, 3);
		if (rc)
			return rc;
	}

	dev_info(&adapter->pdev->dev,
		 "created %d RX queue(s)\n", adapter->num_rx_qs);
	return 0;
}

static irqreturn_t be_intx(int irq, void *dev)
{
	struct be_eq_obj *eqo = dev;
	struct be_adapter *adapter = eqo->adapter;
	int num_evts = 0;

	/* IRQ is not expected when NAPI is scheduled as the EQ
	 * will not be armed.
	 * But, this can happen on Lancer INTx where it takes
	 * a while to de-assert INTx or in BE2 where occasionaly
	 * an interrupt may be raised even when EQ is unarmed.
	 * If NAPI is already scheduled, then counting & notifying
	 * events will orphan them.
	 */
	if (napi_schedule_prep(&eqo->napi)) {
		num_evts = events_get(eqo);
		__napi_schedule(&eqo->napi);
		if (num_evts)
			eqo->spurious_intr = 0;
	}
	be_eq_notify(adapter, eqo->q.id, false, true, num_evts, 0);

	/* Return IRQ_HANDLED only for the first spurious intr
	 * after a valid intr to stop the kernel from branding
	 * this irq as a bad one!
	 */
	if (num_evts || eqo->spurious_intr++ == 0)
		return IRQ_HANDLED;
	else
		return IRQ_NONE;
}

static irqreturn_t be_msix(int irq, void *dev)
{
	struct be_eq_obj *eqo = dev;

	be_eq_notify(eqo->adapter, eqo->q.id, false, true, 0, 0);
	napi_schedule(&eqo->napi);
	return IRQ_HANDLED;
}

static inline bool do_gro(struct be_rx_compl_info *rxcp)
{
	return (rxcp->tcpf && !rxcp->err && rxcp->l4_csum) ? true : false;
}

static int be_process_rx(struct be_rx_obj *rxo, struct napi_struct *napi,
			 int budget)
{
	struct be_adapter *adapter = rxo->adapter;
	struct be_queue_info *rx_cq = &rxo->cq;
	struct be_rx_compl_info *rxcp;
	u32 work_done;
	u32 frags_consumed = 0;

	for (work_done = 0; work_done < budget; work_done++) {
		rxcp = be_rx_compl_get(rxo);
		if (!rxcp)
			break;

		/* Is it a flush compl that has no data */
		if (unlikely(rxcp->num_rcvd == 0))
			goto loop_continue;

		/* Discard compl with partial DMA Lancer B0 */
		if (unlikely(!rxcp->pkt_size)) {
			be_rx_compl_discard(rxo, rxcp);
			goto loop_continue;
		}

		/* On BE drop pkts that arrive due to imperfect filtering in
		 * promiscuous mode on some skews
		 */
		if (unlikely(rxcp->port != adapter->port_num &&
			     !lancer_chip(adapter))) {
			be_rx_compl_discard(rxo, rxcp);
			goto loop_continue;
		}

		if (do_gro(rxcp))
			be_rx_compl_process_gro(rxo, napi, rxcp);
		else
			be_rx_compl_process(rxo, napi, rxcp);

loop_continue:
		frags_consumed += rxcp->num_rcvd;
		be_rx_stats_update(rxo, rxcp);
	}

	if (work_done) {
		be_cq_notify(adapter, rx_cq->id, true, work_done);

		/* When an rx-obj gets into post_starved state, just
		 * let be_worker do the posting.
		 */
		if (atomic_read(&rxo->q.used) < RX_FRAGS_REFILL_WM &&
		    !rxo->rx_post_starved)
			be_post_rx_frags(rxo, GFP_ATOMIC,
					 max_t(u32, MAX_RX_POST,
					       frags_consumed));
	}

	return work_done;
}


static void be_process_tx(struct be_adapter *adapter, struct be_tx_obj *txo,
			  int idx)
{
	int num_wrbs = 0, work_done = 0;
	struct be_tx_compl_info *txcp;

	while ((txcp = be_tx_compl_get(adapter, txo))) {
		num_wrbs += be_tx_compl_process(adapter, txo, txcp->end_index);
		work_done++;
	}

	if (work_done) {
		be_cq_notify(adapter, txo->cq.id, true, work_done);
		atomic_sub(num_wrbs, &txo->q.used);

		/* As Tx wrbs have been freed up, wake up netdev queue
		 * if it was stopped due to lack of tx wrbs.  */
		if (__netif_subqueue_stopped(adapter->netdev, idx) &&
		    be_can_txq_wake(txo)) {
			netif_wake_subqueue(adapter->netdev, idx);
		}

		u64_stats_update_begin(&tx_stats(txo)->sync_compl);
		tx_stats(txo)->tx_compl += work_done;
		u64_stats_update_end(&tx_stats(txo)->sync_compl);
	}
}

int be_poll(struct napi_struct *napi, int budget)
{
	struct be_eq_obj *eqo = container_of(napi, struct be_eq_obj, napi);
	struct be_adapter *adapter = eqo->adapter;
	int max_work = 0, work, i, num_evts;
	struct be_rx_obj *rxo;
	struct be_tx_obj *txo;
	u32 mult_enc = 0;

	num_evts = events_get(eqo);

	for_all_tx_queues_on_eq(adapter, eqo, txo, i)
		be_process_tx(adapter, txo, i);

	/* This loop will iterate twice for EQ0 in which
	 * completions of the last RXQ (default one) are also processed
	 * For other EQs the loop iterates only once
	 */
	for_all_rx_queues_on_eq(adapter, eqo, rxo, i) {
		work = be_process_rx(rxo, napi, budget);
		max_work = max(work, max_work);
	}

	if (is_mcc_eqo(eqo))
		be_process_mcc(adapter);

	if (max_work < budget) {
		napi_complete_done(napi, max_work);

		/* Skyhawk EQ_DB has a provision to set the rearm to interrupt
		 * delay via a delay multiplier encoding value
		 */
		if (skyhawk_chip(adapter))
			mult_enc = be_get_eq_delay_mult_enc(eqo);

		be_eq_notify(adapter, eqo->q.id, true, false, num_evts,
			     mult_enc);
	} else {
		/* As we'll continue in polling mode, count and clear events */
		be_eq_notify(adapter, eqo->q.id, false, false, num_evts, 0);
	}
	return max_work;
}

void be_detect_error(struct be_adapter *adapter)
{
	u32 ue_lo = 0, ue_hi = 0, ue_lo_mask = 0, ue_hi_mask = 0;
	u32 sliport_status = 0, sliport_err1 = 0, sliport_err2 = 0;
	struct device *dev = &adapter->pdev->dev;
	u16 val;
	u32 i;

	if (be_check_error(adapter, BE_ERROR_HW))
		return;

	if (lancer_chip(adapter)) {
		sliport_status = ioread32(adapter->db + SLIPORT_STATUS_OFFSET);
		if (sliport_status & SLIPORT_STATUS_ERR_MASK) {
			be_set_error(adapter, BE_ERROR_UE);
			sliport_err1 = ioread32(adapter->db +
						SLIPORT_ERROR1_OFFSET);
			sliport_err2 = ioread32(adapter->db +
						SLIPORT_ERROR2_OFFSET);
			/* Do not log error messages if its a FW reset */
			if (sliport_err1 == SLIPORT_ERROR_FW_RESET1 &&
			    sliport_err2 == SLIPORT_ERROR_FW_RESET2) {
				dev_info(dev, "Reset is in progress\n");
			} else {
				dev_err(dev, "Error detected in the card\n");
				dev_err(dev, "ERR: sliport status 0x%x\n",
					sliport_status);
				dev_err(dev, "ERR: sliport error1 0x%x\n",
					sliport_err1);
				dev_err(dev, "ERR: sliport error2 0x%x\n",
					sliport_err2);
			}
		}
	} else {
		ue_lo = ioread32(adapter->pcicfg + PCICFG_UE_STATUS_LOW);
		ue_hi = ioread32(adapter->pcicfg + PCICFG_UE_STATUS_HIGH);
		ue_lo_mask = ioread32(adapter->pcicfg +
				      PCICFG_UE_STATUS_LOW_MASK);
		ue_hi_mask = ioread32(adapter->pcicfg +
				      PCICFG_UE_STATUS_HI_MASK);

		ue_lo = (ue_lo & ~ue_lo_mask);
		ue_hi = (ue_hi & ~ue_hi_mask);

		if (ue_lo || ue_hi) {
			/* On certain platforms BE3 hardware can indicate
			 * spurious UEs. In case of a UE in the chip,
			 * the POST register correctly reports either a
			 * FAT_LOG_START state (FW is currently dumping
			 * FAT log data) or a ARMFW_UE state. Check for the
			 * above states to ascertain if the UE is valid or not.
			 */
			if (BE3_chip(adapter)) {
				val = be_POST_stage_get(adapter);
				if ((val & POST_STAGE_FAT_LOG_START)
				     != POST_STAGE_FAT_LOG_START &&
				    (val & POST_STAGE_ARMFW_UE)
				     != POST_STAGE_ARMFW_UE &&
				    (val & POST_STAGE_RECOVERABLE_ERR)
				     != POST_STAGE_RECOVERABLE_ERR)
					return;
			}

			dev_err(dev, "Error detected in the adapter");
			be_set_error(adapter, BE_ERROR_UE);

			for (i = 0; ue_lo; ue_lo >>= 1, i++) {
				if (ue_lo & 1)
					dev_err(dev, "UE: %s bit set\n",
						ue_status_low_desc[i]);
			}
			for (i = 0; ue_hi; ue_hi >>= 1, i++) {
				if (ue_hi & 1)
					dev_err(dev, "UE: %s bit set\n",
						ue_status_hi_desc[i]);
			}
		}
	}
}

static void be_msix_disable(struct be_adapter *adapter)
{
	if (msix_enabled(adapter)) {
		pci_disable_msix(adapter->pdev);
		adapter->num_msix_vec = 0;
		adapter->num_msix_roce_vec = 0;
	}
}

static int be_msix_enable(struct be_adapter *adapter)
{
	unsigned int i, max_roce_eqs;
	struct device *dev = &adapter->pdev->dev;
	int num_vec;

	/* If RoCE is supported, program the max number of vectors that
	 * could be used for NIC and RoCE, else, just program the number
	 * we'll use initially.
	 */
	if (be_roce_supported(adapter)) {
		max_roce_eqs =
			be_max_func_eqs(adapter) - be_max_nic_eqs(adapter);
		max_roce_eqs = min(max_roce_eqs, num_online_cpus());
		num_vec = be_max_any_irqs(adapter) + max_roce_eqs;
	} else {
		num_vec = max(adapter->cfg_num_rx_irqs,
			      adapter->cfg_num_tx_irqs);
	}

	for (i = 0; i < num_vec; i++)
		adapter->msix_entries[i].entry = i;

	num_vec = pci_enable_msix_range(adapter->pdev, adapter->msix_entries,
					MIN_MSIX_VECTORS, num_vec);
	if (num_vec < 0)
		goto fail;

	if (be_roce_supported(adapter) && num_vec > MIN_MSIX_VECTORS) {
		adapter->num_msix_roce_vec = num_vec / 2;
		dev_info(dev, "enabled %d MSI-x vector(s) for RoCE\n",
			 adapter->num_msix_roce_vec);
	}

	adapter->num_msix_vec = num_vec - adapter->num_msix_roce_vec;

	dev_info(dev, "enabled %d MSI-x vector(s) for NIC\n",
		 adapter->num_msix_vec);
	return 0;

fail:
	dev_warn(dev, "MSIx enable failed\n");

	/* INTx is not supported in VFs, so fail probe if enable_msix fails */
	if (be_virtfn(adapter))
		return num_vec;
	return 0;
}

static inline int be_msix_vec_get(struct be_adapter *adapter,
				  struct be_eq_obj *eqo)
{
	return adapter->msix_entries[eqo->msix_idx].vector;
}

static int be_msix_register(struct be_adapter *adapter)
{
	struct net_device *netdev = adapter->netdev;
	struct be_eq_obj *eqo;
	int status, i, vec;

	for_all_evt_queues(adapter, eqo, i) {
		sprintf(eqo->desc, "%s-q%d", netdev->name, i);
		vec = be_msix_vec_get(adapter, eqo);
		status = request_irq(vec, be_msix, 0, eqo->desc, eqo);
		if (status)
			goto err_msix;

		irq_update_affinity_hint(vec, eqo->affinity_mask);
	}

	return 0;
err_msix:
	for (i--; i >= 0; i--) {
		eqo = &adapter->eq_obj[i];
		free_irq(be_msix_vec_get(adapter, eqo), eqo);
	}
	dev_warn(&adapter->pdev->dev, "MSIX Request IRQ failed - err %d\n",
		 status);
	be_msix_disable(adapter);
	return status;
}

static int be_irq_register(struct be_adapter *adapter)
{
	struct net_device *netdev = adapter->netdev;
	int status;

	if (msix_enabled(adapter)) {
		status = be_msix_register(adapter);
		if (status == 0)
			goto done;
		/* INTx is not supported for VF */
		if (be_virtfn(adapter))
			return status;
	}

	/* INTx: only the first EQ is used */
	netdev->irq = adapter->pdev->irq;
	status = request_irq(netdev->irq, be_intx, IRQF_SHARED, netdev->name,
			     &adapter->eq_obj[0]);
	if (status) {
		dev_err(&adapter->pdev->dev,
			"INTx request IRQ failed - err %d\n", status);
		return status;
	}
done:
	adapter->isr_registered = true;
	return 0;
}

static void be_irq_unregister(struct be_adapter *adapter)
{
	struct net_device *netdev = adapter->netdev;
	struct be_eq_obj *eqo;
	int i, vec;

	if (!adapter->isr_registered)
		return;

	/* INTx */
	if (!msix_enabled(adapter)) {
		free_irq(netdev->irq, &adapter->eq_obj[0]);
		goto done;
	}

	/* MSIx */
	for_all_evt_queues(adapter, eqo, i) {
		vec = be_msix_vec_get(adapter, eqo);
		irq_update_affinity_hint(vec, NULL);
		free_irq(vec, eqo);
	}

done:
	adapter->isr_registered = false;
}

static void be_rx_qs_destroy(struct be_adapter *adapter)
{
	struct rss_info *rss = &adapter->rss_info;
	struct be_queue_info *q;
	struct be_rx_obj *rxo;
	int i;

	for_all_rx_queues(adapter, rxo, i) {
		q = &rxo->q;
		if (q->created) {
			/* If RXQs are destroyed while in an "out of buffer"
			 * state, there is a possibility of an HW stall on
			 * Lancer. So, post 64 buffers to each queue to relieve
			 * the "out of buffer" condition.
			 * Make sure there's space in the RXQ before posting.
			 */
			if (lancer_chip(adapter)) {
				be_rx_cq_clean(rxo);
				if (atomic_read(&q->used) == 0)
					be_post_rx_frags(rxo, GFP_KERNEL,
							 MAX_RX_POST);
			}

			be_cmd_rxq_destroy(adapter, q);
			be_rx_cq_clean(rxo);
			be_rxq_clean(rxo);
		}
		be_queue_free(adapter, q);
	}

	if (rss->rss_flags) {
		rss->rss_flags = RSS_ENABLE_NONE;
		be_cmd_rss_config(adapter, rss->rsstable, rss->rss_flags,
				  128, rss->rss_hkey);
	}
}

static void be_disable_if_filters(struct be_adapter *adapter)
{
	/* Don't delete MAC on BE3 VFs without FILTMGMT privilege  */
	if (!BEx_chip(adapter) || !be_virtfn(adapter) ||
	    check_privilege(adapter, BE_PRIV_FILTMGMT)) {
		be_dev_mac_del(adapter, adapter->pmac_id[0]);
		eth_zero_addr(adapter->dev_mac);
	}

	be_clear_uc_list(adapter);
	be_clear_mc_list(adapter);

	/* The IFACE flags are enabled in the open path and cleared
	 * in the close path. When a VF gets detached from the host and
	 * assigned to a VM the following happens:
	 *	- VF's IFACE flags get cleared in the detach path
	 *	- IFACE create is issued by the VF in the attach path
	 * Due to a bug in the BE3/Skyhawk-R FW
	 * (Lancer FW doesn't have the bug), the IFACE capability flags
	 * specified along with the IFACE create cmd issued by a VF are not
	 * honoured by FW.  As a consequence, if a *new* driver
	 * (that enables/disables IFACE flags in open/close)
	 * is loaded in the host and an *old* driver is * used by a VM/VF,
	 * the IFACE gets created *without* the needed flags.
	 * To avoid this, disable RX-filter flags only for Lancer.
	 */
	if (lancer_chip(adapter)) {
		be_cmd_rx_filter(adapter, BE_IF_ALL_FILT_FLAGS, OFF);
		adapter->if_flags &= ~BE_IF_ALL_FILT_FLAGS;
	}
}

static int be_close(struct net_device *netdev)
{
	struct be_adapter *adapter = netdev_priv(netdev);
	struct be_eq_obj *eqo;
	int i;

	/* This protection is needed as be_close() may be called even when the
	 * adapter is in cleared state (after eeh perm failure)
	 */
	if (!(adapter->flags & BE_FLAGS_SETUP_DONE))
		return 0;

	/* Before attempting cleanup ensure all the pending cmds in the
	 * config_wq have finished execution
	 */
	flush_workqueue(be_wq);

	be_disable_if_filters(adapter);

	if (adapter->flags & BE_FLAGS_NAPI_ENABLED) {
		for_all_evt_queues(adapter, eqo, i) {
			napi_disable(&eqo->napi);
		}
		adapter->flags &= ~BE_FLAGS_NAPI_ENABLED;
	}

	be_async_mcc_disable(adapter);

	/* Wait for all pending tx completions to arrive so that
	 * all tx skbs are freed.
	 */
	netif_tx_disable(netdev);
	be_tx_compl_clean(adapter);

	be_rx_qs_destroy(adapter);

	for_all_evt_queues(adapter, eqo, i) {
		if (msix_enabled(adapter))
			synchronize_irq(be_msix_vec_get(adapter, eqo));
		else
			synchronize_irq(netdev->irq);
		be_eq_clean(eqo);
	}

	be_irq_unregister(adapter);

	return 0;
}

static int be_rx_qs_create(struct be_adapter *adapter)
{
	struct rss_info *rss = &adapter->rss_info;
	u8 rss_key[RSS_HASH_KEY_LEN];
	struct be_rx_obj *rxo;
	int rc, i, j;

	for_all_rx_queues(adapter, rxo, i) {
		rc = be_queue_alloc(adapter, &rxo->q, RX_Q_LEN,
				    sizeof(struct be_eth_rx_d));
		if (rc)
			return rc;
	}

	if (adapter->need_def_rxq || !adapter->num_rss_qs) {
		rxo = default_rxo(adapter);
		rc = be_cmd_rxq_create(adapter, &rxo->q, rxo->cq.id,
				       rx_frag_size, adapter->if_handle,
				       false, &rxo->rss_id);
		if (rc)
			return rc;
	}

	for_all_rss_queues(adapter, rxo, i) {
		rc = be_cmd_rxq_create(adapter, &rxo->q, rxo->cq.id,
				       rx_frag_size, adapter->if_handle,
				       true, &rxo->rss_id);
		if (rc)
			return rc;
	}

	if (be_multi_rxq(adapter)) {
		for (j = 0; j < RSS_INDIR_TABLE_LEN; j += adapter->num_rss_qs) {
			for_all_rss_queues(adapter, rxo, i) {
				if ((j + i) >= RSS_INDIR_TABLE_LEN)
					break;
				rss->rsstable[j + i] = rxo->rss_id;
				rss->rss_queue[j + i] = i;
			}
		}
		rss->rss_flags = RSS_ENABLE_TCP_IPV4 | RSS_ENABLE_IPV4 |
			RSS_ENABLE_TCP_IPV6 | RSS_ENABLE_IPV6;

		if (!BEx_chip(adapter))
			rss->rss_flags |= RSS_ENABLE_UDP_IPV4 |
				RSS_ENABLE_UDP_IPV6;

		netdev_rss_key_fill(rss_key, RSS_HASH_KEY_LEN);
		rc = be_cmd_rss_config(adapter, rss->rsstable, rss->rss_flags,
				       RSS_INDIR_TABLE_LEN, rss_key);
		if (rc) {
			rss->rss_flags = RSS_ENABLE_NONE;
			return rc;
		}

		memcpy(rss->rss_hkey, rss_key, RSS_HASH_KEY_LEN);
	} else {
		/* Disable RSS, if only default RX Q is created */
		rss->rss_flags = RSS_ENABLE_NONE;
	}


	/* Post 1 less than RXQ-len to avoid head being equal to tail,
	 * which is a queue empty condition
	 */
	for_all_rx_queues(adapter, rxo, i)
		be_post_rx_frags(rxo, GFP_KERNEL, RX_Q_LEN - 1);

	return 0;
}

static int be_enable_if_filters(struct be_adapter *adapter)
{
	int status;

	status = be_cmd_rx_filter(adapter, BE_IF_FILT_FLAGS_BASIC, ON);
	if (status)
		return status;

	/* Normally this condition usually true as the ->dev_mac is zeroed.
	 * But on BE3 VFs the initial MAC is pre-programmed by PF and
	 * subsequent be_dev_mac_add() can fail (after fresh boot)
	 */
	if (!ether_addr_equal(adapter->dev_mac, adapter->netdev->dev_addr)) {
		int old_pmac_id = -1;

		/* Remember old programmed MAC if any - can happen on BE3 VF */
		if (!is_zero_ether_addr(adapter->dev_mac))
			old_pmac_id = adapter->pmac_id[0];

		status = be_dev_mac_add(adapter, adapter->netdev->dev_addr);
		if (status)
			return status;

		/* Delete the old programmed MAC as we successfully programmed
		 * a new MAC
		 */
		if (old_pmac_id >= 0 && old_pmac_id != adapter->pmac_id[0])
			be_dev_mac_del(adapter, old_pmac_id);

		ether_addr_copy(adapter->dev_mac, adapter->netdev->dev_addr);
	}

	if (adapter->vlans_added)
		be_vid_config(adapter);

	__be_set_rx_mode(adapter);

	return 0;
}

static int be_open(struct net_device *netdev)
{
	struct be_adapter *adapter = netdev_priv(netdev);
	struct be_eq_obj *eqo;
	struct be_rx_obj *rxo;
	struct be_tx_obj *txo;
	u8 link_status;
	int status, i;

	status = be_rx_qs_create(adapter);
	if (status)
		goto err;

	status = be_enable_if_filters(adapter);
	if (status)
		goto err;

	status = be_irq_register(adapter);
	if (status)
		goto err;

	for_all_rx_queues(adapter, rxo, i)
		be_cq_notify(adapter, rxo->cq.id, true, 0);

	for_all_tx_queues(adapter, txo, i)
		be_cq_notify(adapter, txo->cq.id, true, 0);

	be_async_mcc_enable(adapter);

	for_all_evt_queues(adapter, eqo, i) {
		napi_enable(&eqo->napi);
		be_eq_notify(adapter, eqo->q.id, true, true, 0, 0);
	}
	adapter->flags |= BE_FLAGS_NAPI_ENABLED;

	status = be_cmd_link_status_query(adapter, NULL, &link_status, 0);
	if (!status)
		be_link_status_update(adapter, link_status);

	netif_tx_start_all_queues(netdev);

	udp_tunnel_nic_reset_ntf(netdev);

	return 0;
err:
	be_close(adapter->netdev);
	return -EIO;
}

static void be_vf_eth_addr_generate(struct be_adapter *adapter, u8 *mac)
{
	u32 addr;

	addr = jhash(adapter->netdev->dev_addr, ETH_ALEN, 0);

	mac[5] = (u8)(addr & 0xFF);
	mac[4] = (u8)((addr >> 8) & 0xFF);
	mac[3] = (u8)((addr >> 16) & 0xFF);
	/* Use the OUI from the current MAC address */
	memcpy(mac, adapter->netdev->dev_addr, 3);
}

/*
 * Generate a seed MAC address from the PF MAC Address using jhash.
 * MAC Address for VFs are assigned incrementally starting from the seed.
 * These addresses are programmed in the ASIC by the PF and the VF driver
 * queries for the MAC address during its probe.
 */
static int be_vf_eth_addr_config(struct be_adapter *adapter)
{
	u32 vf;
	int status = 0;
	u8 mac[ETH_ALEN];
	struct be_vf_cfg *vf_cfg;

	be_vf_eth_addr_generate(adapter, mac);

	for_all_vfs(adapter, vf_cfg, vf) {
		if (BEx_chip(adapter))
			status = be_cmd_pmac_add(adapter, mac,
						 vf_cfg->if_handle,
						 &vf_cfg->pmac_id, vf + 1);
		else
			status = be_cmd_set_mac(adapter, mac, vf_cfg->if_handle,
						vf + 1);

		if (status)
			dev_err(&adapter->pdev->dev,
				"Mac address assignment failed for VF %d\n",
				vf);
		else
			memcpy(vf_cfg->mac_addr, mac, ETH_ALEN);

		mac[5] += 1;
	}
	return status;
}

static int be_vfs_mac_query(struct be_adapter *adapter)
{
	int status, vf;
	u8 mac[ETH_ALEN];
	struct be_vf_cfg *vf_cfg;

	for_all_vfs(adapter, vf_cfg, vf) {
		status = be_cmd_get_active_mac(adapter, vf_cfg->pmac_id,
					       mac, vf_cfg->if_handle,
					       false, vf+1);
		if (status)
			return status;
		memcpy(vf_cfg->mac_addr, mac, ETH_ALEN);
	}
	return 0;
}

static void be_vf_clear(struct be_adapter *adapter)
{
	struct be_vf_cfg *vf_cfg;
	u32 vf;

	if (pci_vfs_assigned(adapter->pdev)) {
		dev_warn(&adapter->pdev->dev,
			 "VFs are assigned to VMs: not disabling VFs\n");
		goto done;
	}

	pci_disable_sriov(adapter->pdev);

	for_all_vfs(adapter, vf_cfg, vf) {
		if (BEx_chip(adapter))
			be_cmd_pmac_del(adapter, vf_cfg->if_handle,
					vf_cfg->pmac_id, vf + 1);
		else
			be_cmd_set_mac(adapter, NULL, vf_cfg->if_handle,
				       vf + 1);

		be_cmd_if_destroy(adapter, vf_cfg->if_handle, vf + 1);
	}

	if (BE3_chip(adapter))
		be_cmd_set_hsw_config(adapter, 0, 0,
				      adapter->if_handle,
				      PORT_FWD_TYPE_PASSTHRU, 0);
done:
	kfree(adapter->vf_cfg);
	adapter->num_vfs = 0;
	adapter->flags &= ~BE_FLAGS_SRIOV_ENABLED;
}

static void be_clear_queues(struct be_adapter *adapter)
{
	be_mcc_queues_destroy(adapter);
	be_rx_cqs_destroy(adapter);
	be_tx_queues_destroy(adapter);
	be_evt_queues_destroy(adapter);
}

static void be_cancel_worker(struct be_adapter *adapter)
{
	if (adapter->flags & BE_FLAGS_WORKER_SCHEDULED) {
		cancel_delayed_work_sync(&adapter->work);
		adapter->flags &= ~BE_FLAGS_WORKER_SCHEDULED;
	}
}

static void be_cancel_err_detection(struct be_adapter *adapter)
{
	struct be_error_recovery *err_rec = &adapter->error_recovery;

	if (!be_err_recovery_workq)
		return;

	if (adapter->flags & BE_FLAGS_ERR_DETECTION_SCHEDULED) {
		cancel_delayed_work_sync(&err_rec->err_detection_work);
		adapter->flags &= ~BE_FLAGS_ERR_DETECTION_SCHEDULED;
	}
}

/* VxLAN offload Notes:
 *
 * The stack defines tunnel offload flags (hw_enc_features) for IP and doesn't
 * distinguish various types of transports (VxLAN, GRE, NVGRE ..). So, offload
 * is expected to work across all types of IP tunnels once exported. Skyhawk
 * supports offloads for either VxLAN or NVGRE, exclusively. So we export VxLAN
 * offloads in hw_enc_features only when a VxLAN port is added. If other (non
 * VxLAN) tunnels are configured while VxLAN offloads are enabled, offloads for
 * those other tunnels are unexported on the fly through ndo_features_check().
 */
static int be_vxlan_set_port(struct net_device *netdev, unsigned int table,
			     unsigned int entry, struct udp_tunnel_info *ti)
{
	struct be_adapter *adapter = netdev_priv(netdev);
	struct device *dev = &adapter->pdev->dev;
	int status;

	status = be_cmd_manage_iface(adapter, adapter->if_handle,
				     OP_CONVERT_NORMAL_TO_TUNNEL);
	if (status) {
		dev_warn(dev, "Failed to convert normal interface to tunnel\n");
		return status;
	}
	adapter->flags |= BE_FLAGS_VXLAN_OFFLOADS;

	status = be_cmd_set_vxlan_port(adapter, ti->port);
	if (status) {
		dev_warn(dev, "Failed to add VxLAN port\n");
		return status;
	}
	adapter->vxlan_port = ti->port;

	netdev->hw_enc_features |= NETIF_F_IP_CSUM | NETIF_F_IPV6_CSUM |
				   NETIF_F_TSO | NETIF_F_TSO6 |
				   NETIF_F_GSO_UDP_TUNNEL;

	dev_info(dev, "Enabled VxLAN offloads for UDP port %d\n",
		 be16_to_cpu(ti->port));
	return 0;
}

static int be_vxlan_unset_port(struct net_device *netdev, unsigned int table,
			       unsigned int entry, struct udp_tunnel_info *ti)
{
	struct be_adapter *adapter = netdev_priv(netdev);

	if (adapter->flags & BE_FLAGS_VXLAN_OFFLOADS)
		be_cmd_manage_iface(adapter, adapter->if_handle,
				    OP_CONVERT_TUNNEL_TO_NORMAL);

	if (adapter->vxlan_port)
		be_cmd_set_vxlan_port(adapter, 0);

	adapter->flags &= ~BE_FLAGS_VXLAN_OFFLOADS;
	adapter->vxlan_port = 0;

	netdev->hw_enc_features = 0;
	return 0;
}

static const struct udp_tunnel_nic_info be_udp_tunnels = {
	.set_port	= be_vxlan_set_port,
	.unset_port	= be_vxlan_unset_port,
	.flags		= UDP_TUNNEL_NIC_INFO_MAY_SLEEP |
			  UDP_TUNNEL_NIC_INFO_OPEN_ONLY,
	.tables		= {
		{ .n_entries = 1, .tunnel_types = UDP_TUNNEL_TYPE_VXLAN, },
	},
};

static void be_calculate_vf_res(struct be_adapter *adapter, u16 num_vfs,
				struct be_resources *vft_res)
{
	struct be_resources res = adapter->pool_res;
	u32 vf_if_cap_flags = res.vf_if_cap_flags;
	struct be_resources res_mod = {0};
	u16 num_vf_qs = 1;

	/* Distribute the queue resources among the PF and it's VFs */
	if (num_vfs) {
		/* Divide the rx queues evenly among the VFs and the PF, capped
		 * at VF-EQ-count. Any remainder queues belong to the PF.
		 */
		num_vf_qs = min(SH_VF_MAX_NIC_EQS,
				res.max_rss_qs / (num_vfs + 1));

		/* Skyhawk-R chip supports only MAX_PORT_RSS_TABLES
		 * RSS Tables per port. Provide RSS on VFs, only if number of
		 * VFs requested is less than it's PF Pool's RSS Tables limit.
		 */
		if (num_vfs >= be_max_pf_pool_rss_tables(adapter))
			num_vf_qs = 1;
	}

	/* Resource with fields set to all '1's by GET_PROFILE_CONFIG cmd,
	 * which are modifiable using SET_PROFILE_CONFIG cmd.
	 */
	be_cmd_get_profile_config(adapter, &res_mod, NULL, ACTIVE_PROFILE_TYPE,
				  RESOURCE_MODIFIABLE, 0);

	/* If RSS IFACE capability flags are modifiable for a VF, set the
	 * capability flag as valid and set RSS and DEFQ_RSS IFACE flags if
	 * more than 1 RSSQ is available for a VF.
	 * Otherwise, provision only 1 queue pair for VF.
	 */
	if (res_mod.vf_if_cap_flags & BE_IF_FLAGS_RSS) {
		vft_res->flags |= BIT(IF_CAPS_FLAGS_VALID_SHIFT);
		if (num_vf_qs > 1) {
			vf_if_cap_flags |= BE_IF_FLAGS_RSS;
			if (res.if_cap_flags & BE_IF_FLAGS_DEFQ_RSS)
				vf_if_cap_flags |= BE_IF_FLAGS_DEFQ_RSS;
		} else {
			vf_if_cap_flags &= ~(BE_IF_FLAGS_RSS |
					     BE_IF_FLAGS_DEFQ_RSS);
		}
	} else {
		num_vf_qs = 1;
	}

	if (res_mod.vf_if_cap_flags & BE_IF_FLAGS_VLAN_PROMISCUOUS) {
		vft_res->flags |= BIT(IF_CAPS_FLAGS_VALID_SHIFT);
		vf_if_cap_flags &= ~BE_IF_FLAGS_VLAN_PROMISCUOUS;
	}

	vft_res->vf_if_cap_flags = vf_if_cap_flags;
	vft_res->max_rx_qs = num_vf_qs;
	vft_res->max_rss_qs = num_vf_qs;
	vft_res->max_tx_qs = res.max_tx_qs / (num_vfs + 1);
	vft_res->max_cq_count = res.max_cq_count / (num_vfs + 1);

	/* Distribute unicast MACs, VLANs, IFACE count and MCCQ count equally
	 * among the PF and it's VFs, if the fields are changeable
	 */
	if (res_mod.max_uc_mac == FIELD_MODIFIABLE)
		vft_res->max_uc_mac = res.max_uc_mac / (num_vfs + 1);

	if (res_mod.max_vlans == FIELD_MODIFIABLE)
		vft_res->max_vlans = res.max_vlans / (num_vfs + 1);

	if (res_mod.max_iface_count == FIELD_MODIFIABLE)
		vft_res->max_iface_count = res.max_iface_count / (num_vfs + 1);

	if (res_mod.max_mcc_count == FIELD_MODIFIABLE)
		vft_res->max_mcc_count = res.max_mcc_count / (num_vfs + 1);
}

static void be_if_destroy(struct be_adapter *adapter)
{
	be_cmd_if_destroy(adapter, adapter->if_handle,  0);

	kfree(adapter->pmac_id);
	adapter->pmac_id = NULL;

	kfree(adapter->mc_list);
	adapter->mc_list = NULL;

	kfree(adapter->uc_list);
	adapter->uc_list = NULL;
}

static int be_clear(struct be_adapter *adapter)
{
	struct pci_dev *pdev = adapter->pdev;
	struct  be_resources vft_res = {0};

	be_cancel_worker(adapter);

	flush_workqueue(be_wq);

	if (sriov_enabled(adapter))
		be_vf_clear(adapter);

	/* Re-configure FW to distribute resources evenly across max-supported
	 * number of VFs, only when VFs are not already enabled.
	 */
	if (skyhawk_chip(adapter) && be_physfn(adapter) &&
	    !pci_vfs_assigned(pdev)) {
		be_calculate_vf_res(adapter,
				    pci_sriov_get_totalvfs(pdev),
				    &vft_res);
		be_cmd_set_sriov_config(adapter, adapter->pool_res,
					pci_sriov_get_totalvfs(pdev),
					&vft_res);
	}

	be_vxlan_unset_port(adapter->netdev, 0, 0, NULL);

	be_if_destroy(adapter);

	be_clear_queues(adapter);

	be_msix_disable(adapter);
	adapter->flags &= ~BE_FLAGS_SETUP_DONE;
	return 0;
}

static int be_vfs_if_create(struct be_adapter *adapter)
{
	struct be_resources res = {0};
	u32 cap_flags, en_flags, vf;
	struct be_vf_cfg *vf_cfg;
	int status;

	/* If a FW profile exists, then cap_flags are updated */
	cap_flags = BE_VF_IF_EN_FLAGS;

	for_all_vfs(adapter, vf_cfg, vf) {
		if (!BE3_chip(adapter)) {
			status = be_cmd_get_profile_config(adapter, &res, NULL,
							   ACTIVE_PROFILE_TYPE,
							   RESOURCE_LIMITS,
							   vf + 1);
			if (!status) {
				cap_flags = res.if_cap_flags;
				/* Prevent VFs from enabling VLAN promiscuous
				 * mode
				 */
				cap_flags &= ~BE_IF_FLAGS_VLAN_PROMISCUOUS;
			}
		}

		/* PF should enable IF flags during proxy if_create call */
		en_flags = cap_flags & BE_VF_IF_EN_FLAGS;
		status = be_cmd_if_create(adapter, cap_flags, en_flags,
					  &vf_cfg->if_handle, vf + 1);
		if (status)
			return status;
	}

	return 0;
}

static int be_vf_setup_init(struct be_adapter *adapter)
{
	struct be_vf_cfg *vf_cfg;
	int vf;

	adapter->vf_cfg = kcalloc(adapter->num_vfs, sizeof(*vf_cfg),
				  GFP_KERNEL);
	if (!adapter->vf_cfg)
		return -ENOMEM;

	for_all_vfs(adapter, vf_cfg, vf) {
		vf_cfg->if_handle = -1;
		vf_cfg->pmac_id = -1;
	}
	return 0;
}

static int be_vf_setup(struct be_adapter *adapter)
{
	struct device *dev = &adapter->pdev->dev;
	struct be_vf_cfg *vf_cfg;
	int status, old_vfs, vf;
	bool spoofchk;

	old_vfs = pci_num_vf(adapter->pdev);

	status = be_vf_setup_init(adapter);
	if (status)
		goto err;

	if (old_vfs) {
		for_all_vfs(adapter, vf_cfg, vf) {
			status = be_cmd_get_if_id(adapter, vf_cfg, vf);
			if (status)
				goto err;
		}

		status = be_vfs_mac_query(adapter);
		if (status)
			goto err;
	} else {
		status = be_vfs_if_create(adapter);
		if (status)
			goto err;

		status = be_vf_eth_addr_config(adapter);
		if (status)
			goto err;
	}

	for_all_vfs(adapter, vf_cfg, vf) {
		/* Allow VFs to programs MAC/VLAN filters */
		status = be_cmd_get_fn_privileges(adapter, &vf_cfg->privileges,
						  vf + 1);
		if (!status && !(vf_cfg->privileges & BE_PRIV_FILTMGMT)) {
			status = be_cmd_set_fn_privileges(adapter,
							  vf_cfg->privileges |
							  BE_PRIV_FILTMGMT,
							  vf + 1);
			if (!status) {
				vf_cfg->privileges |= BE_PRIV_FILTMGMT;
				dev_info(dev, "VF%d has FILTMGMT privilege\n",
					 vf);
			}
		}

		/* Allow full available bandwidth */
		if (!old_vfs)
			be_cmd_config_qos(adapter, 0, 0, vf + 1);

		status = be_cmd_get_hsw_config(adapter, NULL, vf + 1,
					       vf_cfg->if_handle, NULL,
					       &spoofchk);
		if (!status)
			vf_cfg->spoofchk = spoofchk;

		if (!old_vfs) {
			be_cmd_enable_vf(adapter, vf + 1);
			be_cmd_set_logical_link_config(adapter,
						       IFLA_VF_LINK_STATE_AUTO,
						       vf+1);
		}
	}

	if (!old_vfs) {
		status = pci_enable_sriov(adapter->pdev, adapter->num_vfs);
		if (status) {
			dev_err(dev, "SRIOV enable failed\n");
			adapter->num_vfs = 0;
			goto err;
		}
	}

	if (BE3_chip(adapter)) {
		/* On BE3, enable VEB only when SRIOV is enabled */
		status = be_cmd_set_hsw_config(adapter, 0, 0,
					       adapter->if_handle,
					       PORT_FWD_TYPE_VEB, 0);
		if (status)
			goto err;
	}

	adapter->flags |= BE_FLAGS_SRIOV_ENABLED;
	return 0;
err:
	dev_err(dev, "VF setup failed\n");
	be_vf_clear(adapter);
	return status;
}

/* Converting function_mode bits on BE3 to SH mc_type enums */

static u8 be_convert_mc_type(u32 function_mode)
{
	if (function_mode & VNIC_MODE && function_mode & QNQ_MODE)
		return vNIC1;
	else if (function_mode & QNQ_MODE)
		return FLEX10;
	else if (function_mode & VNIC_MODE)
		return vNIC2;
	else if (function_mode & UMC_ENABLED)
		return UMC;
	else
		return MC_NONE;
}

/* On BE2/BE3 FW does not suggest the supported limits */
static void BEx_get_resources(struct be_adapter *adapter,
			      struct be_resources *res)
{
	bool use_sriov = adapter->num_vfs ? 1 : 0;

	if (be_physfn(adapter))
		res->max_uc_mac = BE_UC_PMAC_COUNT;
	else
		res->max_uc_mac = BE_VF_UC_PMAC_COUNT;

	adapter->mc_type = be_convert_mc_type(adapter->function_mode);

	if (be_is_mc(adapter)) {
		/* Assuming that there are 4 channels per port,
		 * when multi-channel is enabled
		 */
		if (be_is_qnq_mode(adapter))
			res->max_vlans = BE_NUM_VLANS_SUPPORTED/8;
		else
			/* In a non-qnq multichannel mode, the pvid
			 * takes up one vlan entry
			 */
			res->max_vlans = (BE_NUM_VLANS_SUPPORTED / 4) - 1;
	} else {
		res->max_vlans = BE_NUM_VLANS_SUPPORTED;
	}

	res->max_mcast_mac = BE_MAX_MC;

	/* 1) For BE3 1Gb ports, FW does not support multiple TXQs
	 * 2) Create multiple TX rings on a BE3-R multi-channel interface
	 *    *only* if it is RSS-capable.
	 */
	if (BE2_chip(adapter) || use_sriov ||  (adapter->port_num > 1) ||
	    be_virtfn(adapter) ||
	    (be_is_mc(adapter) &&
	     !(adapter->function_caps & BE_FUNCTION_CAPS_RSS))) {
		res->max_tx_qs = 1;
	} else if (adapter->function_caps & BE_FUNCTION_CAPS_SUPER_NIC) {
		struct be_resources super_nic_res = {0};

		/* On a SuperNIC profile, the driver needs to use the
		 * GET_PROFILE_CONFIG cmd to query the per-function TXQ limits
		 */
		be_cmd_get_profile_config(adapter, &super_nic_res, NULL,
					  ACTIVE_PROFILE_TYPE, RESOURCE_LIMITS,
					  0);
		/* Some old versions of BE3 FW don't report max_tx_qs value */
		res->max_tx_qs = super_nic_res.max_tx_qs ? : BE3_MAX_TX_QS;
	} else {
		res->max_tx_qs = BE3_MAX_TX_QS;
	}

	if ((adapter->function_caps & BE_FUNCTION_CAPS_RSS) &&
	    !use_sriov && be_physfn(adapter))
		res->max_rss_qs = (adapter->be3_native) ?
					   BE3_MAX_RSS_QS : BE2_MAX_RSS_QS;
	res->max_rx_qs = res->max_rss_qs + 1;

	if (be_physfn(adapter))
		res->max_evt_qs = (be_max_vfs(adapter) > 0) ?
					BE3_SRIOV_MAX_EVT_QS : BE3_MAX_EVT_QS;
	else
		res->max_evt_qs = 1;

	res->if_cap_flags = BE_IF_CAP_FLAGS_WANT;
	res->if_cap_flags &= ~BE_IF_FLAGS_DEFQ_RSS;
	if (!(adapter->function_caps & BE_FUNCTION_CAPS_RSS))
		res->if_cap_flags &= ~BE_IF_FLAGS_RSS;
}

static void be_setup_init(struct be_adapter *adapter)
{
	adapter->vlan_prio_bmap = 0xff;
	adapter->phy.link_speed = -1;
	adapter->if_handle = -1;
	adapter->be3_native = false;
	adapter->if_flags = 0;
	adapter->phy_state = BE_UNKNOWN_PHY_STATE;
	if (be_physfn(adapter))
		adapter->cmd_privileges = MAX_PRIVILEGES;
	else
		adapter->cmd_privileges = MIN_PRIVILEGES;
}

/* HW supports only MAX_PORT_RSS_TABLES RSS Policy Tables per port.
 * However, this HW limitation is not exposed to the host via any SLI cmd.
 * As a result, in the case of SRIOV and in particular multi-partition configs
 * the driver needs to calcuate a proportional share of RSS Tables per PF-pool
 * for distribution between the VFs. This self-imposed limit will determine the
 * no: of VFs for which RSS can be enabled.
 */
static void be_calculate_pf_pool_rss_tables(struct be_adapter *adapter)
{
	struct be_port_resources port_res = {0};
	u8 rss_tables_on_port;
	u16 max_vfs = be_max_vfs(adapter);

	be_cmd_get_profile_config(adapter, NULL, &port_res, SAVED_PROFILE_TYPE,
				  RESOURCE_LIMITS, 0);

	rss_tables_on_port = MAX_PORT_RSS_TABLES - port_res.nic_pfs;

	/* Each PF Pool's RSS Tables limit =
	 * PF's Max VFs / Total_Max_VFs on Port * RSS Tables on Port
	 */
	adapter->pool_res.max_rss_tables =
		max_vfs * rss_tables_on_port / port_res.max_vfs;
}

static int be_get_sriov_config(struct be_adapter *adapter)
{
	struct be_resources res = {0};
	int max_vfs, old_vfs;

	be_cmd_get_profile_config(adapter, &res, NULL, ACTIVE_PROFILE_TYPE,
				  RESOURCE_LIMITS, 0);

	/* Some old versions of BE3 FW don't report max_vfs value */
	if (BE3_chip(adapter) && !res.max_vfs) {
		max_vfs = pci_sriov_get_totalvfs(adapter->pdev);
		res.max_vfs = max_vfs > 0 ? min(MAX_VFS, max_vfs) : 0;
	}

	adapter->pool_res = res;

	/* If during previous unload of the driver, the VFs were not disabled,
	 * then we cannot rely on the PF POOL limits for the TotalVFs value.
	 * Instead use the TotalVFs value stored in the pci-dev struct.
	 */
	old_vfs = pci_num_vf(adapter->pdev);
	if (old_vfs) {
		dev_info(&adapter->pdev->dev, "%d VFs are already enabled\n",
			 old_vfs);

		adapter->pool_res.max_vfs =
			pci_sriov_get_totalvfs(adapter->pdev);
		adapter->num_vfs = old_vfs;
	}

	if (skyhawk_chip(adapter) && be_max_vfs(adapter) && !old_vfs) {
		be_calculate_pf_pool_rss_tables(adapter);
		dev_info(&adapter->pdev->dev,
			 "RSS can be enabled for all VFs if num_vfs <= %d\n",
			 be_max_pf_pool_rss_tables(adapter));
	}
	return 0;
}

static void be_alloc_sriov_res(struct be_adapter *adapter)
{
	int old_vfs = pci_num_vf(adapter->pdev);
	struct  be_resources vft_res = {0};
	int status;

	be_get_sriov_config(adapter);

	if (!old_vfs)
		pci_sriov_set_totalvfs(adapter->pdev, be_max_vfs(adapter));

	/* When the HW is in SRIOV capable configuration, the PF-pool
	 * resources are given to PF during driver load, if there are no
	 * old VFs. This facility is not available in BE3 FW.
	 * Also, this is done by FW in Lancer chip.
	 */
	if (skyhawk_chip(adapter) && be_max_vfs(adapter) && !old_vfs) {
		be_calculate_vf_res(adapter, 0, &vft_res);
		status = be_cmd_set_sriov_config(adapter, adapter->pool_res, 0,
						 &vft_res);
		if (status)
			dev_err(&adapter->pdev->dev,
				"Failed to optimize SRIOV resources\n");
	}
}

static int be_get_resources(struct be_adapter *adapter)
{
	struct device *dev = &adapter->pdev->dev;
	struct be_resources res = {0};
	int status;

	/* For Lancer, SH etc read per-function resource limits from FW.
	 * GET_FUNC_CONFIG returns per function guaranteed limits.
	 * GET_PROFILE_CONFIG returns PCI-E related limits PF-pool limits
	 */
	if (BEx_chip(adapter)) {
		BEx_get_resources(adapter, &res);
	} else {
		status = be_cmd_get_func_config(adapter, &res);
		if (status)
			return status;

		/* If a deafault RXQ must be created, we'll use up one RSSQ*/
		if (res.max_rss_qs && res.max_rss_qs == res.max_rx_qs &&
		    !(res.if_cap_flags & BE_IF_FLAGS_DEFQ_RSS))
			res.max_rss_qs -= 1;
	}

	/* If RoCE is supported stash away half the EQs for RoCE */
	res.max_nic_evt_qs = be_roce_supported(adapter) ?
				res.max_evt_qs / 2 : res.max_evt_qs;
	adapter->res = res;

	/* If FW supports RSS default queue, then skip creating non-RSS
	 * queue for non-IP traffic.
	 */
	adapter->need_def_rxq = (be_if_cap_flags(adapter) &
				 BE_IF_FLAGS_DEFQ_RSS) ? 0 : 1;

	dev_info(dev, "Max: txqs %d, rxqs %d, rss %d, eqs %d, vfs %d\n",
		 be_max_txqs(adapter), be_max_rxqs(adapter),
		 be_max_rss(adapter), be_max_nic_eqs(adapter),
		 be_max_vfs(adapter));
	dev_info(dev, "Max: uc-macs %d, mc-macs %d, vlans %d\n",
		 be_max_uc(adapter), be_max_mc(adapter),
		 be_max_vlans(adapter));

	/* Ensure RX and TX queues are created in pairs at init time */
	adapter->cfg_num_rx_irqs =
				min_t(u16, netif_get_num_default_rss_queues(),
				      be_max_qp_irqs(adapter));
	adapter->cfg_num_tx_irqs = adapter->cfg_num_rx_irqs;
	return 0;
}

static int be_get_config(struct be_adapter *adapter)
{
	int status, level;
	u16 profile_id;

	status = be_cmd_get_cntl_attributes(adapter);
	if (status)
		return status;

	status = be_cmd_query_fw_cfg(adapter);
	if (status)
		return status;

	if (!lancer_chip(adapter) && be_physfn(adapter))
		be_cmd_get_fat_dump_len(adapter, &adapter->fat_dump_len);

	if (BEx_chip(adapter)) {
		level = be_cmd_get_fw_log_level(adapter);
		adapter->msg_enable =
			level <= FW_LOG_LEVEL_DEFAULT ? NETIF_MSG_HW : 0;
	}

	be_cmd_get_acpi_wol_cap(adapter);
	pci_enable_wake(adapter->pdev, PCI_D3hot, adapter->wol_en);
	pci_enable_wake(adapter->pdev, PCI_D3cold, adapter->wol_en);

	be_cmd_query_port_name(adapter);

	if (be_physfn(adapter)) {
		status = be_cmd_get_active_profile(adapter, &profile_id);
		if (!status)
			dev_info(&adapter->pdev->dev,
				 "Using profile 0x%x\n", profile_id);
	}

	return 0;
}

static int be_mac_setup(struct be_adapter *adapter)
{
	u8 mac[ETH_ALEN];
	int status;

	if (is_zero_ether_addr(adapter->netdev->dev_addr)) {
		status = be_cmd_get_perm_mac(adapter, mac);
		if (status)
			return status;

		eth_hw_addr_set(adapter->netdev, mac);
		memcpy(adapter->netdev->perm_addr, mac, ETH_ALEN);

		/* Initial MAC for BE3 VFs is already programmed by PF */
		if (BEx_chip(adapter) && be_virtfn(adapter))
			memcpy(adapter->dev_mac, mac, ETH_ALEN);
	}

	return 0;
}

static void be_schedule_worker(struct be_adapter *adapter)
{
	queue_delayed_work(be_wq, &adapter->work, msecs_to_jiffies(1000));
	adapter->flags |= BE_FLAGS_WORKER_SCHEDULED;
}

static void be_destroy_err_recovery_workq(void)
{
	if (!be_err_recovery_workq)
		return;

	destroy_workqueue(be_err_recovery_workq);
	be_err_recovery_workq = NULL;
}

static void be_schedule_err_detection(struct be_adapter *adapter, u32 delay)
{
	struct be_error_recovery *err_rec = &adapter->error_recovery;

	if (!be_err_recovery_workq)
		return;

	queue_delayed_work(be_err_recovery_workq, &err_rec->err_detection_work,
			   msecs_to_jiffies(delay));
	adapter->flags |= BE_FLAGS_ERR_DETECTION_SCHEDULED;
}

static int be_setup_queues(struct be_adapter *adapter)
{
	struct net_device *netdev = adapter->netdev;
	int status;

	status = be_evt_queues_create(adapter);
	if (status)
		goto err;

	status = be_tx_qs_create(adapter);
	if (status)
		goto err;

	status = be_rx_cqs_create(adapter);
	if (status)
		goto err;

	status = be_mcc_queues_create(adapter);
	if (status)
		goto err;

	status = netif_set_real_num_rx_queues(netdev, adapter->num_rx_qs);
	if (status)
		goto err;

	status = netif_set_real_num_tx_queues(netdev, adapter->num_tx_qs);
	if (status)
		goto err;

	return 0;
err:
	dev_err(&adapter->pdev->dev, "queue_setup failed\n");
	return status;
}

static int be_if_create(struct be_adapter *adapter)
{
	u32 en_flags = BE_IF_FLAGS_RSS | BE_IF_FLAGS_DEFQ_RSS;
	u32 cap_flags = be_if_cap_flags(adapter);

	/* alloc required memory for other filtering fields */
	adapter->pmac_id = kcalloc(be_max_uc(adapter),
				   sizeof(*adapter->pmac_id), GFP_KERNEL);
	if (!adapter->pmac_id)
		return -ENOMEM;

	adapter->mc_list = kcalloc(be_max_mc(adapter),
				   sizeof(*adapter->mc_list), GFP_KERNEL);
	if (!adapter->mc_list)
		return -ENOMEM;

	adapter->uc_list = kcalloc(be_max_uc(adapter),
				   sizeof(*adapter->uc_list), GFP_KERNEL);
	if (!adapter->uc_list)
		return -ENOMEM;

	if (adapter->cfg_num_rx_irqs == 1)
		cap_flags &= ~(BE_IF_FLAGS_DEFQ_RSS | BE_IF_FLAGS_RSS);

	en_flags &= cap_flags;
	/* will enable all the needed filter flags in be_open() */
	return be_cmd_if_create(adapter, be_if_cap_flags(adapter), en_flags,
				  &adapter->if_handle, 0);
}

int be_update_queues(struct be_adapter *adapter)
{
	struct net_device *netdev = adapter->netdev;
	int status;

	if (netif_running(netdev)) {
		/* be_tx_timeout() must not run concurrently with this
		 * function, synchronize with an already-running dev_watchdog
		 */
		netif_tx_lock_bh(netdev);
		/* device cannot transmit now, avoid dev_watchdog timeouts */
		netif_carrier_off(netdev);
		netif_tx_unlock_bh(netdev);

		be_close(netdev);
	}

	be_cancel_worker(adapter);

	/* If any vectors have been shared with RoCE we cannot re-program
	 * the MSIx table.
	 */
	if (!adapter->num_msix_roce_vec)
		be_msix_disable(adapter);

	be_clear_queues(adapter);
	status = be_cmd_if_destroy(adapter, adapter->if_handle,  0);
	if (status)
		return status;

	if (!msix_enabled(adapter)) {
		status = be_msix_enable(adapter);
		if (status)
			return status;
	}

	status = be_if_create(adapter);
	if (status)
		return status;

	status = be_setup_queues(adapter);
	if (status)
		return status;

	be_schedule_worker(adapter);

	/* The IF was destroyed and re-created. We need to clear
	 * all promiscuous flags valid for the destroyed IF.
	 * Without this promisc mode is not restored during
	 * be_open() because the driver thinks that it is
	 * already enabled in HW.
	 */
	adapter->if_flags &= ~BE_IF_FLAGS_ALL_PROMISCUOUS;

	if (netif_running(netdev))
		status = be_open(netdev);

	return status;
}

static inline int fw_major_num(const char *fw_ver)
{
	int fw_major = 0, i;

	i = sscanf(fw_ver, "%d.", &fw_major);
	if (i != 1)
		return 0;

	return fw_major;
}

/* If it is error recovery, FLR the PF
 * Else if any VFs are already enabled don't FLR the PF
 */
static bool be_reset_required(struct be_adapter *adapter)
{
	if (be_error_recovering(adapter))
		return true;
	else
		return pci_num_vf(adapter->pdev) == 0;
}

/* Wait for the FW to be ready and perform the required initialization */
static int be_func_init(struct be_adapter *adapter)
{
	int status;

	status = be_fw_wait_ready(adapter);
	if (status)
		return status;

	/* FW is now ready; clear errors to allow cmds/doorbell */
	be_clear_error(adapter, BE_CLEAR_ALL);

	if (be_reset_required(adapter)) {
		status = be_cmd_reset_function(adapter);
		if (status)
			return status;

		/* Wait for interrupts to quiesce after an FLR */
		msleep(100);
	}

	/* Tell FW we're ready to fire cmds */
	status = be_cmd_fw_init(adapter);
	if (status)
		return status;

	/* Allow interrupts for other ULPs running on NIC function */
	be_intr_set(adapter, true);

	return 0;
}

static int be_setup(struct be_adapter *adapter)
{
	struct device *dev = &adapter->pdev->dev;
	int status;

	status = be_func_init(adapter);
	if (status)
		return status;

	be_setup_init(adapter);

	if (!lancer_chip(adapter))
		be_cmd_req_native_mode(adapter);

	/* invoke this cmd first to get pf_num and vf_num which are needed
	 * for issuing profile related cmds
	 */
	if (!BEx_chip(adapter)) {
		status = be_cmd_get_func_config(adapter, NULL);
		if (status)
			return status;
	}

	status = be_get_config(adapter);
	if (status)
		goto err;

	if (!BE2_chip(adapter) && be_physfn(adapter))
		be_alloc_sriov_res(adapter);

	status = be_get_resources(adapter);
	if (status)
		goto err;

	status = be_msix_enable(adapter);
	if (status)
		goto err;

	/* will enable all the needed filter flags in be_open() */
	status = be_if_create(adapter);
	if (status)
		goto err;

	/* Updating real_num_tx/rx_queues() requires rtnl_lock() */
	rtnl_lock();
	status = be_setup_queues(adapter);
	rtnl_unlock();
	if (status)
		goto err;

	be_cmd_get_fn_privileges(adapter, &adapter->cmd_privileges, 0);

	status = be_mac_setup(adapter);
	if (status)
		goto err;

	be_cmd_get_fw_ver(adapter);
	dev_info(dev, "FW version is %s\n", adapter->fw_ver);

	if (BE2_chip(adapter) && fw_major_num(adapter->fw_ver) < 4) {
		dev_err(dev, "Firmware on card is old(%s), IRQs may not work",
			adapter->fw_ver);
		dev_err(dev, "Please upgrade firmware to version >= 4.0\n");
	}

	status = be_cmd_set_flow_control(adapter, adapter->tx_fc,
					 adapter->rx_fc);
	if (status)
		be_cmd_get_flow_control(adapter, &adapter->tx_fc,
					&adapter->rx_fc);

	dev_info(&adapter->pdev->dev, "HW Flow control - TX:%d RX:%d\n",
		 adapter->tx_fc, adapter->rx_fc);

	if (be_physfn(adapter))
		be_cmd_set_logical_link_config(adapter,
					       IFLA_VF_LINK_STATE_AUTO, 0);

	/* BE3 EVB echoes broadcast/multicast packets back to PF's vport
	 * confusing a linux bridge or OVS that it might be connected to.
	 * Set the EVB to PASSTHRU mode which effectively disables the EVB
	 * when SRIOV is not enabled.
	 */
	if (BE3_chip(adapter))
		be_cmd_set_hsw_config(adapter, 0, 0, adapter->if_handle,
				      PORT_FWD_TYPE_PASSTHRU, 0);

	if (adapter->num_vfs)
		be_vf_setup(adapter);

	status = be_cmd_get_phy_info(adapter);
	if (!status && be_pause_supported(adapter))
		adapter->phy.fc_autoneg = 1;

	if (be_physfn(adapter) && !lancer_chip(adapter))
		be_cmd_set_features(adapter);

	be_schedule_worker(adapter);
	adapter->flags |= BE_FLAGS_SETUP_DONE;
	return 0;
err:
	be_clear(adapter);
	return status;
}

#ifdef CONFIG_NET_POLL_CONTROLLER
static void be_netpoll(struct net_device *netdev)
{
	struct be_adapter *adapter = netdev_priv(netdev);
	struct be_eq_obj *eqo;
	int i;

	for_all_evt_queues(adapter, eqo, i) {
		be_eq_notify(eqo->adapter, eqo->q.id, false, true, 0, 0);
		napi_schedule(&eqo->napi);
	}
}
#endif

int be_load_fw(struct be_adapter *adapter, u8 *fw_file)
{
	const struct firmware *fw;
	int status;

	if (!netif_running(adapter->netdev)) {
		dev_err(&adapter->pdev->dev,
			"Firmware load not allowed (interface is down)\n");
		return -ENETDOWN;
	}

	status = request_firmware(&fw, fw_file, &adapter->pdev->dev);
	if (status)
		goto fw_exit;

	dev_info(&adapter->pdev->dev, "Flashing firmware file %s\n", fw_file);

	if (lancer_chip(adapter))
		status = lancer_fw_download(adapter, fw);
	else
		status = be_fw_download(adapter, fw);

	if (!status)
		be_cmd_get_fw_ver(adapter);

fw_exit:
	release_firmware(fw);
	return status;
}

static int be_ndo_bridge_setlink(struct net_device *dev, struct nlmsghdr *nlh,
				 u16 flags, struct netlink_ext_ack *extack)
{
	struct be_adapter *adapter = netdev_priv(dev);
	struct nlattr *attr, *br_spec;
	int rem;
	int status = 0;
	u16 mode = 0;

	if (!sriov_enabled(adapter))
		return -EOPNOTSUPP;

	br_spec = nlmsg_find_attr(nlh, sizeof(struct ifinfomsg), IFLA_AF_SPEC);
	if (!br_spec)
		return -EINVAL;

	nla_for_each_nested(attr, br_spec, rem) {
		if (nla_type(attr) != IFLA_BRIDGE_MODE)
			continue;

		if (nla_len(attr) < sizeof(mode))
			return -EINVAL;

		mode = nla_get_u16(attr);
		if (BE3_chip(adapter) && mode == BRIDGE_MODE_VEPA)
			return -EOPNOTSUPP;

		if (mode != BRIDGE_MODE_VEPA && mode != BRIDGE_MODE_VEB)
			return -EINVAL;

		status = be_cmd_set_hsw_config(adapter, 0, 0,
					       adapter->if_handle,
					       mode == BRIDGE_MODE_VEPA ?
					       PORT_FWD_TYPE_VEPA :
					       PORT_FWD_TYPE_VEB, 0);
		if (status)
			goto err;

		dev_info(&adapter->pdev->dev, "enabled switch mode: %s\n",
			 mode == BRIDGE_MODE_VEPA ? "VEPA" : "VEB");

		return status;
	}
err:
	dev_err(&adapter->pdev->dev, "Failed to set switch mode %s\n",
		mode == BRIDGE_MODE_VEPA ? "VEPA" : "VEB");

	return status;
}

static int be_ndo_bridge_getlink(struct sk_buff *skb, u32 pid, u32 seq,
				 struct net_device *dev, u32 filter_mask,
				 int nlflags)
{
	struct be_adapter *adapter = netdev_priv(dev);
	int status = 0;
	u8 hsw_mode;

	/* BE and Lancer chips support VEB mode only */
	if (BEx_chip(adapter) || lancer_chip(adapter)) {
		/* VEB is disabled in non-SR-IOV profiles on BE3/Lancer */
		if (!pci_sriov_get_totalvfs(adapter->pdev))
			return 0;
		hsw_mode = PORT_FWD_TYPE_VEB;
	} else {
		status = be_cmd_get_hsw_config(adapter, NULL, 0,
					       adapter->if_handle, &hsw_mode,
					       NULL);
		if (status)
			return 0;

		if (hsw_mode == PORT_FWD_TYPE_PASSTHRU)
			return 0;
	}

	return ndo_dflt_bridge_getlink(skb, pid, seq, dev,
				       hsw_mode == PORT_FWD_TYPE_VEPA ?
				       BRIDGE_MODE_VEPA : BRIDGE_MODE_VEB,
				       0, 0, nlflags, filter_mask, NULL);
}

static struct be_cmd_work *be_alloc_work(struct be_adapter *adapter,
					 void (*func)(struct work_struct *))
{
	struct be_cmd_work *work;

	work = kzalloc(sizeof(*work), GFP_ATOMIC);
	if (!work) {
		dev_err(&adapter->pdev->dev,
			"be_work memory allocation failed\n");
		return NULL;
	}

	INIT_WORK(&work->work, func);
	work->adapter = adapter;
	return work;
}

static netdev_features_t be_features_check(struct sk_buff *skb,
					   struct net_device *dev,
					   netdev_features_t features)
{
	struct be_adapter *adapter = netdev_priv(dev);
	u8 l4_hdr = 0;

	if (skb_is_gso(skb)) {
		/* IPv6 TSO requests with extension hdrs are a problem
		 * to Lancer and BE3 HW. Disable TSO6 feature.
		 */
		if (!skyhawk_chip(adapter) && is_ipv6_ext_hdr(skb))
			features &= ~NETIF_F_TSO6;

		/* Lancer cannot handle the packet with MSS less than 256.
		 * Also it can't handle a TSO packet with a single segment
		 * Disable the GSO support in such cases
		 */
		if (lancer_chip(adapter) &&
		    (skb_shinfo(skb)->gso_size < 256 ||
		     skb_shinfo(skb)->gso_segs == 1))
			features &= ~NETIF_F_GSO_MASK;
	}

	/* The code below restricts offload features for some tunneled and
	 * Q-in-Q packets.
	 * Offload features for normal (non tunnel) packets are unchanged.
	 */
	features = vlan_features_check(skb, features);
	if (!skb->encapsulation ||
	    !(adapter->flags & BE_FLAGS_VXLAN_OFFLOADS))
		return features;

	/* It's an encapsulated packet and VxLAN offloads are enabled. We
	 * should disable tunnel offload features if it's not a VxLAN packet,
	 * as tunnel offloads have been enabled only for VxLAN. This is done to
	 * allow other tunneled traffic like GRE work fine while VxLAN
	 * offloads are configured in Skyhawk-R.
	 */
	switch (vlan_get_protocol(skb)) {
	case htons(ETH_P_IP):
		l4_hdr = ip_hdr(skb)->protocol;
		break;
	case htons(ETH_P_IPV6):
		l4_hdr = ipv6_hdr(skb)->nexthdr;
		break;
	default:
		return features;
	}

	if (l4_hdr != IPPROTO_UDP ||
	    skb->inner_protocol_type != ENCAP_TYPE_ETHER ||
	    skb->inner_protocol != htons(ETH_P_TEB) ||
	    skb_inner_mac_header(skb) - skb_transport_header(skb) !=
		sizeof(struct udphdr) + sizeof(struct vxlanhdr) ||
	    !adapter->vxlan_port ||
	    udp_hdr(skb)->dest != adapter->vxlan_port)
		return features & ~(NETIF_F_CSUM_MASK | NETIF_F_GSO_MASK);

	return features;
}

static int be_get_phys_port_id(struct net_device *dev,
			       struct netdev_phys_item_id *ppid)
{
	int i, id_len = CNTL_SERIAL_NUM_WORDS * CNTL_SERIAL_NUM_WORD_SZ + 1;
	struct be_adapter *adapter = netdev_priv(dev);
	u8 *id;

	if (MAX_PHYS_ITEM_ID_LEN < id_len)
		return -ENOSPC;

	ppid->id[0] = adapter->hba_port_num + 1;
	id = &ppid->id[1];
	for (i = CNTL_SERIAL_NUM_WORDS - 1; i >= 0;
	     i--, id += CNTL_SERIAL_NUM_WORD_SZ)
		memcpy(id, &adapter->serial_num[i], CNTL_SERIAL_NUM_WORD_SZ);

	ppid->id_len = id_len;

	return 0;
}

static void be_set_rx_mode(struct net_device *dev)
{
	struct be_adapter *adapter = netdev_priv(dev);
	struct be_cmd_work *work;

	work = be_alloc_work(adapter, be_work_set_rx_mode);
	if (work)
		queue_work(be_wq, &work->work);
}

static const struct net_device_ops be_netdev_ops = {
	.ndo_open		= be_open,
	.ndo_stop		= be_close,
	.ndo_start_xmit		= be_xmit,
	.ndo_set_rx_mode	= be_set_rx_mode,
	.ndo_set_mac_address	= be_mac_addr_set,
	.ndo_get_stats64	= be_get_stats64,
	.ndo_validate_addr	= eth_validate_addr,
	.ndo_vlan_rx_add_vid	= be_vlan_add_vid,
	.ndo_vlan_rx_kill_vid	= be_vlan_rem_vid,
	.ndo_set_vf_mac		= be_set_vf_mac,
	.ndo_set_vf_vlan	= be_set_vf_vlan,
	.ndo_set_vf_rate	= be_set_vf_tx_rate,
	.ndo_get_vf_config	= be_get_vf_config,
	.ndo_set_vf_link_state  = be_set_vf_link_state,
	.ndo_set_vf_spoofchk    = be_set_vf_spoofchk,
	.ndo_tx_timeout		= be_tx_timeout,
#ifdef CONFIG_NET_POLL_CONTROLLER
	.ndo_poll_controller	= be_netpoll,
#endif
	.ndo_bridge_setlink	= be_ndo_bridge_setlink,
	.ndo_bridge_getlink	= be_ndo_bridge_getlink,
	.ndo_features_check	= be_features_check,
	.ndo_get_phys_port_id   = be_get_phys_port_id,
};

static void be_netdev_init(struct net_device *netdev)
{
	struct be_adapter *adapter = netdev_priv(netdev);

	netdev->hw_features |= NETIF_F_SG | NETIF_F_TSO | NETIF_F_TSO6 |
		NETIF_F_GSO_UDP_TUNNEL |
		NETIF_F_IP_CSUM | NETIF_F_IPV6_CSUM | NETIF_F_RXCSUM |
		NETIF_F_HW_VLAN_CTAG_TX;
	if ((be_if_cap_flags(adapter) & BE_IF_FLAGS_RSS))
		netdev->hw_features |= NETIF_F_RXHASH;

	netdev->features |= netdev->hw_features |
		NETIF_F_HW_VLAN_CTAG_RX | NETIF_F_HW_VLAN_CTAG_FILTER |
		NETIF_F_HIGHDMA;

	netdev->vlan_features |= NETIF_F_SG | NETIF_F_TSO | NETIF_F_TSO6 |
		NETIF_F_IP_CSUM | NETIF_F_IPV6_CSUM;

	netdev->priv_flags |= IFF_UNICAST_FLT;

	netdev->flags |= IFF_MULTICAST;

	netif_set_tso_max_size(netdev, BE_MAX_GSO_SIZE - ETH_HLEN);

	netdev->netdev_ops = &be_netdev_ops;

	netdev->ethtool_ops = &be_ethtool_ops;

	if (!lancer_chip(adapter) && !BEx_chip(adapter) && !be_is_mc(adapter))
		netdev->udp_tunnel_nic_info = &be_udp_tunnels;

	/* MTU range: 256 - 9000 */
	netdev->min_mtu = BE_MIN_MTU;
	netdev->max_mtu = BE_MAX_MTU;
}

static void be_cleanup(struct be_adapter *adapter)
{
	struct net_device *netdev = adapter->netdev;

	rtnl_lock();
	netif_device_detach(netdev);
	if (netif_running(netdev))
		be_close(netdev);
	rtnl_unlock();

	be_clear(adapter);
}

static int be_resume(struct be_adapter *adapter)
{
	struct net_device *netdev = adapter->netdev;
	int status;

	status = be_setup(adapter);
	if (status)
		return status;

	rtnl_lock();
	if (netif_running(netdev))
		status = be_open(netdev);
	rtnl_unlock();

	if (status)
		return status;

	netif_device_attach(netdev);

	return 0;
}

static void be_soft_reset(struct be_adapter *adapter)
{
	u32 val;

	dev_info(&adapter->pdev->dev, "Initiating chip soft reset\n");
	val = ioread32(adapter->pcicfg + SLIPORT_SOFTRESET_OFFSET);
	val |= SLIPORT_SOFTRESET_SR_MASK;
	iowrite32(val, adapter->pcicfg + SLIPORT_SOFTRESET_OFFSET);
}

static bool be_err_is_recoverable(struct be_adapter *adapter)
{
	struct be_error_recovery *err_rec = &adapter->error_recovery;
	unsigned long initial_idle_time =
		msecs_to_jiffies(ERR_RECOVERY_IDLE_TIME);
	unsigned long recovery_interval =
		msecs_to_jiffies(ERR_RECOVERY_INTERVAL);
	u16 ue_err_code;
	u32 val;

	val = be_POST_stage_get(adapter);
	if ((val & POST_STAGE_RECOVERABLE_ERR) != POST_STAGE_RECOVERABLE_ERR)
		return false;
	ue_err_code = val & POST_ERR_RECOVERY_CODE_MASK;
	if (ue_err_code == 0)
		return false;

	dev_err(&adapter->pdev->dev, "Recoverable HW error code: 0x%x\n",
		ue_err_code);

	if (time_before_eq(jiffies - err_rec->probe_time, initial_idle_time)) {
		dev_err(&adapter->pdev->dev,
			"Cannot recover within %lu sec from driver load\n",
			jiffies_to_msecs(initial_idle_time) / MSEC_PER_SEC);
		return false;
	}

	if (err_rec->last_recovery_time && time_before_eq(
		jiffies - err_rec->last_recovery_time, recovery_interval)) {
		dev_err(&adapter->pdev->dev,
			"Cannot recover within %lu sec from last recovery\n",
			jiffies_to_msecs(recovery_interval) / MSEC_PER_SEC);
		return false;
	}

	if (ue_err_code == err_rec->last_err_code) {
		dev_err(&adapter->pdev->dev,
			"Cannot recover from a consecutive TPE error\n");
		return false;
	}

	err_rec->last_recovery_time = jiffies;
	err_rec->last_err_code = ue_err_code;
	return true;
}

static int be_tpe_recover(struct be_adapter *adapter)
{
	struct be_error_recovery *err_rec = &adapter->error_recovery;
	int status = -EAGAIN;
	u32 val;

	switch (err_rec->recovery_state) {
	case ERR_RECOVERY_ST_NONE:
		err_rec->recovery_state = ERR_RECOVERY_ST_DETECT;
		err_rec->resched_delay = ERR_RECOVERY_UE_DETECT_DURATION;
		break;

	case ERR_RECOVERY_ST_DETECT:
		val = be_POST_stage_get(adapter);
		if ((val & POST_STAGE_RECOVERABLE_ERR) !=
		    POST_STAGE_RECOVERABLE_ERR) {
			dev_err(&adapter->pdev->dev,
				"Unrecoverable HW error detected: 0x%x\n", val);
			status = -EINVAL;
			err_rec->resched_delay = 0;
			break;
		}

		dev_err(&adapter->pdev->dev, "Recoverable HW error detected\n");

		/* Only PF0 initiates Chip Soft Reset. But PF0 must wait UE2SR
		 * milliseconds before it checks for final error status in
		 * SLIPORT_SEMAPHORE to determine if recovery criteria is met.
		 * If it does, then PF0 initiates a Soft Reset.
		 */
		if (adapter->pf_num == 0) {
			err_rec->recovery_state = ERR_RECOVERY_ST_RESET;
			err_rec->resched_delay = err_rec->ue_to_reset_time -
					ERR_RECOVERY_UE_DETECT_DURATION;
			break;
		}

		err_rec->recovery_state = ERR_RECOVERY_ST_PRE_POLL;
		err_rec->resched_delay = err_rec->ue_to_poll_time -
					ERR_RECOVERY_UE_DETECT_DURATION;
		break;

	case ERR_RECOVERY_ST_RESET:
		if (!be_err_is_recoverable(adapter)) {
			dev_err(&adapter->pdev->dev,
				"Failed to meet recovery criteria\n");
			status = -EIO;
			err_rec->resched_delay = 0;
			break;
		}
		be_soft_reset(adapter);
		err_rec->recovery_state = ERR_RECOVERY_ST_PRE_POLL;
		err_rec->resched_delay = err_rec->ue_to_poll_time -
					err_rec->ue_to_reset_time;
		break;

	case ERR_RECOVERY_ST_PRE_POLL:
		err_rec->recovery_state = ERR_RECOVERY_ST_REINIT;
		err_rec->resched_delay = 0;
		status = 0;			/* done */
		break;

	default:
		status = -EINVAL;
		err_rec->resched_delay = 0;
		break;
	}

	return status;
}

static int be_err_recover(struct be_adapter *adapter)
{
	int status;

	if (!lancer_chip(adapter)) {
		if (!adapter->error_recovery.recovery_supported ||
		    adapter->priv_flags & BE_DISABLE_TPE_RECOVERY)
			return -EIO;
		status = be_tpe_recover(adapter);
		if (status)
			goto err;
	}

	/* Wait for adapter to reach quiescent state before
	 * destroying queues
	 */
	status = be_fw_wait_ready(adapter);
	if (status)
		goto err;

	adapter->flags |= BE_FLAGS_TRY_RECOVERY;

	be_cleanup(adapter);

	status = be_resume(adapter);
	if (status)
		goto err;

	adapter->flags &= ~BE_FLAGS_TRY_RECOVERY;

err:
	return status;
}

static void be_err_detection_task(struct work_struct *work)
{
	struct be_error_recovery *err_rec =
			container_of(work, struct be_error_recovery,
				     err_detection_work.work);
	struct be_adapter *adapter =
			container_of(err_rec, struct be_adapter,
				     error_recovery);
	u32 resched_delay = ERR_RECOVERY_DETECTION_DELAY;
	struct device *dev = &adapter->pdev->dev;
	int recovery_status;

	be_detect_error(adapter);
	if (!be_check_error(adapter, BE_ERROR_HW))
		goto reschedule_task;

	recovery_status = be_err_recover(adapter);
	if (!recovery_status) {
		err_rec->recovery_retries = 0;
		err_rec->recovery_state = ERR_RECOVERY_ST_NONE;
		dev_info(dev, "Adapter recovery successful\n");
		goto reschedule_task;
	} else if (!lancer_chip(adapter) && err_rec->resched_delay) {
		/* BEx/SH recovery state machine */
		if (adapter->pf_num == 0 &&
		    err_rec->recovery_state > ERR_RECOVERY_ST_DETECT)
			dev_err(&adapter->pdev->dev,
				"Adapter recovery in progress\n");
		resched_delay = err_rec->resched_delay;
		goto reschedule_task;
	} else if (lancer_chip(adapter) && be_virtfn(adapter)) {
		/* For VFs, check if PF have allocated resources
		 * every second.
		 */
		dev_err(dev, "Re-trying adapter recovery\n");
		goto reschedule_task;
	} else if (lancer_chip(adapter) && err_rec->recovery_retries++ <
		   ERR_RECOVERY_MAX_RETRY_COUNT) {
		/* In case of another error during recovery, it takes 30 sec
		 * for adapter to come out of error. Retry error recovery after
		 * this time interval.
		 */
		dev_err(&adapter->pdev->dev, "Re-trying adapter recovery\n");
		resched_delay = ERR_RECOVERY_RETRY_DELAY;
		goto reschedule_task;
	} else {
		dev_err(dev, "Adapter recovery failed\n");
		dev_err(dev, "Please reboot server to recover\n");
	}

	return;

reschedule_task:
	be_schedule_err_detection(adapter, resched_delay);
}

static void be_log_sfp_info(struct be_adapter *adapter)
{
	int status;

	status = be_cmd_query_sfp_info(adapter);
	if (!status) {
		dev_err(&adapter->pdev->dev,
			"Port %c: %s Vendor: %s part no: %s",
			adapter->port_name,
			be_misconfig_evt_port_state[adapter->phy_state],
			adapter->phy.vendor_name,
			adapter->phy.vendor_pn);
	}
	adapter->flags &= ~BE_FLAGS_PHY_MISCONFIGURED;
}

static void be_worker(struct work_struct *work)
{
	struct be_adapter *adapter =
		container_of(work, struct be_adapter, work.work);
	struct be_rx_obj *rxo;
	int i;

	if (be_physfn(adapter) &&
	    MODULO(adapter->work_counter, adapter->be_get_temp_freq) == 0)
		be_cmd_get_die_temperature(adapter);

	/* when interrupts are not yet enabled, just reap any pending
	 * mcc completions
	 */
	if (!netif_running(adapter->netdev)) {
		local_bh_disable();
		be_process_mcc(adapter);
		local_bh_enable();
		goto reschedule;
	}

	if (!adapter->stats_cmd_sent) {
		if (lancer_chip(adapter))
			lancer_cmd_get_pport_stats(adapter,
						   &adapter->stats_cmd);
		else
			be_cmd_get_stats(adapter, &adapter->stats_cmd);
	}

	for_all_rx_queues(adapter, rxo, i) {
		/* Replenish RX-queues starved due to memory
		 * allocation failures.
		 */
		if (rxo->rx_post_starved)
			be_post_rx_frags(rxo, GFP_KERNEL, MAX_RX_POST);
	}

	/* EQ-delay update for Skyhawk is done while notifying EQ */
	if (!skyhawk_chip(adapter))
		be_eqd_update(adapter, false);

	if (adapter->flags & BE_FLAGS_PHY_MISCONFIGURED)
		be_log_sfp_info(adapter);

reschedule:
	adapter->work_counter++;
	queue_delayed_work(be_wq, &adapter->work, msecs_to_jiffies(1000));
}

static void be_unmap_pci_bars(struct be_adapter *adapter)
{
	if (adapter->csr)
		pci_iounmap(adapter->pdev, adapter->csr);
	if (adapter->db)
		pci_iounmap(adapter->pdev, adapter->db);
	if (adapter->pcicfg && adapter->pcicfg_mapped)
		pci_iounmap(adapter->pdev, adapter->pcicfg);
}

static int db_bar(struct be_adapter *adapter)
{
	if (lancer_chip(adapter) || be_virtfn(adapter))
		return 0;
	else
		return 4;
}

static int be_roce_map_pci_bars(struct be_adapter *adapter)
{
	if (skyhawk_chip(adapter)) {
		adapter->roce_db.size = 4096;
		adapter->roce_db.io_addr = pci_resource_start(adapter->pdev,
							      db_bar(adapter));
		adapter->roce_db.total_size = pci_resource_len(adapter->pdev,
							       db_bar(adapter));
	}
	return 0;
}

static int be_map_pci_bars(struct be_adapter *adapter)
{
	struct pci_dev *pdev = adapter->pdev;
	u8 __iomem *addr;
	u32 sli_intf;

	pci_read_config_dword(adapter->pdev, SLI_INTF_REG_OFFSET, &sli_intf);
	adapter->sli_family = (sli_intf & SLI_INTF_FAMILY_MASK) >>
				SLI_INTF_FAMILY_SHIFT;
	adapter->virtfn = (sli_intf & SLI_INTF_FT_MASK) ? 1 : 0;

	if (BEx_chip(adapter) && be_physfn(adapter)) {
		adapter->csr = pci_iomap(pdev, 2, 0);
		if (!adapter->csr)
			return -ENOMEM;
	}

	addr = pci_iomap(pdev, db_bar(adapter), 0);
	if (!addr)
		goto pci_map_err;
	adapter->db = addr;

	if (skyhawk_chip(adapter) || BEx_chip(adapter)) {
		if (be_physfn(adapter)) {
			/* PCICFG is the 2nd BAR in BE2 */
			addr = pci_iomap(pdev, BE2_chip(adapter) ? 1 : 0, 0);
			if (!addr)
				goto pci_map_err;
			adapter->pcicfg = addr;
			adapter->pcicfg_mapped = true;
		} else {
			adapter->pcicfg = adapter->db + SRIOV_VF_PCICFG_OFFSET;
			adapter->pcicfg_mapped = false;
		}
	}

	be_roce_map_pci_bars(adapter);
	return 0;

pci_map_err:
	dev_err(&pdev->dev, "Error in mapping PCI BARs\n");
	be_unmap_pci_bars(adapter);
	return -ENOMEM;
}

static void be_drv_cleanup(struct be_adapter *adapter)
{
	struct be_dma_mem *mem = &adapter->mbox_mem_alloced;
	struct device *dev = &adapter->pdev->dev;

	if (mem->va)
		dma_free_coherent(dev, mem->size, mem->va, mem->dma);

	mem = &adapter->rx_filter;
	if (mem->va)
		dma_free_coherent(dev, mem->size, mem->va, mem->dma);

	mem = &adapter->stats_cmd;
	if (mem->va)
		dma_free_coherent(dev, mem->size, mem->va, mem->dma);
}

/* Allocate and initialize various fields in be_adapter struct */
static int be_drv_init(struct be_adapter *adapter)
{
	struct be_dma_mem *mbox_mem_alloc = &adapter->mbox_mem_alloced;
	struct be_dma_mem *mbox_mem_align = &adapter->mbox_mem;
	struct be_dma_mem *rx_filter = &adapter->rx_filter;
	struct be_dma_mem *stats_cmd = &adapter->stats_cmd;
	struct device *dev = &adapter->pdev->dev;
	int status = 0;

	mbox_mem_alloc->size = sizeof(struct be_mcc_mailbox) + 16;
	mbox_mem_alloc->va = dma_alloc_coherent(dev, mbox_mem_alloc->size,
						&mbox_mem_alloc->dma,
						GFP_KERNEL);
	if (!mbox_mem_alloc->va)
		return -ENOMEM;

	mbox_mem_align->size = sizeof(struct be_mcc_mailbox);
	mbox_mem_align->va = PTR_ALIGN(mbox_mem_alloc->va, 16);
	mbox_mem_align->dma = PTR_ALIGN(mbox_mem_alloc->dma, 16);

	rx_filter->size = sizeof(struct be_cmd_req_rx_filter);
	rx_filter->va = dma_alloc_coherent(dev, rx_filter->size,
					   &rx_filter->dma, GFP_KERNEL);
	if (!rx_filter->va) {
		status = -ENOMEM;
		goto free_mbox;
	}

	if (lancer_chip(adapter))
		stats_cmd->size = sizeof(struct lancer_cmd_req_pport_stats);
	else if (BE2_chip(adapter))
		stats_cmd->size = sizeof(struct be_cmd_req_get_stats_v0);
	else if (BE3_chip(adapter))
		stats_cmd->size = sizeof(struct be_cmd_req_get_stats_v1);
	else
		stats_cmd->size = sizeof(struct be_cmd_req_get_stats_v2);
	stats_cmd->va = dma_alloc_coherent(dev, stats_cmd->size,
					   &stats_cmd->dma, GFP_KERNEL);
	if (!stats_cmd->va) {
		status = -ENOMEM;
		goto free_rx_filter;
	}

	mutex_init(&adapter->mbox_lock);
	mutex_init(&adapter->mcc_lock);
	mutex_init(&adapter->rx_filter_lock);
	spin_lock_init(&adapter->mcc_cq_lock);
	init_completion(&adapter->et_cmd_compl);

	pci_save_state(adapter->pdev);

	INIT_DELAYED_WORK(&adapter->work, be_worker);

	adapter->error_recovery.recovery_state = ERR_RECOVERY_ST_NONE;
	adapter->error_recovery.resched_delay = 0;
	INIT_DELAYED_WORK(&adapter->error_recovery.err_detection_work,
			  be_err_detection_task);

	adapter->rx_fc = true;
	adapter->tx_fc = true;

	/* Must be a power of 2 or else MODULO will BUG_ON */
	adapter->be_get_temp_freq = 64;

	return 0;

free_rx_filter:
	dma_free_coherent(dev, rx_filter->size, rx_filter->va, rx_filter->dma);
free_mbox:
	dma_free_coherent(dev, mbox_mem_alloc->size, mbox_mem_alloc->va,
			  mbox_mem_alloc->dma);
	return status;
}

static void be_remove(struct pci_dev *pdev)
{
	struct be_adapter *adapter = pci_get_drvdata(pdev);

	if (!adapter)
		return;

	be_roce_dev_remove(adapter);
	be_intr_set(adapter, false);

	be_cancel_err_detection(adapter);

	unregister_netdev(adapter->netdev);

	be_clear(adapter);

	if (!pci_vfs_assigned(adapter->pdev))
		be_cmd_reset_function(adapter);

	/* tell fw we're done with firing cmds */
	be_cmd_fw_clean(adapter);

	be_unmap_pci_bars(adapter);
	be_drv_cleanup(adapter);

	pci_disable_pcie_error_reporting(pdev);

	pci_release_regions(pdev);
	pci_disable_device(pdev);

	free_netdev(adapter->netdev);
}

static ssize_t be_hwmon_show_temp(struct device *dev,
				  struct device_attribute *dev_attr,
				  char *buf)
{
	struct be_adapter *adapter = dev_get_drvdata(dev);

	/* Unit: millidegree Celsius */
	if (adapter->hwmon_info.be_on_die_temp == BE_INVALID_DIE_TEMP)
		return -EIO;
	else
		return sprintf(buf, "%u\n",
			       adapter->hwmon_info.be_on_die_temp * 1000);
}

static SENSOR_DEVICE_ATTR(temp1_input, 0444,
			  be_hwmon_show_temp, NULL, 1);

static struct attribute *be_hwmon_attrs[] = {
	&sensor_dev_attr_temp1_input.dev_attr.attr,
	NULL
};

ATTRIBUTE_GROUPS(be_hwmon);

static char *mc_name(struct be_adapter *adapter)
{
	char *str = "";	/* default */

	switch (adapter->mc_type) {
	case UMC:
		str = "UMC";
		break;
	case FLEX10:
		str = "FLEX10";
		break;
	case vNIC1:
		str = "vNIC-1";
		break;
	case nPAR:
		str = "nPAR";
		break;
	case UFP:
		str = "UFP";
		break;
	case vNIC2:
		str = "vNIC-2";
		break;
	default:
		str = "";
	}

	return str;
}

static inline char *func_name(struct be_adapter *adapter)
{
	return be_physfn(adapter) ? "PF" : "VF";
}

static inline char *nic_name(struct pci_dev *pdev)
{
	switch (pdev->device) {
	case OC_DEVICE_ID1:
		return OC_NAME;
	case OC_DEVICE_ID2:
		return OC_NAME_BE;
	case OC_DEVICE_ID3:
	case OC_DEVICE_ID4:
		return OC_NAME_LANCER;
	case BE_DEVICE_ID2:
		return BE3_NAME;
	case OC_DEVICE_ID5:
	case OC_DEVICE_ID6:
		return OC_NAME_SH;
	default:
		return BE_NAME;
	}
}

static int be_probe(struct pci_dev *pdev, const struct pci_device_id *pdev_id)
{
	struct be_adapter *adapter;
	struct net_device *netdev;
	int status = 0;

	status = pci_enable_device(pdev);
	if (status)
		goto do_none;

	status = pci_request_regions(pdev, DRV_NAME);
	if (status)
		goto disable_dev;
	pci_set_master(pdev);

	netdev = alloc_etherdev_mqs(sizeof(*adapter), MAX_TX_QS, MAX_RX_QS);
	if (!netdev) {
		status = -ENOMEM;
		goto rel_reg;
	}
	adapter = netdev_priv(netdev);
	adapter->pdev = pdev;
	pci_set_drvdata(pdev, adapter);
	adapter->netdev = netdev;
	SET_NETDEV_DEV(netdev, &pdev->dev);

	status = dma_set_mask_and_coherent(&pdev->dev, DMA_BIT_MASK(64));
	if (status) {
		dev_err(&pdev->dev, "Could not set PCI DMA Mask\n");
		goto free_netdev;
	}

	status = pci_enable_pcie_error_reporting(pdev);
	if (!status)
		dev_info(&pdev->dev, "PCIe error reporting enabled\n");

	status = be_map_pci_bars(adapter);
	if (status)
		goto free_netdev;

	status = be_drv_init(adapter);
	if (status)
		goto unmap_bars;

	status = be_setup(adapter);
	if (status)
		goto drv_cleanup;

	be_netdev_init(netdev);
	status = register_netdev(netdev);
	if (status != 0)
		goto unsetup;

	be_roce_dev_add(adapter);

	be_schedule_err_detection(adapter, ERR_DETECTION_DELAY);
	adapter->error_recovery.probe_time = jiffies;

	/* On Die temperature not supported for VF. */
	if (be_physfn(adapter) && IS_ENABLED(CONFIG_BE2NET_HWMON)) {
		adapter->hwmon_info.hwmon_dev =
			devm_hwmon_device_register_with_groups(&pdev->dev,
							       DRV_NAME,
							       adapter,
							       be_hwmon_groups);
		adapter->hwmon_info.be_on_die_temp = BE_INVALID_DIE_TEMP;
	}

	dev_info(&pdev->dev, "%s: %s %s port %c\n", nic_name(pdev),
		 func_name(adapter), mc_name(adapter), adapter->port_name);

	return 0;

unsetup:
	be_clear(adapter);
drv_cleanup:
	be_drv_cleanup(adapter);
unmap_bars:
	be_unmap_pci_bars(adapter);
free_netdev:
	pci_disable_pcie_error_reporting(pdev);
	free_netdev(netdev);
rel_reg:
	pci_release_regions(pdev);
disable_dev:
	pci_disable_device(pdev);
do_none:
	dev_err(&pdev->dev, "%s initialization failed\n", nic_name(pdev));
	return status;
}

static int __maybe_unused be_suspend(struct device *dev_d)
{
	struct be_adapter *adapter = dev_get_drvdata(dev_d);

	be_intr_set(adapter, false);
	be_cancel_err_detection(adapter);

	be_cleanup(adapter);

	return 0;
}

static int __maybe_unused be_pci_resume(struct device *dev_d)
{
	struct be_adapter *adapter = dev_get_drvdata(dev_d);
	int status = 0;

	status = be_resume(adapter);
	if (status)
		return status;

	be_schedule_err_detection(adapter, ERR_DETECTION_DELAY);

	return 0;
}

/*
 * An FLR will stop BE from DMAing any data.
 */
static void be_shutdown(struct pci_dev *pdev)
{
	struct be_adapter *adapter = pci_get_drvdata(pdev);

	if (!adapter)
		return;

	be_roce_dev_shutdown(adapter);
	cancel_delayed_work_sync(&adapter->work);
	be_cancel_err_detection(adapter);

	netif_device_detach(adapter->netdev);

	be_cmd_reset_function(adapter);

	pci_disable_device(pdev);
}

static pci_ers_result_t be_eeh_err_detected(struct pci_dev *pdev,
					    pci_channel_state_t state)
{
	struct be_adapter *adapter = pci_get_drvdata(pdev);

	dev_err(&adapter->pdev->dev, "EEH error detected\n");

	be_roce_dev_remove(adapter);

	if (!be_check_error(adapter, BE_ERROR_EEH)) {
		be_set_error(adapter, BE_ERROR_EEH);

		be_cancel_err_detection(adapter);

		be_cleanup(adapter);
	}

	if (state == pci_channel_io_perm_failure)
		return PCI_ERS_RESULT_DISCONNECT;

	pci_disable_device(pdev);

	/* The error could cause the FW to trigger a flash debug dump.
	 * Resetting the card while flash dump is in progress
	 * can cause it not to recover; wait for it to finish.
	 * Wait only for first function as it is needed only once per
	 * adapter.
	 */
	if (pdev->devfn == 0)
		ssleep(30);

	return PCI_ERS_RESULT_NEED_RESET;
}

static pci_ers_result_t be_eeh_reset(struct pci_dev *pdev)
{
	struct be_adapter *adapter = pci_get_drvdata(pdev);
	int status;

	dev_info(&adapter->pdev->dev, "EEH reset\n");

	status = pci_enable_device(pdev);
	if (status)
		return PCI_ERS_RESULT_DISCONNECT;

	pci_set_master(pdev);
	pci_restore_state(pdev);

	/* Check if card is ok and fw is ready */
	dev_info(&adapter->pdev->dev,
		 "Waiting for FW to be ready after EEH reset\n");
	status = be_fw_wait_ready(adapter);
	if (status)
		return PCI_ERS_RESULT_DISCONNECT;

	be_clear_error(adapter, BE_CLEAR_ALL);
	return PCI_ERS_RESULT_RECOVERED;
}

static void be_eeh_resume(struct pci_dev *pdev)
{
	int status = 0;
	struct be_adapter *adapter = pci_get_drvdata(pdev);

	dev_info(&adapter->pdev->dev, "EEH resume\n");

	pci_save_state(pdev);

	status = be_resume(adapter);
	if (status)
		goto err;

	be_roce_dev_add(adapter);

	be_schedule_err_detection(adapter, ERR_DETECTION_DELAY);
	return;
err:
	dev_err(&adapter->pdev->dev, "EEH resume failed\n");
}

static int be_pci_sriov_configure(struct pci_dev *pdev, int num_vfs)
{
	struct be_adapter *adapter = pci_get_drvdata(pdev);
	struct be_resources vft_res = {0};
	int status;

	if (!num_vfs)
		be_vf_clear(adapter);

	adapter->num_vfs = num_vfs;

	if (adapter->num_vfs == 0 && pci_vfs_assigned(pdev)) {
		dev_warn(&pdev->dev,
			 "Cannot disable VFs while they are assigned\n");
		return -EBUSY;
	}

	/* When the HW is in SRIOV capable configuration, the PF-pool resources
	 * are equally distributed across the max-number of VFs. The user may
	 * request only a subset of the max-vfs to be enabled.
	 * Based on num_vfs, redistribute the resources across num_vfs so that
	 * each VF will have access to more number of resources.
	 * This facility is not available in BE3 FW.
	 * Also, this is done by FW in Lancer chip.
	 */
	if (skyhawk_chip(adapter) && !pci_num_vf(pdev)) {
		be_calculate_vf_res(adapter, adapter->num_vfs,
				    &vft_res);
		status = be_cmd_set_sriov_config(adapter, adapter->pool_res,
						 adapter->num_vfs, &vft_res);
		if (status)
			dev_err(&pdev->dev,
				"Failed to optimize SR-IOV resources\n");
	}

	status = be_get_resources(adapter);
	if (status)
		return be_cmd_status(status);

	/* Updating real_num_tx/rx_queues() requires rtnl_lock() */
	rtnl_lock();
	status = be_update_queues(adapter);
	rtnl_unlock();
	if (status)
		return be_cmd_status(status);

	if (adapter->num_vfs)
		status = be_vf_setup(adapter);

	if (!status)
		return adapter->num_vfs;

	return 0;
}

static const struct pci_error_handlers be_eeh_handlers = {
	.error_detected = be_eeh_err_detected,
	.slot_reset = be_eeh_reset,
	.resume = be_eeh_resume,
};

static SIMPLE_DEV_PM_OPS(be_pci_pm_ops, be_suspend, be_pci_resume);

static struct pci_driver be_driver = {
	.name = DRV_NAME,
	.id_table = be_dev_ids,
	.probe = be_probe,
	.remove = be_remove,
	.driver.pm = &be_pci_pm_ops,
	.shutdown = be_shutdown,
	.sriov_configure = be_pci_sriov_configure,
	.err_handler = &be_eeh_handlers
};

static int __init be_init_module(void)
{
	int status;

	if (rx_frag_size != 8192 && rx_frag_size != 4096 &&
	    rx_frag_size != 2048) {
		printk(KERN_WARNING DRV_NAME
			" : Module param rx_frag_size must be 2048/4096/8192."
			" Using 2048\n");
		rx_frag_size = 2048;
	}

	if (num_vfs > 0) {
		pr_info(DRV_NAME " : Module param num_vfs is obsolete.");
		pr_info(DRV_NAME " : Use sysfs method to enable VFs\n");
	}

	be_wq = create_singlethread_workqueue("be_wq");
	if (!be_wq) {
		pr_warn(DRV_NAME "workqueue creation failed\n");
		return -1;
	}

	be_err_recovery_workq =
		create_singlethread_workqueue("be_err_recover");
	if (!be_err_recovery_workq)
		pr_warn(DRV_NAME "Could not create error recovery workqueue\n");

	status = pci_register_driver(&be_driver);
	if (status) {
		destroy_workqueue(be_wq);
		be_destroy_err_recovery_workq();
	}
	return status;
}
module_init(be_init_module);

static void __exit be_exit_module(void)
{
	pci_unregister_driver(&be_driver);

	be_destroy_err_recovery_workq();

	if (be_wq)
		destroy_workqueue(be_wq);
}
module_exit(be_exit_module);<|MERGE_RESOLUTION|>--- conflicted
+++ resolved
@@ -2982,12 +2982,7 @@
 			return -ENOMEM;
 		cpumask_set_cpu(cpumask_local_spread(i, numa_node),
 				eqo->affinity_mask);
-<<<<<<< HEAD
-		netif_napi_add(adapter->netdev, &eqo->napi, be_poll,
-			       NAPI_POLL_WEIGHT);
-=======
 		netif_napi_add(adapter->netdev, &eqo->napi, be_poll);
->>>>>>> 7365df19
 	}
 	return 0;
 }
