// SPDX-License-Identifier: GPL-2.0-or-later
/*
 * Network device driver for Cell Processor-Based Blade and Celleb platform
 *
 * (C) Copyright IBM Corp. 2005
 * (C) Copyright 2006 TOSHIBA CORPORATION
 *
 * Authors : Utz Bacher <utz.bacher@de.ibm.com>
 *           Jens Osterkamp <Jens.Osterkamp@de.ibm.com>
 */

#include <linux/compiler.h>
#include <linux/crc32.h>
#include <linux/delay.h>
#include <linux/etherdevice.h>
#include <linux/ethtool.h>
#include <linux/firmware.h>
#include <linux/if_vlan.h>
#include <linux/in.h>
#include <linux/init.h>
#include <linux/interrupt.h>
#include <linux/gfp.h>
#include <linux/ioport.h>
#include <linux/ip.h>
#include <linux/kernel.h>
#include <linux/mii.h>
#include <linux/module.h>
#include <linux/netdevice.h>
#include <linux/device.h>
#include <linux/pci.h>
#include <linux/skbuff.h>
#include <linux/tcp.h>
#include <linux/types.h>
#include <linux/vmalloc.h>
#include <linux/wait.h>
#include <linux/workqueue.h>
#include <linux/bitops.h>
#include <linux/of.h>
#include <net/checksum.h>

#include "spider_net.h"

MODULE_AUTHOR("Utz Bacher <utz.bacher@de.ibm.com> and Jens Osterkamp " \
	      "<Jens.Osterkamp@de.ibm.com>");
MODULE_DESCRIPTION("Spider Southbridge Gigabit Ethernet driver");
MODULE_LICENSE("GPL");
MODULE_VERSION(VERSION);
MODULE_FIRMWARE(SPIDER_NET_FIRMWARE_NAME);

static int rx_descriptors = SPIDER_NET_RX_DESCRIPTORS_DEFAULT;
static int tx_descriptors = SPIDER_NET_TX_DESCRIPTORS_DEFAULT;

module_param(rx_descriptors, int, 0444);
module_param(tx_descriptors, int, 0444);

MODULE_PARM_DESC(rx_descriptors, "number of descriptors used " \
		 "in rx chains");
MODULE_PARM_DESC(tx_descriptors, "number of descriptors used " \
		 "in tx chain");

char spider_net_driver_name[] = "spidernet";

static const struct pci_device_id spider_net_pci_tbl[] = {
	{ PCI_VENDOR_ID_TOSHIBA_2, PCI_DEVICE_ID_TOSHIBA_SPIDER_NET,
	  PCI_ANY_ID, PCI_ANY_ID, 0, 0, 0UL },
	{ 0, }
};

MODULE_DEVICE_TABLE(pci, spider_net_pci_tbl);

/**
 * spider_net_read_reg - reads an SMMIO register of a card
 * @card: device structure
 * @reg: register to read from
 *
 * returns the content of the specified SMMIO register.
 */
static inline u32
spider_net_read_reg(struct spider_net_card *card, u32 reg)
{
	/* We use the powerpc specific variants instead of readl_be() because
	 * we know spidernet is not a real PCI device and we can thus avoid the
	 * performance hit caused by the PCI workarounds.
	 */
	return in_be32(card->regs + reg);
}

/**
 * spider_net_write_reg - writes to an SMMIO register of a card
 * @card: device structure
 * @reg: register to write to
 * @value: value to write into the specified SMMIO register
 */
static inline void
spider_net_write_reg(struct spider_net_card *card, u32 reg, u32 value)
{
	/* We use the powerpc specific variants instead of writel_be() because
	 * we know spidernet is not a real PCI device and we can thus avoid the
	 * performance hit caused by the PCI workarounds.
	 */
	out_be32(card->regs + reg, value);
}

/**
 * spider_net_write_phy - write to phy register
 * @netdev: adapter to be written to
 * @mii_id: id of MII
 * @reg: PHY register
 * @val: value to be written to phy register
 *
 * spider_net_write_phy_register writes to an arbitrary PHY
 * register via the spider GPCWOPCMD register. We assume the queue does
 * not run full (not more than 15 commands outstanding).
 **/
static void
spider_net_write_phy(struct net_device *netdev, int mii_id,
		     int reg, int val)
{
	struct spider_net_card *card = netdev_priv(netdev);
	u32 writevalue;

	writevalue = ((u32)mii_id << 21) |
		((u32)reg << 16) | ((u32)val);

	spider_net_write_reg(card, SPIDER_NET_GPCWOPCMD, writevalue);
}

/**
 * spider_net_read_phy - read from phy register
 * @netdev: network device to be read from
 * @mii_id: id of MII
 * @reg: PHY register
 *
 * Returns value read from PHY register
 *
 * spider_net_write_phy reads from an arbitrary PHY
 * register via the spider GPCROPCMD register
 **/
static int
spider_net_read_phy(struct net_device *netdev, int mii_id, int reg)
{
	struct spider_net_card *card = netdev_priv(netdev);
	u32 readvalue;

	readvalue = ((u32)mii_id << 21) | ((u32)reg << 16);
	spider_net_write_reg(card, SPIDER_NET_GPCROPCMD, readvalue);

	/* we don't use semaphores to wait for an SPIDER_NET_GPROPCMPINT
	 * interrupt, as we poll for the completion of the read operation
	 * in spider_net_read_phy. Should take about 50 us
	 */
	do {
		readvalue = spider_net_read_reg(card, SPIDER_NET_GPCROPCMD);
	} while (readvalue & SPIDER_NET_GPREXEC);

	readvalue &= SPIDER_NET_GPRDAT_MASK;

	return readvalue;
}

/**
 * spider_net_setup_aneg - initial auto-negotiation setup
 * @card: device structure
 **/
static void
spider_net_setup_aneg(struct spider_net_card *card)
{
	struct mii_phy *phy = &card->phy;
	u32 advertise = 0;
	u16 bmsr, estat;

	bmsr  = spider_net_read_phy(card->netdev, phy->mii_id, MII_BMSR);
	estat = spider_net_read_phy(card->netdev, phy->mii_id, MII_ESTATUS);

	if (bmsr & BMSR_10HALF)
		advertise |= ADVERTISED_10baseT_Half;
	if (bmsr & BMSR_10FULL)
		advertise |= ADVERTISED_10baseT_Full;
	if (bmsr & BMSR_100HALF)
		advertise |= ADVERTISED_100baseT_Half;
	if (bmsr & BMSR_100FULL)
		advertise |= ADVERTISED_100baseT_Full;

	if ((bmsr & BMSR_ESTATEN) && (estat & ESTATUS_1000_TFULL))
		advertise |= SUPPORTED_1000baseT_Full;
	if ((bmsr & BMSR_ESTATEN) && (estat & ESTATUS_1000_THALF))
		advertise |= SUPPORTED_1000baseT_Half;

	sungem_phy_probe(phy, phy->mii_id);
	phy->def->ops->setup_aneg(phy, advertise);

}

/**
 * spider_net_rx_irq_off - switch off rx irq on this spider card
 * @card: device structure
 *
 * switches off rx irq by masking them out in the GHIINTnMSK register
 */
static void
spider_net_rx_irq_off(struct spider_net_card *card)
{
	u32 regvalue;

	regvalue = SPIDER_NET_INT0_MASK_VALUE & (~SPIDER_NET_RXINT);
	spider_net_write_reg(card, SPIDER_NET_GHIINT0MSK, regvalue);
}

/**
 * spider_net_rx_irq_on - switch on rx irq on this spider card
 * @card: device structure
 *
 * switches on rx irq by enabling them in the GHIINTnMSK register
 */
static void
spider_net_rx_irq_on(struct spider_net_card *card)
{
	u32 regvalue;

	regvalue = SPIDER_NET_INT0_MASK_VALUE | SPIDER_NET_RXINT;
	spider_net_write_reg(card, SPIDER_NET_GHIINT0MSK, regvalue);
}

/**
 * spider_net_set_promisc - sets the unicast address or the promiscuous mode
 * @card: card structure
 *
 * spider_net_set_promisc sets the unicast destination address filter and
 * thus either allows for non-promisc mode or promisc mode
 */
static void
spider_net_set_promisc(struct spider_net_card *card)
{
	u32 macu, macl;
	struct net_device *netdev = card->netdev;

	if (netdev->flags & IFF_PROMISC) {
		/* clear destination entry 0 */
		spider_net_write_reg(card, SPIDER_NET_GMRUAFILnR, 0);
		spider_net_write_reg(card, SPIDER_NET_GMRUAFILnR + 0x04, 0);
		spider_net_write_reg(card, SPIDER_NET_GMRUA0FIL15R,
				     SPIDER_NET_PROMISC_VALUE);
	} else {
		macu = netdev->dev_addr[0];
		macu <<= 8;
		macu |= netdev->dev_addr[1];
		memcpy(&macl, &netdev->dev_addr[2], sizeof(macl));

		macu |= SPIDER_NET_UA_DESCR_VALUE;
		spider_net_write_reg(card, SPIDER_NET_GMRUAFILnR, macu);
		spider_net_write_reg(card, SPIDER_NET_GMRUAFILnR + 0x04, macl);
		spider_net_write_reg(card, SPIDER_NET_GMRUA0FIL15R,
				     SPIDER_NET_NONPROMISC_VALUE);
	}
}

/**
 * spider_net_get_descr_status -- returns the status of a descriptor
 * @hwdescr: descriptor to look at
 *
 * returns the status as in the dmac_cmd_status field of the descriptor
 */
static inline int
spider_net_get_descr_status(struct spider_net_hw_descr *hwdescr)
{
	return hwdescr->dmac_cmd_status & SPIDER_NET_DESCR_IND_PROC_MASK;
}

/**
 * spider_net_free_chain - free descriptor chain
 * @card: card structure
 * @chain: address of chain
 *
 */
static void
spider_net_free_chain(struct spider_net_card *card,
		      struct spider_net_descr_chain *chain)
{
	struct spider_net_descr *descr;

	descr = chain->ring;
	do {
		descr->bus_addr = 0;
		descr->hwdescr->next_descr_addr = 0;
		descr = descr->next;
	} while (descr != chain->ring);

	dma_free_coherent(&card->pdev->dev, chain->num_desc * sizeof(struct spider_net_hw_descr),
			  chain->hwring, chain->dma_addr);
}

/**
 * spider_net_init_chain - alloc and link descriptor chain
 * @card: card structure
 * @chain: address of chain
 *
 * We manage a circular list that mirrors the hardware structure,
 * except that the hardware uses bus addresses.
 *
 * Returns 0 on success, <0 on failure
 */
static int
spider_net_init_chain(struct spider_net_card *card,
		       struct spider_net_descr_chain *chain)
{
	int i;
	struct spider_net_descr *descr;
	struct spider_net_hw_descr *hwdescr;
	dma_addr_t buf;
	size_t alloc_size;

	alloc_size = chain->num_desc * sizeof(struct spider_net_hw_descr);

	chain->hwring = dma_alloc_coherent(&card->pdev->dev, alloc_size,
					   &chain->dma_addr, GFP_KERNEL);
	if (!chain->hwring)
		return -ENOMEM;

	/* Set up the hardware pointers in each descriptor */
	descr = chain->ring;
	hwdescr = chain->hwring;
	buf = chain->dma_addr;
	for (i=0; i < chain->num_desc; i++, descr++, hwdescr++) {
		hwdescr->dmac_cmd_status = SPIDER_NET_DESCR_NOT_IN_USE;
		hwdescr->next_descr_addr = 0;

		descr->hwdescr = hwdescr;
		descr->bus_addr = buf;
		descr->next = descr + 1;
		descr->prev = descr - 1;

		buf += sizeof(struct spider_net_hw_descr);
	}
	/* do actual circular list */
	(descr-1)->next = chain->ring;
	chain->ring->prev = descr-1;

	spin_lock_init(&chain->lock);
	chain->head = chain->ring;
	chain->tail = chain->ring;
	return 0;
}

/**
 * spider_net_free_rx_chain_contents - frees descr contents in rx chain
 * @card: card structure
 *
 * returns 0 on success, <0 on failure
 */
static void
spider_net_free_rx_chain_contents(struct spider_net_card *card)
{
	struct spider_net_descr *descr;

	descr = card->rx_chain.head;
	do {
		if (descr->skb) {
			dma_unmap_single(&card->pdev->dev,
					 descr->hwdescr->buf_addr,
					 SPIDER_NET_MAX_FRAME,
					 DMA_BIDIRECTIONAL);
			dev_kfree_skb(descr->skb);
			descr->skb = NULL;
		}
		descr = descr->next;
	} while (descr != card->rx_chain.head);
}

/**
 * spider_net_prepare_rx_descr - Reinitialize RX descriptor
 * @card: card structure
 * @descr: descriptor to re-init
 *
 * Return 0 on success, <0 on failure.
 *
 * Allocates a new rx skb, iommu-maps it and attaches it to the
 * descriptor. Mark the descriptor as activated, ready-to-use.
 */
static int
spider_net_prepare_rx_descr(struct spider_net_card *card,
			    struct spider_net_descr *descr)
{
	struct spider_net_hw_descr *hwdescr = descr->hwdescr;
	dma_addr_t buf;
	int offset;
	int bufsize;

	/* we need to round up the buffer size to a multiple of 128 */
	bufsize = (SPIDER_NET_MAX_FRAME + SPIDER_NET_RXBUF_ALIGN - 1) &
		(~(SPIDER_NET_RXBUF_ALIGN - 1));

	/* and we need to have it 128 byte aligned, therefore we allocate a
	 * bit more
	 */
	/* allocate an skb */
	descr->skb = netdev_alloc_skb(card->netdev,
				      bufsize + SPIDER_NET_RXBUF_ALIGN - 1);
	if (!descr->skb) {
		if (netif_msg_rx_err(card) && net_ratelimit())
			dev_err(&card->netdev->dev,
			        "Not enough memory to allocate rx buffer\n");
		card->spider_stats.alloc_rx_skb_error++;
		return -ENOMEM;
	}
	hwdescr->buf_size = bufsize;
	hwdescr->result_size = 0;
	hwdescr->valid_size = 0;
	hwdescr->data_status = 0;
	hwdescr->data_error = 0;

	offset = ((unsigned long)descr->skb->data) &
		(SPIDER_NET_RXBUF_ALIGN - 1);
	if (offset)
		skb_reserve(descr->skb, SPIDER_NET_RXBUF_ALIGN - offset);
	/* iommu-map the skb */
	buf = dma_map_single(&card->pdev->dev, descr->skb->data,
			     SPIDER_NET_MAX_FRAME, DMA_FROM_DEVICE);
	if (dma_mapping_error(&card->pdev->dev, buf)) {
		dev_kfree_skb_any(descr->skb);
		descr->skb = NULL;
		if (netif_msg_rx_err(card) && net_ratelimit())
			dev_err(&card->netdev->dev, "Could not iommu-map rx buffer\n");
		card->spider_stats.rx_iommu_map_error++;
		hwdescr->dmac_cmd_status = SPIDER_NET_DESCR_NOT_IN_USE;
	} else {
		hwdescr->buf_addr = buf;
		wmb();
		hwdescr->dmac_cmd_status = SPIDER_NET_DESCR_CARDOWNED |
					 SPIDER_NET_DMAC_NOINTR_COMPLETE;
	}

	return 0;
}

/**
 * spider_net_enable_rxchtails - sets RX dmac chain tail addresses
 * @card: card structure
 *
 * spider_net_enable_rxchtails sets the RX DMAC chain tail addresses in the
 * chip by writing to the appropriate register. DMA is enabled in
 * spider_net_enable_rxdmac.
 */
static inline void
spider_net_enable_rxchtails(struct spider_net_card *card)
{
	/* assume chain is aligned correctly */
	spider_net_write_reg(card, SPIDER_NET_GDADCHA ,
			     card->rx_chain.tail->bus_addr);
}

/**
 * spider_net_enable_rxdmac - enables a receive DMA controller
 * @card: card structure
 *
 * spider_net_enable_rxdmac enables the DMA controller by setting RX_DMA_EN
 * in the GDADMACCNTR register
 */
static inline void
spider_net_enable_rxdmac(struct spider_net_card *card)
{
	wmb();
	spider_net_write_reg(card, SPIDER_NET_GDADMACCNTR,
			     SPIDER_NET_DMA_RX_VALUE);
}

/**
 * spider_net_disable_rxdmac - disables the receive DMA controller
 * @card: card structure
 *
 * spider_net_disable_rxdmac terminates processing on the DMA controller
 * by turing off the DMA controller, with the force-end flag set.
 */
static inline void
spider_net_disable_rxdmac(struct spider_net_card *card)
{
	spider_net_write_reg(card, SPIDER_NET_GDADMACCNTR,
			     SPIDER_NET_DMA_RX_FEND_VALUE);
}

/**
 * spider_net_refill_rx_chain - refills descriptors/skbs in the rx chains
 * @card: card structure
 *
 * refills descriptors in the rx chain: allocates skbs and iommu-maps them.
 */
static void
spider_net_refill_rx_chain(struct spider_net_card *card)
{
	struct spider_net_descr_chain *chain = &card->rx_chain;
	unsigned long flags;

	/* one context doing the refill (and a second context seeing that
	 * and omitting it) is ok. If called by NAPI, we'll be called again
	 * as spider_net_decode_one_descr is called several times. If some
	 * interrupt calls us, the NAPI is about to clean up anyway.
	 */
	if (!spin_trylock_irqsave(&chain->lock, flags))
		return;

	while (spider_net_get_descr_status(chain->head->hwdescr) ==
			SPIDER_NET_DESCR_NOT_IN_USE) {
		if (spider_net_prepare_rx_descr(card, chain->head))
			break;
		chain->head = chain->head->next;
	}

	spin_unlock_irqrestore(&chain->lock, flags);
}

/**
 * spider_net_alloc_rx_skbs - Allocates rx skbs in rx descriptor chains
 * @card: card structure
 *
 * Returns 0 on success, <0 on failure.
 */
static int
spider_net_alloc_rx_skbs(struct spider_net_card *card)
{
	struct spider_net_descr_chain *chain = &card->rx_chain;
	struct spider_net_descr *start = chain->tail;
	struct spider_net_descr *descr = start;

	/* Link up the hardware chain pointers */
	do {
		descr->prev->hwdescr->next_descr_addr = descr->bus_addr;
		descr = descr->next;
	} while (descr != start);

	/* Put at least one buffer into the chain. if this fails,
	 * we've got a problem. If not, spider_net_refill_rx_chain
	 * will do the rest at the end of this function.
	 */
	if (spider_net_prepare_rx_descr(card, chain->head))
		goto error;
	else
		chain->head = chain->head->next;

	/* This will allocate the rest of the rx buffers;
	 * if not, it's business as usual later on.
	 */
	spider_net_refill_rx_chain(card);
	spider_net_enable_rxdmac(card);
	return 0;

error:
	spider_net_free_rx_chain_contents(card);
	return -ENOMEM;
}

/**
 * spider_net_get_multicast_hash - generates hash for multicast filter table
 * @netdev: interface device structure
 * @addr: multicast address
 *
 * returns the hash value.
 *
 * spider_net_get_multicast_hash calculates a hash value for a given multicast
 * address, that is used to set the multicast filter tables
 */
static u8
spider_net_get_multicast_hash(struct net_device *netdev, __u8 *addr)
{
	u32 crc;
	u8 hash;
	char addr_for_crc[ETH_ALEN] = { 0, };
	int i, bit;

	for (i = 0; i < ETH_ALEN * 8; i++) {
		bit = (addr[i / 8] >> (i % 8)) & 1;
		addr_for_crc[ETH_ALEN - 1 - i / 8] += bit << (7 - (i % 8));
	}

	crc = crc32_be(~0, addr_for_crc, netdev->addr_len);

	hash = (crc >> 27);
	hash <<= 3;
	hash |= crc & 7;
	hash &= 0xff;

	return hash;
}

/**
 * spider_net_set_multi - sets multicast addresses and promisc flags
 * @netdev: interface device structure
 *
 * spider_net_set_multi configures multicast addresses as needed for the
 * netdev interface. It also sets up multicast, allmulti and promisc
 * flags appropriately
 */
static void
spider_net_set_multi(struct net_device *netdev)
{
	struct netdev_hw_addr *ha;
	u8 hash;
	int i;
	u32 reg;
	struct spider_net_card *card = netdev_priv(netdev);
	DECLARE_BITMAP(bitmask, SPIDER_NET_MULTICAST_HASHES);

	spider_net_set_promisc(card);

	if (netdev->flags & IFF_ALLMULTI) {
		bitmap_fill(bitmask, SPIDER_NET_MULTICAST_HASHES);
		goto write_hash;
	}

	bitmap_zero(bitmask, SPIDER_NET_MULTICAST_HASHES);

	/* well, we know, what the broadcast hash value is: it's xfd
	hash = spider_net_get_multicast_hash(netdev, netdev->broadcast); */
	__set_bit(0xfd, bitmask);

	netdev_for_each_mc_addr(ha, netdev) {
		hash = spider_net_get_multicast_hash(netdev, ha->addr);
		__set_bit(hash, bitmask);
	}

write_hash:
	for (i = 0; i < SPIDER_NET_MULTICAST_HASHES / 4; i++) {
		reg = 0;
		if (test_bit(i * 4, bitmask))
			reg += 0x08;
		reg <<= 8;
		if (test_bit(i * 4 + 1, bitmask))
			reg += 0x08;
		reg <<= 8;
		if (test_bit(i * 4 + 2, bitmask))
			reg += 0x08;
		reg <<= 8;
		if (test_bit(i * 4 + 3, bitmask))
			reg += 0x08;

		spider_net_write_reg(card, SPIDER_NET_GMRMHFILnR + i * 4, reg);
	}
}

/**
 * spider_net_prepare_tx_descr - fill tx descriptor with skb data
 * @card: card structure
 * @skb: packet to use
 *
 * returns 0 on success, <0 on failure.
 *
 * fills out the descriptor structure with skb data and len. Copies data,
 * if needed (32bit DMA!)
 */
static int
spider_net_prepare_tx_descr(struct spider_net_card *card,
			    struct sk_buff *skb)
{
	struct spider_net_descr_chain *chain = &card->tx_chain;
	struct spider_net_descr *descr;
	struct spider_net_hw_descr *hwdescr;
	dma_addr_t buf;
	unsigned long flags;

	buf = dma_map_single(&card->pdev->dev, skb->data, skb->len,
			     DMA_TO_DEVICE);
	if (dma_mapping_error(&card->pdev->dev, buf)) {
		if (netif_msg_tx_err(card) && net_ratelimit())
			dev_err(&card->netdev->dev, "could not iommu-map packet (%p, %i). "
				  "Dropping packet\n", skb->data, skb->len);
		card->spider_stats.tx_iommu_map_error++;
		return -ENOMEM;
	}

	spin_lock_irqsave(&chain->lock, flags);
	descr = card->tx_chain.head;
	if (descr->next == chain->tail->prev) {
		spin_unlock_irqrestore(&chain->lock, flags);
		dma_unmap_single(&card->pdev->dev, buf, skb->len,
				 DMA_TO_DEVICE);
		return -ENOMEM;
	}
	hwdescr = descr->hwdescr;
	chain->head = descr->next;

	descr->skb = skb;
	hwdescr->buf_addr = buf;
	hwdescr->buf_size = skb->len;
	hwdescr->next_descr_addr = 0;
	hwdescr->data_status = 0;

	hwdescr->dmac_cmd_status =
			SPIDER_NET_DESCR_CARDOWNED | SPIDER_NET_DMAC_TXFRMTL;
	spin_unlock_irqrestore(&chain->lock, flags);

	if (skb->ip_summed == CHECKSUM_PARTIAL)
		switch (ip_hdr(skb)->protocol) {
		case IPPROTO_TCP:
			hwdescr->dmac_cmd_status |= SPIDER_NET_DMAC_TCP;
			break;
		case IPPROTO_UDP:
			hwdescr->dmac_cmd_status |= SPIDER_NET_DMAC_UDP;
			break;
		}

	/* Chain the bus address, so that the DMA engine finds this descr. */
	wmb();
	descr->prev->hwdescr->next_descr_addr = descr->bus_addr;

	netif_trans_update(card->netdev); /* set netdev watchdog timer */
	return 0;
}

static int
spider_net_set_low_watermark(struct spider_net_card *card)
{
	struct spider_net_descr *descr = card->tx_chain.tail;
	struct spider_net_hw_descr *hwdescr;
	unsigned long flags;
	int status;
	int cnt=0;
	int i;

	/* Measure the length of the queue. Measurement does not
	 * need to be precise -- does not need a lock.
	 */
	while (descr != card->tx_chain.head) {
		status = descr->hwdescr->dmac_cmd_status & SPIDER_NET_DESCR_NOT_IN_USE;
		if (status == SPIDER_NET_DESCR_NOT_IN_USE)
			break;
		descr = descr->next;
		cnt++;
	}

	/* If TX queue is short, don't even bother with interrupts */
	if (cnt < card->tx_chain.num_desc/4)
		return cnt;

	/* Set low-watermark 3/4th's of the way into the queue. */
	descr = card->tx_chain.tail;
	cnt = (cnt*3)/4;
	for (i=0;i<cnt; i++)
		descr = descr->next;

	/* Set the new watermark, clear the old watermark */
	spin_lock_irqsave(&card->tx_chain.lock, flags);
	descr->hwdescr->dmac_cmd_status |= SPIDER_NET_DESCR_TXDESFLG;
	if (card->low_watermark && card->low_watermark != descr) {
		hwdescr = card->low_watermark->hwdescr;
		hwdescr->dmac_cmd_status =
		     hwdescr->dmac_cmd_status & ~SPIDER_NET_DESCR_TXDESFLG;
	}
	card->low_watermark = descr;
	spin_unlock_irqrestore(&card->tx_chain.lock, flags);
	return cnt;
}

/**
 * spider_net_release_tx_chain - processes sent tx descriptors
 * @card: adapter structure
 * @brutal: if set, don't care about whether descriptor seems to be in use
 *
 * returns 0 if the tx ring is empty, otherwise 1.
 *
 * spider_net_release_tx_chain releases the tx descriptors that spider has
 * finished with (if non-brutal) or simply release tx descriptors (if brutal).
 * If some other context is calling this function, we return 1 so that we're
 * scheduled again (if we were scheduled) and will not lose initiative.
 */
static int
spider_net_release_tx_chain(struct spider_net_card *card, int brutal)
{
	struct net_device *dev = card->netdev;
	struct spider_net_descr_chain *chain = &card->tx_chain;
	struct spider_net_descr *descr;
	struct spider_net_hw_descr *hwdescr;
	struct sk_buff *skb;
	u32 buf_addr;
	unsigned long flags;
	int status;

	while (1) {
		spin_lock_irqsave(&chain->lock, flags);
		if (chain->tail == chain->head) {
			spin_unlock_irqrestore(&chain->lock, flags);
			return 0;
		}
		descr = chain->tail;
		hwdescr = descr->hwdescr;

		status = spider_net_get_descr_status(hwdescr);
		switch (status) {
		case SPIDER_NET_DESCR_COMPLETE:
			dev->stats.tx_packets++;
			dev->stats.tx_bytes += descr->skb->len;
			break;

		case SPIDER_NET_DESCR_CARDOWNED:
			if (!brutal) {
				spin_unlock_irqrestore(&chain->lock, flags);
				return 1;
			}

			/* fallthrough, if we release the descriptors
			 * brutally (then we don't care about
			 * SPIDER_NET_DESCR_CARDOWNED)
			 */
			fallthrough;

		case SPIDER_NET_DESCR_RESPONSE_ERROR:
		case SPIDER_NET_DESCR_PROTECTION_ERROR:
		case SPIDER_NET_DESCR_FORCE_END:
			if (netif_msg_tx_err(card))
				dev_err(&card->netdev->dev, "forcing end of tx descriptor "
				       "with status x%02x\n", status);
			dev->stats.tx_errors++;
			break;

		default:
			dev->stats.tx_dropped++;
			if (!brutal) {
				spin_unlock_irqrestore(&chain->lock, flags);
				return 1;
			}
		}

		chain->tail = descr->next;
		hwdescr->dmac_cmd_status |= SPIDER_NET_DESCR_NOT_IN_USE;
		skb = descr->skb;
		descr->skb = NULL;
		buf_addr = hwdescr->buf_addr;
		spin_unlock_irqrestore(&chain->lock, flags);

		/* unmap the skb */
		if (skb) {
			dma_unmap_single(&card->pdev->dev, buf_addr, skb->len,
					 DMA_TO_DEVICE);
			dev_consume_skb_any(skb);
		}
	}
	return 0;
}

/**
 * spider_net_kick_tx_dma - enables TX DMA processing
 * @card: card structure
 *
 * This routine will start the transmit DMA running if
 * it is not already running. This routine ned only be
 * called when queueing a new packet to an empty tx queue.
 * Writes the current tx chain head as start address
 * of the tx descriptor chain and enables the transmission
 * DMA engine.
 */
static inline void
spider_net_kick_tx_dma(struct spider_net_card *card)
{
	struct spider_net_descr *descr;

	if (spider_net_read_reg(card, SPIDER_NET_GDTDMACCNTR) &
			SPIDER_NET_TX_DMA_EN)
		goto out;

	descr = card->tx_chain.tail;
	for (;;) {
		if (spider_net_get_descr_status(descr->hwdescr) ==
				SPIDER_NET_DESCR_CARDOWNED) {
			spider_net_write_reg(card, SPIDER_NET_GDTDCHA,
					descr->bus_addr);
			spider_net_write_reg(card, SPIDER_NET_GDTDMACCNTR,
					SPIDER_NET_DMA_TX_VALUE);
			break;
		}
		if (descr == card->tx_chain.head)
			break;
		descr = descr->next;
	}

out:
	mod_timer(&card->tx_timer, jiffies + SPIDER_NET_TX_TIMER);
}

/**
 * spider_net_xmit - transmits a frame over the device
 * @skb: packet to send out
 * @netdev: interface device structure
 *
 * returns NETDEV_TX_OK on success, NETDEV_TX_BUSY on failure
 */
static netdev_tx_t
spider_net_xmit(struct sk_buff *skb, struct net_device *netdev)
{
	int cnt;
	struct spider_net_card *card = netdev_priv(netdev);

	spider_net_release_tx_chain(card, 0);

	if (spider_net_prepare_tx_descr(card, skb) != 0) {
		netdev->stats.tx_dropped++;
		netif_stop_queue(netdev);
		return NETDEV_TX_BUSY;
	}

	cnt = spider_net_set_low_watermark(card);
	if (cnt < 5)
		spider_net_kick_tx_dma(card);
	return NETDEV_TX_OK;
}

/**
 * spider_net_cleanup_tx_ring - cleans up the TX ring
 * @t: timer context used to obtain the pointer to net card data structure
 *
 * spider_net_cleanup_tx_ring is called by either the tx_timer
 * or from the NAPI polling routine.
 * This routine releases resources associted with transmitted
 * packets, including updating the queue tail pointer.
 */
static void
spider_net_cleanup_tx_ring(struct timer_list *t)
{
	struct spider_net_card *card = from_timer(card, t, tx_timer);
	if ((spider_net_release_tx_chain(card, 0) != 0) &&
	    (card->netdev->flags & IFF_UP)) {
		spider_net_kick_tx_dma(card);
		netif_wake_queue(card->netdev);
	}
}

/**
 * spider_net_do_ioctl - called for device ioctls
 * @netdev: interface device structure
 * @ifr: request parameter structure for ioctl
 * @cmd: command code for ioctl
 *
 * returns 0 on success, <0 on failure. Currently, we have no special ioctls.
 * -EOPNOTSUPP is returned, if an unknown ioctl was requested
 */
static int
spider_net_do_ioctl(struct net_device *netdev, struct ifreq *ifr, int cmd)
{
	switch (cmd) {
	default:
		return -EOPNOTSUPP;
	}
}

/**
 * spider_net_pass_skb_up - takes an skb from a descriptor and passes it on
 * @descr: descriptor to process
 * @card: card structure
 *
 * Fills out skb structure and passes the data to the stack.
 * The descriptor state is not changed.
 */
static void
spider_net_pass_skb_up(struct spider_net_descr *descr,
		       struct spider_net_card *card)
{
	struct spider_net_hw_descr *hwdescr = descr->hwdescr;
	struct sk_buff *skb = descr->skb;
	struct net_device *netdev = card->netdev;
	u32 data_status = hwdescr->data_status;
	u32 data_error = hwdescr->data_error;

	skb_put(skb, hwdescr->valid_size);

	/* the card seems to add 2 bytes of junk in front
	 * of the ethernet frame
	 */
#define SPIDER_MISALIGN		2
	skb_pull(skb, SPIDER_MISALIGN);
	skb->protocol = eth_type_trans(skb, netdev);

	/* checksum offload */
	skb_checksum_none_assert(skb);
	if (netdev->features & NETIF_F_RXCSUM) {
		if ( ( (data_status & SPIDER_NET_DATA_STATUS_CKSUM_MASK) ==
		       SPIDER_NET_DATA_STATUS_CKSUM_MASK) &&
		     !(data_error & SPIDER_NET_DATA_ERR_CKSUM_MASK))
			skb->ip_summed = CHECKSUM_UNNECESSARY;
	}

	if (data_status & SPIDER_NET_VLAN_PACKET) {
		/* further enhancements: HW-accel VLAN */
	}

	/* update netdevice statistics */
	netdev->stats.rx_packets++;
	netdev->stats.rx_bytes += skb->len;

	/* pass skb up to stack */
	netif_receive_skb(skb);
}

static void show_rx_chain(struct spider_net_card *card)
{
	struct spider_net_descr_chain *chain = &card->rx_chain;
	struct spider_net_descr *start= chain->tail;
	struct spider_net_descr *descr= start;
	struct spider_net_hw_descr *hwd = start->hwdescr;
	struct device *dev = &card->netdev->dev;
	u32 curr_desc, next_desc;
	int status;

	int tot = 0;
	int cnt = 0;
	int off = start - chain->ring;
	int cstat = hwd->dmac_cmd_status;

	dev_info(dev, "Total number of descrs=%d\n",
		chain->num_desc);
	dev_info(dev, "Chain tail located at descr=%d, status=0x%x\n",
		off, cstat);

	curr_desc = spider_net_read_reg(card, SPIDER_NET_GDACTDPA);
	next_desc = spider_net_read_reg(card, SPIDER_NET_GDACNEXTDA);

	status = cstat;
	do
	{
		hwd = descr->hwdescr;
		off = descr - chain->ring;
		status = hwd->dmac_cmd_status;

		if (descr == chain->head)
			dev_info(dev, "Chain head is at %d, head status=0x%x\n",
			         off, status);

		if (curr_desc == descr->bus_addr)
			dev_info(dev, "HW curr desc (GDACTDPA) is at %d, status=0x%x\n",
			         off, status);

		if (next_desc == descr->bus_addr)
			dev_info(dev, "HW next desc (GDACNEXTDA) is at %d, status=0x%x\n",
			         off, status);

		if (hwd->next_descr_addr == 0)
			dev_info(dev, "chain is cut at %d\n", off);

		if (cstat != status) {
			int from = (chain->num_desc + off - cnt) % chain->num_desc;
			int to = (chain->num_desc + off - 1) % chain->num_desc;
			dev_info(dev, "Have %d (from %d to %d) descrs "
			         "with stat=0x%08x\n", cnt, from, to, cstat);
			cstat = status;
			cnt = 0;
		}

		cnt ++;
		tot ++;
		descr = descr->next;
	} while (descr != start);

	dev_info(dev, "Last %d descrs with stat=0x%08x "
	         "for a total of %d descrs\n", cnt, cstat, tot);

#ifdef DEBUG
	/* Now dump the whole ring */
	descr = start;
	do
	{
		struct spider_net_hw_descr *hwd = descr->hwdescr;
		status = spider_net_get_descr_status(hwd);
		cnt = descr - chain->ring;
		dev_info(dev, "Descr %d stat=0x%08x skb=%p\n",
		         cnt, status, descr->skb);
		dev_info(dev, "bus addr=%08x buf addr=%08x sz=%d\n",
		         descr->bus_addr, hwd->buf_addr, hwd->buf_size);
		dev_info(dev, "next=%08x result sz=%d valid sz=%d\n",
		         hwd->next_descr_addr, hwd->result_size,
		         hwd->valid_size);
		dev_info(dev, "dmac=%08x data stat=%08x data err=%08x\n",
		         hwd->dmac_cmd_status, hwd->data_status,
		         hwd->data_error);
		dev_info(dev, "\n");

		descr = descr->next;
	} while (descr != start);
#endif

}

/**
 * spider_net_resync_head_ptr - Advance head ptr past empty descrs
 * @card: card structure
 *
 * If the driver fails to keep up and empty the queue, then the
 * hardware wil run out of room to put incoming packets. This
 * will cause the hardware to skip descrs that are full (instead
 * of halting/retrying). Thus, once the driver runs, it wil need
 * to "catch up" to where the hardware chain pointer is at.
 */
static void spider_net_resync_head_ptr(struct spider_net_card *card)
{
	unsigned long flags;
	struct spider_net_descr_chain *chain = &card->rx_chain;
	struct spider_net_descr *descr;
	int i, status;

	/* Advance head pointer past any empty descrs */
	descr = chain->head;
	status = spider_net_get_descr_status(descr->hwdescr);

	if (status == SPIDER_NET_DESCR_NOT_IN_USE)
		return;

	spin_lock_irqsave(&chain->lock, flags);

	descr = chain->head;
	status = spider_net_get_descr_status(descr->hwdescr);
	for (i=0; i<chain->num_desc; i++) {
		if (status != SPIDER_NET_DESCR_CARDOWNED) break;
		descr = descr->next;
		status = spider_net_get_descr_status(descr->hwdescr);
	}
	chain->head = descr;

	spin_unlock_irqrestore(&chain->lock, flags);
}

static int spider_net_resync_tail_ptr(struct spider_net_card *card)
{
	struct spider_net_descr_chain *chain = &card->rx_chain;
	struct spider_net_descr *descr;
	int i, status;

	/* Advance tail pointer past any empty and reaped descrs */
	descr = chain->tail;
	status = spider_net_get_descr_status(descr->hwdescr);

	for (i=0; i<chain->num_desc; i++) {
		if ((status != SPIDER_NET_DESCR_CARDOWNED) &&
		    (status != SPIDER_NET_DESCR_NOT_IN_USE)) break;
		descr = descr->next;
		status = spider_net_get_descr_status(descr->hwdescr);
	}
	chain->tail = descr;

	if ((i == chain->num_desc) || (i == 0))
		return 1;
	return 0;
}

/**
 * spider_net_decode_one_descr - processes an RX descriptor
 * @card: card structure
 *
 * Returns 1 if a packet has been sent to the stack, otherwise 0.
 *
 * Processes an RX descriptor by iommu-unmapping the data buffer
 * and passing the packet up to the stack. This function is called
 * in softirq context, e.g. either bottom half from interrupt or
 * NAPI polling context.
 */
static int
spider_net_decode_one_descr(struct spider_net_card *card)
{
	struct net_device *dev = card->netdev;
	struct spider_net_descr_chain *chain = &card->rx_chain;
	struct spider_net_descr *descr = chain->tail;
	struct spider_net_hw_descr *hwdescr = descr->hwdescr;
	u32 hw_buf_addr;
	int status;

	status = spider_net_get_descr_status(hwdescr);

	/* Nothing in the descriptor, or ring must be empty */
	if ((status == SPIDER_NET_DESCR_CARDOWNED) ||
	    (status == SPIDER_NET_DESCR_NOT_IN_USE))
		return 0;

	/* descriptor definitively used -- move on tail */
	chain->tail = descr->next;

	/* unmap descriptor */
	hw_buf_addr = hwdescr->buf_addr;
	hwdescr->buf_addr = 0xffffffff;
	dma_unmap_single(&card->pdev->dev, hw_buf_addr, SPIDER_NET_MAX_FRAME,
			 DMA_FROM_DEVICE);

	if ( (status == SPIDER_NET_DESCR_RESPONSE_ERROR) ||
	     (status == SPIDER_NET_DESCR_PROTECTION_ERROR) ||
	     (status == SPIDER_NET_DESCR_FORCE_END) ) {
		if (netif_msg_rx_err(card))
			dev_err(&dev->dev,
			       "dropping RX descriptor with state %d\n", status);
		dev->stats.rx_dropped++;
		goto bad_desc;
	}

	if ( (status != SPIDER_NET_DESCR_COMPLETE) &&
	     (status != SPIDER_NET_DESCR_FRAME_END) ) {
		if (netif_msg_rx_err(card))
			dev_err(&card->netdev->dev,
			       "RX descriptor with unknown state %d\n", status);
		card->spider_stats.rx_desc_unk_state++;
		goto bad_desc;
	}

	/* The cases we'll throw away the packet immediately */
	if (hwdescr->data_error & SPIDER_NET_DESTROY_RX_FLAGS) {
		if (netif_msg_rx_err(card))
			dev_err(&card->netdev->dev,
			       "error in received descriptor found, "
			       "data_status=x%08x, data_error=x%08x\n",
			       hwdescr->data_status, hwdescr->data_error);
		goto bad_desc;
	}

	if (hwdescr->dmac_cmd_status & SPIDER_NET_DESCR_BAD_STATUS) {
		dev_err(&card->netdev->dev, "bad status, cmd_status=x%08x\n",
			       hwdescr->dmac_cmd_status);
		pr_err("buf_addr=x%08x\n", hw_buf_addr);
		pr_err("buf_size=x%08x\n", hwdescr->buf_size);
		pr_err("next_descr_addr=x%08x\n", hwdescr->next_descr_addr);
		pr_err("result_size=x%08x\n", hwdescr->result_size);
		pr_err("valid_size=x%08x\n", hwdescr->valid_size);
		pr_err("data_status=x%08x\n", hwdescr->data_status);
		pr_err("data_error=x%08x\n", hwdescr->data_error);
		pr_err("which=%ld\n", descr - card->rx_chain.ring);

		card->spider_stats.rx_desc_error++;
		goto bad_desc;
	}

	/* Ok, we've got a packet in descr */
	spider_net_pass_skb_up(descr, card);
	descr->skb = NULL;
	hwdescr->dmac_cmd_status = SPIDER_NET_DESCR_NOT_IN_USE;
	return 1;

bad_desc:
	if (netif_msg_rx_err(card))
		show_rx_chain(card);
	dev_kfree_skb_irq(descr->skb);
	descr->skb = NULL;
	hwdescr->dmac_cmd_status = SPIDER_NET_DESCR_NOT_IN_USE;
	return 0;
}

/**
 * spider_net_poll - NAPI poll function called by the stack to return packets
 * @napi: napi device structure
 * @budget: number of packets we can pass to the stack at most
 *
 * returns 0 if no more packets available to the driver/stack. Returns 1,
 * if the quota is exceeded, but the driver has still packets.
 *
 * spider_net_poll returns all packets from the rx descriptors to the stack
 * (using netif_receive_skb). If all/enough packets are up, the driver
 * reenables interrupts and returns 0. If not, 1 is returned.
 */
static int spider_net_poll(struct napi_struct *napi, int budget)
{
	struct spider_net_card *card = container_of(napi, struct spider_net_card, napi);
	int packets_done = 0;

	while (packets_done < budget) {
		if (!spider_net_decode_one_descr(card))
			break;

		packets_done++;
	}

	if ((packets_done == 0) && (card->num_rx_ints != 0)) {
		if (!spider_net_resync_tail_ptr(card))
			packets_done = budget;
		spider_net_resync_head_ptr(card);
	}
	card->num_rx_ints = 0;

	spider_net_refill_rx_chain(card);
	spider_net_enable_rxdmac(card);

	spider_net_cleanup_tx_ring(&card->tx_timer);

	/* if all packets are in the stack, enable interrupts and return 0 */
	/* if not, return 1 */
	if (packets_done < budget) {
		napi_complete_done(napi, packets_done);
		spider_net_rx_irq_on(card);
		card->ignore_rx_ramfull = 0;
	}

	return packets_done;
}

/**
 * spider_net_set_mac - sets the MAC of an interface
 * @netdev: interface device structure
 * @p: pointer to new MAC address
 *
 * Returns 0 on success, <0 on failure. Currently, we don't support this
 * and will always return EOPNOTSUPP.
 */
static int
spider_net_set_mac(struct net_device *netdev, void *p)
{
	struct spider_net_card *card = netdev_priv(netdev);
	u32 macl, macu, regvalue;
	struct sockaddr *addr = p;

	if (!is_valid_ether_addr(addr->sa_data))
		return -EADDRNOTAVAIL;

	eth_hw_addr_set(netdev, addr->sa_data);

	/* switch off GMACTPE and GMACRPE */
	regvalue = spider_net_read_reg(card, SPIDER_NET_GMACOPEMD);
	regvalue &= ~((1 << 5) | (1 << 6));
	spider_net_write_reg(card, SPIDER_NET_GMACOPEMD, regvalue);

	/* write mac */
	macu = (netdev->dev_addr[0]<<24) + (netdev->dev_addr[1]<<16) +
		(netdev->dev_addr[2]<<8) + (netdev->dev_addr[3]);
	macl = (netdev->dev_addr[4]<<8) + (netdev->dev_addr[5]);
	spider_net_write_reg(card, SPIDER_NET_GMACUNIMACU, macu);
	spider_net_write_reg(card, SPIDER_NET_GMACUNIMACL, macl);

	/* switch GMACTPE and GMACRPE back on */
	regvalue = spider_net_read_reg(card, SPIDER_NET_GMACOPEMD);
	regvalue |= ((1 << 5) | (1 << 6));
	spider_net_write_reg(card, SPIDER_NET_GMACOPEMD, regvalue);

	spider_net_set_promisc(card);

	return 0;
}

/**
 * spider_net_link_reset
 * @netdev: net device structure
 *
 * This is called when the PHY_LINK signal is asserted. For the blade this is
 * not connected so we should never get here.
 *
 */
static void
spider_net_link_reset(struct net_device *netdev)
{

	struct spider_net_card *card = netdev_priv(netdev);

	del_timer_sync(&card->aneg_timer);

	/* clear interrupt, block further interrupts */
	spider_net_write_reg(card, SPIDER_NET_GMACST,
			     spider_net_read_reg(card, SPIDER_NET_GMACST));
	spider_net_write_reg(card, SPIDER_NET_GMACINTEN, 0);

	/* reset phy and setup aneg */
	card->aneg_count = 0;
	card->medium = BCM54XX_COPPER;
	spider_net_setup_aneg(card);
	mod_timer(&card->aneg_timer, jiffies + SPIDER_NET_ANEG_TIMER);

}

/**
 * spider_net_handle_error_irq - handles errors raised by an interrupt
 * @card: card structure
 * @status_reg: interrupt status register 0 (GHIINT0STS)
 * @error_reg1: interrupt status register 1 (GHIINT1STS)
 * @error_reg2: interrupt status register 2 (GHIINT2STS)
 *
 * spider_net_handle_error_irq treats or ignores all error conditions
 * found when an interrupt is presented
 */
static void
spider_net_handle_error_irq(struct spider_net_card *card, u32 status_reg,
			    u32 error_reg1, u32 error_reg2)
{
	u32 i;
	int show_error = 1;

	/* check GHIINT0STS ************************************/
	if (status_reg)
		for (i = 0; i < 32; i++)
			if (status_reg & (1<<i))
				switch (i)
	{
	/* let error_reg1 and error_reg2 evaluation decide, what to do
	case SPIDER_NET_PHYINT:
	case SPIDER_NET_GMAC2INT:
	case SPIDER_NET_GMAC1INT:
	case SPIDER_NET_GFIFOINT:
	case SPIDER_NET_DMACINT:
	case SPIDER_NET_GSYSINT:
		break; */

	case SPIDER_NET_GIPSINT:
		show_error = 0;
		break;

	case SPIDER_NET_GPWOPCMPINT:
		/* PHY write operation completed */
		show_error = 0;
		break;
	case SPIDER_NET_GPROPCMPINT:
		/* PHY read operation completed */
		/* we don't use semaphores, as we poll for the completion
		 * of the read operation in spider_net_read_phy. Should take
		 * about 50 us
		 */
		show_error = 0;
		break;
	case SPIDER_NET_GPWFFINT:
		/* PHY command queue full */
		if (netif_msg_intr(card))
			dev_err(&card->netdev->dev, "PHY write queue full\n");
		show_error = 0;
		break;

	/* case SPIDER_NET_GRMDADRINT: not used. print a message */
	/* case SPIDER_NET_GRMARPINT: not used. print a message */
	/* case SPIDER_NET_GRMMPINT: not used. print a message */

	case SPIDER_NET_GDTDEN0INT:
		/* someone has set TX_DMA_EN to 0 */
		show_error = 0;
		break;

	case SPIDER_NET_GDDDEN0INT:
	case SPIDER_NET_GDCDEN0INT:
	case SPIDER_NET_GDBDEN0INT:
	case SPIDER_NET_GDADEN0INT:
		/* someone has set RX_DMA_EN to 0 */
		show_error = 0;
		break;

	/* RX interrupts */
	case SPIDER_NET_GDDFDCINT:
	case SPIDER_NET_GDCFDCINT:
	case SPIDER_NET_GDBFDCINT:
	case SPIDER_NET_GDAFDCINT:
	/* case SPIDER_NET_GDNMINT: not used. print a message */
	/* case SPIDER_NET_GCNMINT: not used. print a message */
	/* case SPIDER_NET_GBNMINT: not used. print a message */
	/* case SPIDER_NET_GANMINT: not used. print a message */
	/* case SPIDER_NET_GRFNMINT: not used. print a message */
		show_error = 0;
		break;

	/* TX interrupts */
	case SPIDER_NET_GDTFDCINT:
		show_error = 0;
		break;
	case SPIDER_NET_GTTEDINT:
		show_error = 0;
		break;
	case SPIDER_NET_GDTDCEINT:
		/* chain end. If a descriptor should be sent, kick off
		 * tx dma
		if (card->tx_chain.tail != card->tx_chain.head)
			spider_net_kick_tx_dma(card);
		*/
		show_error = 0;
		break;

	/* case SPIDER_NET_G1TMCNTINT: not used. print a message */
	/* case SPIDER_NET_GFREECNTINT: not used. print a message */
	}

	/* check GHIINT1STS ************************************/
	if (error_reg1)
		for (i = 0; i < 32; i++)
			if (error_reg1 & (1<<i))
				switch (i)
	{
	case SPIDER_NET_GTMFLLINT:
		/* TX RAM full may happen on a usual case.
		 * Logging is not needed.
		 */
		show_error = 0;
		break;
	case SPIDER_NET_GRFDFLLINT:
	case SPIDER_NET_GRFCFLLINT:
	case SPIDER_NET_GRFBFLLINT:
	case SPIDER_NET_GRFAFLLINT:
	case SPIDER_NET_GRMFLLINT:
		/* Could happen when rx chain is full */
		if (card->ignore_rx_ramfull == 0) {
			card->ignore_rx_ramfull = 1;
			spider_net_resync_head_ptr(card);
			spider_net_refill_rx_chain(card);
			spider_net_enable_rxdmac(card);
			card->num_rx_ints ++;
			napi_schedule(&card->napi);
		}
		show_error = 0;
		break;

	/* case SPIDER_NET_GTMSHTINT: problem, print a message */
	case SPIDER_NET_GDTINVDINT:
		/* allrighty. tx from previous descr ok */
		show_error = 0;
		break;

	/* chain end */
	case SPIDER_NET_GDDDCEINT:
	case SPIDER_NET_GDCDCEINT:
	case SPIDER_NET_GDBDCEINT:
	case SPIDER_NET_GDADCEINT:
		spider_net_resync_head_ptr(card);
		spider_net_refill_rx_chain(card);
		spider_net_enable_rxdmac(card);
		card->num_rx_ints ++;
		napi_schedule(&card->napi);
		show_error = 0;
		break;

	/* invalid descriptor */
	case SPIDER_NET_GDDINVDINT:
	case SPIDER_NET_GDCINVDINT:
	case SPIDER_NET_GDBINVDINT:
	case SPIDER_NET_GDAINVDINT:
		/* Could happen when rx chain is full */
		spider_net_resync_head_ptr(card);
		spider_net_refill_rx_chain(card);
		spider_net_enable_rxdmac(card);
		card->num_rx_ints ++;
		napi_schedule(&card->napi);
		show_error = 0;
		break;

	/* case SPIDER_NET_GDTRSERINT: problem, print a message */
	/* case SPIDER_NET_GDDRSERINT: problem, print a message */
	/* case SPIDER_NET_GDCRSERINT: problem, print a message */
	/* case SPIDER_NET_GDBRSERINT: problem, print a message */
	/* case SPIDER_NET_GDARSERINT: problem, print a message */
	/* case SPIDER_NET_GDSERINT: problem, print a message */
	/* case SPIDER_NET_GDTPTERINT: problem, print a message */
	/* case SPIDER_NET_GDDPTERINT: problem, print a message */
	/* case SPIDER_NET_GDCPTERINT: problem, print a message */
	/* case SPIDER_NET_GDBPTERINT: problem, print a message */
	/* case SPIDER_NET_GDAPTERINT: problem, print a message */
	default:
		show_error = 1;
		break;
	}

	/* check GHIINT2STS ************************************/
	if (error_reg2)
		for (i = 0; i < 32; i++)
			if (error_reg2 & (1<<i))
				switch (i)
	{
	/* there is nothing we can (want  to) do at this time. Log a
	 * message, we can switch on and off the specific values later on
	case SPIDER_NET_GPROPERINT:
	case SPIDER_NET_GMCTCRSNGINT:
	case SPIDER_NET_GMCTLCOLINT:
	case SPIDER_NET_GMCTTMOTINT:
	case SPIDER_NET_GMCRCAERINT:
	case SPIDER_NET_GMCRCALERINT:
	case SPIDER_NET_GMCRALNERINT:
	case SPIDER_NET_GMCROVRINT:
	case SPIDER_NET_GMCRRNTINT:
	case SPIDER_NET_GMCRRXERINT:
	case SPIDER_NET_GTITCSERINT:
	case SPIDER_NET_GTIFMTERINT:
	case SPIDER_NET_GTIPKTRVKINT:
	case SPIDER_NET_GTISPINGINT:
	case SPIDER_NET_GTISADNGINT:
	case SPIDER_NET_GTISPDNGINT:
	case SPIDER_NET_GRIFMTERINT:
	case SPIDER_NET_GRIPKTRVKINT:
	case SPIDER_NET_GRISPINGINT:
	case SPIDER_NET_GRISADNGINT:
	case SPIDER_NET_GRISPDNGINT:
		break;
	*/
		default:
			break;
	}

	if ((show_error) && (netif_msg_intr(card)) && net_ratelimit())
		dev_err(&card->netdev->dev, "Error interrupt, GHIINT0STS = 0x%08x, "
		       "GHIINT1STS = 0x%08x, GHIINT2STS = 0x%08x\n",
		       status_reg, error_reg1, error_reg2);

	/* clear interrupt sources */
	spider_net_write_reg(card, SPIDER_NET_GHIINT1STS, error_reg1);
	spider_net_write_reg(card, SPIDER_NET_GHIINT2STS, error_reg2);
}

/**
 * spider_net_interrupt - interrupt handler for spider_net
 * @irq: interrupt number
 * @ptr: pointer to net_device
 *
 * returns IRQ_HANDLED, if interrupt was for driver, or IRQ_NONE, if no
 * interrupt found raised by card.
 *
 * This is the interrupt handler, that turns off
 * interrupts for this device and makes the stack poll the driver
 */
static irqreturn_t
spider_net_interrupt(int irq, void *ptr)
{
	struct net_device *netdev = ptr;
	struct spider_net_card *card = netdev_priv(netdev);
	u32 status_reg, error_reg1, error_reg2;

	status_reg = spider_net_read_reg(card, SPIDER_NET_GHIINT0STS);
	error_reg1 = spider_net_read_reg(card, SPIDER_NET_GHIINT1STS);
	error_reg2 = spider_net_read_reg(card, SPIDER_NET_GHIINT2STS);

	if (!(status_reg & SPIDER_NET_INT0_MASK_VALUE) &&
	    !(error_reg1 & SPIDER_NET_INT1_MASK_VALUE) &&
	    !(error_reg2 & SPIDER_NET_INT2_MASK_VALUE))
		return IRQ_NONE;

	if (status_reg & SPIDER_NET_RXINT ) {
		spider_net_rx_irq_off(card);
		napi_schedule(&card->napi);
		card->num_rx_ints ++;
	}
	if (status_reg & SPIDER_NET_TXINT)
		napi_schedule(&card->napi);

	if (status_reg & SPIDER_NET_LINKINT)
		spider_net_link_reset(netdev);

	if (status_reg & SPIDER_NET_ERRINT )
		spider_net_handle_error_irq(card, status_reg,
					    error_reg1, error_reg2);

	/* clear interrupt sources */
	spider_net_write_reg(card, SPIDER_NET_GHIINT0STS, status_reg);

	return IRQ_HANDLED;
}

#ifdef CONFIG_NET_POLL_CONTROLLER
/**
 * spider_net_poll_controller - artificial interrupt for netconsole etc.
 * @netdev: interface device structure
 *
 * see Documentation/networking/netconsole.rst
 */
static void
spider_net_poll_controller(struct net_device *netdev)
{
	disable_irq(netdev->irq);
	spider_net_interrupt(netdev->irq, netdev);
	enable_irq(netdev->irq);
}
#endif /* CONFIG_NET_POLL_CONTROLLER */

/**
 * spider_net_enable_interrupts - enable interrupts
 * @card: card structure
 *
 * spider_net_enable_interrupt enables several interrupts
 */
static void
spider_net_enable_interrupts(struct spider_net_card *card)
{
	spider_net_write_reg(card, SPIDER_NET_GHIINT0MSK,
			     SPIDER_NET_INT0_MASK_VALUE);
	spider_net_write_reg(card, SPIDER_NET_GHIINT1MSK,
			     SPIDER_NET_INT1_MASK_VALUE);
	spider_net_write_reg(card, SPIDER_NET_GHIINT2MSK,
			     SPIDER_NET_INT2_MASK_VALUE);
}

/**
 * spider_net_disable_interrupts - disable interrupts
 * @card: card structure
 *
 * spider_net_disable_interrupts disables all the interrupts
 */
static void
spider_net_disable_interrupts(struct spider_net_card *card)
{
	spider_net_write_reg(card, SPIDER_NET_GHIINT0MSK, 0);
	spider_net_write_reg(card, SPIDER_NET_GHIINT1MSK, 0);
	spider_net_write_reg(card, SPIDER_NET_GHIINT2MSK, 0);
	spider_net_write_reg(card, SPIDER_NET_GMACINTEN, 0);
}

/**
 * spider_net_init_card - initializes the card
 * @card: card structure
 *
 * spider_net_init_card initializes the card so that other registers can
 * be used
 */
static void
spider_net_init_card(struct spider_net_card *card)
{
	spider_net_write_reg(card, SPIDER_NET_CKRCTRL,
			     SPIDER_NET_CKRCTRL_STOP_VALUE);

	spider_net_write_reg(card, SPIDER_NET_CKRCTRL,
			     SPIDER_NET_CKRCTRL_RUN_VALUE);

	/* trigger ETOMOD signal */
	spider_net_write_reg(card, SPIDER_NET_GMACOPEMD,
		spider_net_read_reg(card, SPIDER_NET_GMACOPEMD) | 0x4);

	spider_net_disable_interrupts(card);
}

/**
 * spider_net_enable_card - enables the card by setting all kinds of regs
 * @card: card structure
 *
 * spider_net_enable_card sets a lot of SMMIO registers to enable the device
 */
static void
spider_net_enable_card(struct spider_net_card *card)
{
	int i;
	/* the following array consists of (register),(value) pairs
	 * that are set in this function. A register of 0 ends the list
	 */
	u32 regs[][2] = {
		{ SPIDER_NET_GRESUMINTNUM, 0 },
		{ SPIDER_NET_GREINTNUM, 0 },

		/* set interrupt frame number registers */
		/* clear the single DMA engine registers first */
		{ SPIDER_NET_GFAFRMNUM, SPIDER_NET_GFXFRAMES_VALUE },
		{ SPIDER_NET_GFBFRMNUM, SPIDER_NET_GFXFRAMES_VALUE },
		{ SPIDER_NET_GFCFRMNUM, SPIDER_NET_GFXFRAMES_VALUE },
		{ SPIDER_NET_GFDFRMNUM, SPIDER_NET_GFXFRAMES_VALUE },
		/* then set, what we really need */
		{ SPIDER_NET_GFFRMNUM, SPIDER_NET_FRAMENUM_VALUE },

		/* timer counter registers and stuff */
		{ SPIDER_NET_GFREECNNUM, 0 },
		{ SPIDER_NET_GONETIMENUM, 0 },
		{ SPIDER_NET_GTOUTFRMNUM, 0 },

		/* RX mode setting */
		{ SPIDER_NET_GRXMDSET, SPIDER_NET_RXMODE_VALUE },
		/* TX mode setting */
		{ SPIDER_NET_GTXMDSET, SPIDER_NET_TXMODE_VALUE },
		/* IPSEC mode setting */
		{ SPIDER_NET_GIPSECINIT, SPIDER_NET_IPSECINIT_VALUE },

		{ SPIDER_NET_GFTRESTRT, SPIDER_NET_RESTART_VALUE },

		{ SPIDER_NET_GMRWOLCTRL, 0 },
		{ SPIDER_NET_GTESTMD, 0x10000000 },
		{ SPIDER_NET_GTTQMSK, 0x00400040 },

		{ SPIDER_NET_GMACINTEN, 0 },

		/* flow control stuff */
		{ SPIDER_NET_GMACAPAUSE, SPIDER_NET_MACAPAUSE_VALUE },
		{ SPIDER_NET_GMACTXPAUSE, SPIDER_NET_TXPAUSE_VALUE },

		{ SPIDER_NET_GMACBSTLMT, SPIDER_NET_BURSTLMT_VALUE },
		{ 0, 0}
	};

	i = 0;
	while (regs[i][0]) {
		spider_net_write_reg(card, regs[i][0], regs[i][1]);
		i++;
	}

	/* clear unicast filter table entries 1 to 14 */
	for (i = 1; i <= 14; i++) {
		spider_net_write_reg(card,
				     SPIDER_NET_GMRUAFILnR + i * 8,
				     0x00080000);
		spider_net_write_reg(card,
				     SPIDER_NET_GMRUAFILnR + i * 8 + 4,
				     0x00000000);
	}

	spider_net_write_reg(card, SPIDER_NET_GMRUA0FIL15R, 0x08080000);

	spider_net_write_reg(card, SPIDER_NET_ECMODE, SPIDER_NET_ECMODE_VALUE);

	/* set chain tail address for RX chains and
	 * enable DMA
	 */
	spider_net_enable_rxchtails(card);
	spider_net_enable_rxdmac(card);

	spider_net_write_reg(card, SPIDER_NET_GRXDMAEN, SPIDER_NET_WOL_VALUE);

	spider_net_write_reg(card, SPIDER_NET_GMACLENLMT,
			     SPIDER_NET_LENLMT_VALUE);
	spider_net_write_reg(card, SPIDER_NET_GMACOPEMD,
			     SPIDER_NET_OPMODE_VALUE);

	spider_net_write_reg(card, SPIDER_NET_GDTDMACCNTR,
			     SPIDER_NET_GDTBSTA);
}

/**
 * spider_net_download_firmware - loads firmware into the adapter
 * @card: card structure
 * @firmware_ptr: pointer to firmware data
 *
 * spider_net_download_firmware loads the firmware data into the
 * adapter. It assumes the length etc. to be allright.
 */
static int
spider_net_download_firmware(struct spider_net_card *card,
			     const void *firmware_ptr)
{
	int sequencer, i;
	const u32 *fw_ptr = firmware_ptr;

	/* stop sequencers */
	spider_net_write_reg(card, SPIDER_NET_GSINIT,
			     SPIDER_NET_STOP_SEQ_VALUE);

	for (sequencer = 0; sequencer < SPIDER_NET_FIRMWARE_SEQS;
	     sequencer++) {
		spider_net_write_reg(card,
				     SPIDER_NET_GSnPRGADR + sequencer * 8, 0);
		for (i = 0; i < SPIDER_NET_FIRMWARE_SEQWORDS; i++) {
			spider_net_write_reg(card, SPIDER_NET_GSnPRGDAT +
					     sequencer * 8, *fw_ptr);
			fw_ptr++;
		}
	}

	if (spider_net_read_reg(card, SPIDER_NET_GSINIT))
		return -EIO;

	spider_net_write_reg(card, SPIDER_NET_GSINIT,
			     SPIDER_NET_RUN_SEQ_VALUE);

	return 0;
}

/**
 * spider_net_init_firmware - reads in firmware parts
 * @card: card structure
 *
 * Returns 0 on success, <0 on failure
 *
 * spider_net_init_firmware opens the sequencer firmware and does some basic
 * checks. This function opens and releases the firmware structure. A call
 * to download the firmware is performed before the release.
 *
 * Firmware format
 * ===============
 * spider_fw.bin is expected to be a file containing 6*1024*4 bytes, 4k being
 * the program for each sequencer. Use the command
 *    tail -q -n +2 Seq_code1_0x088.txt Seq_code2_0x090.txt              \
 *         Seq_code3_0x098.txt Seq_code4_0x0A0.txt Seq_code5_0x0A8.txt   \
 *         Seq_code6_0x0B0.txt | xxd -r -p -c4 > spider_fw.bin
 *
 * to generate spider_fw.bin, if you have sequencer programs with something
 * like the following contents for each sequencer:
 *    <ONE LINE COMMENT>
 *    <FIRST 4-BYTES-WORD FOR SEQUENCER>
 *    <SECOND 4-BYTES-WORD FOR SEQUENCER>
 *     ...
 *    <1024th 4-BYTES-WORD FOR SEQUENCER>
 */
static int
spider_net_init_firmware(struct spider_net_card *card)
{
	struct firmware *firmware = NULL;
	struct device_node *dn;
	const u8 *fw_prop = NULL;
	int err = -ENOENT;
	int fw_size;

	if (request_firmware((const struct firmware **)&firmware,
			     SPIDER_NET_FIRMWARE_NAME, &card->pdev->dev) == 0) {
		if ( (firmware->size != SPIDER_NET_FIRMWARE_LEN) &&
		     netif_msg_probe(card) ) {
			dev_err(&card->netdev->dev,
			       "Incorrect size of spidernet firmware in " \
			       "filesystem. Looking in host firmware...\n");
			goto try_host_fw;
		}
		err = spider_net_download_firmware(card, firmware->data);

		release_firmware(firmware);
		if (err)
			goto try_host_fw;

		goto done;
	}

try_host_fw:
	dn = pci_device_to_OF_node(card->pdev);
	if (!dn)
		goto out_err;

	fw_prop = of_get_property(dn, "firmware", &fw_size);
	if (!fw_prop)
		goto out_err;

	if ( (fw_size != SPIDER_NET_FIRMWARE_LEN) &&
	     netif_msg_probe(card) ) {
		dev_err(&card->netdev->dev,
		       "Incorrect size of spidernet firmware in host firmware\n");
		goto done;
	}

	err = spider_net_download_firmware(card, fw_prop);

done:
	return err;
out_err:
	if (netif_msg_probe(card))
		dev_err(&card->netdev->dev,
		       "Couldn't find spidernet firmware in filesystem " \
		       "or host firmware\n");
	return err;
}

/**
 * spider_net_open - called upon ifonfig up
 * @netdev: interface device structure
 *
 * returns 0 on success, <0 on failure
 *
 * spider_net_open allocates all the descriptors and memory needed for
 * operation, sets up multicast list and enables interrupts
 */
int
spider_net_open(struct net_device *netdev)
{
	struct spider_net_card *card = netdev_priv(netdev);
	int result;

	result = spider_net_init_firmware(card);
	if (result)
		goto init_firmware_failed;

	/* start probing with copper */
	card->aneg_count = 0;
	card->medium = BCM54XX_COPPER;
	spider_net_setup_aneg(card);
	if (card->phy.def->phy_id)
		mod_timer(&card->aneg_timer, jiffies + SPIDER_NET_ANEG_TIMER);

	result = spider_net_init_chain(card, &card->tx_chain);
	if (result)
		goto alloc_tx_failed;
	card->low_watermark = NULL;

	result = spider_net_init_chain(card, &card->rx_chain);
	if (result)
		goto alloc_rx_failed;

	/* Allocate rx skbs */
	result = spider_net_alloc_rx_skbs(card);
	if (result)
		goto alloc_skbs_failed;

	spider_net_set_multi(netdev);

	/* further enhancement: setup hw vlan, if needed */

	result = -EBUSY;
	if (request_irq(netdev->irq, spider_net_interrupt,
			     IRQF_SHARED, netdev->name, netdev))
		goto register_int_failed;

	spider_net_enable_card(card);

	netif_start_queue(netdev);
	netif_carrier_on(netdev);
	napi_enable(&card->napi);

	spider_net_enable_interrupts(card);

	return 0;

register_int_failed:
	spider_net_free_rx_chain_contents(card);
alloc_skbs_failed:
	spider_net_free_chain(card, &card->rx_chain);
alloc_rx_failed:
	spider_net_free_chain(card, &card->tx_chain);
alloc_tx_failed:
	del_timer_sync(&card->aneg_timer);
init_firmware_failed:
	return result;
}

/**
 * spider_net_link_phy
 * @t: timer context used to obtain the pointer to net card data structure
 */
static void spider_net_link_phy(struct timer_list *t)
{
	struct spider_net_card *card = from_timer(card, t, aneg_timer);
	struct mii_phy *phy = &card->phy;

	/* if link didn't come up after SPIDER_NET_ANEG_TIMEOUT tries, setup phy again */
	if (card->aneg_count > SPIDER_NET_ANEG_TIMEOUT) {

		pr_debug("%s: link is down trying to bring it up\n",
			 card->netdev->name);

		switch (card->medium) {
		case BCM54XX_COPPER:
			/* enable fiber with autonegotiation first */
			if (phy->def->ops->enable_fiber)
				phy->def->ops->enable_fiber(phy, 1);
			card->medium = BCM54XX_FIBER;
			break;

		case BCM54XX_FIBER:
			/* fiber didn't come up, try to disable fiber autoneg */
			if (phy->def->ops->enable_fiber)
				phy->def->ops->enable_fiber(phy, 0);
			card->medium = BCM54XX_UNKNOWN;
			break;

		case BCM54XX_UNKNOWN:
			/* copper, fiber with and without failed,
			 * retry from beginning
			 */
			spider_net_setup_aneg(card);
			card->medium = BCM54XX_COPPER;
			break;
		}

		card->aneg_count = 0;
		mod_timer(&card->aneg_timer, jiffies + SPIDER_NET_ANEG_TIMER);
		return;
	}

	/* link still not up, try again later */
	if (!(phy->def->ops->poll_link(phy))) {
		card->aneg_count++;
		mod_timer(&card->aneg_timer, jiffies + SPIDER_NET_ANEG_TIMER);
		return;
	}

	/* link came up, get abilities */
	phy->def->ops->read_link(phy);

	spider_net_write_reg(card, SPIDER_NET_GMACST,
			     spider_net_read_reg(card, SPIDER_NET_GMACST));
	spider_net_write_reg(card, SPIDER_NET_GMACINTEN, 0x4);

	if (phy->speed == 1000)
		spider_net_write_reg(card, SPIDER_NET_GMACMODE, 0x00000001);
	else
		spider_net_write_reg(card, SPIDER_NET_GMACMODE, 0);

	card->aneg_count = 0;

	pr_info("%s: link up, %i Mbps, %s-duplex %sautoneg.\n",
		card->netdev->name, phy->speed,
		phy->duplex == 1 ? "Full" : "Half",
		phy->autoneg == 1 ? "" : "no ");
}

/**
 * spider_net_setup_phy - setup PHY
 * @card: card structure
 *
 * returns 0 on success, <0 on failure
 *
 * spider_net_setup_phy is used as part of spider_net_probe.
 **/
static int
spider_net_setup_phy(struct spider_net_card *card)
{
	struct mii_phy *phy = &card->phy;

	spider_net_write_reg(card, SPIDER_NET_GDTDMASEL,
			     SPIDER_NET_DMASEL_VALUE);
	spider_net_write_reg(card, SPIDER_NET_GPCCTRL,
			     SPIDER_NET_PHY_CTRL_VALUE);

	phy->dev = card->netdev;
	phy->mdio_read = spider_net_read_phy;
	phy->mdio_write = spider_net_write_phy;

	for (phy->mii_id = 1; phy->mii_id <= 31; phy->mii_id++) {
		unsigned short id;
		id = spider_net_read_phy(card->netdev, phy->mii_id, MII_BMSR);
		if (id != 0x0000 && id != 0xffff) {
			if (!sungem_phy_probe(phy, phy->mii_id)) {
				pr_info("Found %s.\n", phy->def->name);
				break;
			}
		}
	}

	return 0;
}

/**
 * spider_net_workaround_rxramfull - work around firmware bug
 * @card: card structure
 *
 * no return value
 **/
static void
spider_net_workaround_rxramfull(struct spider_net_card *card)
{
	int i, sequencer = 0;

	/* cancel reset */
	spider_net_write_reg(card, SPIDER_NET_CKRCTRL,
			     SPIDER_NET_CKRCTRL_RUN_VALUE);

	/* empty sequencer data */
	for (sequencer = 0; sequencer < SPIDER_NET_FIRMWARE_SEQS;
	     sequencer++) {
		spider_net_write_reg(card, SPIDER_NET_GSnPRGADR +
				     sequencer * 8, 0x0);
		for (i = 0; i < SPIDER_NET_FIRMWARE_SEQWORDS; i++) {
			spider_net_write_reg(card, SPIDER_NET_GSnPRGDAT +
					     sequencer * 8, 0x0);
		}
	}

	/* set sequencer operation */
	spider_net_write_reg(card, SPIDER_NET_GSINIT, 0x000000fe);

	/* reset */
	spider_net_write_reg(card, SPIDER_NET_CKRCTRL,
			     SPIDER_NET_CKRCTRL_STOP_VALUE);
}

/**
 * spider_net_stop - called upon ifconfig down
 * @netdev: interface device structure
 *
 * always returns 0
 */
int
spider_net_stop(struct net_device *netdev)
{
	struct spider_net_card *card = netdev_priv(netdev);

	napi_disable(&card->napi);
	netif_carrier_off(netdev);
	netif_stop_queue(netdev);
	del_timer_sync(&card->tx_timer);
	del_timer_sync(&card->aneg_timer);

	spider_net_disable_interrupts(card);

	free_irq(netdev->irq, netdev);

	spider_net_write_reg(card, SPIDER_NET_GDTDMACCNTR,
			     SPIDER_NET_DMA_TX_FEND_VALUE);

	/* turn off DMA, force end */
	spider_net_disable_rxdmac(card);

	/* release chains */
	spider_net_release_tx_chain(card, 1);
	spider_net_free_rx_chain_contents(card);

	spider_net_free_chain(card, &card->tx_chain);
	spider_net_free_chain(card, &card->rx_chain);

	return 0;
}

/**
 * spider_net_tx_timeout_task - task scheduled by the watchdog timeout
 * function (to be called not under interrupt status)
 * @work: work context used to obtain the pointer to net card data structure
 *
 * called as task when tx hangs, resets interface (if interface is up)
 */
static void
spider_net_tx_timeout_task(struct work_struct *work)
{
	struct spider_net_card *card =
		container_of(work, struct spider_net_card, tx_timeout_task);
	struct net_device *netdev = card->netdev;

	if (!(netdev->flags & IFF_UP))
		goto out;

	netif_device_detach(netdev);
	spider_net_stop(netdev);

	spider_net_workaround_rxramfull(card);
	spider_net_init_card(card);

	if (spider_net_setup_phy(card))
		goto out;

	spider_net_open(netdev);
	spider_net_kick_tx_dma(card);
	netif_device_attach(netdev);

out:
	atomic_dec(&card->tx_timeout_task_counter);
}

/**
 * spider_net_tx_timeout - called when the tx timeout watchdog kicks in.
 * @netdev: interface device structure
 * @txqueue: unused
 *
 * called, if tx hangs. Schedules a task that resets the interface
 */
static void
spider_net_tx_timeout(struct net_device *netdev, unsigned int txqueue)
{
	struct spider_net_card *card;

	card = netdev_priv(netdev);
	atomic_inc(&card->tx_timeout_task_counter);
	if (netdev->flags & IFF_UP)
		schedule_work(&card->tx_timeout_task);
	else
		atomic_dec(&card->tx_timeout_task_counter);
	card->spider_stats.tx_timeouts++;
}

static const struct net_device_ops spider_net_ops = {
	.ndo_open		= spider_net_open,
	.ndo_stop		= spider_net_stop,
	.ndo_start_xmit		= spider_net_xmit,
	.ndo_set_rx_mode	= spider_net_set_multi,
	.ndo_set_mac_address	= spider_net_set_mac,
	.ndo_eth_ioctl		= spider_net_do_ioctl,
	.ndo_tx_timeout		= spider_net_tx_timeout,
	.ndo_validate_addr	= eth_validate_addr,
	/* HW VLAN */
#ifdef CONFIG_NET_POLL_CONTROLLER
	/* poll controller */
	.ndo_poll_controller	= spider_net_poll_controller,
#endif /* CONFIG_NET_POLL_CONTROLLER */
};

/**
 * spider_net_setup_netdev_ops - initialization of net_device operations
 * @netdev: net_device structure
 *
 * fills out function pointers in the net_device structure
 */
static void
spider_net_setup_netdev_ops(struct net_device *netdev)
{
	netdev->netdev_ops = &spider_net_ops;
	netdev->watchdog_timeo = SPIDER_NET_WATCHDOG_TIMEOUT;
	/* ethtool ops */
	netdev->ethtool_ops = &spider_net_ethtool_ops;
}

/**
 * spider_net_setup_netdev - initialization of net_device
 * @card: card structure
 *
 * Returns 0 on success or <0 on failure
 *
 * spider_net_setup_netdev initializes the net_device structure
 **/
static int
spider_net_setup_netdev(struct spider_net_card *card)
{
	int result;
	struct net_device *netdev = card->netdev;
	struct device_node *dn;
	struct sockaddr addr;
	const u8 *mac;

	SET_NETDEV_DEV(netdev, &card->pdev->dev);

	pci_set_drvdata(card->pdev, netdev);

	timer_setup(&card->tx_timer, spider_net_cleanup_tx_ring, 0);
	netdev->irq = card->pdev->irq;

	card->aneg_count = 0;
	timer_setup(&card->aneg_timer, spider_net_link_phy, 0);

<<<<<<< HEAD
	netif_napi_add(netdev, &card->napi,
		       spider_net_poll, NAPI_POLL_WEIGHT);
=======
	netif_napi_add(netdev, &card->napi, spider_net_poll);
>>>>>>> 7365df19

	spider_net_setup_netdev_ops(netdev);

	netdev->hw_features = NETIF_F_RXCSUM | NETIF_F_IP_CSUM;
	if (SPIDER_NET_RX_CSUM_DEFAULT)
		netdev->features |= NETIF_F_RXCSUM;
	netdev->features |= NETIF_F_IP_CSUM | NETIF_F_LLTX;
	/* some time: NETIF_F_HW_VLAN_CTAG_TX | NETIF_F_HW_VLAN_CTAG_RX |
	 *		NETIF_F_HW_VLAN_CTAG_FILTER
	 */

	/* MTU range: 64 - 2294 */
	netdev->min_mtu = SPIDER_NET_MIN_MTU;
	netdev->max_mtu = SPIDER_NET_MAX_MTU;

	netdev->irq = card->pdev->irq;
	card->num_rx_ints = 0;
	card->ignore_rx_ramfull = 0;

	dn = pci_device_to_OF_node(card->pdev);
	if (!dn)
		return -EIO;

	mac = of_get_property(dn, "local-mac-address", NULL);
	if (!mac)
		return -EIO;
	memcpy(addr.sa_data, mac, ETH_ALEN);

	result = spider_net_set_mac(netdev, &addr);
	if ((result) && (netif_msg_probe(card)))
		dev_err(&card->netdev->dev,
		        "Failed to set MAC address: %i\n", result);

	result = register_netdev(netdev);
	if (result) {
		if (netif_msg_probe(card))
			dev_err(&card->netdev->dev,
			        "Couldn't register net_device: %i\n", result);
		return result;
	}

	if (netif_msg_probe(card))
		pr_info("Initialized device %s.\n", netdev->name);

	return 0;
}

/**
 * spider_net_alloc_card - allocates net_device and card structure
 *
 * returns the card structure or NULL in case of errors
 *
 * the card and net_device structures are linked to each other
 */
static struct spider_net_card *
spider_net_alloc_card(void)
{
	struct net_device *netdev;
	struct spider_net_card *card;

	netdev = alloc_etherdev(struct_size(card, darray,
					    tx_descriptors + rx_descriptors));
	if (!netdev)
		return NULL;

	card = netdev_priv(netdev);
	card->netdev = netdev;
	card->msg_enable = SPIDER_NET_DEFAULT_MSG;
	INIT_WORK(&card->tx_timeout_task, spider_net_tx_timeout_task);
	init_waitqueue_head(&card->waitq);
	atomic_set(&card->tx_timeout_task_counter, 0);

	card->rx_chain.num_desc = rx_descriptors;
	card->rx_chain.ring = card->darray;
	card->tx_chain.num_desc = tx_descriptors;
	card->tx_chain.ring = card->darray + rx_descriptors;

	return card;
}

/**
 * spider_net_undo_pci_setup - releases PCI ressources
 * @card: card structure
 *
 * spider_net_undo_pci_setup releases the mapped regions
 */
static void
spider_net_undo_pci_setup(struct spider_net_card *card)
{
	iounmap(card->regs);
	pci_release_regions(card->pdev);
}

/**
 * spider_net_setup_pci_dev - sets up the device in terms of PCI operations
 * @pdev: PCI device
 *
 * Returns the card structure or NULL if any errors occur
 *
 * spider_net_setup_pci_dev initializes pdev and together with the
 * functions called in spider_net_open configures the device so that
 * data can be transferred over it
 * The net_device structure is attached to the card structure, if the
 * function returns without error.
 **/
static struct spider_net_card *
spider_net_setup_pci_dev(struct pci_dev *pdev)
{
	struct spider_net_card *card;
	unsigned long mmio_start, mmio_len;

	if (pci_enable_device(pdev)) {
		dev_err(&pdev->dev, "Couldn't enable PCI device\n");
		return NULL;
	}

	if (!(pci_resource_flags(pdev, 0) & IORESOURCE_MEM)) {
		dev_err(&pdev->dev,
		        "Couldn't find proper PCI device base address.\n");
		goto out_disable_dev;
	}

	if (pci_request_regions(pdev, spider_net_driver_name)) {
		dev_err(&pdev->dev,
		        "Couldn't obtain PCI resources, aborting.\n");
		goto out_disable_dev;
	}

	pci_set_master(pdev);

	card = spider_net_alloc_card();
	if (!card) {
		dev_err(&pdev->dev,
		        "Couldn't allocate net_device structure, aborting.\n");
		goto out_release_regions;
	}
	card->pdev = pdev;

	/* fetch base address and length of first resource */
	mmio_start = pci_resource_start(pdev, 0);
	mmio_len = pci_resource_len(pdev, 0);

	card->netdev->mem_start = mmio_start;
	card->netdev->mem_end = mmio_start + mmio_len;
	card->regs = ioremap(mmio_start, mmio_len);

	if (!card->regs) {
		dev_err(&pdev->dev,
		        "Couldn't obtain PCI resources, aborting.\n");
		goto out_release_regions;
	}

	return card;

out_release_regions:
	pci_release_regions(pdev);
out_disable_dev:
	pci_disable_device(pdev);
	return NULL;
}

/**
 * spider_net_probe - initialization of a device
 * @pdev: PCI device
 * @ent: entry in the device id list
 *
 * Returns 0 on success, <0 on failure
 *
 * spider_net_probe initializes pdev and registers a net_device
 * structure for it. After that, the device can be ifconfig'ed up
 **/
static int
spider_net_probe(struct pci_dev *pdev, const struct pci_device_id *ent)
{
	int err = -EIO;
	struct spider_net_card *card;

	card = spider_net_setup_pci_dev(pdev);
	if (!card)
		goto out;

	spider_net_workaround_rxramfull(card);
	spider_net_init_card(card);

	err = spider_net_setup_phy(card);
	if (err)
		goto out_undo_pci;

	err = spider_net_setup_netdev(card);
	if (err)
		goto out_undo_pci;

	return 0;

out_undo_pci:
	spider_net_undo_pci_setup(card);
	free_netdev(card->netdev);
out:
	return err;
}

/**
 * spider_net_remove - removal of a device
 * @pdev: PCI device
 *
 * Returns 0 on success, <0 on failure
 *
 * spider_net_remove is called to remove the device and unregisters the
 * net_device
 **/
static void
spider_net_remove(struct pci_dev *pdev)
{
	struct net_device *netdev;
	struct spider_net_card *card;

	netdev = pci_get_drvdata(pdev);
	card = netdev_priv(netdev);

	wait_event(card->waitq,
		   atomic_read(&card->tx_timeout_task_counter) == 0);

	unregister_netdev(netdev);

	/* switch off card */
	spider_net_write_reg(card, SPIDER_NET_CKRCTRL,
			     SPIDER_NET_CKRCTRL_STOP_VALUE);
	spider_net_write_reg(card, SPIDER_NET_CKRCTRL,
			     SPIDER_NET_CKRCTRL_RUN_VALUE);

	spider_net_undo_pci_setup(card);
	free_netdev(netdev);
}

static struct pci_driver spider_net_driver = {
	.name		= spider_net_driver_name,
	.id_table	= spider_net_pci_tbl,
	.probe		= spider_net_probe,
	.remove		= spider_net_remove
};

/**
 * spider_net_init - init function when the driver is loaded
 *
 * spider_net_init registers the device driver
 */
static int __init spider_net_init(void)
{
	printk(KERN_INFO "Spidernet version %s.\n", VERSION);

	if (rx_descriptors < SPIDER_NET_RX_DESCRIPTORS_MIN) {
		rx_descriptors = SPIDER_NET_RX_DESCRIPTORS_MIN;
		pr_info("adjusting rx descriptors to %i.\n", rx_descriptors);
	}
	if (rx_descriptors > SPIDER_NET_RX_DESCRIPTORS_MAX) {
		rx_descriptors = SPIDER_NET_RX_DESCRIPTORS_MAX;
		pr_info("adjusting rx descriptors to %i.\n", rx_descriptors);
	}
	if (tx_descriptors < SPIDER_NET_TX_DESCRIPTORS_MIN) {
		tx_descriptors = SPIDER_NET_TX_DESCRIPTORS_MIN;
		pr_info("adjusting tx descriptors to %i.\n", tx_descriptors);
	}
	if (tx_descriptors > SPIDER_NET_TX_DESCRIPTORS_MAX) {
		tx_descriptors = SPIDER_NET_TX_DESCRIPTORS_MAX;
		pr_info("adjusting tx descriptors to %i.\n", tx_descriptors);
	}

	return pci_register_driver(&spider_net_driver);
}

/**
 * spider_net_cleanup - exit function when driver is unloaded
 *
 * spider_net_cleanup unregisters the device driver
 */
static void __exit spider_net_cleanup(void)
{
	pci_unregister_driver(&spider_net_driver);
}

module_init(spider_net_init);
module_exit(spider_net_cleanup);<|MERGE_RESOLUTION|>--- conflicted
+++ resolved
@@ -2270,12 +2270,7 @@
 	card->aneg_count = 0;
 	timer_setup(&card->aneg_timer, spider_net_link_phy, 0);
 
-<<<<<<< HEAD
-	netif_napi_add(netdev, &card->napi,
-		       spider_net_poll, NAPI_POLL_WEIGHT);
-=======
 	netif_napi_add(netdev, &card->napi, spider_net_poll);
->>>>>>> 7365df19
 
 	spider_net_setup_netdev_ops(netdev);
 
