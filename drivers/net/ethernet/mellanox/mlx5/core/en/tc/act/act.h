--- conflicted
+++ resolved
@@ -16,11 +16,8 @@
 	unsigned int num_actions;
 	struct mlx5e_tc_flow *flow;
 	struct netlink_ext_ack *extack;
-<<<<<<< HEAD
-=======
 	u32 actions;
 	bool ct;
->>>>>>> 31231092
 	bool ct_clear;
 	bool encap;
 	bool decap;
@@ -30,10 +27,6 @@
 	bool ptype_host;
 	const struct ip_tunnel_info *tun_info;
 	struct mlx5e_mpls_info mpls_info;
-<<<<<<< HEAD
-	struct pedit_headers_action hdrs[__PEDIT_CMD_MAX];
-=======
->>>>>>> 31231092
 	int ifindexes[MLX5_MAX_FLOW_FWD_VPORTS];
 	int if_count;
 	struct mlx5_tc_ct_priv *ct_priv;
