--- conflicted
+++ resolved
@@ -6,10 +6,7 @@
 #include "en/port.h"
 #include "en_accel/en_accel.h"
 #include "en_accel/ipsec.h"
-<<<<<<< HEAD
-=======
 #include <net/xdp_sock_drv.h>
->>>>>>> 7365df19
 
 static u8 mlx5e_mpwrq_min_page_shift(struct mlx5_core_dev *mdev)
 {
@@ -567,15 +564,6 @@
 	enum mlx5e_mpwrq_umr_mode umr_mode = mlx5e_mpwrq_umr_mode(mdev, NULL);
 	u8 page_shift = mlx5e_mpwrq_page_shift(mdev, NULL);
 
-<<<<<<< HEAD
-	if (params->xdp_prog) {
-		/* XSK params are not considered here. If striding RQ is in use,
-		 * and an XSK is being opened, mlx5e_rx_mpwqe_is_linear_skb will
-		 * be called with the known XSK params.
-		 */
-		if (!mlx5e_rx_mpwqe_is_linear_skb(mdev, params, NULL))
-			return false;
-=======
 	if (!mlx5e_check_fragmented_striding_rq_cap(mdev, page_shift, umr_mode))
 		return -EOPNOTSUPP;
 
@@ -608,7 +596,6 @@
 		mlx5_core_err(mdev, "Current RQ length %d is too big for XSK with given frame size %u\n",
 			      1 << params->log_rq_mtu_frames, xsk->chunk_size);
 		return -EINVAL;
->>>>>>> 7365df19
 	}
 
 	return 0;
@@ -694,11 +681,7 @@
 	int max_mtu;
 	int i;
 
-<<<<<<< HEAD
-	if (mlx5e_rx_is_linear_skb(params, xsk)) {
-=======
 	if (mlx5e_rx_is_linear_skb(mdev, params, xsk)) {
->>>>>>> 7365df19
 		int frag_stride;
 
 		frag_stride = mlx5e_rx_get_linear_stride_sz(mdev, params, xsk, false);
@@ -1113,24 +1096,12 @@
 	if (params->rq_wq_type != MLX5_WQ_TYPE_LINKED_LIST_STRIDING_RQ)
 		return MLX5E_PARAMS_MINIMUM_LOG_SQ_SIZE;
 
-<<<<<<< HEAD
-	wqebbs = MLX5E_UMR_WQEBBS * BIT(mlx5e_get_rq_log_wq_sz(rqp->rqc));
-=======
 	/* UMR WQEs for the regular RQ. */
 	wqebbs = mlx5e_mpwrq_total_umr_wqebbs(mdev, params, NULL);
->>>>>>> 7365df19
 
 	/* If XDP program is attached, XSK may be turned on at any time without
 	 * restarting the channel. ICOSQ must be big enough to fit UMR WQEs of
 	 * both regular RQ and XSK RQ.
-<<<<<<< HEAD
-	 * Although mlx5e_mpwqe_get_log_rq_size accepts mlx5e_xsk_param, it
-	 * doesn't affect its return value, as long as params->xdp_prog != NULL,
-	 * so we can just multiply by 2.
-	 */
-	if (params->xdp_prog)
-		wqebbs *= 2;
-=======
 	 *
 	 * XSK uses different values of page_shift, and the total number of UMR
 	 * WQEBBs depends on it. This dependency is complex and not monotonic,
@@ -1172,13 +1143,10 @@
 
 		wqebbs += max_xsk_wqebbs;
 	}
->>>>>>> 7365df19
 
 	if (params->packet_merge.type == MLX5E_PACKET_MERGE_SHAMPO)
 		wqebbs += mlx5e_shampo_icosq_sz(mdev, params, rqp);
 
-<<<<<<< HEAD
-=======
 	/* UMR WQEs don't cross the page boundary, they are padded with NOPs.
 	 * This padding is always smaller than the max WQE size. That gives us
 	 * at least (PAGE_SIZE - (max WQE size - MLX5_SEND_WQE_BB)) useful bytes
@@ -1191,7 +1159,6 @@
 	total_pages = DIV_ROUND_UP(wqebbs * MLX5_SEND_WQE_BB, useful_space);
 	wqebbs = total_pages * (PAGE_SIZE / MLX5_SEND_WQE_BB);
 
->>>>>>> 7365df19
 	return max_t(u8, MLX5E_PARAMS_MINIMUM_LOG_SQ_SIZE, order_base_2(wqebbs));
 }
 
