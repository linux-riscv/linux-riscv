/*
 * Copyright (c) 2015, Mellanox Technologies. All rights reserved.
 *
 * This software is available to you under a choice of one of two
 * licenses.  You may choose to be licensed under the terms of the GNU
 * General Public License (GPL) Version 2, available from the file
 * COPYING in the main directory of this source tree, or the
 * OpenIB.org BSD license below:
 *
 *     Redistribution and use in source and binary forms, with or
 *     without modification, are permitted provided that the following
 *     conditions are met:
 *
 *      - Redistributions of source code must retain the above
 *        copyright notice, this list of conditions and the following
 *        disclaimer.
 *
 *      - Redistributions in binary form must reproduce the above
 *        copyright notice, this list of conditions and the following
 *        disclaimer in the documentation and/or other materials
 *        provided with the distribution.
 *
 * THE SOFTWARE IS PROVIDED "AS IS", WITHOUT WARRANTY OF ANY KIND,
 * EXPRESS OR IMPLIED, INCLUDING BUT NOT LIMITED TO THE WARRANTIES OF
 * MERCHANTABILITY, FITNESS FOR A PARTICULAR PURPOSE AND
 * NONINFRINGEMENT. IN NO EVENT SHALL THE AUTHORS OR COPYRIGHT HOLDERS
 * BE LIABLE FOR ANY CLAIM, DAMAGES OR OTHER LIABILITY, WHETHER IN AN
 * ACTION OF CONTRACT, TORT OR OTHERWISE, ARISING FROM, OUT OF OR IN
 * CONNECTION WITH THE SOFTWARE OR THE USE OR OTHER DEALINGS IN THE
 * SOFTWARE.
 */

#include <linux/mlx5/driver.h>
#include <linux/mlx5/device.h>
#include <linux/mlx5/mlx5_ifc.h>

#include "fs_core.h"
#include "fs_cmd.h"
#include "fs_ft_pool.h"
#include "mlx5_core.h"
#include "eswitch.h"

static int mlx5_cmd_stub_update_root_ft(struct mlx5_flow_root_namespace *ns,
					struct mlx5_flow_table *ft,
					u32 underlay_qpn,
					bool disconnect)
{
	return 0;
}

static int mlx5_cmd_stub_create_flow_table(struct mlx5_flow_root_namespace *ns,
					   struct mlx5_flow_table *ft,
					   struct mlx5_flow_table_attr *ft_attr,
					   struct mlx5_flow_table *next_ft)
{
	int max_fte = ft_attr->max_fte;

	ft->max_fte = max_fte ? roundup_pow_of_two(max_fte) : 1;

	return 0;
}

static int mlx5_cmd_stub_destroy_flow_table(struct mlx5_flow_root_namespace *ns,
					    struct mlx5_flow_table *ft)
{
	return 0;
}

static int mlx5_cmd_stub_modify_flow_table(struct mlx5_flow_root_namespace *ns,
					   struct mlx5_flow_table *ft,
					   struct mlx5_flow_table *next_ft)
{
	return 0;
}

static int mlx5_cmd_stub_create_flow_group(struct mlx5_flow_root_namespace *ns,
					   struct mlx5_flow_table *ft,
					   u32 *in,
					   struct mlx5_flow_group *fg)
{
	return 0;
}

static int mlx5_cmd_stub_destroy_flow_group(struct mlx5_flow_root_namespace *ns,
					    struct mlx5_flow_table *ft,
					    struct mlx5_flow_group *fg)
{
	return 0;
}

static int mlx5_cmd_stub_create_fte(struct mlx5_flow_root_namespace *ns,
				    struct mlx5_flow_table *ft,
				    struct mlx5_flow_group *group,
				    struct fs_fte *fte)
{
	return 0;
}

static int mlx5_cmd_stub_update_fte(struct mlx5_flow_root_namespace *ns,
				    struct mlx5_flow_table *ft,
				    struct mlx5_flow_group *group,
				    int modify_mask,
				    struct fs_fte *fte)
{
	return -EOPNOTSUPP;
}

static int mlx5_cmd_stub_delete_fte(struct mlx5_flow_root_namespace *ns,
				    struct mlx5_flow_table *ft,
				    struct fs_fte *fte)
{
	return 0;
}

static int mlx5_cmd_stub_packet_reformat_alloc(struct mlx5_flow_root_namespace *ns,
					       struct mlx5_pkt_reformat_params *params,
					       enum mlx5_flow_namespace_type namespace,
					       struct mlx5_pkt_reformat *pkt_reformat)
{
	return 0;
}

static void mlx5_cmd_stub_packet_reformat_dealloc(struct mlx5_flow_root_namespace *ns,
						  struct mlx5_pkt_reformat *pkt_reformat)
{
}

static int mlx5_cmd_stub_modify_header_alloc(struct mlx5_flow_root_namespace *ns,
					     u8 namespace, u8 num_actions,
					     void *modify_actions,
					     struct mlx5_modify_hdr *modify_hdr)
{
	return 0;
}

static void mlx5_cmd_stub_modify_header_dealloc(struct mlx5_flow_root_namespace *ns,
						struct mlx5_modify_hdr *modify_hdr)
{
}

static int mlx5_cmd_stub_set_peer(struct mlx5_flow_root_namespace *ns,
				  struct mlx5_flow_root_namespace *peer_ns,
				  u16 peer_vhca_id)
{
	return 0;
}

static int mlx5_cmd_stub_create_ns(struct mlx5_flow_root_namespace *ns)
{
	return 0;
}

static int mlx5_cmd_stub_destroy_ns(struct mlx5_flow_root_namespace *ns)
{
	return 0;
}

static u32 mlx5_cmd_stub_get_capabilities(struct mlx5_flow_root_namespace *ns,
					  enum fs_flow_table_type ft_type)
{
	return 0;
}

static int mlx5_cmd_set_slave_root_fdb(struct mlx5_core_dev *master,
				       struct mlx5_core_dev *slave,
				       bool ft_id_valid,
				       u32 ft_id)
{
	u32 out[MLX5_ST_SZ_DW(set_flow_table_root_out)] = {};
	u32 in[MLX5_ST_SZ_DW(set_flow_table_root_in)] = {};
	struct mlx5_flow_root_namespace *root;
	struct mlx5_flow_namespace *ns;

	MLX5_SET(set_flow_table_root_in, in, opcode,
		 MLX5_CMD_OP_SET_FLOW_TABLE_ROOT);
	MLX5_SET(set_flow_table_root_in, in, table_type,
		 FS_FT_FDB);
	if (ft_id_valid) {
		MLX5_SET(set_flow_table_root_in, in,
			 table_eswitch_owner_vhca_id_valid, 1);
		MLX5_SET(set_flow_table_root_in, in,
			 table_eswitch_owner_vhca_id,
			 MLX5_CAP_GEN(master, vhca_id));
		MLX5_SET(set_flow_table_root_in, in, table_id,
			 ft_id);
	} else {
		ns = mlx5_get_flow_namespace(slave,
					     MLX5_FLOW_NAMESPACE_FDB);
		root = find_root(&ns->node);
		MLX5_SET(set_flow_table_root_in, in, table_id,
			 root->root_ft->id);
	}

	return mlx5_cmd_exec(slave, in, sizeof(in), out, sizeof(out));
}

static int
mlx5_cmd_stub_destroy_match_definer(struct mlx5_flow_root_namespace *ns,
				    int definer_id)
{
	return 0;
}

static int
mlx5_cmd_stub_create_match_definer(struct mlx5_flow_root_namespace *ns,
				   u16 format_id, u32 *match_mask)
{
	return 0;
}

static int mlx5_cmd_update_root_ft(struct mlx5_flow_root_namespace *ns,
				   struct mlx5_flow_table *ft, u32 underlay_qpn,
				   bool disconnect)
{
	u32 in[MLX5_ST_SZ_DW(set_flow_table_root_in)] = {};
	struct mlx5_core_dev *dev = ns->dev;
	int err;

	if ((MLX5_CAP_GEN(dev, port_type) == MLX5_CAP_PORT_TYPE_IB) &&
	    underlay_qpn == 0)
		return 0;

	if (ft->type == FS_FT_FDB &&
	    mlx5_lag_is_shared_fdb(dev) &&
	    !mlx5_lag_is_master(dev))
		return 0;

	MLX5_SET(set_flow_table_root_in, in, opcode,
		 MLX5_CMD_OP_SET_FLOW_TABLE_ROOT);
	MLX5_SET(set_flow_table_root_in, in, table_type, ft->type);

	if (disconnect)
		MLX5_SET(set_flow_table_root_in, in, op_mod, 1);
	else
		MLX5_SET(set_flow_table_root_in, in, table_id, ft->id);

	MLX5_SET(set_flow_table_root_in, in, underlay_qpn, underlay_qpn);
	MLX5_SET(set_flow_table_root_in, in, vport_number, ft->vport);
	MLX5_SET(set_flow_table_root_in, in, other_vport,
		 !!(ft->flags & MLX5_FLOW_TABLE_OTHER_VPORT));

	err = mlx5_cmd_exec_in(dev, set_flow_table_root, in);
	if (!err &&
	    ft->type == FS_FT_FDB &&
	    mlx5_lag_is_shared_fdb(dev) &&
	    mlx5_lag_is_master(dev)) {
		struct mlx5_core_dev *peer_dev;
<<<<<<< HEAD
		int i;
=======
		int i, j;
>>>>>>> c02d35d8

		mlx5_lag_for_each_peer_mdev(dev, peer_dev, i) {
			err = mlx5_cmd_set_slave_root_fdb(dev, peer_dev, !disconnect,
							  (!disconnect) ? ft->id : 0);
			if (err && !disconnect) {
<<<<<<< HEAD
=======
				mlx5_lag_for_each_peer_mdev(dev, peer_dev, j) {
					if (j < i)
						mlx5_cmd_set_slave_root_fdb(dev, peer_dev, 1,
									    ns->root_ft->id);
					else
						break;
				}

>>>>>>> c02d35d8
				MLX5_SET(set_flow_table_root_in, in, op_mod, 0);
				MLX5_SET(set_flow_table_root_in, in, table_id,
					 ns->root_ft->id);
				mlx5_cmd_exec_in(dev, set_flow_table_root, in);
			}
			if (err)
				break;
		}

	}

	return err;
}

static int mlx5_cmd_create_flow_table(struct mlx5_flow_root_namespace *ns,
				      struct mlx5_flow_table *ft,
				      struct mlx5_flow_table_attr *ft_attr,
				      struct mlx5_flow_table *next_ft)
{
	int en_encap = !!(ft->flags & MLX5_FLOW_TABLE_TUNNEL_EN_REFORMAT);
	int en_decap = !!(ft->flags & MLX5_FLOW_TABLE_TUNNEL_EN_DECAP);
	int term = !!(ft->flags & MLX5_FLOW_TABLE_TERMINATION);
	u32 out[MLX5_ST_SZ_DW(create_flow_table_out)] = {};
	u32 in[MLX5_ST_SZ_DW(create_flow_table_in)] = {};
	struct mlx5_core_dev *dev = ns->dev;
	unsigned int size;
	int err;

	size = mlx5_ft_pool_get_avail_sz(dev, ft->type, ft_attr->max_fte);
	if (!size)
		return -ENOSPC;

	MLX5_SET(create_flow_table_in, in, opcode,
		 MLX5_CMD_OP_CREATE_FLOW_TABLE);

	MLX5_SET(create_flow_table_in, in, uid, ft_attr->uid);
	MLX5_SET(create_flow_table_in, in, table_type, ft->type);
	MLX5_SET(create_flow_table_in, in, flow_table_context.level, ft->level);
	MLX5_SET(create_flow_table_in, in, flow_table_context.log_size, size ? ilog2(size) : 0);
	MLX5_SET(create_flow_table_in, in, vport_number, ft->vport);
	MLX5_SET(create_flow_table_in, in, other_vport,
		 !!(ft->flags & MLX5_FLOW_TABLE_OTHER_VPORT));

	MLX5_SET(create_flow_table_in, in, flow_table_context.decap_en,
		 en_decap);
	MLX5_SET(create_flow_table_in, in, flow_table_context.reformat_en,
		 en_encap);
	MLX5_SET(create_flow_table_in, in, flow_table_context.termination_table,
		 term);

	switch (ft->op_mod) {
	case FS_FT_OP_MOD_NORMAL:
		if (next_ft) {
			MLX5_SET(create_flow_table_in, in,
				 flow_table_context.table_miss_action,
				 MLX5_FLOW_TABLE_MISS_ACTION_FWD);
			MLX5_SET(create_flow_table_in, in,
				 flow_table_context.table_miss_id, next_ft->id);
		} else {
			MLX5_SET(create_flow_table_in, in,
				 flow_table_context.table_miss_action,
				 ft->def_miss_action);
		}
		break;

	case FS_FT_OP_MOD_LAG_DEMUX:
		MLX5_SET(create_flow_table_in, in, op_mod, 0x1);
		if (next_ft)
			MLX5_SET(create_flow_table_in, in,
				 flow_table_context.lag_master_next_table_id,
				 next_ft->id);
		break;
	}

	err = mlx5_cmd_exec_inout(dev, create_flow_table, in, out);
	if (!err) {
		ft->id = MLX5_GET(create_flow_table_out, out,
				  table_id);
		ft->max_fte = size;
	} else {
		mlx5_ft_pool_put_sz(ns->dev, size);
	}

	return err;
}

static int mlx5_cmd_destroy_flow_table(struct mlx5_flow_root_namespace *ns,
				       struct mlx5_flow_table *ft)
{
	u32 in[MLX5_ST_SZ_DW(destroy_flow_table_in)] = {};
	struct mlx5_core_dev *dev = ns->dev;
	int err;

	MLX5_SET(destroy_flow_table_in, in, opcode,
		 MLX5_CMD_OP_DESTROY_FLOW_TABLE);
	MLX5_SET(destroy_flow_table_in, in, table_type, ft->type);
	MLX5_SET(destroy_flow_table_in, in, table_id, ft->id);
	MLX5_SET(destroy_flow_table_in, in, vport_number, ft->vport);
	MLX5_SET(destroy_flow_table_in, in, other_vport,
		 !!(ft->flags & MLX5_FLOW_TABLE_OTHER_VPORT));

	err = mlx5_cmd_exec_in(dev, destroy_flow_table, in);
	if (!err)
		mlx5_ft_pool_put_sz(ns->dev, ft->max_fte);

	return err;
}

static int mlx5_cmd_modify_flow_table(struct mlx5_flow_root_namespace *ns,
				      struct mlx5_flow_table *ft,
				      struct mlx5_flow_table *next_ft)
{
	u32 in[MLX5_ST_SZ_DW(modify_flow_table_in)] = {};
	struct mlx5_core_dev *dev = ns->dev;

	MLX5_SET(modify_flow_table_in, in, opcode,
		 MLX5_CMD_OP_MODIFY_FLOW_TABLE);
	MLX5_SET(modify_flow_table_in, in, table_type, ft->type);
	MLX5_SET(modify_flow_table_in, in, table_id, ft->id);

	if (ft->op_mod == FS_FT_OP_MOD_LAG_DEMUX) {
		MLX5_SET(modify_flow_table_in, in, modify_field_select,
			 MLX5_MODIFY_FLOW_TABLE_LAG_NEXT_TABLE_ID);
		if (next_ft) {
			MLX5_SET(modify_flow_table_in, in,
				 flow_table_context.lag_master_next_table_id, next_ft->id);
		} else {
			MLX5_SET(modify_flow_table_in, in,
				 flow_table_context.lag_master_next_table_id, 0);
		}
	} else {
		MLX5_SET(modify_flow_table_in, in, vport_number, ft->vport);
		MLX5_SET(modify_flow_table_in, in, other_vport,
			 !!(ft->flags & MLX5_FLOW_TABLE_OTHER_VPORT));
		MLX5_SET(modify_flow_table_in, in, modify_field_select,
			 MLX5_MODIFY_FLOW_TABLE_MISS_TABLE_ID);
		if (next_ft) {
			MLX5_SET(modify_flow_table_in, in,
				 flow_table_context.table_miss_action,
				 MLX5_FLOW_TABLE_MISS_ACTION_FWD);
			MLX5_SET(modify_flow_table_in, in,
				 flow_table_context.table_miss_id,
				 next_ft->id);
		} else {
			MLX5_SET(modify_flow_table_in, in,
				 flow_table_context.table_miss_action,
				 ft->def_miss_action);
		}
	}

	return mlx5_cmd_exec_in(dev, modify_flow_table, in);
}

static int mlx5_cmd_create_flow_group(struct mlx5_flow_root_namespace *ns,
				      struct mlx5_flow_table *ft,
				      u32 *in,
				      struct mlx5_flow_group *fg)
{
	u32 out[MLX5_ST_SZ_DW(create_flow_group_out)] = {};
	struct mlx5_core_dev *dev = ns->dev;
	int err;

	MLX5_SET(create_flow_group_in, in, opcode,
		 MLX5_CMD_OP_CREATE_FLOW_GROUP);
	MLX5_SET(create_flow_group_in, in, table_type, ft->type);
	MLX5_SET(create_flow_group_in, in, table_id, ft->id);
	MLX5_SET(create_flow_group_in, in, vport_number, ft->vport);
	MLX5_SET(create_flow_group_in, in, other_vport,
		 !!(ft->flags & MLX5_FLOW_TABLE_OTHER_VPORT));
	err = mlx5_cmd_exec_inout(dev, create_flow_group, in, out);
	if (!err)
		fg->id = MLX5_GET(create_flow_group_out, out,
				  group_id);
	return err;
}

static int mlx5_cmd_destroy_flow_group(struct mlx5_flow_root_namespace *ns,
				       struct mlx5_flow_table *ft,
				       struct mlx5_flow_group *fg)
{
	u32 in[MLX5_ST_SZ_DW(destroy_flow_group_in)] = {};
	struct mlx5_core_dev *dev = ns->dev;

	MLX5_SET(destroy_flow_group_in, in, opcode,
		 MLX5_CMD_OP_DESTROY_FLOW_GROUP);
	MLX5_SET(destroy_flow_group_in, in, table_type, ft->type);
	MLX5_SET(destroy_flow_group_in, in, table_id, ft->id);
	MLX5_SET(destroy_flow_group_in, in, group_id, fg->id);
	MLX5_SET(destroy_flow_group_in, in, vport_number, ft->vport);
	MLX5_SET(destroy_flow_group_in, in, other_vport,
		 !!(ft->flags & MLX5_FLOW_TABLE_OTHER_VPORT));
	return mlx5_cmd_exec_in(dev, destroy_flow_group, in);
}

static int mlx5_set_extended_dest(struct mlx5_core_dev *dev,
				  struct fs_fte *fte, bool *extended_dest)
{
	int fw_log_max_fdb_encap_uplink =
		MLX5_CAP_ESW(dev, log_max_fdb_encap_uplink);
	int num_fwd_destinations = 0;
	struct mlx5_flow_rule *dst;
	int num_encap = 0;

	*extended_dest = false;
	if (!(fte->action.action & MLX5_FLOW_CONTEXT_ACTION_FWD_DEST))
		return 0;

	list_for_each_entry(dst, &fte->node.children, node.list) {
		if (dst->dest_attr.type == MLX5_FLOW_DESTINATION_TYPE_COUNTER ||
		    dst->dest_attr.type == MLX5_FLOW_DESTINATION_TYPE_NONE)
			continue;
		if ((dst->dest_attr.type == MLX5_FLOW_DESTINATION_TYPE_VPORT ||
		     dst->dest_attr.type == MLX5_FLOW_DESTINATION_TYPE_UPLINK) &&
		    dst->dest_attr.vport.flags & MLX5_FLOW_DEST_VPORT_REFORMAT_ID)
			num_encap++;
		num_fwd_destinations++;
	}
	if (num_fwd_destinations > 1 && num_encap > 0)
		*extended_dest = true;

	if (*extended_dest && !fw_log_max_fdb_encap_uplink) {
		mlx5_core_warn(dev, "FW does not support extended destination");
		return -EOPNOTSUPP;
	}
	if (num_encap > (1 << fw_log_max_fdb_encap_uplink)) {
		mlx5_core_warn(dev, "FW does not support more than %d encaps",
			       1 << fw_log_max_fdb_encap_uplink);
		return -EOPNOTSUPP;
	}

	return 0;
}

static void
mlx5_cmd_set_fte_flow_meter(struct fs_fte *fte, void *in_flow_context)
{
	void *exe_aso_ctrl;
	void *execute_aso;

	execute_aso = MLX5_ADDR_OF(flow_context, in_flow_context,
				   execute_aso[0]);
	MLX5_SET(execute_aso, execute_aso, valid, 1);
	MLX5_SET(execute_aso, execute_aso, aso_object_id,
		 fte->action.exe_aso.object_id);

	exe_aso_ctrl = MLX5_ADDR_OF(execute_aso, execute_aso, exe_aso_ctrl);
	MLX5_SET(exe_aso_ctrl_flow_meter, exe_aso_ctrl, return_reg_id,
		 fte->action.exe_aso.return_reg_id);
	MLX5_SET(exe_aso_ctrl_flow_meter, exe_aso_ctrl, aso_type,
		 fte->action.exe_aso.type);
	MLX5_SET(exe_aso_ctrl_flow_meter, exe_aso_ctrl, init_color,
		 fte->action.exe_aso.flow_meter.init_color);
	MLX5_SET(exe_aso_ctrl_flow_meter, exe_aso_ctrl, meter_id,
		 fte->action.exe_aso.flow_meter.meter_idx);
}

static int mlx5_cmd_set_fte(struct mlx5_core_dev *dev,
			    int opmod, int modify_mask,
			    struct mlx5_flow_table *ft,
			    unsigned group_id,
			    struct fs_fte *fte)
{
	u32 out[MLX5_ST_SZ_DW(set_fte_out)] = {0};
	bool extended_dest = false;
	struct mlx5_flow_rule *dst;
	void *in_flow_context, *vlan;
	void *in_match_value;
	int reformat_id = 0;
	unsigned int inlen;
	int dst_cnt_size;
	u32 *in, action;
	void *in_dests;
	int err;

	if (mlx5_set_extended_dest(dev, fte, &extended_dest))
		return -EOPNOTSUPP;

	if (!extended_dest)
		dst_cnt_size = MLX5_ST_SZ_BYTES(dest_format_struct);
	else
		dst_cnt_size = MLX5_ST_SZ_BYTES(extended_dest_format);

	inlen = MLX5_ST_SZ_BYTES(set_fte_in) + fte->dests_size * dst_cnt_size;
	in = kvzalloc(inlen, GFP_KERNEL);
	if (!in)
		return -ENOMEM;

	MLX5_SET(set_fte_in, in, opcode, MLX5_CMD_OP_SET_FLOW_TABLE_ENTRY);
	MLX5_SET(set_fte_in, in, op_mod, opmod);
	MLX5_SET(set_fte_in, in, modify_enable_mask, modify_mask);
	MLX5_SET(set_fte_in, in, table_type, ft->type);
	MLX5_SET(set_fte_in, in, table_id,   ft->id);
	MLX5_SET(set_fte_in, in, flow_index, fte->index);
	MLX5_SET(set_fte_in, in, ignore_flow_level,
		 !!(fte->action.flags & FLOW_ACT_IGNORE_FLOW_LEVEL));

	MLX5_SET(set_fte_in, in, vport_number, ft->vport);
	MLX5_SET(set_fte_in, in, other_vport,
		 !!(ft->flags & MLX5_FLOW_TABLE_OTHER_VPORT));

	in_flow_context = MLX5_ADDR_OF(set_fte_in, in, flow_context);
	MLX5_SET(flow_context, in_flow_context, group_id, group_id);

	MLX5_SET(flow_context, in_flow_context, flow_tag,
		 fte->flow_context.flow_tag);
	MLX5_SET(flow_context, in_flow_context, flow_source,
		 fte->flow_context.flow_source);

	MLX5_SET(flow_context, in_flow_context, extended_destination,
		 extended_dest);

	action = fte->action.action;
	if (extended_dest)
		action &= ~MLX5_FLOW_CONTEXT_ACTION_PACKET_REFORMAT;

	MLX5_SET(flow_context, in_flow_context, action, action);

	if (!extended_dest && fte->action.pkt_reformat) {
		struct mlx5_pkt_reformat *pkt_reformat = fte->action.pkt_reformat;

		if (pkt_reformat->owner == MLX5_FLOW_RESOURCE_OWNER_SW) {
			reformat_id = mlx5_fs_dr_action_get_pkt_reformat_id(pkt_reformat);
			if (reformat_id < 0) {
				mlx5_core_err(dev,
					      "Unsupported SW-owned pkt_reformat type (%d) in FW-owned table\n",
					      pkt_reformat->reformat_type);
				err = reformat_id;
				goto err_out;
			}
		} else {
			reformat_id = fte->action.pkt_reformat->id;
		}
	}

	MLX5_SET(flow_context, in_flow_context, packet_reformat_id, (u32)reformat_id);

	if (fte->action.modify_hdr) {
		if (fte->action.modify_hdr->owner == MLX5_FLOW_RESOURCE_OWNER_SW) {
			mlx5_core_err(dev, "Can't use SW-owned modify_hdr in FW-owned table\n");
			err = -EOPNOTSUPP;
			goto err_out;
		}

		MLX5_SET(flow_context, in_flow_context, modify_header_id,
			 fte->action.modify_hdr->id);
	}

	MLX5_SET(flow_context, in_flow_context, encrypt_decrypt_type,
		 fte->action.crypto.type);
	MLX5_SET(flow_context, in_flow_context, encrypt_decrypt_obj_id,
		 fte->action.crypto.obj_id);

	vlan = MLX5_ADDR_OF(flow_context, in_flow_context, push_vlan);

	MLX5_SET(vlan, vlan, ethtype, fte->action.vlan[0].ethtype);
	MLX5_SET(vlan, vlan, vid, fte->action.vlan[0].vid);
	MLX5_SET(vlan, vlan, prio, fte->action.vlan[0].prio);

	vlan = MLX5_ADDR_OF(flow_context, in_flow_context, push_vlan_2);

	MLX5_SET(vlan, vlan, ethtype, fte->action.vlan[1].ethtype);
	MLX5_SET(vlan, vlan, vid, fte->action.vlan[1].vid);
	MLX5_SET(vlan, vlan, prio, fte->action.vlan[1].prio);

	in_match_value = MLX5_ADDR_OF(flow_context, in_flow_context,
				      match_value);
	memcpy(in_match_value, &fte->val, sizeof(fte->val));

	in_dests = MLX5_ADDR_OF(flow_context, in_flow_context, destination);
	if (fte->action.action & MLX5_FLOW_CONTEXT_ACTION_FWD_DEST) {
		int list_size = 0;

		list_for_each_entry(dst, &fte->node.children, node.list) {
			enum mlx5_flow_destination_type type = dst->dest_attr.type;
			enum mlx5_ifc_flow_destination_type ifc_type;
			unsigned int id;

			if (type == MLX5_FLOW_DESTINATION_TYPE_COUNTER)
				continue;

			switch (type) {
			case MLX5_FLOW_DESTINATION_TYPE_NONE:
				continue;
			case MLX5_FLOW_DESTINATION_TYPE_FLOW_TABLE_NUM:
				id = dst->dest_attr.ft_num;
				ifc_type = MLX5_IFC_FLOW_DESTINATION_TYPE_FLOW_TABLE;
				break;
			case MLX5_FLOW_DESTINATION_TYPE_FLOW_TABLE:
				id = dst->dest_attr.ft->id;
				ifc_type = MLX5_IFC_FLOW_DESTINATION_TYPE_FLOW_TABLE;
				break;
			case MLX5_FLOW_DESTINATION_TYPE_UPLINK:
			case MLX5_FLOW_DESTINATION_TYPE_VPORT:
				MLX5_SET(dest_format_struct, in_dests,
					 destination_eswitch_owner_vhca_id_valid,
					 !!(dst->dest_attr.vport.flags &
					    MLX5_FLOW_DEST_VPORT_VHCA_ID));
				MLX5_SET(dest_format_struct, in_dests,
					 destination_eswitch_owner_vhca_id,
					 dst->dest_attr.vport.vhca_id);
				if (type == MLX5_FLOW_DESTINATION_TYPE_UPLINK) {
					/* destination_id is reserved */
					id = 0;
					ifc_type = MLX5_IFC_FLOW_DESTINATION_TYPE_UPLINK;
					break;
				}
				ifc_type = MLX5_IFC_FLOW_DESTINATION_TYPE_VPORT;
				id = dst->dest_attr.vport.num;
				if (extended_dest &&
				    dst->dest_attr.vport.pkt_reformat) {
					MLX5_SET(dest_format_struct, in_dests,
						 packet_reformat,
						 !!(dst->dest_attr.vport.flags &
						    MLX5_FLOW_DEST_VPORT_REFORMAT_ID));
					MLX5_SET(extended_dest_format, in_dests,
						 packet_reformat_id,
						 dst->dest_attr.vport.pkt_reformat->id);
				}
				break;
			case MLX5_FLOW_DESTINATION_TYPE_FLOW_SAMPLER:
				id = dst->dest_attr.sampler_id;
				ifc_type = MLX5_IFC_FLOW_DESTINATION_TYPE_FLOW_SAMPLER;
				break;
			case MLX5_FLOW_DESTINATION_TYPE_TABLE_TYPE:
				MLX5_SET(dest_format_struct, in_dests,
					 destination_table_type, dst->dest_attr.ft->type);
				id = dst->dest_attr.ft->id;
				ifc_type = MLX5_IFC_FLOW_DESTINATION_TYPE_TABLE_TYPE;
				break;
			default:
				id = dst->dest_attr.tir_num;
				ifc_type = MLX5_IFC_FLOW_DESTINATION_TYPE_TIR;
			}

			MLX5_SET(dest_format_struct, in_dests, destination_type,
				 ifc_type);
			MLX5_SET(dest_format_struct, in_dests, destination_id, id);
			in_dests += dst_cnt_size;
			list_size++;
		}

		MLX5_SET(flow_context, in_flow_context, destination_list_size,
			 list_size);
	}

	if (fte->action.action & MLX5_FLOW_CONTEXT_ACTION_COUNT) {
		int max_list_size = BIT(MLX5_CAP_FLOWTABLE_TYPE(dev,
					log_max_flow_counter,
					ft->type));
		int list_size = 0;

		list_for_each_entry(dst, &fte->node.children, node.list) {
			if (dst->dest_attr.type !=
			    MLX5_FLOW_DESTINATION_TYPE_COUNTER)
				continue;

			MLX5_SET(flow_counter_list, in_dests, flow_counter_id,
				 dst->dest_attr.counter_id);
			in_dests += dst_cnt_size;
			list_size++;
		}
		if (list_size > max_list_size) {
			err = -EINVAL;
			goto err_out;
		}

		MLX5_SET(flow_context, in_flow_context, flow_counter_list_size,
			 list_size);
	}

	if (fte->action.action & MLX5_FLOW_CONTEXT_ACTION_EXECUTE_ASO) {
		if (fte->action.exe_aso.type == MLX5_EXE_ASO_FLOW_METER) {
			mlx5_cmd_set_fte_flow_meter(fte, in_flow_context);
		} else {
			err = -EOPNOTSUPP;
			goto err_out;
		}
	}

	err = mlx5_cmd_exec(dev, in, inlen, out, sizeof(out));
err_out:
	kvfree(in);
	return err;
}

static int mlx5_cmd_create_fte(struct mlx5_flow_root_namespace *ns,
			       struct mlx5_flow_table *ft,
			       struct mlx5_flow_group *group,
			       struct fs_fte *fte)
{
	struct mlx5_core_dev *dev = ns->dev;
	unsigned int group_id = group->id;

	return mlx5_cmd_set_fte(dev, 0, 0, ft, group_id, fte);
}

static int mlx5_cmd_update_fte(struct mlx5_flow_root_namespace *ns,
			       struct mlx5_flow_table *ft,
			       struct mlx5_flow_group *fg,
			       int modify_mask,
			       struct fs_fte *fte)
{
	int opmod;
	struct mlx5_core_dev *dev = ns->dev;
	int atomic_mod_cap = MLX5_CAP_FLOWTABLE(dev,
						flow_table_properties_nic_receive.
						flow_modify_en);
	if (!atomic_mod_cap)
		return -EOPNOTSUPP;
	opmod = 1;

	return	mlx5_cmd_set_fte(dev, opmod, modify_mask, ft, fg->id, fte);
}

static int mlx5_cmd_delete_fte(struct mlx5_flow_root_namespace *ns,
			       struct mlx5_flow_table *ft,
			       struct fs_fte *fte)
{
	u32 in[MLX5_ST_SZ_DW(delete_fte_in)] = {};
	struct mlx5_core_dev *dev = ns->dev;

	MLX5_SET(delete_fte_in, in, opcode, MLX5_CMD_OP_DELETE_FLOW_TABLE_ENTRY);
	MLX5_SET(delete_fte_in, in, table_type, ft->type);
	MLX5_SET(delete_fte_in, in, table_id, ft->id);
	MLX5_SET(delete_fte_in, in, flow_index, fte->index);
	MLX5_SET(delete_fte_in, in, vport_number, ft->vport);
	MLX5_SET(delete_fte_in, in, other_vport,
		 !!(ft->flags & MLX5_FLOW_TABLE_OTHER_VPORT));

	return mlx5_cmd_exec_in(dev, delete_fte, in);
}

int mlx5_cmd_fc_bulk_alloc(struct mlx5_core_dev *dev,
			   enum mlx5_fc_bulk_alloc_bitmask alloc_bitmask,
			   u32 *id)
{
	u32 out[MLX5_ST_SZ_DW(alloc_flow_counter_out)] = {};
	u32 in[MLX5_ST_SZ_DW(alloc_flow_counter_in)] = {};
	int err;

	MLX5_SET(alloc_flow_counter_in, in, opcode,
		 MLX5_CMD_OP_ALLOC_FLOW_COUNTER);
	MLX5_SET(alloc_flow_counter_in, in, flow_counter_bulk, alloc_bitmask);

	err = mlx5_cmd_exec_inout(dev, alloc_flow_counter, in, out);
	if (!err)
		*id = MLX5_GET(alloc_flow_counter_out, out, flow_counter_id);
	return err;
}

int mlx5_cmd_fc_alloc(struct mlx5_core_dev *dev, u32 *id)
{
	return mlx5_cmd_fc_bulk_alloc(dev, 0, id);
}

int mlx5_cmd_fc_free(struct mlx5_core_dev *dev, u32 id)
{
	u32 in[MLX5_ST_SZ_DW(dealloc_flow_counter_in)] = {};

	MLX5_SET(dealloc_flow_counter_in, in, opcode,
		 MLX5_CMD_OP_DEALLOC_FLOW_COUNTER);
	MLX5_SET(dealloc_flow_counter_in, in, flow_counter_id, id);
	return mlx5_cmd_exec_in(dev, dealloc_flow_counter, in);
}

int mlx5_cmd_fc_query(struct mlx5_core_dev *dev, u32 id,
		      u64 *packets, u64 *bytes)
{
	u32 out[MLX5_ST_SZ_BYTES(query_flow_counter_out) +
		MLX5_ST_SZ_BYTES(traffic_counter)] = {};
	u32 in[MLX5_ST_SZ_DW(query_flow_counter_in)] = {};
	void *stats;
	int err = 0;

	MLX5_SET(query_flow_counter_in, in, opcode,
		 MLX5_CMD_OP_QUERY_FLOW_COUNTER);
	MLX5_SET(query_flow_counter_in, in, op_mod, 0);
	MLX5_SET(query_flow_counter_in, in, flow_counter_id, id);
	err = mlx5_cmd_exec(dev, in, sizeof(in), out, sizeof(out));
	if (err)
		return err;

	stats = MLX5_ADDR_OF(query_flow_counter_out, out, flow_statistics);
	*packets = MLX5_GET64(traffic_counter, stats, packets);
	*bytes = MLX5_GET64(traffic_counter, stats, octets);
	return 0;
}

int mlx5_cmd_fc_get_bulk_query_out_len(int bulk_len)
{
	return MLX5_ST_SZ_BYTES(query_flow_counter_out) +
		MLX5_ST_SZ_BYTES(traffic_counter) * bulk_len;
}

int mlx5_cmd_fc_bulk_query(struct mlx5_core_dev *dev, u32 base_id, int bulk_len,
			   u32 *out)
{
	int outlen = mlx5_cmd_fc_get_bulk_query_out_len(bulk_len);
	u32 in[MLX5_ST_SZ_DW(query_flow_counter_in)] = {};

	MLX5_SET(query_flow_counter_in, in, opcode,
		 MLX5_CMD_OP_QUERY_FLOW_COUNTER);
	MLX5_SET(query_flow_counter_in, in, flow_counter_id, base_id);
	MLX5_SET(query_flow_counter_in, in, num_of_counters, bulk_len);
	return mlx5_cmd_exec(dev, in, sizeof(in), out, outlen);
}

static int mlx5_cmd_packet_reformat_alloc(struct mlx5_flow_root_namespace *ns,
					  struct mlx5_pkt_reformat_params *params,
					  enum mlx5_flow_namespace_type namespace,
					  struct mlx5_pkt_reformat *pkt_reformat)
{
	u32 out[MLX5_ST_SZ_DW(alloc_packet_reformat_context_out)] = {};
	struct mlx5_core_dev *dev = ns->dev;
	void *packet_reformat_context_in;
	int max_encap_size;
	void *reformat;
	int inlen;
	int err;
	u32 *in;

	if (namespace == MLX5_FLOW_NAMESPACE_FDB ||
	    namespace == MLX5_FLOW_NAMESPACE_FDB_BYPASS)
		max_encap_size = MLX5_CAP_ESW(dev, max_encap_header_size);
	else
		max_encap_size = MLX5_CAP_FLOWTABLE(dev, max_encap_header_size);

	if (params->size > max_encap_size) {
		mlx5_core_warn(dev, "encap size %zd too big, max supported is %d\n",
			       params->size, max_encap_size);
		return -EINVAL;
	}

	in = kzalloc(MLX5_ST_SZ_BYTES(alloc_packet_reformat_context_in) +
		     params->size, GFP_KERNEL);
	if (!in)
		return -ENOMEM;

	packet_reformat_context_in = MLX5_ADDR_OF(alloc_packet_reformat_context_in,
						  in, packet_reformat_context);
	reformat = MLX5_ADDR_OF(packet_reformat_context_in,
				packet_reformat_context_in,
				reformat_data);
	inlen = reformat - (void *)in + params->size;

	MLX5_SET(alloc_packet_reformat_context_in, in, opcode,
		 MLX5_CMD_OP_ALLOC_PACKET_REFORMAT_CONTEXT);
	MLX5_SET(packet_reformat_context_in, packet_reformat_context_in,
		 reformat_data_size, params->size);
	MLX5_SET(packet_reformat_context_in, packet_reformat_context_in,
		 reformat_type, params->type);
	MLX5_SET(packet_reformat_context_in, packet_reformat_context_in,
		 reformat_param_0, params->param_0);
	MLX5_SET(packet_reformat_context_in, packet_reformat_context_in,
		 reformat_param_1, params->param_1);
	if (params->data && params->size)
		memcpy(reformat, params->data, params->size);

	err = mlx5_cmd_exec(dev, in, inlen, out, sizeof(out));

	pkt_reformat->id = MLX5_GET(alloc_packet_reformat_context_out,
				    out, packet_reformat_id);
	pkt_reformat->owner = MLX5_FLOW_RESOURCE_OWNER_FW;

	kfree(in);
	return err;
}

static void mlx5_cmd_packet_reformat_dealloc(struct mlx5_flow_root_namespace *ns,
					     struct mlx5_pkt_reformat *pkt_reformat)
{
	u32 in[MLX5_ST_SZ_DW(dealloc_packet_reformat_context_in)] = {};
	struct mlx5_core_dev *dev = ns->dev;

	MLX5_SET(dealloc_packet_reformat_context_in, in, opcode,
		 MLX5_CMD_OP_DEALLOC_PACKET_REFORMAT_CONTEXT);
	MLX5_SET(dealloc_packet_reformat_context_in, in, packet_reformat_id,
		 pkt_reformat->id);

	mlx5_cmd_exec_in(dev, dealloc_packet_reformat_context, in);
}

static int mlx5_cmd_modify_header_alloc(struct mlx5_flow_root_namespace *ns,
					u8 namespace, u8 num_actions,
					void *modify_actions,
					struct mlx5_modify_hdr *modify_hdr)
{
	u32 out[MLX5_ST_SZ_DW(alloc_modify_header_context_out)] = {};
	int max_actions, actions_size, inlen, err;
	struct mlx5_core_dev *dev = ns->dev;
	void *actions_in;
	u8 table_type;
	u32 *in;

	switch (namespace) {
	case MLX5_FLOW_NAMESPACE_FDB:
	case MLX5_FLOW_NAMESPACE_FDB_BYPASS:
		max_actions = MLX5_CAP_ESW_FLOWTABLE_FDB(dev, max_modify_header_actions);
		table_type = FS_FT_FDB;
		break;
	case MLX5_FLOW_NAMESPACE_KERNEL_RX_MACSEC:
	case MLX5_FLOW_NAMESPACE_KERNEL:
	case MLX5_FLOW_NAMESPACE_BYPASS:
		max_actions = MLX5_CAP_FLOWTABLE_NIC_RX(dev, max_modify_header_actions);
		table_type = FS_FT_NIC_RX;
		break;
	case MLX5_FLOW_NAMESPACE_EGRESS:
	case MLX5_FLOW_NAMESPACE_EGRESS_IPSEC:
	case MLX5_FLOW_NAMESPACE_EGRESS_MACSEC:
		max_actions = MLX5_CAP_FLOWTABLE_NIC_TX(dev, max_modify_header_actions);
		table_type = FS_FT_NIC_TX;
		break;
	case MLX5_FLOW_NAMESPACE_ESW_INGRESS:
		max_actions = MLX5_CAP_ESW_INGRESS_ACL(dev, max_modify_header_actions);
		table_type = FS_FT_ESW_INGRESS_ACL;
		break;
	case MLX5_FLOW_NAMESPACE_RDMA_TX:
		max_actions = MLX5_CAP_FLOWTABLE_RDMA_TX(dev, max_modify_header_actions);
		table_type = FS_FT_RDMA_TX;
		break;
	default:
		return -EOPNOTSUPP;
	}

	if (num_actions > max_actions) {
		mlx5_core_warn(dev, "too many modify header actions %d, max supported %d\n",
			       num_actions, max_actions);
		return -EOPNOTSUPP;
	}

	actions_size = MLX5_UN_SZ_BYTES(set_add_copy_action_in_auto) * num_actions;
	inlen = MLX5_ST_SZ_BYTES(alloc_modify_header_context_in) + actions_size;

	in = kzalloc(inlen, GFP_KERNEL);
	if (!in)
		return -ENOMEM;

	MLX5_SET(alloc_modify_header_context_in, in, opcode,
		 MLX5_CMD_OP_ALLOC_MODIFY_HEADER_CONTEXT);
	MLX5_SET(alloc_modify_header_context_in, in, table_type, table_type);
	MLX5_SET(alloc_modify_header_context_in, in, num_of_actions, num_actions);

	actions_in = MLX5_ADDR_OF(alloc_modify_header_context_in, in, actions);
	memcpy(actions_in, modify_actions, actions_size);

	err = mlx5_cmd_exec(dev, in, inlen, out, sizeof(out));

	modify_hdr->id = MLX5_GET(alloc_modify_header_context_out, out, modify_header_id);
	modify_hdr->owner = MLX5_FLOW_RESOURCE_OWNER_FW;
	kfree(in);
	return err;
}

static void mlx5_cmd_modify_header_dealloc(struct mlx5_flow_root_namespace *ns,
					   struct mlx5_modify_hdr *modify_hdr)
{
	u32 in[MLX5_ST_SZ_DW(dealloc_modify_header_context_in)] = {};
	struct mlx5_core_dev *dev = ns->dev;

	MLX5_SET(dealloc_modify_header_context_in, in, opcode,
		 MLX5_CMD_OP_DEALLOC_MODIFY_HEADER_CONTEXT);
	MLX5_SET(dealloc_modify_header_context_in, in, modify_header_id,
		 modify_hdr->id);

	mlx5_cmd_exec_in(dev, dealloc_modify_header_context, in);
}

static int mlx5_cmd_destroy_match_definer(struct mlx5_flow_root_namespace *ns,
					  int definer_id)
{
	u32 in[MLX5_ST_SZ_DW(general_obj_in_cmd_hdr)] = {};
	u32 out[MLX5_ST_SZ_DW(general_obj_out_cmd_hdr)];

	MLX5_SET(general_obj_in_cmd_hdr, in, opcode,
		 MLX5_CMD_OP_DESTROY_GENERAL_OBJECT);
	MLX5_SET(general_obj_in_cmd_hdr, in, obj_type,
		 MLX5_OBJ_TYPE_MATCH_DEFINER);
	MLX5_SET(general_obj_in_cmd_hdr, in, obj_id, definer_id);

	return mlx5_cmd_exec(ns->dev, in, sizeof(in), out, sizeof(out));
}

static int mlx5_cmd_create_match_definer(struct mlx5_flow_root_namespace *ns,
					 u16 format_id, u32 *match_mask)
{
	u32 out[MLX5_ST_SZ_DW(create_match_definer_out)] = {};
	u32 in[MLX5_ST_SZ_DW(create_match_definer_in)] = {};
	struct mlx5_core_dev *dev = ns->dev;
	void *ptr;
	int err;

	MLX5_SET(create_match_definer_in, in, general_obj_in_cmd_hdr.opcode,
		 MLX5_CMD_OP_CREATE_GENERAL_OBJECT);
	MLX5_SET(create_match_definer_in, in, general_obj_in_cmd_hdr.obj_type,
		 MLX5_OBJ_TYPE_MATCH_DEFINER);

	ptr = MLX5_ADDR_OF(create_match_definer_in, in, obj_context);
	MLX5_SET(match_definer, ptr, format_id, format_id);

	ptr = MLX5_ADDR_OF(match_definer, ptr, match_mask);
	memcpy(ptr, match_mask, MLX5_FLD_SZ_BYTES(match_definer, match_mask));

	err = mlx5_cmd_exec_inout(dev, create_match_definer, in, out);
	return err ? err : MLX5_GET(general_obj_out_cmd_hdr, out, obj_id);
}

static u32 mlx5_cmd_get_capabilities(struct mlx5_flow_root_namespace *ns,
				     enum fs_flow_table_type ft_type)
{
	return 0;
}

static const struct mlx5_flow_cmds mlx5_flow_cmds = {
	.create_flow_table = mlx5_cmd_create_flow_table,
	.destroy_flow_table = mlx5_cmd_destroy_flow_table,
	.modify_flow_table = mlx5_cmd_modify_flow_table,
	.create_flow_group = mlx5_cmd_create_flow_group,
	.destroy_flow_group = mlx5_cmd_destroy_flow_group,
	.create_fte = mlx5_cmd_create_fte,
	.update_fte = mlx5_cmd_update_fte,
	.delete_fte = mlx5_cmd_delete_fte,
	.update_root_ft = mlx5_cmd_update_root_ft,
	.packet_reformat_alloc = mlx5_cmd_packet_reformat_alloc,
	.packet_reformat_dealloc = mlx5_cmd_packet_reformat_dealloc,
	.modify_header_alloc = mlx5_cmd_modify_header_alloc,
	.modify_header_dealloc = mlx5_cmd_modify_header_dealloc,
	.create_match_definer = mlx5_cmd_create_match_definer,
	.destroy_match_definer = mlx5_cmd_destroy_match_definer,
	.set_peer = mlx5_cmd_stub_set_peer,
	.create_ns = mlx5_cmd_stub_create_ns,
	.destroy_ns = mlx5_cmd_stub_destroy_ns,
	.get_capabilities = mlx5_cmd_get_capabilities,
};

static const struct mlx5_flow_cmds mlx5_flow_cmd_stubs = {
	.create_flow_table = mlx5_cmd_stub_create_flow_table,
	.destroy_flow_table = mlx5_cmd_stub_destroy_flow_table,
	.modify_flow_table = mlx5_cmd_stub_modify_flow_table,
	.create_flow_group = mlx5_cmd_stub_create_flow_group,
	.destroy_flow_group = mlx5_cmd_stub_destroy_flow_group,
	.create_fte = mlx5_cmd_stub_create_fte,
	.update_fte = mlx5_cmd_stub_update_fte,
	.delete_fte = mlx5_cmd_stub_delete_fte,
	.update_root_ft = mlx5_cmd_stub_update_root_ft,
	.packet_reformat_alloc = mlx5_cmd_stub_packet_reformat_alloc,
	.packet_reformat_dealloc = mlx5_cmd_stub_packet_reformat_dealloc,
	.modify_header_alloc = mlx5_cmd_stub_modify_header_alloc,
	.modify_header_dealloc = mlx5_cmd_stub_modify_header_dealloc,
	.create_match_definer = mlx5_cmd_stub_create_match_definer,
	.destroy_match_definer = mlx5_cmd_stub_destroy_match_definer,
	.set_peer = mlx5_cmd_stub_set_peer,
	.create_ns = mlx5_cmd_stub_create_ns,
	.destroy_ns = mlx5_cmd_stub_destroy_ns,
	.get_capabilities = mlx5_cmd_stub_get_capabilities,
};

const struct mlx5_flow_cmds *mlx5_fs_cmd_get_fw_cmds(void)
{
	return &mlx5_flow_cmds;
}

static const struct mlx5_flow_cmds *mlx5_fs_cmd_get_stub_cmds(void)
{
	return &mlx5_flow_cmd_stubs;
}

const struct mlx5_flow_cmds *mlx5_fs_cmd_get_default(enum fs_flow_table_type type)
{
	switch (type) {
	case FS_FT_NIC_RX:
	case FS_FT_ESW_EGRESS_ACL:
	case FS_FT_ESW_INGRESS_ACL:
	case FS_FT_FDB:
	case FS_FT_SNIFFER_RX:
	case FS_FT_SNIFFER_TX:
	case FS_FT_NIC_TX:
	case FS_FT_RDMA_RX:
	case FS_FT_RDMA_TX:
	case FS_FT_PORT_SEL:
		return mlx5_fs_cmd_get_fw_cmds();
	default:
		return mlx5_fs_cmd_get_stub_cmds();
	}
}<|MERGE_RESOLUTION|>--- conflicted
+++ resolved
@@ -245,18 +245,12 @@
 	    mlx5_lag_is_shared_fdb(dev) &&
 	    mlx5_lag_is_master(dev)) {
 		struct mlx5_core_dev *peer_dev;
-<<<<<<< HEAD
-		int i;
-=======
 		int i, j;
->>>>>>> c02d35d8
 
 		mlx5_lag_for_each_peer_mdev(dev, peer_dev, i) {
 			err = mlx5_cmd_set_slave_root_fdb(dev, peer_dev, !disconnect,
 							  (!disconnect) ? ft->id : 0);
 			if (err && !disconnect) {
-<<<<<<< HEAD
-=======
 				mlx5_lag_for_each_peer_mdev(dev, peer_dev, j) {
 					if (j < i)
 						mlx5_cmd_set_slave_root_fdb(dev, peer_dev, 1,
@@ -265,7 +259,6 @@
 						break;
 				}
 
->>>>>>> c02d35d8
 				MLX5_SET(set_flow_table_root_in, in, op_mod, 0);
 				MLX5_SET(set_flow_table_root_in, in, table_id,
 					 ns->root_ft->id);
