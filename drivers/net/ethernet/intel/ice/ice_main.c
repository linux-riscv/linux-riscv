--- conflicted
+++ resolved
@@ -1823,13 +1823,7 @@
 				 * reset, so print the event prior to reset.
 				 */
 				ice_print_vf_rx_mdd_event(vf);
-<<<<<<< HEAD
-				mutex_lock(&pf->vf[i].cfg_lock);
-				ice_reset_vf(&pf->vf[i], false);
-				mutex_unlock(&pf->vf[i].cfg_lock);
-=======
 				ice_reset_vf(vf, ICE_VF_RESET_LOCK);
->>>>>>> 31231092
 			}
 		}
 	}
@@ -2284,8 +2278,6 @@
 		return;
 	}
 
-<<<<<<< HEAD
-=======
 	if (test_and_clear_bit(ICE_AUX_ERR_PENDING, pf->state)) {
 		struct iidc_event *event;
 
@@ -2299,7 +2291,6 @@
 		}
 	}
 
->>>>>>> 31231092
 	if (test_bit(ICE_FLAG_PLUG_AUX_DEV, pf->flags)) {
 		/* Plug aux device per request */
 		ice_plug_aux_dev(pf);
@@ -3089,17 +3080,6 @@
 		pf->oicr_err_reg |= oicr;
 		set_bit(ICE_AUX_ERR_PENDING, pf->state);
 		ena_mask &= ~ICE_AUX_CRIT_ERR;
-<<<<<<< HEAD
-		event = kzalloc(sizeof(*event), GFP_ATOMIC);
-		if (event) {
-			set_bit(IIDC_EVENT_CRIT_ERR, event->type);
-			/* report the entire OICR value to AUX driver */
-			event->reg = oicr;
-			ice_send_event_to_aux(pf, event);
-			kfree(event);
-		}
-=======
->>>>>>> 31231092
 	}
 
 	/* Report any remaining unexpected interrupts */
