--- conflicted
+++ resolved
@@ -5305,15 +5305,12 @@
 	case ICE_SW_TUN_NVGRE:
 		prof_type = ICE_PROF_TUN_GRE;
 		break;
-<<<<<<< HEAD
-=======
 	case ICE_SW_TUN_GTPU:
 		prof_type = ICE_PROF_TUN_GTPU;
 		break;
 	case ICE_SW_TUN_GTPC:
 		prof_type = ICE_PROF_TUN_GTPC;
 		break;
->>>>>>> 31231092
 	case ICE_SW_TUN_AND_NON_TUN:
 	default:
 		prof_type = ICE_PROF_ALL;
