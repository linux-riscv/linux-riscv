--- conflicted
+++ resolved
@@ -487,10 +487,7 @@
 	ICE_FLAG_LINK_LENIENT_MODE_ENA,
 	ICE_FLAG_PLUG_AUX_DEV,
 	ICE_FLAG_MTU_CHANGED,
-<<<<<<< HEAD
-=======
 	ICE_FLAG_GNSS,			/* GNSS successfully initialized */
->>>>>>> 31231092
 	ICE_PF_FLAGS_NBITS		/* must be last */
 };
 
@@ -893,10 +890,6 @@
 {
 	if (pf->hw.func_caps.common_cap.rdma && pf->num_rdma_msix) {
 		set_bit(ICE_FLAG_RDMA_ENA, pf->flags);
-<<<<<<< HEAD
-		set_bit(ICE_FLAG_AUX_ENA, pf->flags);
-=======
->>>>>>> 31231092
 		set_bit(ICE_FLAG_PLUG_AUX_DEV, pf->flags);
 	}
 }
