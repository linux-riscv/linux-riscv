// SPDX-License-Identifier: (GPL-2.0 OR MIT)
/* Copyright 2017 Microsemi Corporation
 * Copyright 2018-2019 NXP
 */
#include <linux/fsl/enetc_mdio.h>
#include <soc/mscc/ocelot_qsys.h>
#include <soc/mscc/ocelot_vcap.h>
#include <soc/mscc/ocelot_ana.h>
#include <soc/mscc/ocelot_ptp.h>
#include <soc/mscc/ocelot_sys.h>
#include <net/tc_act/tc_gate.h>
#include <soc/mscc/ocelot.h>
#include <linux/dsa/ocelot.h>
#include <linux/pcs-lynx.h>
#include <net/pkt_sched.h>
#include <linux/iopoll.h>
#include <linux/mdio.h>
#include <linux/pci.h>
#include <linux/time.h>
#include "felix.h"

#define VSC9959_NUM_PORTS		6

#define VSC9959_TAS_GCL_ENTRY_MAX	63
#define VSC9959_TAS_MIN_GATE_LEN_NS	33
#define VSC9959_VCAP_POLICER_BASE	63
#define VSC9959_VCAP_POLICER_MAX	383
#define VSC9959_SWITCH_PCI_BAR		4
#define VSC9959_IMDIO_PCI_BAR		0

#define VSC9959_PORT_MODE_SERDES	(OCELOT_PORT_MODE_SGMII | \
					 OCELOT_PORT_MODE_QSGMII | \
					 OCELOT_PORT_MODE_1000BASEX | \
					 OCELOT_PORT_MODE_2500BASEX | \
					 OCELOT_PORT_MODE_USXGMII)

static const u32 vsc9959_port_modes[VSC9959_NUM_PORTS] = {
	VSC9959_PORT_MODE_SERDES,
	VSC9959_PORT_MODE_SERDES,
	VSC9959_PORT_MODE_SERDES,
	VSC9959_PORT_MODE_SERDES,
	OCELOT_PORT_MODE_INTERNAL,
	OCELOT_PORT_MODE_INTERNAL,
};

static const u32 vsc9959_ana_regmap[] = {
	REG(ANA_ADVLEARN,			0x0089a0),
	REG(ANA_VLANMASK,			0x0089a4),
	REG_RESERVED(ANA_PORT_B_DOMAIN),
	REG(ANA_ANAGEFIL,			0x0089ac),
	REG(ANA_ANEVENTS,			0x0089b0),
	REG(ANA_STORMLIMIT_BURST,		0x0089b4),
	REG(ANA_STORMLIMIT_CFG,			0x0089b8),
	REG(ANA_ISOLATED_PORTS,			0x0089c8),
	REG(ANA_COMMUNITY_PORTS,		0x0089cc),
	REG(ANA_AUTOAGE,			0x0089d0),
	REG(ANA_MACTOPTIONS,			0x0089d4),
	REG(ANA_LEARNDISC,			0x0089d8),
	REG(ANA_AGENCTRL,			0x0089dc),
	REG(ANA_MIRRORPORTS,			0x0089e0),
	REG(ANA_EMIRRORPORTS,			0x0089e4),
	REG(ANA_FLOODING,			0x0089e8),
	REG(ANA_FLOODING_IPMC,			0x008a08),
	REG(ANA_SFLOW_CFG,			0x008a0c),
	REG(ANA_PORT_MODE,			0x008a28),
	REG(ANA_CUT_THRU_CFG,			0x008a48),
	REG(ANA_PGID_PGID,			0x008400),
	REG(ANA_TABLES_ANMOVED,			0x007f1c),
	REG(ANA_TABLES_MACHDATA,		0x007f20),
	REG(ANA_TABLES_MACLDATA,		0x007f24),
	REG(ANA_TABLES_STREAMDATA,		0x007f28),
	REG(ANA_TABLES_MACACCESS,		0x007f2c),
	REG(ANA_TABLES_MACTINDX,		0x007f30),
	REG(ANA_TABLES_VLANACCESS,		0x007f34),
	REG(ANA_TABLES_VLANTIDX,		0x007f38),
	REG(ANA_TABLES_ISDXACCESS,		0x007f3c),
	REG(ANA_TABLES_ISDXTIDX,		0x007f40),
	REG(ANA_TABLES_ENTRYLIM,		0x007f00),
	REG(ANA_TABLES_PTP_ID_HIGH,		0x007f44),
	REG(ANA_TABLES_PTP_ID_LOW,		0x007f48),
	REG(ANA_TABLES_STREAMACCESS,		0x007f4c),
	REG(ANA_TABLES_STREAMTIDX,		0x007f50),
	REG(ANA_TABLES_SEQ_HISTORY,		0x007f54),
	REG(ANA_TABLES_SEQ_MASK,		0x007f58),
	REG(ANA_TABLES_SFID_MASK,		0x007f5c),
	REG(ANA_TABLES_SFIDACCESS,		0x007f60),
	REG(ANA_TABLES_SFIDTIDX,		0x007f64),
	REG(ANA_MSTI_STATE,			0x008600),
	REG(ANA_OAM_UPM_LM_CNT,			0x008000),
	REG(ANA_SG_ACCESS_CTRL,			0x008a64),
	REG(ANA_SG_CONFIG_REG_1,		0x007fb0),
	REG(ANA_SG_CONFIG_REG_2,		0x007fb4),
	REG(ANA_SG_CONFIG_REG_3,		0x007fb8),
	REG(ANA_SG_CONFIG_REG_4,		0x007fbc),
	REG(ANA_SG_CONFIG_REG_5,		0x007fc0),
	REG(ANA_SG_GCL_GS_CONFIG,		0x007f80),
	REG(ANA_SG_GCL_TI_CONFIG,		0x007f90),
	REG(ANA_SG_STATUS_REG_1,		0x008980),
	REG(ANA_SG_STATUS_REG_2,		0x008984),
	REG(ANA_SG_STATUS_REG_3,		0x008988),
	REG(ANA_PORT_VLAN_CFG,			0x007800),
	REG(ANA_PORT_DROP_CFG,			0x007804),
	REG(ANA_PORT_QOS_CFG,			0x007808),
	REG(ANA_PORT_VCAP_CFG,			0x00780c),
	REG(ANA_PORT_VCAP_S1_KEY_CFG,		0x007810),
	REG(ANA_PORT_VCAP_S2_CFG,		0x00781c),
	REG(ANA_PORT_PCP_DEI_MAP,		0x007820),
	REG(ANA_PORT_CPU_FWD_CFG,		0x007860),
	REG(ANA_PORT_CPU_FWD_BPDU_CFG,		0x007864),
	REG(ANA_PORT_CPU_FWD_GARP_CFG,		0x007868),
	REG(ANA_PORT_CPU_FWD_CCM_CFG,		0x00786c),
	REG(ANA_PORT_PORT_CFG,			0x007870),
	REG(ANA_PORT_POL_CFG,			0x007874),
	REG(ANA_PORT_PTP_CFG,			0x007878),
	REG(ANA_PORT_PTP_DLY1_CFG,		0x00787c),
	REG(ANA_PORT_PTP_DLY2_CFG,		0x007880),
	REG(ANA_PORT_SFID_CFG,			0x007884),
	REG(ANA_PFC_PFC_CFG,			0x008800),
	REG_RESERVED(ANA_PFC_PFC_TIMER),
	REG_RESERVED(ANA_IPT_OAM_MEP_CFG),
	REG_RESERVED(ANA_IPT_IPT),
	REG_RESERVED(ANA_PPT_PPT),
	REG_RESERVED(ANA_FID_MAP_FID_MAP),
	REG(ANA_AGGR_CFG,			0x008a68),
	REG(ANA_CPUQ_CFG,			0x008a6c),
	REG_RESERVED(ANA_CPUQ_CFG2),
	REG(ANA_CPUQ_8021_CFG,			0x008a74),
	REG(ANA_DSCP_CFG,			0x008ab4),
	REG(ANA_DSCP_REWR_CFG,			0x008bb4),
	REG(ANA_VCAP_RNG_TYPE_CFG,		0x008bf4),
	REG(ANA_VCAP_RNG_VAL_CFG,		0x008c14),
	REG_RESERVED(ANA_VRAP_CFG),
	REG_RESERVED(ANA_VRAP_HDR_DATA),
	REG_RESERVED(ANA_VRAP_HDR_MASK),
	REG(ANA_DISCARD_CFG,			0x008c40),
	REG(ANA_FID_CFG,			0x008c44),
	REG(ANA_POL_PIR_CFG,			0x004000),
	REG(ANA_POL_CIR_CFG,			0x004004),
	REG(ANA_POL_MODE_CFG,			0x004008),
	REG(ANA_POL_PIR_STATE,			0x00400c),
	REG(ANA_POL_CIR_STATE,			0x004010),
	REG_RESERVED(ANA_POL_STATE),
	REG(ANA_POL_FLOWC,			0x008c48),
	REG(ANA_POL_HYST,			0x008cb4),
	REG_RESERVED(ANA_POL_MISC_CFG),
};

static const u32 vsc9959_qs_regmap[] = {
	REG(QS_XTR_GRP_CFG,			0x000000),
	REG(QS_XTR_RD,				0x000008),
	REG(QS_XTR_FRM_PRUNING,			0x000010),
	REG(QS_XTR_FLUSH,			0x000018),
	REG(QS_XTR_DATA_PRESENT,		0x00001c),
	REG(QS_XTR_CFG,				0x000020),
	REG(QS_INJ_GRP_CFG,			0x000024),
	REG(QS_INJ_WR,				0x00002c),
	REG(QS_INJ_CTRL,			0x000034),
	REG(QS_INJ_STATUS,			0x00003c),
	REG(QS_INJ_ERR,				0x000040),
	REG_RESERVED(QS_INH_DBG),
};

static const u32 vsc9959_vcap_regmap[] = {
	/* VCAP_CORE_CFG */
	REG(VCAP_CORE_UPDATE_CTRL,		0x000000),
	REG(VCAP_CORE_MV_CFG,			0x000004),
	/* VCAP_CORE_CACHE */
	REG(VCAP_CACHE_ENTRY_DAT,		0x000008),
	REG(VCAP_CACHE_MASK_DAT,		0x000108),
	REG(VCAP_CACHE_ACTION_DAT,		0x000208),
	REG(VCAP_CACHE_CNT_DAT,			0x000308),
	REG(VCAP_CACHE_TG_DAT,			0x000388),
	/* VCAP_CONST */
	REG(VCAP_CONST_VCAP_VER,		0x000398),
	REG(VCAP_CONST_ENTRY_WIDTH,		0x00039c),
	REG(VCAP_CONST_ENTRY_CNT,		0x0003a0),
	REG(VCAP_CONST_ENTRY_SWCNT,		0x0003a4),
	REG(VCAP_CONST_ENTRY_TG_WIDTH,		0x0003a8),
	REG(VCAP_CONST_ACTION_DEF_CNT,		0x0003ac),
	REG(VCAP_CONST_ACTION_WIDTH,		0x0003b0),
	REG(VCAP_CONST_CNT_WIDTH,		0x0003b4),
	REG(VCAP_CONST_CORE_CNT,		0x0003b8),
	REG(VCAP_CONST_IF_CNT,			0x0003bc),
};

static const u32 vsc9959_qsys_regmap[] = {
	REG(QSYS_PORT_MODE,			0x00f460),
	REG(QSYS_SWITCH_PORT_MODE,		0x00f480),
	REG(QSYS_STAT_CNT_CFG,			0x00f49c),
	REG(QSYS_EEE_CFG,			0x00f4a0),
	REG(QSYS_EEE_THRES,			0x00f4b8),
	REG(QSYS_IGR_NO_SHARING,		0x00f4bc),
	REG(QSYS_EGR_NO_SHARING,		0x00f4c0),
	REG(QSYS_SW_STATUS,			0x00f4c4),
	REG(QSYS_EXT_CPU_CFG,			0x00f4e0),
	REG_RESERVED(QSYS_PAD_CFG),
	REG(QSYS_CPU_GROUP_MAP,			0x00f4e8),
	REG_RESERVED(QSYS_QMAP),
	REG_RESERVED(QSYS_ISDX_SGRP),
	REG_RESERVED(QSYS_TIMED_FRAME_ENTRY),
	REG(QSYS_TFRM_MISC,			0x00f50c),
	REG(QSYS_TFRM_PORT_DLY,			0x00f510),
	REG(QSYS_TFRM_TIMER_CFG_1,		0x00f514),
	REG(QSYS_TFRM_TIMER_CFG_2,		0x00f518),
	REG(QSYS_TFRM_TIMER_CFG_3,		0x00f51c),
	REG(QSYS_TFRM_TIMER_CFG_4,		0x00f520),
	REG(QSYS_TFRM_TIMER_CFG_5,		0x00f524),
	REG(QSYS_TFRM_TIMER_CFG_6,		0x00f528),
	REG(QSYS_TFRM_TIMER_CFG_7,		0x00f52c),
	REG(QSYS_TFRM_TIMER_CFG_8,		0x00f530),
	REG(QSYS_RED_PROFILE,			0x00f534),
	REG(QSYS_RES_QOS_MODE,			0x00f574),
	REG(QSYS_RES_CFG,			0x00c000),
	REG(QSYS_RES_STAT,			0x00c004),
	REG(QSYS_EGR_DROP_MODE,			0x00f578),
	REG(QSYS_EQ_CTRL,			0x00f57c),
	REG_RESERVED(QSYS_EVENTS_CORE),
	REG(QSYS_QMAXSDU_CFG_0,			0x00f584),
	REG(QSYS_QMAXSDU_CFG_1,			0x00f5a0),
	REG(QSYS_QMAXSDU_CFG_2,			0x00f5bc),
	REG(QSYS_QMAXSDU_CFG_3,			0x00f5d8),
	REG(QSYS_QMAXSDU_CFG_4,			0x00f5f4),
	REG(QSYS_QMAXSDU_CFG_5,			0x00f610),
	REG(QSYS_QMAXSDU_CFG_6,			0x00f62c),
	REG(QSYS_QMAXSDU_CFG_7,			0x00f648),
	REG(QSYS_PREEMPTION_CFG,		0x00f664),
	REG(QSYS_CIR_CFG,			0x000000),
	REG(QSYS_EIR_CFG,			0x000004),
	REG(QSYS_SE_CFG,			0x000008),
	REG(QSYS_SE_DWRR_CFG,			0x00000c),
	REG_RESERVED(QSYS_SE_CONNECT),
	REG(QSYS_SE_DLB_SENSE,			0x000040),
	REG(QSYS_CIR_STATE,			0x000044),
	REG(QSYS_EIR_STATE,			0x000048),
	REG_RESERVED(QSYS_SE_STATE),
	REG(QSYS_HSCH_MISC_CFG,			0x00f67c),
	REG(QSYS_TAG_CONFIG,			0x00f680),
	REG(QSYS_TAS_PARAM_CFG_CTRL,		0x00f698),
	REG(QSYS_PORT_MAX_SDU,			0x00f69c),
	REG(QSYS_PARAM_CFG_REG_1,		0x00f440),
	REG(QSYS_PARAM_CFG_REG_2,		0x00f444),
	REG(QSYS_PARAM_CFG_REG_3,		0x00f448),
	REG(QSYS_PARAM_CFG_REG_4,		0x00f44c),
	REG(QSYS_PARAM_CFG_REG_5,		0x00f450),
	REG(QSYS_GCL_CFG_REG_1,			0x00f454),
	REG(QSYS_GCL_CFG_REG_2,			0x00f458),
	REG(QSYS_PARAM_STATUS_REG_1,		0x00f400),
	REG(QSYS_PARAM_STATUS_REG_2,		0x00f404),
	REG(QSYS_PARAM_STATUS_REG_3,		0x00f408),
	REG(QSYS_PARAM_STATUS_REG_4,		0x00f40c),
	REG(QSYS_PARAM_STATUS_REG_5,		0x00f410),
	REG(QSYS_PARAM_STATUS_REG_6,		0x00f414),
	REG(QSYS_PARAM_STATUS_REG_7,		0x00f418),
	REG(QSYS_PARAM_STATUS_REG_8,		0x00f41c),
	REG(QSYS_PARAM_STATUS_REG_9,		0x00f420),
	REG(QSYS_GCL_STATUS_REG_1,		0x00f424),
	REG(QSYS_GCL_STATUS_REG_2,		0x00f428),
};

static const u32 vsc9959_rew_regmap[] = {
	REG(REW_PORT_VLAN_CFG,			0x000000),
	REG(REW_TAG_CFG,			0x000004),
	REG(REW_PORT_CFG,			0x000008),
	REG(REW_DSCP_CFG,			0x00000c),
	REG(REW_PCP_DEI_QOS_MAP_CFG,		0x000010),
	REG(REW_PTP_CFG,			0x000050),
	REG(REW_PTP_DLY1_CFG,			0x000054),
	REG(REW_RED_TAG_CFG,			0x000058),
	REG(REW_DSCP_REMAP_DP1_CFG,		0x000410),
	REG(REW_DSCP_REMAP_CFG,			0x000510),
	REG_RESERVED(REW_STAT_CFG),
	REG_RESERVED(REW_REW_STICKY),
	REG_RESERVED(REW_PPT),
};

static const u32 vsc9959_sys_regmap[] = {
	REG(SYS_COUNT_RX_OCTETS,		0x000000),
	REG(SYS_COUNT_RX_UNICAST,		0x000004),
	REG(SYS_COUNT_RX_MULTICAST,		0x000008),
	REG(SYS_COUNT_RX_BROADCAST,		0x00000c),
	REG(SYS_COUNT_RX_SHORTS,		0x000010),
	REG(SYS_COUNT_RX_FRAGMENTS,		0x000014),
	REG(SYS_COUNT_RX_JABBERS,		0x000018),
	REG(SYS_COUNT_RX_CRC_ALIGN_ERRS,	0x00001c),
	REG(SYS_COUNT_RX_SYM_ERRS,		0x000020),
	REG(SYS_COUNT_RX_64,			0x000024),
	REG(SYS_COUNT_RX_65_127,		0x000028),
	REG(SYS_COUNT_RX_128_255,		0x00002c),
	REG(SYS_COUNT_RX_256_511,		0x000030),
	REG(SYS_COUNT_RX_512_1023,		0x000034),
	REG(SYS_COUNT_RX_1024_1526,		0x000038),
	REG(SYS_COUNT_RX_1527_MAX,		0x00003c),
	REG(SYS_COUNT_RX_PAUSE,			0x000040),
	REG(SYS_COUNT_RX_CONTROL,		0x000044),
	REG(SYS_COUNT_RX_LONGS,			0x000048),
	REG(SYS_COUNT_RX_CLASSIFIED_DROPS,	0x00004c),
	REG(SYS_COUNT_RX_RED_PRIO_0,		0x000050),
	REG(SYS_COUNT_RX_RED_PRIO_1,		0x000054),
	REG(SYS_COUNT_RX_RED_PRIO_2,		0x000058),
	REG(SYS_COUNT_RX_RED_PRIO_3,		0x00005c),
	REG(SYS_COUNT_RX_RED_PRIO_4,		0x000060),
	REG(SYS_COUNT_RX_RED_PRIO_5,		0x000064),
	REG(SYS_COUNT_RX_RED_PRIO_6,		0x000068),
	REG(SYS_COUNT_RX_RED_PRIO_7,		0x00006c),
	REG(SYS_COUNT_RX_YELLOW_PRIO_0,		0x000070),
	REG(SYS_COUNT_RX_YELLOW_PRIO_1,		0x000074),
	REG(SYS_COUNT_RX_YELLOW_PRIO_2,		0x000078),
	REG(SYS_COUNT_RX_YELLOW_PRIO_3,		0x00007c),
	REG(SYS_COUNT_RX_YELLOW_PRIO_4,		0x000080),
	REG(SYS_COUNT_RX_YELLOW_PRIO_5,		0x000084),
	REG(SYS_COUNT_RX_YELLOW_PRIO_6,		0x000088),
	REG(SYS_COUNT_RX_YELLOW_PRIO_7,		0x00008c),
	REG(SYS_COUNT_RX_GREEN_PRIO_0,		0x000090),
	REG(SYS_COUNT_RX_GREEN_PRIO_1,		0x000094),
	REG(SYS_COUNT_RX_GREEN_PRIO_2,		0x000098),
	REG(SYS_COUNT_RX_GREEN_PRIO_3,		0x00009c),
	REG(SYS_COUNT_RX_GREEN_PRIO_4,		0x0000a0),
	REG(SYS_COUNT_RX_GREEN_PRIO_5,		0x0000a4),
	REG(SYS_COUNT_RX_GREEN_PRIO_6,		0x0000a8),
	REG(SYS_COUNT_RX_GREEN_PRIO_7,		0x0000ac),
	REG(SYS_COUNT_TX_OCTETS,		0x000200),
	REG(SYS_COUNT_TX_UNICAST,		0x000204),
	REG(SYS_COUNT_TX_MULTICAST,		0x000208),
	REG(SYS_COUNT_TX_BROADCAST,		0x00020c),
	REG(SYS_COUNT_TX_COLLISION,		0x000210),
	REG(SYS_COUNT_TX_DROPS,			0x000214),
	REG(SYS_COUNT_TX_PAUSE,			0x000218),
	REG(SYS_COUNT_TX_64,			0x00021c),
	REG(SYS_COUNT_TX_65_127,		0x000220),
	REG(SYS_COUNT_TX_128_255,		0x000224),
	REG(SYS_COUNT_TX_256_511,		0x000228),
	REG(SYS_COUNT_TX_512_1023,		0x00022c),
	REG(SYS_COUNT_TX_1024_1526,		0x000230),
	REG(SYS_COUNT_TX_1527_MAX,		0x000234),
	REG(SYS_COUNT_TX_YELLOW_PRIO_0,		0x000238),
	REG(SYS_COUNT_TX_YELLOW_PRIO_1,		0x00023c),
	REG(SYS_COUNT_TX_YELLOW_PRIO_2,		0x000240),
	REG(SYS_COUNT_TX_YELLOW_PRIO_3,		0x000244),
	REG(SYS_COUNT_TX_YELLOW_PRIO_4,		0x000248),
	REG(SYS_COUNT_TX_YELLOW_PRIO_5,		0x00024c),
	REG(SYS_COUNT_TX_YELLOW_PRIO_6,		0x000250),
	REG(SYS_COUNT_TX_YELLOW_PRIO_7,		0x000254),
	REG(SYS_COUNT_TX_GREEN_PRIO_0,		0x000258),
	REG(SYS_COUNT_TX_GREEN_PRIO_1,		0x00025c),
	REG(SYS_COUNT_TX_GREEN_PRIO_2,		0x000260),
	REG(SYS_COUNT_TX_GREEN_PRIO_3,		0x000264),
	REG(SYS_COUNT_TX_GREEN_PRIO_4,		0x000268),
	REG(SYS_COUNT_TX_GREEN_PRIO_5,		0x00026c),
	REG(SYS_COUNT_TX_GREEN_PRIO_6,		0x000270),
	REG(SYS_COUNT_TX_GREEN_PRIO_7,		0x000274),
	REG(SYS_COUNT_TX_AGED,			0x000278),
	REG(SYS_COUNT_DROP_LOCAL,		0x000400),
	REG(SYS_COUNT_DROP_TAIL,		0x000404),
	REG(SYS_COUNT_DROP_YELLOW_PRIO_0,	0x000408),
	REG(SYS_COUNT_DROP_YELLOW_PRIO_1,	0x00040c),
	REG(SYS_COUNT_DROP_YELLOW_PRIO_2,	0x000410),
	REG(SYS_COUNT_DROP_YELLOW_PRIO_3,	0x000414),
	REG(SYS_COUNT_DROP_YELLOW_PRIO_4,	0x000418),
	REG(SYS_COUNT_DROP_YELLOW_PRIO_5,	0x00041c),
	REG(SYS_COUNT_DROP_YELLOW_PRIO_6,	0x000420),
	REG(SYS_COUNT_DROP_YELLOW_PRIO_7,	0x000424),
	REG(SYS_COUNT_DROP_GREEN_PRIO_0,	0x000428),
	REG(SYS_COUNT_DROP_GREEN_PRIO_1,	0x00042c),
	REG(SYS_COUNT_DROP_GREEN_PRIO_2,	0x000430),
	REG(SYS_COUNT_DROP_GREEN_PRIO_3,	0x000434),
	REG(SYS_COUNT_DROP_GREEN_PRIO_4,	0x000438),
	REG(SYS_COUNT_DROP_GREEN_PRIO_5,	0x00043c),
	REG(SYS_COUNT_DROP_GREEN_PRIO_6,	0x000440),
	REG(SYS_COUNT_DROP_GREEN_PRIO_7,	0x000444),
	REG(SYS_COUNT_SF_MATCHING_FRAMES,	0x000800),
	REG(SYS_COUNT_SF_NOT_PASSING_FRAMES,	0x000804),
	REG(SYS_COUNT_SF_NOT_PASSING_SDU,	0x000808),
	REG(SYS_COUNT_SF_RED_FRAMES,		0x00080c),
	REG(SYS_RESET_CFG,			0x000e00),
	REG(SYS_SR_ETYPE_CFG,			0x000e04),
	REG(SYS_VLAN_ETYPE_CFG,			0x000e08),
	REG(SYS_PORT_MODE,			0x000e0c),
	REG(SYS_FRONT_PORT_MODE,		0x000e2c),
	REG(SYS_FRM_AGING,			0x000e44),
	REG(SYS_STAT_CFG,			0x000e48),
	REG(SYS_SW_STATUS,			0x000e4c),
	REG_RESERVED(SYS_MISC_CFG),
	REG(SYS_REW_MAC_HIGH_CFG,		0x000e6c),
	REG(SYS_REW_MAC_LOW_CFG,		0x000e84),
	REG(SYS_TIMESTAMP_OFFSET,		0x000e9c),
	REG(SYS_PAUSE_CFG,			0x000ea0),
	REG(SYS_PAUSE_TOT_CFG,			0x000ebc),
	REG(SYS_ATOP,				0x000ec0),
	REG(SYS_ATOP_TOT_CFG,			0x000edc),
	REG(SYS_MAC_FC_CFG,			0x000ee0),
	REG(SYS_MMGT,				0x000ef8),
	REG_RESERVED(SYS_MMGT_FAST),
	REG_RESERVED(SYS_EVENTS_DIF),
	REG_RESERVED(SYS_EVENTS_CORE),
	REG(SYS_PTP_STATUS,			0x000f14),
	REG(SYS_PTP_TXSTAMP,			0x000f18),
	REG(SYS_PTP_NXT,			0x000f1c),
	REG(SYS_PTP_CFG,			0x000f20),
	REG(SYS_RAM_INIT,			0x000f24),
	REG_RESERVED(SYS_CM_ADDR),
	REG_RESERVED(SYS_CM_DATA_WR),
	REG_RESERVED(SYS_CM_DATA_RD),
	REG_RESERVED(SYS_CM_OP),
	REG_RESERVED(SYS_CM_DATA),
};

static const u32 vsc9959_ptp_regmap[] = {
	REG(PTP_PIN_CFG,			0x000000),
	REG(PTP_PIN_TOD_SEC_MSB,		0x000004),
	REG(PTP_PIN_TOD_SEC_LSB,		0x000008),
	REG(PTP_PIN_TOD_NSEC,			0x00000c),
	REG(PTP_PIN_WF_HIGH_PERIOD,		0x000014),
	REG(PTP_PIN_WF_LOW_PERIOD,		0x000018),
	REG(PTP_CFG_MISC,			0x0000a0),
	REG(PTP_CLK_CFG_ADJ_CFG,		0x0000a4),
	REG(PTP_CLK_CFG_ADJ_FREQ,		0x0000a8),
};

static const u32 vsc9959_gcb_regmap[] = {
	REG(GCB_SOFT_RST,			0x000004),
};

static const u32 vsc9959_dev_gmii_regmap[] = {
	REG(DEV_CLOCK_CFG,			0x0),
	REG(DEV_PORT_MISC,			0x4),
	REG(DEV_EVENTS,				0x8),
	REG(DEV_EEE_CFG,			0xc),
	REG(DEV_RX_PATH_DELAY,			0x10),
	REG(DEV_TX_PATH_DELAY,			0x14),
	REG(DEV_PTP_PREDICT_CFG,		0x18),
	REG(DEV_MAC_ENA_CFG,			0x1c),
	REG(DEV_MAC_MODE_CFG,			0x20),
	REG(DEV_MAC_MAXLEN_CFG,			0x24),
	REG(DEV_MAC_TAGS_CFG,			0x28),
	REG(DEV_MAC_ADV_CHK_CFG,		0x2c),
	REG(DEV_MAC_IFG_CFG,			0x30),
	REG(DEV_MAC_HDX_CFG,			0x34),
	REG(DEV_MAC_DBG_CFG,			0x38),
	REG(DEV_MAC_FC_MAC_LOW_CFG,		0x3c),
	REG(DEV_MAC_FC_MAC_HIGH_CFG,		0x40),
	REG(DEV_MAC_STICKY,			0x44),
	REG_RESERVED(PCS1G_CFG),
	REG_RESERVED(PCS1G_MODE_CFG),
	REG_RESERVED(PCS1G_SD_CFG),
	REG_RESERVED(PCS1G_ANEG_CFG),
	REG_RESERVED(PCS1G_ANEG_NP_CFG),
	REG_RESERVED(PCS1G_LB_CFG),
	REG_RESERVED(PCS1G_DBG_CFG),
	REG_RESERVED(PCS1G_CDET_CFG),
	REG_RESERVED(PCS1G_ANEG_STATUS),
	REG_RESERVED(PCS1G_ANEG_NP_STATUS),
	REG_RESERVED(PCS1G_LINK_STATUS),
	REG_RESERVED(PCS1G_LINK_DOWN_CNT),
	REG_RESERVED(PCS1G_STICKY),
	REG_RESERVED(PCS1G_DEBUG_STATUS),
	REG_RESERVED(PCS1G_LPI_CFG),
	REG_RESERVED(PCS1G_LPI_WAKE_ERROR_CNT),
	REG_RESERVED(PCS1G_LPI_STATUS),
	REG_RESERVED(PCS1G_TSTPAT_MODE_CFG),
	REG_RESERVED(PCS1G_TSTPAT_STATUS),
	REG_RESERVED(DEV_PCS_FX100_CFG),
	REG_RESERVED(DEV_PCS_FX100_STATUS),
};

static const u32 *vsc9959_regmap[TARGET_MAX] = {
	[ANA]	= vsc9959_ana_regmap,
	[QS]	= vsc9959_qs_regmap,
	[QSYS]	= vsc9959_qsys_regmap,
	[REW]	= vsc9959_rew_regmap,
	[SYS]	= vsc9959_sys_regmap,
	[S0]	= vsc9959_vcap_regmap,
	[S1]	= vsc9959_vcap_regmap,
	[S2]	= vsc9959_vcap_regmap,
	[PTP]	= vsc9959_ptp_regmap,
	[GCB]	= vsc9959_gcb_regmap,
	[DEV_GMII] = vsc9959_dev_gmii_regmap,
};

/* Addresses are relative to the PCI device's base address */
static const struct resource vsc9959_resources[] = {
	DEFINE_RES_MEM_NAMED(0x0010000, 0x0010000, "sys"),
	DEFINE_RES_MEM_NAMED(0x0030000, 0x0010000, "rew"),
	DEFINE_RES_MEM_NAMED(0x0040000, 0x0000400, "s0"),
	DEFINE_RES_MEM_NAMED(0x0050000, 0x0000400, "s1"),
	DEFINE_RES_MEM_NAMED(0x0060000, 0x0000400, "s2"),
	DEFINE_RES_MEM_NAMED(0x0070000, 0x0000200, "devcpu_gcb"),
	DEFINE_RES_MEM_NAMED(0x0080000, 0x0000100, "qs"),
	DEFINE_RES_MEM_NAMED(0x0090000, 0x00000cc, "ptp"),
	DEFINE_RES_MEM_NAMED(0x0100000, 0x0010000, "port0"),
	DEFINE_RES_MEM_NAMED(0x0110000, 0x0010000, "port1"),
	DEFINE_RES_MEM_NAMED(0x0120000, 0x0010000, "port2"),
	DEFINE_RES_MEM_NAMED(0x0130000, 0x0010000, "port3"),
	DEFINE_RES_MEM_NAMED(0x0140000, 0x0010000, "port4"),
	DEFINE_RES_MEM_NAMED(0x0150000, 0x0010000, "port5"),
	DEFINE_RES_MEM_NAMED(0x0200000, 0x0020000, "qsys"),
	DEFINE_RES_MEM_NAMED(0x0280000, 0x0010000, "ana"),
};

static const char * const vsc9959_resource_names[TARGET_MAX] = {
	[SYS] = "sys",
	[REW] = "rew",
	[S0] = "s0",
	[S1] = "s1",
	[S2] = "s2",
	[GCB] = "devcpu_gcb",
	[QS] = "qs",
	[PTP] = "ptp",
	[QSYS] = "qsys",
	[ANA] = "ana",
};

/* Port MAC 0 Internal MDIO bus through which the SerDes acting as an
 * SGMII/QSGMII MAC PCS can be found.
 */
static const struct resource vsc9959_imdio_res =
	DEFINE_RES_MEM_NAMED(0x8030, 0x8040, "imdio");

static const struct reg_field vsc9959_regfields[REGFIELD_MAX] = {
	[ANA_ADVLEARN_VLAN_CHK] = REG_FIELD(ANA_ADVLEARN, 6, 6),
	[ANA_ADVLEARN_LEARN_MIRROR] = REG_FIELD(ANA_ADVLEARN, 0, 5),
	[ANA_ANEVENTS_FLOOD_DISCARD] = REG_FIELD(ANA_ANEVENTS, 30, 30),
	[ANA_ANEVENTS_AUTOAGE] = REG_FIELD(ANA_ANEVENTS, 26, 26),
	[ANA_ANEVENTS_STORM_DROP] = REG_FIELD(ANA_ANEVENTS, 24, 24),
	[ANA_ANEVENTS_LEARN_DROP] = REG_FIELD(ANA_ANEVENTS, 23, 23),
	[ANA_ANEVENTS_AGED_ENTRY] = REG_FIELD(ANA_ANEVENTS, 22, 22),
	[ANA_ANEVENTS_CPU_LEARN_FAILED] = REG_FIELD(ANA_ANEVENTS, 21, 21),
	[ANA_ANEVENTS_AUTO_LEARN_FAILED] = REG_FIELD(ANA_ANEVENTS, 20, 20),
	[ANA_ANEVENTS_LEARN_REMOVE] = REG_FIELD(ANA_ANEVENTS, 19, 19),
	[ANA_ANEVENTS_AUTO_LEARNED] = REG_FIELD(ANA_ANEVENTS, 18, 18),
	[ANA_ANEVENTS_AUTO_MOVED] = REG_FIELD(ANA_ANEVENTS, 17, 17),
	[ANA_ANEVENTS_CLASSIFIED_DROP] = REG_FIELD(ANA_ANEVENTS, 15, 15),
	[ANA_ANEVENTS_CLASSIFIED_COPY] = REG_FIELD(ANA_ANEVENTS, 14, 14),
	[ANA_ANEVENTS_VLAN_DISCARD] = REG_FIELD(ANA_ANEVENTS, 13, 13),
	[ANA_ANEVENTS_FWD_DISCARD] = REG_FIELD(ANA_ANEVENTS, 12, 12),
	[ANA_ANEVENTS_MULTICAST_FLOOD] = REG_FIELD(ANA_ANEVENTS, 11, 11),
	[ANA_ANEVENTS_UNICAST_FLOOD] = REG_FIELD(ANA_ANEVENTS, 10, 10),
	[ANA_ANEVENTS_DEST_KNOWN] = REG_FIELD(ANA_ANEVENTS, 9, 9),
	[ANA_ANEVENTS_BUCKET3_MATCH] = REG_FIELD(ANA_ANEVENTS, 8, 8),
	[ANA_ANEVENTS_BUCKET2_MATCH] = REG_FIELD(ANA_ANEVENTS, 7, 7),
	[ANA_ANEVENTS_BUCKET1_MATCH] = REG_FIELD(ANA_ANEVENTS, 6, 6),
	[ANA_ANEVENTS_BUCKET0_MATCH] = REG_FIELD(ANA_ANEVENTS, 5, 5),
	[ANA_ANEVENTS_CPU_OPERATION] = REG_FIELD(ANA_ANEVENTS, 4, 4),
	[ANA_ANEVENTS_DMAC_LOOKUP] = REG_FIELD(ANA_ANEVENTS, 3, 3),
	[ANA_ANEVENTS_SMAC_LOOKUP] = REG_FIELD(ANA_ANEVENTS, 2, 2),
	[ANA_ANEVENTS_SEQ_GEN_ERR_0] = REG_FIELD(ANA_ANEVENTS, 1, 1),
	[ANA_ANEVENTS_SEQ_GEN_ERR_1] = REG_FIELD(ANA_ANEVENTS, 0, 0),
	[ANA_TABLES_MACACCESS_B_DOM] = REG_FIELD(ANA_TABLES_MACACCESS, 16, 16),
	[ANA_TABLES_MACTINDX_BUCKET] = REG_FIELD(ANA_TABLES_MACTINDX, 11, 12),
	[ANA_TABLES_MACTINDX_M_INDEX] = REG_FIELD(ANA_TABLES_MACTINDX, 0, 10),
	[SYS_RESET_CFG_CORE_ENA] = REG_FIELD(SYS_RESET_CFG, 0, 0),
	[GCB_SOFT_RST_SWC_RST] = REG_FIELD(GCB_SOFT_RST, 0, 0),
	/* Replicated per number of ports (7), register size 4 per port */
	[QSYS_SWITCH_PORT_MODE_PORT_ENA] = REG_FIELD_ID(QSYS_SWITCH_PORT_MODE, 14, 14, 7, 4),
	[QSYS_SWITCH_PORT_MODE_SCH_NEXT_CFG] = REG_FIELD_ID(QSYS_SWITCH_PORT_MODE, 11, 13, 7, 4),
	[QSYS_SWITCH_PORT_MODE_YEL_RSRVD] = REG_FIELD_ID(QSYS_SWITCH_PORT_MODE, 10, 10, 7, 4),
	[QSYS_SWITCH_PORT_MODE_INGRESS_DROP_MODE] = REG_FIELD_ID(QSYS_SWITCH_PORT_MODE, 9, 9, 7, 4),
	[QSYS_SWITCH_PORT_MODE_TX_PFC_ENA] = REG_FIELD_ID(QSYS_SWITCH_PORT_MODE, 1, 8, 7, 4),
	[QSYS_SWITCH_PORT_MODE_TX_PFC_MODE] = REG_FIELD_ID(QSYS_SWITCH_PORT_MODE, 0, 0, 7, 4),
	[SYS_PORT_MODE_DATA_WO_TS] = REG_FIELD_ID(SYS_PORT_MODE, 5, 6, 7, 4),
	[SYS_PORT_MODE_INCL_INJ_HDR] = REG_FIELD_ID(SYS_PORT_MODE, 3, 4, 7, 4),
	[SYS_PORT_MODE_INCL_XTR_HDR] = REG_FIELD_ID(SYS_PORT_MODE, 1, 2, 7, 4),
	[SYS_PORT_MODE_INCL_HDR_ERR] = REG_FIELD_ID(SYS_PORT_MODE, 0, 0, 7, 4),
	[SYS_PAUSE_CFG_PAUSE_START] = REG_FIELD_ID(SYS_PAUSE_CFG, 10, 18, 7, 4),
	[SYS_PAUSE_CFG_PAUSE_STOP] = REG_FIELD_ID(SYS_PAUSE_CFG, 1, 9, 7, 4),
	[SYS_PAUSE_CFG_PAUSE_ENA] = REG_FIELD_ID(SYS_PAUSE_CFG, 0, 1, 7, 4),
};

<<<<<<< HEAD
static const struct ocelot_stat_layout vsc9959_stats_layout[] = {
	{ .offset = 0x00,	.name = "rx_octets", },
	{ .offset = 0x01,	.name = "rx_unicast", },
	{ .offset = 0x02,	.name = "rx_multicast", },
	{ .offset = 0x03,	.name = "rx_broadcast", },
	{ .offset = 0x04,	.name = "rx_shorts", },
	{ .offset = 0x05,	.name = "rx_fragments", },
	{ .offset = 0x06,	.name = "rx_jabbers", },
	{ .offset = 0x07,	.name = "rx_crc_align_errs", },
	{ .offset = 0x08,	.name = "rx_sym_errs", },
	{ .offset = 0x09,	.name = "rx_frames_below_65_octets", },
	{ .offset = 0x0A,	.name = "rx_frames_65_to_127_octets", },
	{ .offset = 0x0B,	.name = "rx_frames_128_to_255_octets", },
	{ .offset = 0x0C,	.name = "rx_frames_256_to_511_octets", },
	{ .offset = 0x0D,	.name = "rx_frames_512_to_1023_octets", },
	{ .offset = 0x0E,	.name = "rx_frames_1024_to_1526_octets", },
	{ .offset = 0x0F,	.name = "rx_frames_over_1526_octets", },
	{ .offset = 0x10,	.name = "rx_pause", },
	{ .offset = 0x11,	.name = "rx_control", },
	{ .offset = 0x12,	.name = "rx_longs", },
	{ .offset = 0x13,	.name = "rx_classified_drops", },
	{ .offset = 0x14,	.name = "rx_red_prio_0", },
	{ .offset = 0x15,	.name = "rx_red_prio_1", },
	{ .offset = 0x16,	.name = "rx_red_prio_2", },
	{ .offset = 0x17,	.name = "rx_red_prio_3", },
	{ .offset = 0x18,	.name = "rx_red_prio_4", },
	{ .offset = 0x19,	.name = "rx_red_prio_5", },
	{ .offset = 0x1A,	.name = "rx_red_prio_6", },
	{ .offset = 0x1B,	.name = "rx_red_prio_7", },
	{ .offset = 0x1C,	.name = "rx_yellow_prio_0", },
	{ .offset = 0x1D,	.name = "rx_yellow_prio_1", },
	{ .offset = 0x1E,	.name = "rx_yellow_prio_2", },
	{ .offset = 0x1F,	.name = "rx_yellow_prio_3", },
	{ .offset = 0x20,	.name = "rx_yellow_prio_4", },
	{ .offset = 0x21,	.name = "rx_yellow_prio_5", },
	{ .offset = 0x22,	.name = "rx_yellow_prio_6", },
	{ .offset = 0x23,	.name = "rx_yellow_prio_7", },
	{ .offset = 0x24,	.name = "rx_green_prio_0", },
	{ .offset = 0x25,	.name = "rx_green_prio_1", },
	{ .offset = 0x26,	.name = "rx_green_prio_2", },
	{ .offset = 0x27,	.name = "rx_green_prio_3", },
	{ .offset = 0x28,	.name = "rx_green_prio_4", },
	{ .offset = 0x29,	.name = "rx_green_prio_5", },
	{ .offset = 0x2A,	.name = "rx_green_prio_6", },
	{ .offset = 0x2B,	.name = "rx_green_prio_7", },
	{ .offset = 0x80,	.name = "tx_octets", },
	{ .offset = 0x81,	.name = "tx_unicast", },
	{ .offset = 0x82,	.name = "tx_multicast", },
	{ .offset = 0x83,	.name = "tx_broadcast", },
	{ .offset = 0x84,	.name = "tx_collision", },
	{ .offset = 0x85,	.name = "tx_drops", },
	{ .offset = 0x86,	.name = "tx_pause", },
	{ .offset = 0x87,	.name = "tx_frames_below_65_octets", },
	{ .offset = 0x88,	.name = "tx_frames_65_to_127_octets", },
	{ .offset = 0x89,	.name = "tx_frames_128_255_octets", },
	{ .offset = 0x8B,	.name = "tx_frames_256_511_octets", },
	{ .offset = 0x8C,	.name = "tx_frames_1024_1526_octets", },
	{ .offset = 0x8D,	.name = "tx_frames_over_1526_octets", },
	{ .offset = 0x8E,	.name = "tx_yellow_prio_0", },
	{ .offset = 0x8F,	.name = "tx_yellow_prio_1", },
	{ .offset = 0x90,	.name = "tx_yellow_prio_2", },
	{ .offset = 0x91,	.name = "tx_yellow_prio_3", },
	{ .offset = 0x92,	.name = "tx_yellow_prio_4", },
	{ .offset = 0x93,	.name = "tx_yellow_prio_5", },
	{ .offset = 0x94,	.name = "tx_yellow_prio_6", },
	{ .offset = 0x95,	.name = "tx_yellow_prio_7", },
	{ .offset = 0x96,	.name = "tx_green_prio_0", },
	{ .offset = 0x97,	.name = "tx_green_prio_1", },
	{ .offset = 0x98,	.name = "tx_green_prio_2", },
	{ .offset = 0x99,	.name = "tx_green_prio_3", },
	{ .offset = 0x9A,	.name = "tx_green_prio_4", },
	{ .offset = 0x9B,	.name = "tx_green_prio_5", },
	{ .offset = 0x9C,	.name = "tx_green_prio_6", },
	{ .offset = 0x9D,	.name = "tx_green_prio_7", },
	{ .offset = 0x9E,	.name = "tx_aged", },
	{ .offset = 0x100,	.name = "drop_local", },
	{ .offset = 0x101,	.name = "drop_tail", },
	{ .offset = 0x102,	.name = "drop_yellow_prio_0", },
	{ .offset = 0x103,	.name = "drop_yellow_prio_1", },
	{ .offset = 0x104,	.name = "drop_yellow_prio_2", },
	{ .offset = 0x105,	.name = "drop_yellow_prio_3", },
	{ .offset = 0x106,	.name = "drop_yellow_prio_4", },
	{ .offset = 0x107,	.name = "drop_yellow_prio_5", },
	{ .offset = 0x108,	.name = "drop_yellow_prio_6", },
	{ .offset = 0x109,	.name = "drop_yellow_prio_7", },
	{ .offset = 0x10A,	.name = "drop_green_prio_0", },
	{ .offset = 0x10B,	.name = "drop_green_prio_1", },
	{ .offset = 0x10C,	.name = "drop_green_prio_2", },
	{ .offset = 0x10D,	.name = "drop_green_prio_3", },
	{ .offset = 0x10E,	.name = "drop_green_prio_4", },
	{ .offset = 0x10F,	.name = "drop_green_prio_5", },
	{ .offset = 0x110,	.name = "drop_green_prio_6", },
	{ .offset = 0x111,	.name = "drop_green_prio_7", },
	OCELOT_STAT_END
=======
static const struct ocelot_stat_layout vsc9959_stats_layout[OCELOT_NUM_STATS] = {
	OCELOT_COMMON_STATS,
>>>>>>> 7365df19
};

static const struct vcap_field vsc9959_vcap_es0_keys[] = {
	[VCAP_ES0_EGR_PORT]			= {  0,  3},
	[VCAP_ES0_IGR_PORT]			= {  3,  3},
	[VCAP_ES0_RSV]				= {  6,  2},
	[VCAP_ES0_L2_MC]			= {  8,  1},
	[VCAP_ES0_L2_BC]			= {  9,  1},
	[VCAP_ES0_VID]				= { 10, 12},
	[VCAP_ES0_DP]				= { 22,  1},
	[VCAP_ES0_PCP]				= { 23,  3},
};

static const struct vcap_field vsc9959_vcap_es0_actions[] = {
	[VCAP_ES0_ACT_PUSH_OUTER_TAG]		= {  0,  2},
	[VCAP_ES0_ACT_PUSH_INNER_TAG]		= {  2,  1},
	[VCAP_ES0_ACT_TAG_A_TPID_SEL]		= {  3,  2},
	[VCAP_ES0_ACT_TAG_A_VID_SEL]		= {  5,  1},
	[VCAP_ES0_ACT_TAG_A_PCP_SEL]		= {  6,  2},
	[VCAP_ES0_ACT_TAG_A_DEI_SEL]		= {  8,  2},
	[VCAP_ES0_ACT_TAG_B_TPID_SEL]		= { 10,  2},
	[VCAP_ES0_ACT_TAG_B_VID_SEL]		= { 12,  1},
	[VCAP_ES0_ACT_TAG_B_PCP_SEL]		= { 13,  2},
	[VCAP_ES0_ACT_TAG_B_DEI_SEL]		= { 15,  2},
	[VCAP_ES0_ACT_VID_A_VAL]		= { 17, 12},
	[VCAP_ES0_ACT_PCP_A_VAL]		= { 29,  3},
	[VCAP_ES0_ACT_DEI_A_VAL]		= { 32,  1},
	[VCAP_ES0_ACT_VID_B_VAL]		= { 33, 12},
	[VCAP_ES0_ACT_PCP_B_VAL]		= { 45,  3},
	[VCAP_ES0_ACT_DEI_B_VAL]		= { 48,  1},
	[VCAP_ES0_ACT_RSV]			= { 49, 23},
	[VCAP_ES0_ACT_HIT_STICKY]		= { 72,  1},
};

static const struct vcap_field vsc9959_vcap_is1_keys[] = {
	[VCAP_IS1_HK_TYPE]			= {  0,   1},
	[VCAP_IS1_HK_LOOKUP]			= {  1,   2},
	[VCAP_IS1_HK_IGR_PORT_MASK]		= {  3,   7},
	[VCAP_IS1_HK_RSV]			= { 10,   9},
	[VCAP_IS1_HK_OAM_Y1731]			= { 19,   1},
	[VCAP_IS1_HK_L2_MC]			= { 20,   1},
	[VCAP_IS1_HK_L2_BC]			= { 21,   1},
	[VCAP_IS1_HK_IP_MC]			= { 22,   1},
	[VCAP_IS1_HK_VLAN_TAGGED]		= { 23,   1},
	[VCAP_IS1_HK_VLAN_DBL_TAGGED]		= { 24,   1},
	[VCAP_IS1_HK_TPID]			= { 25,   1},
	[VCAP_IS1_HK_VID]			= { 26,  12},
	[VCAP_IS1_HK_DEI]			= { 38,   1},
	[VCAP_IS1_HK_PCP]			= { 39,   3},
	/* Specific Fields for IS1 Half Key S1_NORMAL */
	[VCAP_IS1_HK_L2_SMAC]			= { 42,  48},
	[VCAP_IS1_HK_ETYPE_LEN]			= { 90,   1},
	[VCAP_IS1_HK_ETYPE]			= { 91,  16},
	[VCAP_IS1_HK_IP_SNAP]			= {107,   1},
	[VCAP_IS1_HK_IP4]			= {108,   1},
	/* Layer-3 Information */
	[VCAP_IS1_HK_L3_FRAGMENT]		= {109,   1},
	[VCAP_IS1_HK_L3_FRAG_OFS_GT0]		= {110,   1},
	[VCAP_IS1_HK_L3_OPTIONS]		= {111,   1},
	[VCAP_IS1_HK_L3_DSCP]			= {112,   6},
	[VCAP_IS1_HK_L3_IP4_SIP]		= {118,  32},
	/* Layer-4 Information */
	[VCAP_IS1_HK_TCP_UDP]			= {150,   1},
	[VCAP_IS1_HK_TCP]			= {151,   1},
	[VCAP_IS1_HK_L4_SPORT]			= {152,  16},
	[VCAP_IS1_HK_L4_RNG]			= {168,   8},
	/* Specific Fields for IS1 Half Key S1_5TUPLE_IP4 */
	[VCAP_IS1_HK_IP4_INNER_TPID]            = { 42,   1},
	[VCAP_IS1_HK_IP4_INNER_VID]		= { 43,  12},
	[VCAP_IS1_HK_IP4_INNER_DEI]		= { 55,   1},
	[VCAP_IS1_HK_IP4_INNER_PCP]		= { 56,   3},
	[VCAP_IS1_HK_IP4_IP4]			= { 59,   1},
	[VCAP_IS1_HK_IP4_L3_FRAGMENT]		= { 60,   1},
	[VCAP_IS1_HK_IP4_L3_FRAG_OFS_GT0]	= { 61,   1},
	[VCAP_IS1_HK_IP4_L3_OPTIONS]		= { 62,   1},
	[VCAP_IS1_HK_IP4_L3_DSCP]		= { 63,   6},
	[VCAP_IS1_HK_IP4_L3_IP4_DIP]		= { 69,  32},
	[VCAP_IS1_HK_IP4_L3_IP4_SIP]		= {101,  32},
	[VCAP_IS1_HK_IP4_L3_PROTO]		= {133,   8},
	[VCAP_IS1_HK_IP4_TCP_UDP]		= {141,   1},
	[VCAP_IS1_HK_IP4_TCP]			= {142,   1},
	[VCAP_IS1_HK_IP4_L4_RNG]		= {143,   8},
	[VCAP_IS1_HK_IP4_IP_PAYLOAD_S1_5TUPLE]	= {151,  32},
};

static const struct vcap_field vsc9959_vcap_is1_actions[] = {
	[VCAP_IS1_ACT_DSCP_ENA]			= {  0,  1},
	[VCAP_IS1_ACT_DSCP_VAL]			= {  1,  6},
	[VCAP_IS1_ACT_QOS_ENA]			= {  7,  1},
	[VCAP_IS1_ACT_QOS_VAL]			= {  8,  3},
	[VCAP_IS1_ACT_DP_ENA]			= { 11,  1},
	[VCAP_IS1_ACT_DP_VAL]			= { 12,  1},
	[VCAP_IS1_ACT_PAG_OVERRIDE_MASK]	= { 13,  8},
	[VCAP_IS1_ACT_PAG_VAL]			= { 21,  8},
	[VCAP_IS1_ACT_RSV]			= { 29,  9},
	/* The fields below are incorrectly shifted by 2 in the manual */
	[VCAP_IS1_ACT_VID_REPLACE_ENA]		= { 38,  1},
	[VCAP_IS1_ACT_VID_ADD_VAL]		= { 39, 12},
	[VCAP_IS1_ACT_FID_SEL]			= { 51,  2},
	[VCAP_IS1_ACT_FID_VAL]			= { 53, 13},
	[VCAP_IS1_ACT_PCP_DEI_ENA]		= { 66,  1},
	[VCAP_IS1_ACT_PCP_VAL]			= { 67,  3},
	[VCAP_IS1_ACT_DEI_VAL]			= { 70,  1},
	[VCAP_IS1_ACT_VLAN_POP_CNT_ENA]		= { 71,  1},
	[VCAP_IS1_ACT_VLAN_POP_CNT]		= { 72,  2},
	[VCAP_IS1_ACT_CUSTOM_ACE_TYPE_ENA]	= { 74,  4},
	[VCAP_IS1_ACT_HIT_STICKY]		= { 78,  1},
};

static struct vcap_field vsc9959_vcap_is2_keys[] = {
	/* Common: 41 bits */
	[VCAP_IS2_TYPE]				= {  0,   4},
	[VCAP_IS2_HK_FIRST]			= {  4,   1},
	[VCAP_IS2_HK_PAG]			= {  5,   8},
	[VCAP_IS2_HK_IGR_PORT_MASK]		= { 13,   7},
	[VCAP_IS2_HK_RSV2]			= { 20,   1},
	[VCAP_IS2_HK_HOST_MATCH]		= { 21,   1},
	[VCAP_IS2_HK_L2_MC]			= { 22,   1},
	[VCAP_IS2_HK_L2_BC]			= { 23,   1},
	[VCAP_IS2_HK_VLAN_TAGGED]		= { 24,   1},
	[VCAP_IS2_HK_VID]			= { 25,  12},
	[VCAP_IS2_HK_DEI]			= { 37,   1},
	[VCAP_IS2_HK_PCP]			= { 38,   3},
	/* MAC_ETYPE / MAC_LLC / MAC_SNAP / OAM common */
	[VCAP_IS2_HK_L2_DMAC]			= { 41,  48},
	[VCAP_IS2_HK_L2_SMAC]			= { 89,  48},
	/* MAC_ETYPE (TYPE=000) */
	[VCAP_IS2_HK_MAC_ETYPE_ETYPE]		= {137,  16},
	[VCAP_IS2_HK_MAC_ETYPE_L2_PAYLOAD0]	= {153,  16},
	[VCAP_IS2_HK_MAC_ETYPE_L2_PAYLOAD1]	= {169,   8},
	[VCAP_IS2_HK_MAC_ETYPE_L2_PAYLOAD2]	= {177,   3},
	/* MAC_LLC (TYPE=001) */
	[VCAP_IS2_HK_MAC_LLC_L2_LLC]		= {137,  40},
	/* MAC_SNAP (TYPE=010) */
	[VCAP_IS2_HK_MAC_SNAP_L2_SNAP]		= {137,  40},
	/* MAC_ARP (TYPE=011) */
	[VCAP_IS2_HK_MAC_ARP_SMAC]		= { 41,  48},
	[VCAP_IS2_HK_MAC_ARP_ADDR_SPACE_OK]	= { 89,   1},
	[VCAP_IS2_HK_MAC_ARP_PROTO_SPACE_OK]	= { 90,   1},
	[VCAP_IS2_HK_MAC_ARP_LEN_OK]		= { 91,   1},
	[VCAP_IS2_HK_MAC_ARP_TARGET_MATCH]	= { 92,   1},
	[VCAP_IS2_HK_MAC_ARP_SENDER_MATCH]	= { 93,   1},
	[VCAP_IS2_HK_MAC_ARP_OPCODE_UNKNOWN]	= { 94,   1},
	[VCAP_IS2_HK_MAC_ARP_OPCODE]		= { 95,   2},
	[VCAP_IS2_HK_MAC_ARP_L3_IP4_DIP]	= { 97,  32},
	[VCAP_IS2_HK_MAC_ARP_L3_IP4_SIP]	= {129,  32},
	[VCAP_IS2_HK_MAC_ARP_DIP_EQ_SIP]	= {161,   1},
	/* IP4_TCP_UDP / IP4_OTHER common */
	[VCAP_IS2_HK_IP4]			= { 41,   1},
	[VCAP_IS2_HK_L3_FRAGMENT]		= { 42,   1},
	[VCAP_IS2_HK_L3_FRAG_OFS_GT0]		= { 43,   1},
	[VCAP_IS2_HK_L3_OPTIONS]		= { 44,   1},
	[VCAP_IS2_HK_IP4_L3_TTL_GT0]		= { 45,   1},
	[VCAP_IS2_HK_L3_TOS]			= { 46,   8},
	[VCAP_IS2_HK_L3_IP4_DIP]		= { 54,  32},
	[VCAP_IS2_HK_L3_IP4_SIP]		= { 86,  32},
	[VCAP_IS2_HK_DIP_EQ_SIP]		= {118,   1},
	/* IP4_TCP_UDP (TYPE=100) */
	[VCAP_IS2_HK_TCP]			= {119,   1},
	[VCAP_IS2_HK_L4_DPORT]			= {120,  16},
	[VCAP_IS2_HK_L4_SPORT]			= {136,  16},
	[VCAP_IS2_HK_L4_RNG]			= {152,   8},
	[VCAP_IS2_HK_L4_SPORT_EQ_DPORT]		= {160,   1},
	[VCAP_IS2_HK_L4_SEQUENCE_EQ0]		= {161,   1},
	[VCAP_IS2_HK_L4_FIN]			= {162,   1},
	[VCAP_IS2_HK_L4_SYN]			= {163,   1},
	[VCAP_IS2_HK_L4_RST]			= {164,   1},
	[VCAP_IS2_HK_L4_PSH]			= {165,   1},
	[VCAP_IS2_HK_L4_ACK]			= {166,   1},
	[VCAP_IS2_HK_L4_URG]			= {167,   1},
	[VCAP_IS2_HK_L4_1588_DOM]		= {168,   8},
	[VCAP_IS2_HK_L4_1588_VER]		= {176,   4},
	/* IP4_OTHER (TYPE=101) */
	[VCAP_IS2_HK_IP4_L3_PROTO]		= {119,   8},
	[VCAP_IS2_HK_L3_PAYLOAD]		= {127,  56},
	/* IP6_STD (TYPE=110) */
	[VCAP_IS2_HK_IP6_L3_TTL_GT0]		= { 41,   1},
	[VCAP_IS2_HK_L3_IP6_SIP]		= { 42, 128},
	[VCAP_IS2_HK_IP6_L3_PROTO]		= {170,   8},
	/* OAM (TYPE=111) */
	[VCAP_IS2_HK_OAM_MEL_FLAGS]		= {137,   7},
	[VCAP_IS2_HK_OAM_VER]			= {144,   5},
	[VCAP_IS2_HK_OAM_OPCODE]		= {149,   8},
	[VCAP_IS2_HK_OAM_FLAGS]			= {157,   8},
	[VCAP_IS2_HK_OAM_MEPID]			= {165,  16},
	[VCAP_IS2_HK_OAM_CCM_CNTS_EQ0]		= {181,   1},
	[VCAP_IS2_HK_OAM_IS_Y1731]		= {182,   1},
};

static struct vcap_field vsc9959_vcap_is2_actions[] = {
	[VCAP_IS2_ACT_HIT_ME_ONCE]		= {  0,  1},
	[VCAP_IS2_ACT_CPU_COPY_ENA]		= {  1,  1},
	[VCAP_IS2_ACT_CPU_QU_NUM]		= {  2,  3},
	[VCAP_IS2_ACT_MASK_MODE]		= {  5,  2},
	[VCAP_IS2_ACT_MIRROR_ENA]		= {  7,  1},
	[VCAP_IS2_ACT_LRN_DIS]			= {  8,  1},
	[VCAP_IS2_ACT_POLICE_ENA]		= {  9,  1},
	[VCAP_IS2_ACT_POLICE_IDX]		= { 10,  9},
	[VCAP_IS2_ACT_POLICE_VCAP_ONLY]		= { 19,  1},
	[VCAP_IS2_ACT_PORT_MASK]		= { 20,  6},
	[VCAP_IS2_ACT_REW_OP]			= { 26,  9},
	[VCAP_IS2_ACT_SMAC_REPLACE_ENA]		= { 35,  1},
	[VCAP_IS2_ACT_RSV]			= { 36,  2},
	[VCAP_IS2_ACT_ACL_ID]			= { 38,  6},
	[VCAP_IS2_ACT_HIT_CNT]			= { 44, 32},
};

static struct vcap_props vsc9959_vcap_props[] = {
	[VCAP_ES0] = {
		.action_type_width = 0,
		.action_table = {
			[ES0_ACTION_TYPE_NORMAL] = {
				.width = 72, /* HIT_STICKY not included */
				.count = 1,
			},
		},
		.target = S0,
		.keys = vsc9959_vcap_es0_keys,
		.actions = vsc9959_vcap_es0_actions,
	},
	[VCAP_IS1] = {
		.action_type_width = 0,
		.action_table = {
			[IS1_ACTION_TYPE_NORMAL] = {
				.width = 78, /* HIT_STICKY not included */
				.count = 4,
			},
		},
		.target = S1,
		.keys = vsc9959_vcap_is1_keys,
		.actions = vsc9959_vcap_is1_actions,
	},
	[VCAP_IS2] = {
		.action_type_width = 1,
		.action_table = {
			[IS2_ACTION_TYPE_NORMAL] = {
				.width = 44,
				.count = 2
			},
			[IS2_ACTION_TYPE_SMAC_SIP] = {
				.width = 6,
				.count = 4
			},
		},
		.target = S2,
		.keys = vsc9959_vcap_is2_keys,
		.actions = vsc9959_vcap_is2_actions,
	},
};

static const struct ptp_clock_info vsc9959_ptp_caps = {
	.owner		= THIS_MODULE,
	.name		= "felix ptp",
	.max_adj	= 0x7fffffff,
	.n_alarm	= 0,
	.n_ext_ts	= 0,
	.n_per_out	= OCELOT_PTP_PINS_NUM,
	.n_pins		= OCELOT_PTP_PINS_NUM,
	.pps		= 0,
	.gettime64	= ocelot_ptp_gettime64,
	.settime64	= ocelot_ptp_settime64,
	.adjtime	= ocelot_ptp_adjtime,
	.adjfine	= ocelot_ptp_adjfine,
	.verify		= ocelot_ptp_verify,
	.enable		= ocelot_ptp_enable,
};

#define VSC9959_INIT_TIMEOUT			50000
#define VSC9959_GCB_RST_SLEEP			100
#define VSC9959_SYS_RAMINIT_SLEEP		80

static int vsc9959_gcb_soft_rst_status(struct ocelot *ocelot)
{
	int val;

	ocelot_field_read(ocelot, GCB_SOFT_RST_SWC_RST, &val);

	return val;
}

static int vsc9959_sys_ram_init_status(struct ocelot *ocelot)
{
	return ocelot_read(ocelot, SYS_RAM_INIT);
}

/* CORE_ENA is in SYS:SYSTEM:RESET_CFG
 * RAM_INIT is in SYS:RAM_CTRL:RAM_INIT
 */
static int vsc9959_reset(struct ocelot *ocelot)
{
	int val, err;

	/* soft-reset the switch core */
	ocelot_field_write(ocelot, GCB_SOFT_RST_SWC_RST, 1);

	err = readx_poll_timeout(vsc9959_gcb_soft_rst_status, ocelot, val, !val,
				 VSC9959_GCB_RST_SLEEP, VSC9959_INIT_TIMEOUT);
	if (err) {
		dev_err(ocelot->dev, "timeout: switch core reset\n");
		return err;
	}

	/* initialize switch mem ~40us */
	ocelot_write(ocelot, SYS_RAM_INIT_RAM_INIT, SYS_RAM_INIT);
	err = readx_poll_timeout(vsc9959_sys_ram_init_status, ocelot, val, !val,
				 VSC9959_SYS_RAMINIT_SLEEP,
				 VSC9959_INIT_TIMEOUT);
	if (err) {
		dev_err(ocelot->dev, "timeout: switch sram init\n");
		return err;
	}

	/* enable switch core */
	ocelot_field_write(ocelot, SYS_RESET_CFG_CORE_ENA, 1);

	return 0;
}

static void vsc9959_phylink_validate(struct ocelot *ocelot, int port,
				     unsigned long *supported,
				     struct phylink_link_state *state)
{
	__ETHTOOL_DECLARE_LINK_MODE_MASK(mask) = { 0, };

	phylink_set_port_modes(mask);
	phylink_set(mask, Autoneg);
	phylink_set(mask, Pause);
	phylink_set(mask, Asym_Pause);
	phylink_set(mask, 10baseT_Half);
	phylink_set(mask, 10baseT_Full);
	phylink_set(mask, 100baseT_Half);
	phylink_set(mask, 100baseT_Full);
	phylink_set(mask, 1000baseT_Half);
	phylink_set(mask, 1000baseT_Full);
	phylink_set(mask, 1000baseX_Full);

	if (state->interface == PHY_INTERFACE_MODE_INTERNAL ||
	    state->interface == PHY_INTERFACE_MODE_2500BASEX ||
	    state->interface == PHY_INTERFACE_MODE_USXGMII) {
		phylink_set(mask, 2500baseT_Full);
		phylink_set(mask, 2500baseX_Full);
	}

	linkmode_and(supported, supported, mask);
	linkmode_and(state->advertising, state->advertising, mask);
}

/* Watermark encode
 * Bit 8:   Unit; 0:1, 1:16
 * Bit 7-0: Value to be multiplied with unit
 */
static u16 vsc9959_wm_enc(u16 value)
{
	WARN_ON(value >= 16 * BIT(8));

	if (value >= BIT(8))
		return BIT(8) | (value / 16);

	return value;
}

static u16 vsc9959_wm_dec(u16 wm)
{
	WARN_ON(wm & ~GENMASK(8, 0));

	if (wm & BIT(8))
		return (wm & GENMASK(7, 0)) * 16;

	return wm;
}

static void vsc9959_wm_stat(u32 val, u32 *inuse, u32 *maxuse)
{
	*inuse = (val & GENMASK(23, 12)) >> 12;
	*maxuse = val & GENMASK(11, 0);
}

static int vsc9959_mdio_bus_alloc(struct ocelot *ocelot)
{
	struct pci_dev *pdev = to_pci_dev(ocelot->dev);
	struct felix *felix = ocelot_to_felix(ocelot);
	struct enetc_mdio_priv *mdio_priv;
	struct device *dev = ocelot->dev;
	resource_size_t imdio_base;
	void __iomem *imdio_regs;
	struct resource res;
	struct enetc_hw *hw;
	struct mii_bus *bus;
	int port;
	int rc;

	felix->pcs = devm_kcalloc(dev, felix->info->num_ports,
				  sizeof(struct phylink_pcs *),
				  GFP_KERNEL);
	if (!felix->pcs) {
		dev_err(dev, "failed to allocate array for PCS PHYs\n");
		return -ENOMEM;
	}

	imdio_base = pci_resource_start(pdev, VSC9959_IMDIO_PCI_BAR);

	memcpy(&res, &vsc9959_imdio_res, sizeof(res));
	res.start += imdio_base;
	res.end += imdio_base;

	imdio_regs = devm_ioremap_resource(dev, &res);
	if (IS_ERR(imdio_regs))
		return PTR_ERR(imdio_regs);

	hw = enetc_hw_alloc(dev, imdio_regs);
	if (IS_ERR(hw)) {
		dev_err(dev, "failed to allocate ENETC HW structure\n");
		return PTR_ERR(hw);
	}

	bus = mdiobus_alloc_size(sizeof(*mdio_priv));
	if (!bus)
		return -ENOMEM;

	bus->name = "VSC9959 internal MDIO bus";
	bus->read = enetc_mdio_read;
	bus->write = enetc_mdio_write;
	bus->parent = dev;
	mdio_priv = bus->priv;
	mdio_priv->hw = hw;
	/* This gets added to imdio_regs, which already maps addresses
	 * starting with the proper offset.
	 */
	mdio_priv->mdio_base = 0;
	snprintf(bus->id, MII_BUS_ID_SIZE, "%s-imdio", dev_name(dev));

	/* Needed in order to initialize the bus mutex lock */
	rc = mdiobus_register(bus);
	if (rc < 0) {
		dev_err(dev, "failed to register MDIO bus\n");
		mdiobus_free(bus);
		return rc;
	}

	felix->imdio = bus;

	for (port = 0; port < felix->info->num_ports; port++) {
		struct ocelot_port *ocelot_port = ocelot->ports[port];
		struct phylink_pcs *phylink_pcs;
		struct mdio_device *mdio_device;

		if (dsa_is_unused_port(felix->ds, port))
			continue;

		if (ocelot_port->phy_mode == PHY_INTERFACE_MODE_INTERNAL)
			continue;

		mdio_device = mdio_device_create(felix->imdio, port);
		if (IS_ERR(mdio_device))
			continue;

		phylink_pcs = lynx_pcs_create(mdio_device);
		if (!phylink_pcs) {
			mdio_device_free(mdio_device);
			continue;
		}

		felix->pcs[port] = phylink_pcs;

		dev_info(dev, "Found PCS at internal MDIO address %d\n", port);
	}

	return 0;
}

static void vsc9959_mdio_bus_free(struct ocelot *ocelot)
{
	struct felix *felix = ocelot_to_felix(ocelot);
	int port;

	for (port = 0; port < ocelot->num_phys_ports; port++) {
		struct phylink_pcs *phylink_pcs = felix->pcs[port];
		struct mdio_device *mdio_device;

		if (!phylink_pcs)
			continue;

		mdio_device = lynx_get_mdio_device(phylink_pcs);
		mdio_device_free(mdio_device);
		lynx_pcs_destroy(phylink_pcs);
	}
	mdiobus_unregister(felix->imdio);
	mdiobus_free(felix->imdio);
}

<<<<<<< HEAD
=======
/* The switch considers any frame (regardless of size) as eligible for
 * transmission if the traffic class gate is open for at least 33 ns.
 * Overruns are prevented by cropping an interval at the end of the gate time
 * slot for which egress scheduling is blocked, but we need to still keep 33 ns
 * available for one packet to be transmitted, otherwise the port tc will hang.
 * This function returns the size of a gate interval that remains available for
 * setting the guard band, after reserving the space for one egress frame.
 */
static u64 vsc9959_tas_remaining_gate_len_ps(u64 gate_len_ns)
{
	/* Gate always open */
	if (gate_len_ns == U64_MAX)
		return U64_MAX;

	return (gate_len_ns - VSC9959_TAS_MIN_GATE_LEN_NS) * PSEC_PER_NSEC;
}

>>>>>>> 7365df19
/* Extract shortest continuous gate open intervals in ns for each traffic class
 * of a cyclic tc-taprio schedule. If a gate is always open, the duration is
 * considered U64_MAX. If the gate is always closed, it is considered 0.
 */
static void vsc9959_tas_min_gate_lengths(struct tc_taprio_qopt_offload *taprio,
					 u64 min_gate_len[OCELOT_NUM_TC])
{
	struct tc_taprio_sched_entry *entry;
	u64 gate_len[OCELOT_NUM_TC];
<<<<<<< HEAD
=======
	u8 gates_ever_opened = 0;
>>>>>>> 7365df19
	int tc, i, n;

	/* Initialize arrays */
	for (tc = 0; tc < OCELOT_NUM_TC; tc++) {
		min_gate_len[tc] = U64_MAX;
		gate_len[tc] = 0;
	}

	/* If we don't have taprio, consider all gates as permanently open */
	if (!taprio)
		return;

	n = taprio->num_entries;

	/* Walk through the gate list twice to determine the length
	 * of consecutively open gates for a traffic class, including
	 * open gates that wrap around. We are just interested in the
	 * minimum window size, and this doesn't change what the
	 * minimum is (if the gate never closes, min_gate_len will
	 * remain U64_MAX).
	 */
	for (i = 0; i < 2 * n; i++) {
		entry = &taprio->entries[i % n];

		for (tc = 0; tc < OCELOT_NUM_TC; tc++) {
			if (entry->gate_mask & BIT(tc)) {
				gate_len[tc] += entry->interval;
<<<<<<< HEAD
=======
				gates_ever_opened |= BIT(tc);
>>>>>>> 7365df19
			} else {
				/* Gate closes now, record a potential new
				 * minimum and reinitialize length
				 */
<<<<<<< HEAD
				if (min_gate_len[tc] > gate_len[tc])
=======
				if (min_gate_len[tc] > gate_len[tc] &&
				    gate_len[tc])
>>>>>>> 7365df19
					min_gate_len[tc] = gate_len[tc];
				gate_len[tc] = 0;
			}
		}
	}
<<<<<<< HEAD
=======

	/* min_gate_len[tc] actually tracks minimum *open* gate time, so for
	 * permanently closed gates, min_gate_len[tc] will still be U64_MAX.
	 * Therefore they are currently indistinguishable from permanently
	 * open gates. Overwrite the gate len with 0 when we know they're
	 * actually permanently closed, i.e. after the loop above.
	 */
	for (tc = 0; tc < OCELOT_NUM_TC; tc++)
		if (!(gates_ever_opened & BIT(tc)))
			min_gate_len[tc] = 0;
}

/* ocelot_write_rix is a macro that concatenates QSYS_MAXSDU_CFG_* with _RSZ,
 * so we need to spell out the register access to each traffic class in helper
 * functions, to simplify callers
 */
static void vsc9959_port_qmaxsdu_set(struct ocelot *ocelot, int port, int tc,
				     u32 max_sdu)
{
	switch (tc) {
	case 0:
		ocelot_write_rix(ocelot, max_sdu, QSYS_QMAXSDU_CFG_0,
				 port);
		break;
	case 1:
		ocelot_write_rix(ocelot, max_sdu, QSYS_QMAXSDU_CFG_1,
				 port);
		break;
	case 2:
		ocelot_write_rix(ocelot, max_sdu, QSYS_QMAXSDU_CFG_2,
				 port);
		break;
	case 3:
		ocelot_write_rix(ocelot, max_sdu, QSYS_QMAXSDU_CFG_3,
				 port);
		break;
	case 4:
		ocelot_write_rix(ocelot, max_sdu, QSYS_QMAXSDU_CFG_4,
				 port);
		break;
	case 5:
		ocelot_write_rix(ocelot, max_sdu, QSYS_QMAXSDU_CFG_5,
				 port);
		break;
	case 6:
		ocelot_write_rix(ocelot, max_sdu, QSYS_QMAXSDU_CFG_6,
				 port);
		break;
	case 7:
		ocelot_write_rix(ocelot, max_sdu, QSYS_QMAXSDU_CFG_7,
				 port);
		break;
	}
}

static u32 vsc9959_port_qmaxsdu_get(struct ocelot *ocelot, int port, int tc)
{
	switch (tc) {
	case 0: return ocelot_read_rix(ocelot, QSYS_QMAXSDU_CFG_0, port);
	case 1: return ocelot_read_rix(ocelot, QSYS_QMAXSDU_CFG_1, port);
	case 2: return ocelot_read_rix(ocelot, QSYS_QMAXSDU_CFG_2, port);
	case 3: return ocelot_read_rix(ocelot, QSYS_QMAXSDU_CFG_3, port);
	case 4: return ocelot_read_rix(ocelot, QSYS_QMAXSDU_CFG_4, port);
	case 5: return ocelot_read_rix(ocelot, QSYS_QMAXSDU_CFG_5, port);
	case 6: return ocelot_read_rix(ocelot, QSYS_QMAXSDU_CFG_6, port);
	case 7: return ocelot_read_rix(ocelot, QSYS_QMAXSDU_CFG_7, port);
	default:
		return 0;
	}
}

static u32 vsc9959_tas_tc_max_sdu(struct tc_taprio_qopt_offload *taprio, int tc)
{
	if (!taprio || !taprio->max_sdu[tc])
		return 0;

	return taprio->max_sdu[tc] + ETH_HLEN + 2 * VLAN_HLEN + ETH_FCS_LEN;
>>>>>>> 7365df19
}

/* Update QSYS_PORT_MAX_SDU to make sure the static guard bands added by the
 * switch (see the ALWAYS_GUARD_BAND_SCH_Q comment) are correct at all MTU
 * values (the default value is 1518). Also, for traffic class windows smaller
 * than one MTU sized frame, update QSYS_QMAXSDU_CFG to enable oversized frame
 * dropping, such that these won't hang the port, as they will never be sent.
 */
static void vsc9959_tas_guard_bands_update(struct ocelot *ocelot, int port)
{
	struct ocelot_port *ocelot_port = ocelot->ports[port];
<<<<<<< HEAD
=======
	struct tc_taprio_qopt_offload *taprio;
>>>>>>> 7365df19
	u64 min_gate_len[OCELOT_NUM_TC];
	int speed, picos_per_byte;
	u64 needed_bit_time_ps;
	u32 val, maxlen;
	u8 tas_speed;
	int tc;

	lockdep_assert_held(&ocelot->tas_lock);

<<<<<<< HEAD
=======
	taprio = ocelot_port->taprio;

>>>>>>> 7365df19
	val = ocelot_read_rix(ocelot, QSYS_TAG_CONFIG, port);
	tas_speed = QSYS_TAG_CONFIG_LINK_SPEED_X(val);

	switch (tas_speed) {
	case OCELOT_SPEED_10:
		speed = SPEED_10;
		break;
	case OCELOT_SPEED_100:
		speed = SPEED_100;
		break;
	case OCELOT_SPEED_1000:
		speed = SPEED_1000;
		break;
	case OCELOT_SPEED_2500:
		speed = SPEED_2500;
		break;
	default:
		return;
	}

	picos_per_byte = (USEC_PER_SEC * 8) / speed;

	val = ocelot_port_readl(ocelot_port, DEV_MAC_MAXLEN_CFG);
	/* MAXLEN_CFG accounts automatically for VLAN. We need to include it
	 * manually in the bit time calculation, plus the preamble and SFD.
	 */
	maxlen = val + 2 * VLAN_HLEN;
	/* Consider the standard Ethernet overhead of 8 octets preamble+SFD,
	 * 4 octets FCS, 12 octets IFG.
	 */
	needed_bit_time_ps = (maxlen + 24) * picos_per_byte;

	dev_dbg(ocelot->dev,
		"port %d: max frame size %d needs %llu ps at speed %d\n",
		port, maxlen, needed_bit_time_ps, speed);

<<<<<<< HEAD
	vsc9959_tas_min_gate_lengths(ocelot_port->taprio, min_gate_len);

	for (tc = 0; tc < OCELOT_NUM_TC; tc++) {
		u32 max_sdu;

		if (min_gate_len[tc] == U64_MAX /* Gate always open */ ||
		    min_gate_len[tc] * PSEC_PER_NSEC > needed_bit_time_ps) {
			/* Setting QMAXSDU_CFG to 0 disables oversized frame
			 * dropping.
			 */
			max_sdu = 0;
=======
	vsc9959_tas_min_gate_lengths(taprio, min_gate_len);

	mutex_lock(&ocelot->fwd_domain_lock);

	for (tc = 0; tc < OCELOT_NUM_TC; tc++) {
		u32 requested_max_sdu = vsc9959_tas_tc_max_sdu(taprio, tc);
		u64 remaining_gate_len_ps;
		u32 max_sdu;

		remaining_gate_len_ps =
			vsc9959_tas_remaining_gate_len_ps(min_gate_len[tc]);

		if (remaining_gate_len_ps > needed_bit_time_ps) {
			/* Setting QMAXSDU_CFG to 0 disables oversized frame
			 * dropping.
			 */
			max_sdu = requested_max_sdu;
>>>>>>> 7365df19
			dev_dbg(ocelot->dev,
				"port %d tc %d min gate len %llu"
				", sending all frames\n",
				port, tc, min_gate_len[tc]);
		} else {
			/* If traffic class doesn't support a full MTU sized
			 * frame, make sure to enable oversize frame dropping
			 * for frames larger than the smallest that would fit.
<<<<<<< HEAD
			 */
			max_sdu = div_u64(min_gate_len[tc] * PSEC_PER_NSEC,
					  picos_per_byte);
=======
			 *
			 * However, the exact same register, QSYS_QMAXSDU_CFG_*,
			 * controls not only oversized frame dropping, but also
			 * per-tc static guard band lengths, so it reduces the
			 * useful gate interval length. Therefore, be careful
			 * to calculate a guard band (and therefore max_sdu)
			 * that still leaves 33 ns available in the time slot.
			 */
			max_sdu = div_u64(remaining_gate_len_ps, picos_per_byte);
>>>>>>> 7365df19
			/* A TC gate may be completely closed, which is a
			 * special case where all packets are oversized.
			 * Any limit smaller than 64 octets accomplishes this
			 */
			if (!max_sdu)
				max_sdu = 1;
			/* Take L1 overhead into account, but just don't allow
			 * max_sdu to go negative or to 0. Here we use 20
			 * because QSYS_MAXSDU_CFG_* already counts the 4 FCS
			 * octets as part of packet size.
			 */
			if (max_sdu > 20)
				max_sdu -= 20;
<<<<<<< HEAD
=======

			if (requested_max_sdu && requested_max_sdu < max_sdu)
				max_sdu = requested_max_sdu;

>>>>>>> 7365df19
			dev_info(ocelot->dev,
				 "port %d tc %d min gate length %llu"
				 " ns not enough for max frame size %d at %d"
				 " Mbps, dropping frames over %d"
				 " octets including FCS\n",
				 port, tc, min_gate_len[tc], maxlen, speed,
				 max_sdu);
		}

<<<<<<< HEAD
		/* ocelot_write_rix is a macro that concatenates
		 * QSYS_MAXSDU_CFG_* with _RSZ, so we need to spell out
		 * the writes to each traffic class
		 */
		switch (tc) {
		case 0:
			ocelot_write_rix(ocelot, max_sdu, QSYS_QMAXSDU_CFG_0,
					 port);
			break;
		case 1:
			ocelot_write_rix(ocelot, max_sdu, QSYS_QMAXSDU_CFG_1,
					 port);
			break;
		case 2:
			ocelot_write_rix(ocelot, max_sdu, QSYS_QMAXSDU_CFG_2,
					 port);
			break;
		case 3:
			ocelot_write_rix(ocelot, max_sdu, QSYS_QMAXSDU_CFG_3,
					 port);
			break;
		case 4:
			ocelot_write_rix(ocelot, max_sdu, QSYS_QMAXSDU_CFG_4,
					 port);
			break;
		case 5:
			ocelot_write_rix(ocelot, max_sdu, QSYS_QMAXSDU_CFG_5,
					 port);
			break;
		case 6:
			ocelot_write_rix(ocelot, max_sdu, QSYS_QMAXSDU_CFG_6,
					 port);
			break;
		case 7:
			ocelot_write_rix(ocelot, max_sdu, QSYS_QMAXSDU_CFG_7,
					 port);
			break;
		}
	}

	ocelot_write_rix(ocelot, maxlen, QSYS_PORT_MAX_SDU, port);
=======
		vsc9959_port_qmaxsdu_set(ocelot, port, tc, max_sdu);
	}

	ocelot_write_rix(ocelot, maxlen, QSYS_PORT_MAX_SDU, port);

	ocelot->ops->cut_through_fwd(ocelot);

	mutex_unlock(&ocelot->fwd_domain_lock);
>>>>>>> 7365df19
}

static void vsc9959_sched_speed_set(struct ocelot *ocelot, int port,
				    u32 speed)
{
	struct ocelot_port *ocelot_port = ocelot->ports[port];
	u8 tas_speed;

	switch (speed) {
	case SPEED_10:
		tas_speed = OCELOT_SPEED_10;
		break;
	case SPEED_100:
		tas_speed = OCELOT_SPEED_100;
		break;
	case SPEED_1000:
		tas_speed = OCELOT_SPEED_1000;
		break;
	case SPEED_2500:
		tas_speed = OCELOT_SPEED_2500;
		break;
	default:
		tas_speed = OCELOT_SPEED_1000;
		break;
	}

	mutex_lock(&ocelot->tas_lock);

	ocelot_rmw_rix(ocelot,
		       QSYS_TAG_CONFIG_LINK_SPEED(tas_speed),
		       QSYS_TAG_CONFIG_LINK_SPEED_M,
		       QSYS_TAG_CONFIG, port);

<<<<<<< HEAD
	mutex_lock(&ocelot->tas_lock);

=======
>>>>>>> 7365df19
	if (ocelot_port->taprio)
		vsc9959_tas_guard_bands_update(ocelot, port);

	mutex_unlock(&ocelot->tas_lock);
}

static void vsc9959_new_base_time(struct ocelot *ocelot, ktime_t base_time,
				  u64 cycle_time,
				  struct timespec64 *new_base_ts)
{
	struct timespec64 ts;
	ktime_t new_base_time;
	ktime_t current_time;

	ocelot_ptp_gettime64(&ocelot->ptp_info, &ts);
	current_time = timespec64_to_ktime(ts);
	new_base_time = base_time;

	if (base_time < current_time) {
		u64 nr_of_cycles = current_time - base_time;

		do_div(nr_of_cycles, cycle_time);
		new_base_time += cycle_time * (nr_of_cycles + 1);
	}

	*new_base_ts = ktime_to_timespec64(new_base_time);
}

static u32 vsc9959_tas_read_cfg_status(struct ocelot *ocelot)
{
	return ocelot_read(ocelot, QSYS_TAS_PARAM_CFG_CTRL);
}

static void vsc9959_tas_gcl_set(struct ocelot *ocelot, const u32 gcl_ix,
				struct tc_taprio_sched_entry *entry)
{
	ocelot_write(ocelot,
		     QSYS_GCL_CFG_REG_1_GCL_ENTRY_NUM(gcl_ix) |
		     QSYS_GCL_CFG_REG_1_GATE_STATE(entry->gate_mask),
		     QSYS_GCL_CFG_REG_1);
	ocelot_write(ocelot, entry->interval, QSYS_GCL_CFG_REG_2);
}

static int vsc9959_qos_port_tas_set(struct ocelot *ocelot, int port,
				    struct tc_taprio_qopt_offload *taprio)
{
	struct ocelot_port *ocelot_port = ocelot->ports[port];
	struct timespec64 base_ts;
	int ret, i;
	u32 val;

	mutex_lock(&ocelot->tas_lock);

	if (!taprio->enable) {
		ocelot_rmw_rix(ocelot, 0, QSYS_TAG_CONFIG_ENABLE,
			       QSYS_TAG_CONFIG, port);

		taprio_offload_free(ocelot_port->taprio);
		ocelot_port->taprio = NULL;

		vsc9959_tas_guard_bands_update(ocelot, port);

		mutex_unlock(&ocelot->tas_lock);
		return 0;
	}

	if (taprio->cycle_time > NSEC_PER_SEC ||
	    taprio->cycle_time_extension >= NSEC_PER_SEC) {
		ret = -EINVAL;
		goto err;
	}

	if (taprio->num_entries > VSC9959_TAS_GCL_ENTRY_MAX) {
		ret = -ERANGE;
		goto err;
	}

	/* Enable guard band. The switch will schedule frames without taking
	 * their length into account. Thus we'll always need to enable the
	 * guard band which reserves the time of a maximum sized frame at the
	 * end of the time window.
	 *
	 * Although the ALWAYS_GUARD_BAND_SCH_Q bit is global for all ports, we
	 * need to set PORT_NUM, because subsequent writes to PARAM_CFG_REG_n
	 * operate on the port number.
	 */
	ocelot_rmw(ocelot, QSYS_TAS_PARAM_CFG_CTRL_PORT_NUM(port) |
		   QSYS_TAS_PARAM_CFG_CTRL_ALWAYS_GUARD_BAND_SCH_Q,
		   QSYS_TAS_PARAM_CFG_CTRL_PORT_NUM_M |
		   QSYS_TAS_PARAM_CFG_CTRL_ALWAYS_GUARD_BAND_SCH_Q,
		   QSYS_TAS_PARAM_CFG_CTRL);

	/* Hardware errata -  Admin config could not be overwritten if
	 * config is pending, need reset the TAS module
	 */
	val = ocelot_read(ocelot, QSYS_PARAM_STATUS_REG_8);
	if (val & QSYS_PARAM_STATUS_REG_8_CONFIG_PENDING) {
		ret = -EBUSY;
		goto err;
	}

	ocelot_rmw_rix(ocelot,
		       QSYS_TAG_CONFIG_ENABLE |
		       QSYS_TAG_CONFIG_INIT_GATE_STATE(0xFF) |
		       QSYS_TAG_CONFIG_SCH_TRAFFIC_QUEUES(0xFF),
		       QSYS_TAG_CONFIG_ENABLE |
		       QSYS_TAG_CONFIG_INIT_GATE_STATE_M |
		       QSYS_TAG_CONFIG_SCH_TRAFFIC_QUEUES_M,
		       QSYS_TAG_CONFIG, port);

	vsc9959_new_base_time(ocelot, taprio->base_time,
			      taprio->cycle_time, &base_ts);
	ocelot_write(ocelot, base_ts.tv_nsec, QSYS_PARAM_CFG_REG_1);
	ocelot_write(ocelot, lower_32_bits(base_ts.tv_sec), QSYS_PARAM_CFG_REG_2);
	val = upper_32_bits(base_ts.tv_sec);
	ocelot_write(ocelot,
		     QSYS_PARAM_CFG_REG_3_BASE_TIME_SEC_MSB(val) |
		     QSYS_PARAM_CFG_REG_3_LIST_LENGTH(taprio->num_entries),
		     QSYS_PARAM_CFG_REG_3);
	ocelot_write(ocelot, taprio->cycle_time, QSYS_PARAM_CFG_REG_4);
	ocelot_write(ocelot, taprio->cycle_time_extension, QSYS_PARAM_CFG_REG_5);

	for (i = 0; i < taprio->num_entries; i++)
		vsc9959_tas_gcl_set(ocelot, i, &taprio->entries[i]);

	ocelot_rmw(ocelot, QSYS_TAS_PARAM_CFG_CTRL_CONFIG_CHANGE,
		   QSYS_TAS_PARAM_CFG_CTRL_CONFIG_CHANGE,
		   QSYS_TAS_PARAM_CFG_CTRL);

	ret = readx_poll_timeout(vsc9959_tas_read_cfg_status, ocelot, val,
				 !(val & QSYS_TAS_PARAM_CFG_CTRL_CONFIG_CHANGE),
				 10, 100000);
	if (ret)
		goto err;

	ocelot_port->taprio = taprio_offload_get(taprio);
	vsc9959_tas_guard_bands_update(ocelot, port);

err:
	mutex_unlock(&ocelot->tas_lock);

	return ret;
}

static void vsc9959_tas_clock_adjust(struct ocelot *ocelot)
{
	struct tc_taprio_qopt_offload *taprio;
	struct ocelot_port *ocelot_port;
	struct timespec64 base_ts;
	int port;
	u32 val;

	mutex_lock(&ocelot->tas_lock);

	for (port = 0; port < ocelot->num_phys_ports; port++) {
		ocelot_port = ocelot->ports[port];
		taprio = ocelot_port->taprio;
		if (!taprio)
			continue;

		ocelot_rmw(ocelot,
			   QSYS_TAS_PARAM_CFG_CTRL_PORT_NUM(port),
			   QSYS_TAS_PARAM_CFG_CTRL_PORT_NUM_M,
			   QSYS_TAS_PARAM_CFG_CTRL);

		/* Disable time-aware shaper */
		ocelot_rmw_rix(ocelot, 0, QSYS_TAG_CONFIG_ENABLE,
			       QSYS_TAG_CONFIG, port);

		vsc9959_new_base_time(ocelot, taprio->base_time,
				      taprio->cycle_time, &base_ts);

		ocelot_write(ocelot, base_ts.tv_nsec, QSYS_PARAM_CFG_REG_1);
		ocelot_write(ocelot, lower_32_bits(base_ts.tv_sec),
			     QSYS_PARAM_CFG_REG_2);
		val = upper_32_bits(base_ts.tv_sec);
		ocelot_rmw(ocelot,
			   QSYS_PARAM_CFG_REG_3_BASE_TIME_SEC_MSB(val),
			   QSYS_PARAM_CFG_REG_3_BASE_TIME_SEC_MSB_M,
			   QSYS_PARAM_CFG_REG_3);

		ocelot_rmw(ocelot, QSYS_TAS_PARAM_CFG_CTRL_CONFIG_CHANGE,
			   QSYS_TAS_PARAM_CFG_CTRL_CONFIG_CHANGE,
			   QSYS_TAS_PARAM_CFG_CTRL);

		/* Re-enable time-aware shaper */
		ocelot_rmw_rix(ocelot, QSYS_TAG_CONFIG_ENABLE,
			       QSYS_TAG_CONFIG_ENABLE,
			       QSYS_TAG_CONFIG, port);
	}
	mutex_unlock(&ocelot->tas_lock);
}

static int vsc9959_qos_port_cbs_set(struct dsa_switch *ds, int port,
				    struct tc_cbs_qopt_offload *cbs_qopt)
{
	struct ocelot *ocelot = ds->priv;
	int port_ix = port * 8 + cbs_qopt->queue;
	u32 rate, burst;

	if (cbs_qopt->queue >= ds->num_tx_queues)
		return -EINVAL;

	if (!cbs_qopt->enable) {
		ocelot_write_gix(ocelot, QSYS_CIR_CFG_CIR_RATE(0) |
				 QSYS_CIR_CFG_CIR_BURST(0),
				 QSYS_CIR_CFG, port_ix);

		ocelot_rmw_gix(ocelot, 0, QSYS_SE_CFG_SE_AVB_ENA,
			       QSYS_SE_CFG, port_ix);

		return 0;
	}

	/* Rate unit is 100 kbps */
	rate = DIV_ROUND_UP(cbs_qopt->idleslope, 100);
	/* Avoid using zero rate */
	rate = clamp_t(u32, rate, 1, GENMASK(14, 0));
	/* Burst unit is 4kB */
	burst = DIV_ROUND_UP(cbs_qopt->hicredit, 4096);
	/* Avoid using zero burst size */
	burst = clamp_t(u32, burst, 1, GENMASK(5, 0));
	ocelot_write_gix(ocelot,
			 QSYS_CIR_CFG_CIR_RATE(rate) |
			 QSYS_CIR_CFG_CIR_BURST(burst),
			 QSYS_CIR_CFG,
			 port_ix);

	ocelot_rmw_gix(ocelot,
		       QSYS_SE_CFG_SE_FRM_MODE(0) |
		       QSYS_SE_CFG_SE_AVB_ENA,
		       QSYS_SE_CFG_SE_AVB_ENA |
		       QSYS_SE_CFG_SE_FRM_MODE_M,
		       QSYS_SE_CFG,
		       port_ix);

	return 0;
}

static int vsc9959_qos_query_caps(struct tc_query_caps_base *base)
{
	switch (base->type) {
	case TC_SETUP_QDISC_TAPRIO: {
		struct tc_taprio_caps *caps = base->caps;

		caps->supports_queue_max_sdu = true;

		return 0;
	}
	default:
		return -EOPNOTSUPP;
	}
}

static int vsc9959_port_setup_tc(struct dsa_switch *ds, int port,
				 enum tc_setup_type type,
				 void *type_data)
{
	struct ocelot *ocelot = ds->priv;

	switch (type) {
	case TC_QUERY_CAPS:
		return vsc9959_qos_query_caps(type_data);
	case TC_SETUP_QDISC_TAPRIO:
		return vsc9959_qos_port_tas_set(ocelot, port, type_data);
	case TC_SETUP_QDISC_CBS:
		return vsc9959_qos_port_cbs_set(ds, port, type_data);
	default:
		return -EOPNOTSUPP;
	}
}

#define VSC9959_PSFP_SFID_MAX			175
#define VSC9959_PSFP_GATE_ID_MAX		183
#define VSC9959_PSFP_POLICER_BASE		63
#define VSC9959_PSFP_POLICER_MAX		383
#define VSC9959_PSFP_GATE_LIST_NUM		4
#define VSC9959_PSFP_GATE_CYCLETIME_MIN		5000

struct felix_stream {
	struct list_head list;
	unsigned long id;
	bool dummy;
	int ports;
	int port;
	u8 dmac[ETH_ALEN];
	u16 vid;
	s8 prio;
	u8 sfid_valid;
	u8 ssid_valid;
	u32 sfid;
	u32 ssid;
};

struct felix_stream_filter_counters {
	u64 match;
	u64 not_pass_gate;
	u64 not_pass_sdu;
	u64 red;
};

struct felix_stream_filter {
	struct felix_stream_filter_counters stats;
	struct list_head list;
	refcount_t refcount;
	u32 index;
	u8 enable;
	int portmask;
	u8 sg_valid;
	u32 sgid;
	u8 fm_valid;
	u32 fmid;
	u8 prio_valid;
	u8 prio;
	u32 maxsdu;
};

struct felix_stream_gate {
	u32 index;
	u8 enable;
	u8 ipv_valid;
	u8 init_ipv;
	u64 basetime;
	u64 cycletime;
	u64 cycletime_ext;
	u32 num_entries;
	struct action_gate_entry entries[];
};

struct felix_stream_gate_entry {
	struct list_head list;
	refcount_t refcount;
	u32 index;
};

static int vsc9959_stream_identify(struct flow_cls_offload *f,
				   struct felix_stream *stream)
{
	struct flow_rule *rule = flow_cls_offload_flow_rule(f);
	struct flow_dissector *dissector = rule->match.dissector;

	if (dissector->used_keys &
	    ~(BIT(FLOW_DISSECTOR_KEY_CONTROL) |
	      BIT(FLOW_DISSECTOR_KEY_BASIC) |
	      BIT(FLOW_DISSECTOR_KEY_VLAN) |
	      BIT(FLOW_DISSECTOR_KEY_ETH_ADDRS)))
		return -EOPNOTSUPP;

	if (flow_rule_match_key(rule, FLOW_DISSECTOR_KEY_ETH_ADDRS)) {
		struct flow_match_eth_addrs match;

		flow_rule_match_eth_addrs(rule, &match);
		ether_addr_copy(stream->dmac, match.key->dst);
		if (!is_zero_ether_addr(match.mask->src))
			return -EOPNOTSUPP;
	} else {
		return -EOPNOTSUPP;
	}

	if (flow_rule_match_key(rule, FLOW_DISSECTOR_KEY_VLAN)) {
		struct flow_match_vlan match;

		flow_rule_match_vlan(rule, &match);
		if (match.mask->vlan_priority)
			stream->prio = match.key->vlan_priority;
		else
			stream->prio = -1;

		if (!match.mask->vlan_id)
			return -EOPNOTSUPP;
		stream->vid = match.key->vlan_id;
	} else {
		return -EOPNOTSUPP;
	}

	stream->id = f->cookie;

	return 0;
}

static int vsc9959_mact_stream_set(struct ocelot *ocelot,
				   struct felix_stream *stream,
				   struct netlink_ext_ack *extack)
{
	enum macaccess_entry_type type;
	int ret, sfid, ssid;
	u32 vid, dst_idx;
	u8 mac[ETH_ALEN];

	ether_addr_copy(mac, stream->dmac);
	vid = stream->vid;

	/* Stream identification desn't support to add a stream with non
	 * existent MAC (The MAC entry has not been learned in MAC table).
	 */
	ret = ocelot_mact_lookup(ocelot, &dst_idx, mac, vid, &type);
	if (ret) {
		if (extack)
			NL_SET_ERR_MSG_MOD(extack, "Stream is not learned in MAC table");
		return -EOPNOTSUPP;
	}

	if ((stream->sfid_valid || stream->ssid_valid) &&
	    type == ENTRYTYPE_NORMAL)
		type = ENTRYTYPE_LOCKED;

	sfid = stream->sfid_valid ? stream->sfid : -1;
	ssid = stream->ssid_valid ? stream->ssid : -1;

	ret = ocelot_mact_learn_streamdata(ocelot, dst_idx, mac, vid, type,
					   sfid, ssid);

	return ret;
}

static struct felix_stream *
vsc9959_stream_table_lookup(struct list_head *stream_list,
			    struct felix_stream *stream)
{
	struct felix_stream *tmp;

	list_for_each_entry(tmp, stream_list, list)
		if (ether_addr_equal(tmp->dmac, stream->dmac) &&
		    tmp->vid == stream->vid)
			return tmp;

	return NULL;
}

static int vsc9959_stream_table_add(struct ocelot *ocelot,
				    struct list_head *stream_list,
				    struct felix_stream *stream,
				    struct netlink_ext_ack *extack)
{
	struct felix_stream *stream_entry;
	int ret;

	stream_entry = kmemdup(stream, sizeof(*stream_entry), GFP_KERNEL);
	if (!stream_entry)
		return -ENOMEM;

	if (!stream->dummy) {
		ret = vsc9959_mact_stream_set(ocelot, stream_entry, extack);
		if (ret) {
			kfree(stream_entry);
			return ret;
		}
	}

	list_add_tail(&stream_entry->list, stream_list);

	return 0;
}

static struct felix_stream *
vsc9959_stream_table_get(struct list_head *stream_list, unsigned long id)
{
	struct felix_stream *tmp;

	list_for_each_entry(tmp, stream_list, list)
		if (tmp->id == id)
			return tmp;

	return NULL;
}

static void vsc9959_stream_table_del(struct ocelot *ocelot,
				     struct felix_stream *stream)
{
	if (!stream->dummy)
		vsc9959_mact_stream_set(ocelot, stream, NULL);

	list_del(&stream->list);
	kfree(stream);
}

static u32 vsc9959_sfi_access_status(struct ocelot *ocelot)
{
	return ocelot_read(ocelot, ANA_TABLES_SFIDACCESS);
}

static int vsc9959_psfp_sfi_set(struct ocelot *ocelot,
				struct felix_stream_filter *sfi)
{
	u32 val;

	if (sfi->index > VSC9959_PSFP_SFID_MAX)
		return -EINVAL;

	if (!sfi->enable) {
		ocelot_write(ocelot, ANA_TABLES_SFIDTIDX_SFID_INDEX(sfi->index),
			     ANA_TABLES_SFIDTIDX);

		val = ANA_TABLES_SFIDACCESS_SFID_TBL_CMD(SFIDACCESS_CMD_WRITE);
		ocelot_write(ocelot, val, ANA_TABLES_SFIDACCESS);

		return readx_poll_timeout(vsc9959_sfi_access_status, ocelot, val,
					  (!ANA_TABLES_SFIDACCESS_SFID_TBL_CMD(val)),
					  10, 100000);
	}

	if (sfi->sgid > VSC9959_PSFP_GATE_ID_MAX ||
	    sfi->fmid > VSC9959_PSFP_POLICER_MAX)
		return -EINVAL;

	ocelot_write(ocelot,
		     (sfi->sg_valid ? ANA_TABLES_SFIDTIDX_SGID_VALID : 0) |
		     ANA_TABLES_SFIDTIDX_SGID(sfi->sgid) |
		     (sfi->fm_valid ? ANA_TABLES_SFIDTIDX_POL_ENA : 0) |
		     ANA_TABLES_SFIDTIDX_POL_IDX(sfi->fmid) |
		     ANA_TABLES_SFIDTIDX_SFID_INDEX(sfi->index),
		     ANA_TABLES_SFIDTIDX);

	ocelot_write(ocelot,
		     (sfi->prio_valid ? ANA_TABLES_SFIDACCESS_IGR_PRIO_MATCH_ENA : 0) |
		     ANA_TABLES_SFIDACCESS_IGR_PRIO(sfi->prio) |
		     ANA_TABLES_SFIDACCESS_MAX_SDU_LEN(sfi->maxsdu) |
		     ANA_TABLES_SFIDACCESS_SFID_TBL_CMD(SFIDACCESS_CMD_WRITE),
		     ANA_TABLES_SFIDACCESS);

	return readx_poll_timeout(vsc9959_sfi_access_status, ocelot, val,
				  (!ANA_TABLES_SFIDACCESS_SFID_TBL_CMD(val)),
				  10, 100000);
}

static int vsc9959_psfp_sfidmask_set(struct ocelot *ocelot, u32 sfid, int ports)
{
	u32 val;

	ocelot_rmw(ocelot,
		   ANA_TABLES_SFIDTIDX_SFID_INDEX(sfid),
		   ANA_TABLES_SFIDTIDX_SFID_INDEX_M,
		   ANA_TABLES_SFIDTIDX);

	ocelot_write(ocelot,
		     ANA_TABLES_SFID_MASK_IGR_PORT_MASK(ports) |
		     ANA_TABLES_SFID_MASK_IGR_SRCPORT_MATCH_ENA,
		     ANA_TABLES_SFID_MASK);

	ocelot_rmw(ocelot,
		   ANA_TABLES_SFIDACCESS_SFID_TBL_CMD(SFIDACCESS_CMD_WRITE),
		   ANA_TABLES_SFIDACCESS_SFID_TBL_CMD_M,
		   ANA_TABLES_SFIDACCESS);

	return readx_poll_timeout(vsc9959_sfi_access_status, ocelot, val,
				  (!ANA_TABLES_SFIDACCESS_SFID_TBL_CMD(val)),
				  10, 100000);
}

static int vsc9959_psfp_sfi_list_add(struct ocelot *ocelot,
				     struct felix_stream_filter *sfi,
				     struct list_head *pos)
{
	struct felix_stream_filter *sfi_entry;
	int ret;

	sfi_entry = kmemdup(sfi, sizeof(*sfi_entry), GFP_KERNEL);
	if (!sfi_entry)
		return -ENOMEM;

	refcount_set(&sfi_entry->refcount, 1);

	ret = vsc9959_psfp_sfi_set(ocelot, sfi_entry);
	if (ret) {
		kfree(sfi_entry);
		return ret;
	}

	vsc9959_psfp_sfidmask_set(ocelot, sfi->index, sfi->portmask);

	list_add(&sfi_entry->list, pos);

	return 0;
}

static int vsc9959_psfp_sfi_table_add(struct ocelot *ocelot,
				      struct felix_stream_filter *sfi)
{
	struct list_head *pos, *q, *last;
	struct felix_stream_filter *tmp;
	struct ocelot_psfp_list *psfp;
	u32 insert = 0;

	psfp = &ocelot->psfp;
	last = &psfp->sfi_list;

	list_for_each_safe(pos, q, &psfp->sfi_list) {
		tmp = list_entry(pos, struct felix_stream_filter, list);
		if (sfi->sg_valid == tmp->sg_valid &&
		    sfi->fm_valid == tmp->fm_valid &&
		    sfi->portmask == tmp->portmask &&
		    tmp->sgid == sfi->sgid &&
		    tmp->fmid == sfi->fmid) {
			sfi->index = tmp->index;
			refcount_inc(&tmp->refcount);
			return 0;
		}
		/* Make sure that the index is increasing in order. */
		if (tmp->index == insert) {
			last = pos;
			insert++;
		}
	}
	sfi->index = insert;

	return vsc9959_psfp_sfi_list_add(ocelot, sfi, last);
}

static int vsc9959_psfp_sfi_table_add2(struct ocelot *ocelot,
				       struct felix_stream_filter *sfi,
				       struct felix_stream_filter *sfi2)
{
	struct felix_stream_filter *tmp;
	struct list_head *pos, *q, *last;
	struct ocelot_psfp_list *psfp;
	u32 insert = 0;
	int ret;

	psfp = &ocelot->psfp;
	last = &psfp->sfi_list;

	list_for_each_safe(pos, q, &psfp->sfi_list) {
		tmp = list_entry(pos, struct felix_stream_filter, list);
		/* Make sure that the index is increasing in order. */
		if (tmp->index >= insert + 2)
			break;

		insert = tmp->index + 1;
		last = pos;
	}
	sfi->index = insert;

	ret = vsc9959_psfp_sfi_list_add(ocelot, sfi, last);
	if (ret)
		return ret;

	sfi2->index = insert + 1;

	return vsc9959_psfp_sfi_list_add(ocelot, sfi2, last->next);
}

static struct felix_stream_filter *
vsc9959_psfp_sfi_table_get(struct list_head *sfi_list, u32 index)
{
	struct felix_stream_filter *tmp;

	list_for_each_entry(tmp, sfi_list, list)
		if (tmp->index == index)
			return tmp;

	return NULL;
}

static void vsc9959_psfp_sfi_table_del(struct ocelot *ocelot, u32 index)
{
	struct felix_stream_filter *tmp, *n;
	struct ocelot_psfp_list *psfp;
	u8 z;

	psfp = &ocelot->psfp;

	list_for_each_entry_safe(tmp, n, &psfp->sfi_list, list)
		if (tmp->index == index) {
			z = refcount_dec_and_test(&tmp->refcount);
			if (z) {
				tmp->enable = 0;
				vsc9959_psfp_sfi_set(ocelot, tmp);
				list_del(&tmp->list);
				kfree(tmp);
			}
			break;
		}
}

static void vsc9959_psfp_parse_gate(const struct flow_action_entry *entry,
				    struct felix_stream_gate *sgi)
{
	sgi->index = entry->hw_index;
	sgi->ipv_valid = (entry->gate.prio < 0) ? 0 : 1;
	sgi->init_ipv = (sgi->ipv_valid) ? entry->gate.prio : 0;
	sgi->basetime = entry->gate.basetime;
	sgi->cycletime = entry->gate.cycletime;
	sgi->num_entries = entry->gate.num_entries;
	sgi->enable = 1;

	memcpy(sgi->entries, entry->gate.entries,
	       entry->gate.num_entries * sizeof(struct action_gate_entry));
}

static u32 vsc9959_sgi_cfg_status(struct ocelot *ocelot)
{
	return ocelot_read(ocelot, ANA_SG_ACCESS_CTRL);
}

static int vsc9959_psfp_sgi_set(struct ocelot *ocelot,
				struct felix_stream_gate *sgi)
{
	struct action_gate_entry *e;
	struct timespec64 base_ts;
	u32 interval_sum = 0;
	u32 val;
	int i;

	if (sgi->index > VSC9959_PSFP_GATE_ID_MAX)
		return -EINVAL;

	ocelot_write(ocelot, ANA_SG_ACCESS_CTRL_SGID(sgi->index),
		     ANA_SG_ACCESS_CTRL);

	if (!sgi->enable) {
		ocelot_rmw(ocelot, ANA_SG_CONFIG_REG_3_INIT_GATE_STATE,
			   ANA_SG_CONFIG_REG_3_INIT_GATE_STATE |
			   ANA_SG_CONFIG_REG_3_GATE_ENABLE,
			   ANA_SG_CONFIG_REG_3);

		return 0;
	}

	if (sgi->cycletime < VSC9959_PSFP_GATE_CYCLETIME_MIN ||
	    sgi->cycletime > NSEC_PER_SEC)
		return -EINVAL;

	if (sgi->num_entries > VSC9959_PSFP_GATE_LIST_NUM)
		return -EINVAL;

	vsc9959_new_base_time(ocelot, sgi->basetime, sgi->cycletime, &base_ts);
	ocelot_write(ocelot, base_ts.tv_nsec, ANA_SG_CONFIG_REG_1);
	val = lower_32_bits(base_ts.tv_sec);
	ocelot_write(ocelot, val, ANA_SG_CONFIG_REG_2);

	val = upper_32_bits(base_ts.tv_sec);
	ocelot_write(ocelot,
		     (sgi->ipv_valid ? ANA_SG_CONFIG_REG_3_IPV_VALID : 0) |
		     ANA_SG_CONFIG_REG_3_INIT_IPV(sgi->init_ipv) |
		     ANA_SG_CONFIG_REG_3_GATE_ENABLE |
		     ANA_SG_CONFIG_REG_3_LIST_LENGTH(sgi->num_entries) |
		     ANA_SG_CONFIG_REG_3_INIT_GATE_STATE |
		     ANA_SG_CONFIG_REG_3_BASE_TIME_SEC_MSB(val),
		     ANA_SG_CONFIG_REG_3);

	ocelot_write(ocelot, sgi->cycletime, ANA_SG_CONFIG_REG_4);

	e = sgi->entries;
	for (i = 0; i < sgi->num_entries; i++) {
		u32 ips = (e[i].ipv < 0) ? 0 : (e[i].ipv + 8);

		ocelot_write_rix(ocelot, ANA_SG_GCL_GS_CONFIG_IPS(ips) |
				 (e[i].gate_state ?
				  ANA_SG_GCL_GS_CONFIG_GATE_STATE : 0),
				 ANA_SG_GCL_GS_CONFIG, i);

		interval_sum += e[i].interval;
		ocelot_write_rix(ocelot, interval_sum, ANA_SG_GCL_TI_CONFIG, i);
	}

	ocelot_rmw(ocelot, ANA_SG_ACCESS_CTRL_CONFIG_CHANGE,
		   ANA_SG_ACCESS_CTRL_CONFIG_CHANGE,
		   ANA_SG_ACCESS_CTRL);

	return readx_poll_timeout(vsc9959_sgi_cfg_status, ocelot, val,
				  (!(ANA_SG_ACCESS_CTRL_CONFIG_CHANGE & val)),
				  10, 100000);
}

static int vsc9959_psfp_sgi_table_add(struct ocelot *ocelot,
				      struct felix_stream_gate *sgi)
{
	struct felix_stream_gate_entry *tmp;
	struct ocelot_psfp_list *psfp;
	int ret;

	psfp = &ocelot->psfp;

	list_for_each_entry(tmp, &psfp->sgi_list, list)
		if (tmp->index == sgi->index) {
			refcount_inc(&tmp->refcount);
			return 0;
		}

	tmp = kzalloc(sizeof(*tmp), GFP_KERNEL);
	if (!tmp)
		return -ENOMEM;

	ret = vsc9959_psfp_sgi_set(ocelot, sgi);
	if (ret) {
		kfree(tmp);
		return ret;
	}

	tmp->index = sgi->index;
	refcount_set(&tmp->refcount, 1);
	list_add_tail(&tmp->list, &psfp->sgi_list);

	return 0;
}

static void vsc9959_psfp_sgi_table_del(struct ocelot *ocelot,
				       u32 index)
{
	struct felix_stream_gate_entry *tmp, *n;
	struct felix_stream_gate sgi = {0};
	struct ocelot_psfp_list *psfp;
	u8 z;

	psfp = &ocelot->psfp;

	list_for_each_entry_safe(tmp, n, &psfp->sgi_list, list)
		if (tmp->index == index) {
			z = refcount_dec_and_test(&tmp->refcount);
			if (z) {
				sgi.index = index;
				sgi.enable = 0;
				vsc9959_psfp_sgi_set(ocelot, &sgi);
				list_del(&tmp->list);
				kfree(tmp);
			}
			break;
		}
}

<<<<<<< HEAD
static void vsc9959_psfp_counters_get(struct ocelot *ocelot, u32 index,
				      struct felix_stream_filter_counters *counters)
{
	mutex_lock(&ocelot->stats_lock);

	ocelot_rmw(ocelot, SYS_STAT_CFG_STAT_VIEW(index),
		   SYS_STAT_CFG_STAT_VIEW_M,
		   SYS_STAT_CFG);

	counters->match = ocelot_read_gix(ocelot, SYS_CNT, 0x200);
	counters->not_pass_gate = ocelot_read_gix(ocelot, SYS_CNT, 0x201);
	counters->not_pass_sdu = ocelot_read_gix(ocelot, SYS_CNT, 0x202);
	counters->red = ocelot_read_gix(ocelot, SYS_CNT, 0x203);

	/* Clear the PSFP counter. */
	ocelot_write(ocelot,
		     SYS_STAT_CFG_STAT_VIEW(index) |
		     SYS_STAT_CFG_STAT_CLEAR_SHOT(0x10),
		     SYS_STAT_CFG);

	mutex_unlock(&ocelot->stats_lock);
}

=======
>>>>>>> 7365df19
static int vsc9959_psfp_filter_add(struct ocelot *ocelot, int port,
				   struct flow_cls_offload *f)
{
	struct netlink_ext_ack *extack = f->common.extack;
	struct felix_stream_filter old_sfi, *sfi_entry;
	struct felix_stream_filter sfi = {0};
	const struct flow_action_entry *a;
	struct felix_stream *stream_entry;
	struct felix_stream stream = {0};
	struct felix_stream_gate *sgi;
	struct ocelot_psfp_list *psfp;
	struct ocelot_policer pol;
	int ret, i, size;
	u64 rate, burst;
	u32 index;

	psfp = &ocelot->psfp;

	ret = vsc9959_stream_identify(f, &stream);
	if (ret) {
		NL_SET_ERR_MSG_MOD(extack, "Only can match on VID, PCP, and dest MAC");
		return ret;
	}

	mutex_lock(&psfp->lock);

	flow_action_for_each(i, a, &f->rule->action) {
		switch (a->id) {
		case FLOW_ACTION_GATE:
			size = struct_size(sgi, entries, a->gate.num_entries);
			sgi = kzalloc(size, GFP_KERNEL);
			if (!sgi) {
				ret = -ENOMEM;
				goto err;
			}
			vsc9959_psfp_parse_gate(a, sgi);
			ret = vsc9959_psfp_sgi_table_add(ocelot, sgi);
			if (ret) {
				kfree(sgi);
				goto err;
			}
			sfi.sg_valid = 1;
			sfi.sgid = sgi->index;
			kfree(sgi);
			break;
		case FLOW_ACTION_POLICE:
			index = a->hw_index + VSC9959_PSFP_POLICER_BASE;
			if (index > VSC9959_PSFP_POLICER_MAX) {
				ret = -EINVAL;
				goto err;
			}

			rate = a->police.rate_bytes_ps;
			burst = rate * PSCHED_NS2TICKS(a->police.burst);
			pol = (struct ocelot_policer) {
				.burst = div_u64(burst, PSCHED_TICKS_PER_SEC),
				.rate = div_u64(rate, 1000) * 8,
			};
			ret = ocelot_vcap_policer_add(ocelot, index, &pol);
			if (ret)
				goto err;

			sfi.fm_valid = 1;
			sfi.fmid = index;
			sfi.maxsdu = a->police.mtu;
			break;
		default:
			mutex_unlock(&psfp->lock);
			return -EOPNOTSUPP;
		}
	}

	stream.ports = BIT(port);
	stream.port = port;

	sfi.portmask = stream.ports;
	sfi.prio_valid = (stream.prio < 0 ? 0 : 1);
	sfi.prio = (sfi.prio_valid ? stream.prio : 0);
	sfi.enable = 1;

	/* Check if stream is set. */
	stream_entry = vsc9959_stream_table_lookup(&psfp->stream_list, &stream);
	if (stream_entry) {
		if (stream_entry->ports & BIT(port)) {
			NL_SET_ERR_MSG_MOD(extack,
					   "The stream is added on this port");
			ret = -EEXIST;
			goto err;
		}

		if (stream_entry->ports != BIT(stream_entry->port)) {
			NL_SET_ERR_MSG_MOD(extack,
					   "The stream is added on two ports");
			ret = -EEXIST;
			goto err;
		}

		stream_entry->ports |= BIT(port);
		stream.ports = stream_entry->ports;

		sfi_entry = vsc9959_psfp_sfi_table_get(&psfp->sfi_list,
						       stream_entry->sfid);
		memcpy(&old_sfi, sfi_entry, sizeof(old_sfi));

		vsc9959_psfp_sfi_table_del(ocelot, stream_entry->sfid);

		old_sfi.portmask = stream_entry->ports;
		sfi.portmask = stream.ports;

		if (stream_entry->port > port) {
			ret = vsc9959_psfp_sfi_table_add2(ocelot, &sfi,
							  &old_sfi);
			stream_entry->dummy = true;
		} else {
			ret = vsc9959_psfp_sfi_table_add2(ocelot, &old_sfi,
							  &sfi);
			stream.dummy = true;
		}
		if (ret)
			goto err;

		stream_entry->sfid = old_sfi.index;
	} else {
		ret = vsc9959_psfp_sfi_table_add(ocelot, &sfi);
		if (ret)
			goto err;
	}

	stream.sfid = sfi.index;
	stream.sfid_valid = 1;
	ret = vsc9959_stream_table_add(ocelot, &psfp->stream_list,
				       &stream, extack);
	if (ret) {
		vsc9959_psfp_sfi_table_del(ocelot, stream.sfid);
		goto err;
	}

	mutex_unlock(&psfp->lock);

	return 0;

err:
	if (sfi.sg_valid)
		vsc9959_psfp_sgi_table_del(ocelot, sfi.sgid);

	if (sfi.fm_valid)
		ocelot_vcap_policer_del(ocelot, sfi.fmid);

	mutex_unlock(&psfp->lock);

	return ret;
}

static int vsc9959_psfp_filter_del(struct ocelot *ocelot,
				   struct flow_cls_offload *f)
{
	struct felix_stream *stream, tmp, *stream_entry;
	struct ocelot_psfp_list *psfp = &ocelot->psfp;
	static struct felix_stream_filter *sfi;

	mutex_lock(&psfp->lock);

	stream = vsc9959_stream_table_get(&psfp->stream_list, f->cookie);
	if (!stream) {
		mutex_unlock(&psfp->lock);
		return -ENOMEM;
	}

	sfi = vsc9959_psfp_sfi_table_get(&psfp->sfi_list, stream->sfid);
	if (!sfi) {
		mutex_unlock(&psfp->lock);
		return -ENOMEM;
	}

	if (sfi->sg_valid)
		vsc9959_psfp_sgi_table_del(ocelot, sfi->sgid);

	if (sfi->fm_valid)
		ocelot_vcap_policer_del(ocelot, sfi->fmid);

	vsc9959_psfp_sfi_table_del(ocelot, stream->sfid);

	memcpy(&tmp, stream, sizeof(tmp));

	stream->sfid_valid = 0;
	vsc9959_stream_table_del(ocelot, stream);

	stream_entry = vsc9959_stream_table_lookup(&psfp->stream_list, &tmp);
	if (stream_entry) {
		stream_entry->ports = BIT(stream_entry->port);
		if (stream_entry->dummy) {
			stream_entry->dummy = false;
			vsc9959_mact_stream_set(ocelot, stream_entry, NULL);
		}
		vsc9959_psfp_sfidmask_set(ocelot, stream_entry->sfid,
					  stream_entry->ports);
	}

	mutex_unlock(&psfp->lock);

	return 0;
}

static void vsc9959_update_sfid_stats(struct ocelot *ocelot,
				      struct felix_stream_filter *sfi)
{
	struct felix_stream_filter_counters *s = &sfi->stats;
	u32 match, not_pass_gate, not_pass_sdu, red;
	u32 sfid = sfi->index;

	lockdep_assert_held(&ocelot->stat_view_lock);

	ocelot_rmw(ocelot, SYS_STAT_CFG_STAT_VIEW(sfid),
		   SYS_STAT_CFG_STAT_VIEW_M,
		   SYS_STAT_CFG);

	match = ocelot_read(ocelot, SYS_COUNT_SF_MATCHING_FRAMES);
	not_pass_gate = ocelot_read(ocelot, SYS_COUNT_SF_NOT_PASSING_FRAMES);
	not_pass_sdu = ocelot_read(ocelot, SYS_COUNT_SF_NOT_PASSING_SDU);
	red = ocelot_read(ocelot, SYS_COUNT_SF_RED_FRAMES);

	/* Clear the PSFP counter. */
	ocelot_write(ocelot,
		     SYS_STAT_CFG_STAT_VIEW(sfid) |
		     SYS_STAT_CFG_STAT_CLEAR_SHOT(0x10),
		     SYS_STAT_CFG);

	s->match += match;
	s->not_pass_gate += not_pass_gate;
	s->not_pass_sdu += not_pass_sdu;
	s->red += red;
}

/* Caller must hold &ocelot->stat_view_lock */
static void vsc9959_update_stats(struct ocelot *ocelot)
{
	struct ocelot_psfp_list *psfp = &ocelot->psfp;
	struct felix_stream_filter *sfi;

	mutex_lock(&psfp->lock);

	list_for_each_entry(sfi, &psfp->sfi_list, list)
		vsc9959_update_sfid_stats(ocelot, sfi);

	mutex_unlock(&psfp->lock);
}

static int vsc9959_psfp_stats_get(struct ocelot *ocelot,
				  struct flow_cls_offload *f,
				  struct flow_stats *stats)
{
	struct ocelot_psfp_list *psfp = &ocelot->psfp;
	struct felix_stream_filter_counters *s;
	static struct felix_stream_filter *sfi;
	struct felix_stream *stream;

	stream = vsc9959_stream_table_get(&psfp->stream_list, f->cookie);
	if (!stream)
		return -ENOMEM;

	sfi = vsc9959_psfp_sfi_table_get(&psfp->sfi_list, stream->sfid);
	if (!sfi)
		return -EINVAL;

	mutex_lock(&ocelot->stat_view_lock);

	vsc9959_update_sfid_stats(ocelot, sfi);

	s = &sfi->stats;
	stats->pkts = s->match;
	stats->drops = s->not_pass_gate + s->not_pass_sdu + s->red;

	memset(s, 0, sizeof(*s));

	mutex_unlock(&ocelot->stat_view_lock);

	return 0;
}

static void vsc9959_psfp_init(struct ocelot *ocelot)
{
	struct ocelot_psfp_list *psfp = &ocelot->psfp;

	INIT_LIST_HEAD(&psfp->stream_list);
	INIT_LIST_HEAD(&psfp->sfi_list);
	INIT_LIST_HEAD(&psfp->sgi_list);
	mutex_init(&psfp->lock);
}

/* When using cut-through forwarding and the egress port runs at a higher data
 * rate than the ingress port, the packet currently under transmission would
 * suffer an underrun since it would be transmitted faster than it is received.
 * The Felix switch implementation of cut-through forwarding does not check in
 * hardware whether this condition is satisfied or not, so we must restrict the
 * list of ports that have cut-through forwarding enabled on egress to only be
 * the ports operating at the lowest link speed within their respective
 * forwarding domain.
 */
static void vsc9959_cut_through_fwd(struct ocelot *ocelot)
{
	struct felix *felix = ocelot_to_felix(ocelot);
	struct dsa_switch *ds = felix->ds;
	int tc, port, other_port;

	lockdep_assert_held(&ocelot->fwd_domain_lock);

	for (port = 0; port < ocelot->num_phys_ports; port++) {
		struct ocelot_port *ocelot_port = ocelot->ports[port];
		int min_speed = ocelot_port->speed;
		unsigned long mask = 0;
		u32 tmp, val = 0;

		/* Disable cut-through on ports that are down */
		if (ocelot_port->speed <= 0)
			goto set;

		if (dsa_is_cpu_port(ds, port)) {
			/* Ocelot switches forward from the NPI port towards
			 * any port, regardless of it being in the NPI port's
			 * forwarding domain or not.
			 */
			mask = dsa_user_ports(ds);
		} else {
			mask = ocelot_get_bridge_fwd_mask(ocelot, port);
			mask &= ~BIT(port);
			if (ocelot->npi >= 0)
				mask |= BIT(ocelot->npi);
			else
				mask |= ocelot_port_assigned_dsa_8021q_cpu_mask(ocelot,
										port);
		}

		/* Calculate the minimum link speed, among the ports that are
		 * up, of this source port's forwarding domain.
		 */
		for_each_set_bit(other_port, &mask, ocelot->num_phys_ports) {
			struct ocelot_port *other_ocelot_port;

			other_ocelot_port = ocelot->ports[other_port];
			if (other_ocelot_port->speed <= 0)
				continue;

			if (min_speed > other_ocelot_port->speed)
				min_speed = other_ocelot_port->speed;
		}

		/* Enable cut-through forwarding for all traffic classes that
		 * don't have oversized dropping enabled, since this check is
		 * bypassed in cut-through mode.
		 */
		if (ocelot_port->speed == min_speed) {
			val = GENMASK(7, 0);

			for (tc = 0; tc < OCELOT_NUM_TC; tc++)
				if (vsc9959_port_qmaxsdu_get(ocelot, port, tc))
					val &= ~BIT(tc);
		}

set:
		tmp = ocelot_read_rix(ocelot, ANA_CUT_THRU_CFG, port);
		if (tmp == val)
			continue;

		dev_dbg(ocelot->dev,
			"port %d fwd mask 0x%lx speed %d min_speed %d, %s cut-through forwarding on TC mask 0x%x\n",
			port, mask, ocelot_port->speed, min_speed,
			val ? "enabling" : "disabling", val);

		ocelot_write_rix(ocelot, val, ANA_CUT_THRU_CFG, port);
	}
}

static const struct ocelot_ops vsc9959_ops = {
	.reset			= vsc9959_reset,
	.wm_enc			= vsc9959_wm_enc,
	.wm_dec			= vsc9959_wm_dec,
	.wm_stat		= vsc9959_wm_stat,
	.port_to_netdev		= felix_port_to_netdev,
	.netdev_to_port		= felix_netdev_to_port,
	.psfp_init		= vsc9959_psfp_init,
	.psfp_filter_add	= vsc9959_psfp_filter_add,
	.psfp_filter_del	= vsc9959_psfp_filter_del,
	.psfp_stats_get		= vsc9959_psfp_stats_get,
	.cut_through_fwd	= vsc9959_cut_through_fwd,
	.tas_clock_adjust	= vsc9959_tas_clock_adjust,
<<<<<<< HEAD
=======
	.update_stats		= vsc9959_update_stats,
>>>>>>> 7365df19
};

static const struct felix_info felix_info_vsc9959 = {
	.resources		= vsc9959_resources,
	.num_resources		= ARRAY_SIZE(vsc9959_resources),
	.resource_names		= vsc9959_resource_names,
	.regfields		= vsc9959_regfields,
	.map			= vsc9959_regmap,
	.ops			= &vsc9959_ops,
	.stats_layout		= vsc9959_stats_layout,
	.vcap			= vsc9959_vcap_props,
	.vcap_pol_base		= VSC9959_VCAP_POLICER_BASE,
	.vcap_pol_max		= VSC9959_VCAP_POLICER_MAX,
	.vcap_pol_base2		= 0,
	.vcap_pol_max2		= 0,
	.num_mact_rows		= 2048,
	.num_ports		= VSC9959_NUM_PORTS,
	.num_tx_queues		= OCELOT_NUM_TC,
	.quirk_no_xtr_irq	= true,
	.ptp_caps		= &vsc9959_ptp_caps,
	.mdio_bus_alloc		= vsc9959_mdio_bus_alloc,
	.mdio_bus_free		= vsc9959_mdio_bus_free,
	.phylink_validate	= vsc9959_phylink_validate,
	.port_modes		= vsc9959_port_modes,
	.port_setup_tc		= vsc9959_port_setup_tc,
	.port_sched_speed_set	= vsc9959_sched_speed_set,
	.tas_guard_bands_update	= vsc9959_tas_guard_bands_update,
<<<<<<< HEAD
	.init_regmap		= ocelot_regmap_init,
=======
>>>>>>> 7365df19
};

static irqreturn_t felix_irq_handler(int irq, void *data)
{
	struct ocelot *ocelot = (struct ocelot *)data;

	/* The INTB interrupt is used for both PTP TX timestamp interrupt
	 * and preemption status change interrupt on each port.
	 *
	 * - Get txtstamp if have
	 * - TODO: handle preemption. Without handling it, driver may get
	 *   interrupt storm.
	 */

	ocelot_get_txtstamp(ocelot);

	return IRQ_HANDLED;
}

static int felix_pci_probe(struct pci_dev *pdev,
			   const struct pci_device_id *id)
{
	struct dsa_switch *ds;
	struct ocelot *ocelot;
	struct felix *felix;
	int err;

	if (pdev->dev.of_node && !of_device_is_available(pdev->dev.of_node)) {
		dev_info(&pdev->dev, "device is disabled, skipping\n");
		return -ENODEV;
	}

	err = pci_enable_device(pdev);
	if (err) {
		dev_err(&pdev->dev, "device enable failed\n");
		goto err_pci_enable;
	}

	felix = kzalloc(sizeof(struct felix), GFP_KERNEL);
	if (!felix) {
		err = -ENOMEM;
		dev_err(&pdev->dev, "Failed to allocate driver memory\n");
		goto err_alloc_felix;
	}

	pci_set_drvdata(pdev, felix);
	ocelot = &felix->ocelot;
	ocelot->dev = &pdev->dev;
	ocelot->num_flooding_pgids = OCELOT_NUM_TC;
	felix->info = &felix_info_vsc9959;
	felix->switch_base = pci_resource_start(pdev, VSC9959_SWITCH_PCI_BAR);

	pci_set_master(pdev);

	err = devm_request_threaded_irq(&pdev->dev, pdev->irq, NULL,
					&felix_irq_handler, IRQF_ONESHOT,
					"felix-intb", ocelot);
	if (err) {
		dev_err(&pdev->dev, "Failed to request irq\n");
		goto err_alloc_irq;
	}

	ocelot->ptp = 1;

	ds = kzalloc(sizeof(struct dsa_switch), GFP_KERNEL);
	if (!ds) {
		err = -ENOMEM;
		dev_err(&pdev->dev, "Failed to allocate DSA switch\n");
		goto err_alloc_ds;
	}

	ds->dev = &pdev->dev;
	ds->num_ports = felix->info->num_ports;
	ds->num_tx_queues = felix->info->num_tx_queues;
	ds->ops = &felix_switch_ops;
	ds->priv = ocelot;
	felix->ds = ds;
	felix->tag_proto = DSA_TAG_PROTO_OCELOT;

	err = dsa_register_switch(ds);
	if (err) {
		dev_err_probe(&pdev->dev, err, "Failed to register DSA switch\n");
		goto err_register_ds;
	}

	return 0;

err_register_ds:
	kfree(ds);
err_alloc_ds:
err_alloc_irq:
	kfree(felix);
err_alloc_felix:
	pci_disable_device(pdev);
err_pci_enable:
	return err;
}

static void felix_pci_remove(struct pci_dev *pdev)
{
	struct felix *felix = pci_get_drvdata(pdev);

	if (!felix)
		return;

	dsa_unregister_switch(felix->ds);

	kfree(felix->ds);
	kfree(felix);

	pci_disable_device(pdev);
}

static void felix_pci_shutdown(struct pci_dev *pdev)
{
	struct felix *felix = pci_get_drvdata(pdev);

	if (!felix)
		return;

	dsa_switch_shutdown(felix->ds);

	pci_set_drvdata(pdev, NULL);
}

static struct pci_device_id felix_ids[] = {
	{
		/* NXP LS1028A */
		PCI_DEVICE(PCI_VENDOR_ID_FREESCALE, 0xEEF0),
	},
	{ 0, }
};
MODULE_DEVICE_TABLE(pci, felix_ids);

static struct pci_driver felix_vsc9959_pci_driver = {
	.name		= "mscc_felix",
	.id_table	= felix_ids,
	.probe		= felix_pci_probe,
	.remove		= felix_pci_remove,
	.shutdown	= felix_pci_shutdown,
};
module_pci_driver(felix_vsc9959_pci_driver);

MODULE_DESCRIPTION("Felix Switch driver");
MODULE_LICENSE("GPL v2");<|MERGE_RESOLUTION|>--- conflicted
+++ resolved
@@ -565,105 +565,8 @@
 	[SYS_PAUSE_CFG_PAUSE_ENA] = REG_FIELD_ID(SYS_PAUSE_CFG, 0, 1, 7, 4),
 };
 
-<<<<<<< HEAD
-static const struct ocelot_stat_layout vsc9959_stats_layout[] = {
-	{ .offset = 0x00,	.name = "rx_octets", },
-	{ .offset = 0x01,	.name = "rx_unicast", },
-	{ .offset = 0x02,	.name = "rx_multicast", },
-	{ .offset = 0x03,	.name = "rx_broadcast", },
-	{ .offset = 0x04,	.name = "rx_shorts", },
-	{ .offset = 0x05,	.name = "rx_fragments", },
-	{ .offset = 0x06,	.name = "rx_jabbers", },
-	{ .offset = 0x07,	.name = "rx_crc_align_errs", },
-	{ .offset = 0x08,	.name = "rx_sym_errs", },
-	{ .offset = 0x09,	.name = "rx_frames_below_65_octets", },
-	{ .offset = 0x0A,	.name = "rx_frames_65_to_127_octets", },
-	{ .offset = 0x0B,	.name = "rx_frames_128_to_255_octets", },
-	{ .offset = 0x0C,	.name = "rx_frames_256_to_511_octets", },
-	{ .offset = 0x0D,	.name = "rx_frames_512_to_1023_octets", },
-	{ .offset = 0x0E,	.name = "rx_frames_1024_to_1526_octets", },
-	{ .offset = 0x0F,	.name = "rx_frames_over_1526_octets", },
-	{ .offset = 0x10,	.name = "rx_pause", },
-	{ .offset = 0x11,	.name = "rx_control", },
-	{ .offset = 0x12,	.name = "rx_longs", },
-	{ .offset = 0x13,	.name = "rx_classified_drops", },
-	{ .offset = 0x14,	.name = "rx_red_prio_0", },
-	{ .offset = 0x15,	.name = "rx_red_prio_1", },
-	{ .offset = 0x16,	.name = "rx_red_prio_2", },
-	{ .offset = 0x17,	.name = "rx_red_prio_3", },
-	{ .offset = 0x18,	.name = "rx_red_prio_4", },
-	{ .offset = 0x19,	.name = "rx_red_prio_5", },
-	{ .offset = 0x1A,	.name = "rx_red_prio_6", },
-	{ .offset = 0x1B,	.name = "rx_red_prio_7", },
-	{ .offset = 0x1C,	.name = "rx_yellow_prio_0", },
-	{ .offset = 0x1D,	.name = "rx_yellow_prio_1", },
-	{ .offset = 0x1E,	.name = "rx_yellow_prio_2", },
-	{ .offset = 0x1F,	.name = "rx_yellow_prio_3", },
-	{ .offset = 0x20,	.name = "rx_yellow_prio_4", },
-	{ .offset = 0x21,	.name = "rx_yellow_prio_5", },
-	{ .offset = 0x22,	.name = "rx_yellow_prio_6", },
-	{ .offset = 0x23,	.name = "rx_yellow_prio_7", },
-	{ .offset = 0x24,	.name = "rx_green_prio_0", },
-	{ .offset = 0x25,	.name = "rx_green_prio_1", },
-	{ .offset = 0x26,	.name = "rx_green_prio_2", },
-	{ .offset = 0x27,	.name = "rx_green_prio_3", },
-	{ .offset = 0x28,	.name = "rx_green_prio_4", },
-	{ .offset = 0x29,	.name = "rx_green_prio_5", },
-	{ .offset = 0x2A,	.name = "rx_green_prio_6", },
-	{ .offset = 0x2B,	.name = "rx_green_prio_7", },
-	{ .offset = 0x80,	.name = "tx_octets", },
-	{ .offset = 0x81,	.name = "tx_unicast", },
-	{ .offset = 0x82,	.name = "tx_multicast", },
-	{ .offset = 0x83,	.name = "tx_broadcast", },
-	{ .offset = 0x84,	.name = "tx_collision", },
-	{ .offset = 0x85,	.name = "tx_drops", },
-	{ .offset = 0x86,	.name = "tx_pause", },
-	{ .offset = 0x87,	.name = "tx_frames_below_65_octets", },
-	{ .offset = 0x88,	.name = "tx_frames_65_to_127_octets", },
-	{ .offset = 0x89,	.name = "tx_frames_128_255_octets", },
-	{ .offset = 0x8B,	.name = "tx_frames_256_511_octets", },
-	{ .offset = 0x8C,	.name = "tx_frames_1024_1526_octets", },
-	{ .offset = 0x8D,	.name = "tx_frames_over_1526_octets", },
-	{ .offset = 0x8E,	.name = "tx_yellow_prio_0", },
-	{ .offset = 0x8F,	.name = "tx_yellow_prio_1", },
-	{ .offset = 0x90,	.name = "tx_yellow_prio_2", },
-	{ .offset = 0x91,	.name = "tx_yellow_prio_3", },
-	{ .offset = 0x92,	.name = "tx_yellow_prio_4", },
-	{ .offset = 0x93,	.name = "tx_yellow_prio_5", },
-	{ .offset = 0x94,	.name = "tx_yellow_prio_6", },
-	{ .offset = 0x95,	.name = "tx_yellow_prio_7", },
-	{ .offset = 0x96,	.name = "tx_green_prio_0", },
-	{ .offset = 0x97,	.name = "tx_green_prio_1", },
-	{ .offset = 0x98,	.name = "tx_green_prio_2", },
-	{ .offset = 0x99,	.name = "tx_green_prio_3", },
-	{ .offset = 0x9A,	.name = "tx_green_prio_4", },
-	{ .offset = 0x9B,	.name = "tx_green_prio_5", },
-	{ .offset = 0x9C,	.name = "tx_green_prio_6", },
-	{ .offset = 0x9D,	.name = "tx_green_prio_7", },
-	{ .offset = 0x9E,	.name = "tx_aged", },
-	{ .offset = 0x100,	.name = "drop_local", },
-	{ .offset = 0x101,	.name = "drop_tail", },
-	{ .offset = 0x102,	.name = "drop_yellow_prio_0", },
-	{ .offset = 0x103,	.name = "drop_yellow_prio_1", },
-	{ .offset = 0x104,	.name = "drop_yellow_prio_2", },
-	{ .offset = 0x105,	.name = "drop_yellow_prio_3", },
-	{ .offset = 0x106,	.name = "drop_yellow_prio_4", },
-	{ .offset = 0x107,	.name = "drop_yellow_prio_5", },
-	{ .offset = 0x108,	.name = "drop_yellow_prio_6", },
-	{ .offset = 0x109,	.name = "drop_yellow_prio_7", },
-	{ .offset = 0x10A,	.name = "drop_green_prio_0", },
-	{ .offset = 0x10B,	.name = "drop_green_prio_1", },
-	{ .offset = 0x10C,	.name = "drop_green_prio_2", },
-	{ .offset = 0x10D,	.name = "drop_green_prio_3", },
-	{ .offset = 0x10E,	.name = "drop_green_prio_4", },
-	{ .offset = 0x10F,	.name = "drop_green_prio_5", },
-	{ .offset = 0x110,	.name = "drop_green_prio_6", },
-	{ .offset = 0x111,	.name = "drop_green_prio_7", },
-	OCELOT_STAT_END
-=======
 static const struct ocelot_stat_layout vsc9959_stats_layout[OCELOT_NUM_STATS] = {
 	OCELOT_COMMON_STATS,
->>>>>>> 7365df19
 };
 
 static const struct vcap_field vsc9959_vcap_es0_keys[] = {
@@ -1154,8 +1057,6 @@
 	mdiobus_free(felix->imdio);
 }
 
-<<<<<<< HEAD
-=======
 /* The switch considers any frame (regardless of size) as eligible for
  * transmission if the traffic class gate is open for at least 33 ns.
  * Overruns are prevented by cropping an interval at the end of the gate time
@@ -1173,7 +1074,6 @@
 	return (gate_len_ns - VSC9959_TAS_MIN_GATE_LEN_NS) * PSEC_PER_NSEC;
 }
 
->>>>>>> 7365df19
 /* Extract shortest continuous gate open intervals in ns for each traffic class
  * of a cyclic tc-taprio schedule. If a gate is always open, the duration is
  * considered U64_MAX. If the gate is always closed, it is considered 0.
@@ -1183,10 +1083,7 @@
 {
 	struct tc_taprio_sched_entry *entry;
 	u64 gate_len[OCELOT_NUM_TC];
-<<<<<<< HEAD
-=======
 	u8 gates_ever_opened = 0;
->>>>>>> 7365df19
 	int tc, i, n;
 
 	/* Initialize arrays */
@@ -1214,27 +1111,18 @@
 		for (tc = 0; tc < OCELOT_NUM_TC; tc++) {
 			if (entry->gate_mask & BIT(tc)) {
 				gate_len[tc] += entry->interval;
-<<<<<<< HEAD
-=======
 				gates_ever_opened |= BIT(tc);
->>>>>>> 7365df19
 			} else {
 				/* Gate closes now, record a potential new
 				 * minimum and reinitialize length
 				 */
-<<<<<<< HEAD
-				if (min_gate_len[tc] > gate_len[tc])
-=======
 				if (min_gate_len[tc] > gate_len[tc] &&
 				    gate_len[tc])
->>>>>>> 7365df19
 					min_gate_len[tc] = gate_len[tc];
 				gate_len[tc] = 0;
 			}
 		}
 	}
-<<<<<<< HEAD
-=======
 
 	/* min_gate_len[tc] actually tracks minimum *open* gate time, so for
 	 * permanently closed gates, min_gate_len[tc] will still be U64_MAX.
@@ -1312,7 +1200,6 @@
 		return 0;
 
 	return taprio->max_sdu[tc] + ETH_HLEN + 2 * VLAN_HLEN + ETH_FCS_LEN;
->>>>>>> 7365df19
 }
 
 /* Update QSYS_PORT_MAX_SDU to make sure the static guard bands added by the
@@ -1324,10 +1211,7 @@
 static void vsc9959_tas_guard_bands_update(struct ocelot *ocelot, int port)
 {
 	struct ocelot_port *ocelot_port = ocelot->ports[port];
-<<<<<<< HEAD
-=======
 	struct tc_taprio_qopt_offload *taprio;
->>>>>>> 7365df19
 	u64 min_gate_len[OCELOT_NUM_TC];
 	int speed, picos_per_byte;
 	u64 needed_bit_time_ps;
@@ -1337,11 +1221,8 @@
 
 	lockdep_assert_held(&ocelot->tas_lock);
 
-<<<<<<< HEAD
-=======
 	taprio = ocelot_port->taprio;
 
->>>>>>> 7365df19
 	val = ocelot_read_rix(ocelot, QSYS_TAG_CONFIG, port);
 	tas_speed = QSYS_TAG_CONFIG_LINK_SPEED_X(val);
 
@@ -1378,19 +1259,6 @@
 		"port %d: max frame size %d needs %llu ps at speed %d\n",
 		port, maxlen, needed_bit_time_ps, speed);
 
-<<<<<<< HEAD
-	vsc9959_tas_min_gate_lengths(ocelot_port->taprio, min_gate_len);
-
-	for (tc = 0; tc < OCELOT_NUM_TC; tc++) {
-		u32 max_sdu;
-
-		if (min_gate_len[tc] == U64_MAX /* Gate always open */ ||
-		    min_gate_len[tc] * PSEC_PER_NSEC > needed_bit_time_ps) {
-			/* Setting QMAXSDU_CFG to 0 disables oversized frame
-			 * dropping.
-			 */
-			max_sdu = 0;
-=======
 	vsc9959_tas_min_gate_lengths(taprio, min_gate_len);
 
 	mutex_lock(&ocelot->fwd_domain_lock);
@@ -1408,7 +1276,6 @@
 			 * dropping.
 			 */
 			max_sdu = requested_max_sdu;
->>>>>>> 7365df19
 			dev_dbg(ocelot->dev,
 				"port %d tc %d min gate len %llu"
 				", sending all frames\n",
@@ -1417,11 +1284,6 @@
 			/* If traffic class doesn't support a full MTU sized
 			 * frame, make sure to enable oversize frame dropping
 			 * for frames larger than the smallest that would fit.
-<<<<<<< HEAD
-			 */
-			max_sdu = div_u64(min_gate_len[tc] * PSEC_PER_NSEC,
-					  picos_per_byte);
-=======
 			 *
 			 * However, the exact same register, QSYS_QMAXSDU_CFG_*,
 			 * controls not only oversized frame dropping, but also
@@ -1431,7 +1293,6 @@
 			 * that still leaves 33 ns available in the time slot.
 			 */
 			max_sdu = div_u64(remaining_gate_len_ps, picos_per_byte);
->>>>>>> 7365df19
 			/* A TC gate may be completely closed, which is a
 			 * special case where all packets are oversized.
 			 * Any limit smaller than 64 octets accomplishes this
@@ -1445,13 +1306,10 @@
 			 */
 			if (max_sdu > 20)
 				max_sdu -= 20;
-<<<<<<< HEAD
-=======
 
 			if (requested_max_sdu && requested_max_sdu < max_sdu)
 				max_sdu = requested_max_sdu;
 
->>>>>>> 7365df19
 			dev_info(ocelot->dev,
 				 "port %d tc %d min gate length %llu"
 				 " ns not enough for max frame size %d at %d"
@@ -1461,58 +1319,14 @@
 				 max_sdu);
 		}
 
-<<<<<<< HEAD
-		/* ocelot_write_rix is a macro that concatenates
-		 * QSYS_MAXSDU_CFG_* with _RSZ, so we need to spell out
-		 * the writes to each traffic class
-		 */
-		switch (tc) {
-		case 0:
-			ocelot_write_rix(ocelot, max_sdu, QSYS_QMAXSDU_CFG_0,
-					 port);
-			break;
-		case 1:
-			ocelot_write_rix(ocelot, max_sdu, QSYS_QMAXSDU_CFG_1,
-					 port);
-			break;
-		case 2:
-			ocelot_write_rix(ocelot, max_sdu, QSYS_QMAXSDU_CFG_2,
-					 port);
-			break;
-		case 3:
-			ocelot_write_rix(ocelot, max_sdu, QSYS_QMAXSDU_CFG_3,
-					 port);
-			break;
-		case 4:
-			ocelot_write_rix(ocelot, max_sdu, QSYS_QMAXSDU_CFG_4,
-					 port);
-			break;
-		case 5:
-			ocelot_write_rix(ocelot, max_sdu, QSYS_QMAXSDU_CFG_5,
-					 port);
-			break;
-		case 6:
-			ocelot_write_rix(ocelot, max_sdu, QSYS_QMAXSDU_CFG_6,
-					 port);
-			break;
-		case 7:
-			ocelot_write_rix(ocelot, max_sdu, QSYS_QMAXSDU_CFG_7,
-					 port);
-			break;
-		}
+		vsc9959_port_qmaxsdu_set(ocelot, port, tc, max_sdu);
 	}
 
 	ocelot_write_rix(ocelot, maxlen, QSYS_PORT_MAX_SDU, port);
-=======
-		vsc9959_port_qmaxsdu_set(ocelot, port, tc, max_sdu);
-	}
-
-	ocelot_write_rix(ocelot, maxlen, QSYS_PORT_MAX_SDU, port);
 
 	ocelot->ops->cut_through_fwd(ocelot);
 
 	mutex_unlock(&ocelot->fwd_domain_lock);
->>>>>>> 7365df19
 }
 
 static void vsc9959_sched_speed_set(struct ocelot *ocelot, int port,
@@ -1546,11 +1360,6 @@
 		       QSYS_TAG_CONFIG_LINK_SPEED_M,
 		       QSYS_TAG_CONFIG, port);
 
-<<<<<<< HEAD
-	mutex_lock(&ocelot->tas_lock);
-
-=======
->>>>>>> 7365df19
 	if (ocelot_port->taprio)
 		vsc9959_tas_guard_bands_update(ocelot, port);
 
@@ -2371,32 +2180,6 @@
 		}
 }
 
-<<<<<<< HEAD
-static void vsc9959_psfp_counters_get(struct ocelot *ocelot, u32 index,
-				      struct felix_stream_filter_counters *counters)
-{
-	mutex_lock(&ocelot->stats_lock);
-
-	ocelot_rmw(ocelot, SYS_STAT_CFG_STAT_VIEW(index),
-		   SYS_STAT_CFG_STAT_VIEW_M,
-		   SYS_STAT_CFG);
-
-	counters->match = ocelot_read_gix(ocelot, SYS_CNT, 0x200);
-	counters->not_pass_gate = ocelot_read_gix(ocelot, SYS_CNT, 0x201);
-	counters->not_pass_sdu = ocelot_read_gix(ocelot, SYS_CNT, 0x202);
-	counters->red = ocelot_read_gix(ocelot, SYS_CNT, 0x203);
-
-	/* Clear the PSFP counter. */
-	ocelot_write(ocelot,
-		     SYS_STAT_CFG_STAT_VIEW(index) |
-		     SYS_STAT_CFG_STAT_CLEAR_SHOT(0x10),
-		     SYS_STAT_CFG);
-
-	mutex_unlock(&ocelot->stats_lock);
-}
-
-=======
->>>>>>> 7365df19
 static int vsc9959_psfp_filter_add(struct ocelot *ocelot, int port,
 				   struct flow_cls_offload *f)
 {
@@ -2782,10 +2565,7 @@
 	.psfp_stats_get		= vsc9959_psfp_stats_get,
 	.cut_through_fwd	= vsc9959_cut_through_fwd,
 	.tas_clock_adjust	= vsc9959_tas_clock_adjust,
-<<<<<<< HEAD
-=======
 	.update_stats		= vsc9959_update_stats,
->>>>>>> 7365df19
 };
 
 static const struct felix_info felix_info_vsc9959 = {
@@ -2813,10 +2593,6 @@
 	.port_setup_tc		= vsc9959_port_setup_tc,
 	.port_sched_speed_set	= vsc9959_sched_speed_set,
 	.tas_guard_bands_update	= vsc9959_tas_guard_bands_update,
-<<<<<<< HEAD
-	.init_regmap		= ocelot_regmap_init,
-=======
->>>>>>> 7365df19
 };
 
 static irqreturn_t felix_irq_handler(int irq, void *data)
