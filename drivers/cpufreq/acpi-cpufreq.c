/*
 * acpi-cpufreq.c - ACPI Processor P-States Driver
 *
 *  Copyright (C) 2001, 2002 Andy Grover <andrew.grover@intel.com>
 *  Copyright (C) 2001, 2002 Paul Diefenbaugh <paul.s.diefenbaugh@intel.com>
 *  Copyright (C) 2002 - 2004 Dominik Brodowski <linux@brodo.de>
 *  Copyright (C) 2006       Denis Sadykov <denis.m.sadykov@intel.com>
 *
 * ~~~~~~~~~~~~~~~~~~~~~~~~~~~~~~~~~~~~~~~~~~~~~~~~~~~~~~~~~~~~~~~~~~~~~~~~~~
 *
 *  This program is free software; you can redistribute it and/or modify
 *  it under the terms of the GNU General Public License as published by
 *  the Free Software Foundation; either version 2 of the License, or (at
 *  your option) any later version.
 *
 *  This program is distributed in the hope that it will be useful, but
 *  WITHOUT ANY WARRANTY; without even the implied warranty of
 *  MERCHANTABILITY or FITNESS FOR A PARTICULAR PURPOSE.  See the GNU
 *  General Public License for more details.
 *
 *  You should have received a copy of the GNU General Public License along
 *  with this program; if not, write to the Free Software Foundation, Inc.,
 *  59 Temple Place, Suite 330, Boston, MA 02111-1307 USA.
 *
 * ~~~~~~~~~~~~~~~~~~~~~~~~~~~~~~~~~~~~~~~~~~~~~~~~~~~~~~~~~~~~~~~~~~~~~~~~~~
 */

#include <linux/kernel.h>
#include <linux/module.h>
#include <linux/init.h>
#include <linux/smp.h>
#include <linux/sched.h>
#include <linux/cpufreq.h>
#include <linux/compiler.h>
#include <linux/dmi.h>
#include <linux/slab.h>

#include <linux/acpi.h>
#include <linux/io.h>
#include <linux/delay.h>
#include <linux/uaccess.h>

#include <acpi/processor.h>

#include <asm/msr.h>
#include <asm/processor.h>
#include <asm/cpufeature.h>

MODULE_AUTHOR("Paul Diefenbaugh, Dominik Brodowski");
MODULE_DESCRIPTION("ACPI Processor P-States Driver");
MODULE_LICENSE("GPL");

#define PFX "acpi-cpufreq: "

enum {
	UNDEFINED_CAPABLE = 0,
	SYSTEM_INTEL_MSR_CAPABLE,
	SYSTEM_AMD_MSR_CAPABLE,
	SYSTEM_IO_CAPABLE,
};

#define INTEL_MSR_RANGE		(0xffff)
#define AMD_MSR_RANGE		(0x7)

#define MSR_K7_HWCR_CPB_DIS	(1ULL << 25)

struct acpi_cpufreq_data {
	struct cpufreq_frequency_table *freq_table;
	unsigned int resume;
	unsigned int cpu_feature;
	unsigned int acpi_perf_cpu;
	cpumask_var_t freqdomain_cpus;
};

/* acpi_perf_data is a pointer to percpu data. */
static struct acpi_processor_performance __percpu *acpi_perf_data;

static inline struct acpi_processor_performance *to_perf_data(struct acpi_cpufreq_data *data)
{
	return per_cpu_ptr(acpi_perf_data, data->acpi_perf_cpu);
}

static struct cpufreq_driver acpi_cpufreq_driver;

static unsigned int acpi_pstate_strict;
static struct msr __percpu *msrs;

static bool boost_state(unsigned int cpu)
{
	u32 lo, hi;
	u64 msr;

	switch (boot_cpu_data.x86_vendor) {
	case X86_VENDOR_INTEL:
		rdmsr_on_cpu(cpu, MSR_IA32_MISC_ENABLE, &lo, &hi);
		msr = lo | ((u64)hi << 32);
		return !(msr & MSR_IA32_MISC_ENABLE_TURBO_DISABLE);
	case X86_VENDOR_AMD:
		rdmsr_on_cpu(cpu, MSR_K7_HWCR, &lo, &hi);
		msr = lo | ((u64)hi << 32);
		return !(msr & MSR_K7_HWCR_CPB_DIS);
	}
	return false;
}

static void boost_set_msrs(bool enable, const struct cpumask *cpumask)
{
	u32 cpu;
	u32 msr_addr;
	u64 msr_mask;

	switch (boot_cpu_data.x86_vendor) {
	case X86_VENDOR_INTEL:
		msr_addr = MSR_IA32_MISC_ENABLE;
		msr_mask = MSR_IA32_MISC_ENABLE_TURBO_DISABLE;
		break;
	case X86_VENDOR_AMD:
		msr_addr = MSR_K7_HWCR;
		msr_mask = MSR_K7_HWCR_CPB_DIS;
		break;
	default:
		return;
	}

	rdmsr_on_cpus(cpumask, msr_addr, msrs);

	for_each_cpu(cpu, cpumask) {
		struct msr *reg = per_cpu_ptr(msrs, cpu);
		if (enable)
			reg->q &= ~msr_mask;
		else
			reg->q |= msr_mask;
	}

	wrmsr_on_cpus(cpumask, msr_addr, msrs);
}

static int _store_boost(int val)
{
	get_online_cpus();
	boost_set_msrs(val, cpu_online_mask);
	put_online_cpus();
	pr_debug("Core Boosting %sabled.\n", val ? "en" : "dis");

	return 0;
}

static ssize_t show_freqdomain_cpus(struct cpufreq_policy *policy, char *buf)
{
	struct acpi_cpufreq_data *data = policy->driver_data;

	return cpufreq_show_cpus(data->freqdomain_cpus, buf);
}

cpufreq_freq_attr_ro(freqdomain_cpus);

#ifdef CONFIG_X86_ACPI_CPUFREQ_CPB
static ssize_t store_boost(const char *buf, size_t count)
{
	int ret;
	unsigned long val = 0;

	if (!acpi_cpufreq_driver.boost_supported)
		return -EINVAL;

	ret = kstrtoul(buf, 10, &val);
	if (ret || (val > 1))
		return -EINVAL;

	_store_boost((int) val);

	return count;
}

static ssize_t store_cpb(struct cpufreq_policy *policy, const char *buf,
			 size_t count)
{
	return store_boost(buf, count);
}

static ssize_t show_cpb(struct cpufreq_policy *policy, char *buf)
{
	return sprintf(buf, "%u\n", acpi_cpufreq_driver.boost_enabled);
}

cpufreq_freq_attr_rw(cpb);
#endif

static int check_est_cpu(unsigned int cpuid)
{
	struct cpuinfo_x86 *cpu = &cpu_data(cpuid);

	return cpu_has(cpu, X86_FEATURE_EST);
}

static int check_amd_hwpstate_cpu(unsigned int cpuid)
{
	struct cpuinfo_x86 *cpu = &cpu_data(cpuid);

	return cpu_has(cpu, X86_FEATURE_HW_PSTATE);
}

static unsigned extract_io(u32 value, struct acpi_cpufreq_data *data)
{
	struct acpi_processor_performance *perf;
	int i;

	perf = to_perf_data(data);

	for (i = 0; i < perf->state_count; i++) {
		if (value == perf->states[i].status)
			return data->freq_table[i].frequency;
	}
	return 0;
}

static unsigned extract_msr(u32 msr, struct acpi_cpufreq_data *data)
{
	struct cpufreq_frequency_table *pos;
	struct acpi_processor_performance *perf;

	if (boot_cpu_data.x86_vendor == X86_VENDOR_AMD)
		msr &= AMD_MSR_RANGE;
	else
		msr &= INTEL_MSR_RANGE;

	perf = to_perf_data(data);

	cpufreq_for_each_entry(pos, data->freq_table)
		if (msr == perf->states[pos->driver_data].status)
			return pos->frequency;
	return data->freq_table[0].frequency;
}

static unsigned extract_freq(u32 val, struct acpi_cpufreq_data *data)
{
	switch (data->cpu_feature) {
	case SYSTEM_INTEL_MSR_CAPABLE:
	case SYSTEM_AMD_MSR_CAPABLE:
		return extract_msr(val, data);
	case SYSTEM_IO_CAPABLE:
		return extract_io(val, data);
	default:
		return 0;
	}
}

struct msr_addr {
	u32 reg;
};

struct io_addr {
	u16 port;
	u8 bit_width;
};

struct drv_cmd {
	unsigned int type;
	const struct cpumask *mask;
	union {
		struct msr_addr msr;
		struct io_addr io;
	} addr;
	u32 val;
};

/* Called via smp_call_function_single(), on the target CPU */
static void do_drv_read(void *_cmd)
{
	struct drv_cmd *cmd = _cmd;
	u32 h;

	switch (cmd->type) {
	case SYSTEM_INTEL_MSR_CAPABLE:
	case SYSTEM_AMD_MSR_CAPABLE:
		rdmsr(cmd->addr.msr.reg, cmd->val, h);
		break;
	case SYSTEM_IO_CAPABLE:
		acpi_os_read_port((acpi_io_address)cmd->addr.io.port,
				&cmd->val,
				(u32)cmd->addr.io.bit_width);
		break;
	default:
		break;
	}
}

/* Called via smp_call_function_many(), on the target CPUs */
static void do_drv_write(void *_cmd)
{
	struct drv_cmd *cmd = _cmd;
	u32 lo, hi;

	switch (cmd->type) {
	case SYSTEM_INTEL_MSR_CAPABLE:
		rdmsr(cmd->addr.msr.reg, lo, hi);
		lo = (lo & ~INTEL_MSR_RANGE) | (cmd->val & INTEL_MSR_RANGE);
		wrmsr(cmd->addr.msr.reg, lo, hi);
		break;
	case SYSTEM_AMD_MSR_CAPABLE:
		wrmsr(cmd->addr.msr.reg, cmd->val, 0);
		break;
	case SYSTEM_IO_CAPABLE:
		acpi_os_write_port((acpi_io_address)cmd->addr.io.port,
				cmd->val,
				(u32)cmd->addr.io.bit_width);
		break;
	default:
		break;
	}
}

static void drv_read(struct drv_cmd *cmd)
{
	int err;
	cmd->val = 0;

	err = smp_call_function_any(cmd->mask, do_drv_read, cmd, 1);
	WARN_ON_ONCE(err);	/* smp_call_function_any() was buggy? */
}

static void drv_write(struct drv_cmd *cmd)
{
	int this_cpu;

	this_cpu = get_cpu();
	if (cpumask_test_cpu(this_cpu, cmd->mask))
		do_drv_write(cmd);
	smp_call_function_many(cmd->mask, do_drv_write, cmd, 1);
	put_cpu();
}

static u32
get_cur_val(const struct cpumask *mask, struct acpi_cpufreq_data *data)
{
	struct acpi_processor_performance *perf;
	struct drv_cmd cmd;

	if (unlikely(cpumask_empty(mask)))
		return 0;

	switch (data->cpu_feature) {
	case SYSTEM_INTEL_MSR_CAPABLE:
		cmd.type = SYSTEM_INTEL_MSR_CAPABLE;
		cmd.addr.msr.reg = MSR_IA32_PERF_CTL;
		break;
	case SYSTEM_AMD_MSR_CAPABLE:
		cmd.type = SYSTEM_AMD_MSR_CAPABLE;
		cmd.addr.msr.reg = MSR_AMD_PERF_CTL;
		break;
	case SYSTEM_IO_CAPABLE:
		cmd.type = SYSTEM_IO_CAPABLE;
		perf = to_perf_data(data);
		cmd.addr.io.port = perf->control_register.address;
		cmd.addr.io.bit_width = perf->control_register.bit_width;
		break;
	default:
		return 0;
	}

	cmd.mask = mask;
	drv_read(&cmd);

	pr_debug("get_cur_val = %u\n", cmd.val);

	return cmd.val;
}

static unsigned int get_cur_freq_on_cpu(unsigned int cpu)
{
	struct acpi_cpufreq_data *data;
	struct cpufreq_policy *policy;
	unsigned int freq;
	unsigned int cached_freq;

	pr_debug("get_cur_freq_on_cpu (%d)\n", cpu);

<<<<<<< HEAD
	policy = cpufreq_cpu_get(cpu);
=======
	policy = cpufreq_cpu_get_raw(cpu);
>>>>>>> 9f30a04d
	if (unlikely(!policy))
		return 0;

	data = policy->driver_data;
<<<<<<< HEAD
	cpufreq_cpu_put(policy);
=======
>>>>>>> 9f30a04d
	if (unlikely(!data || !data->freq_table))
		return 0;

	cached_freq = data->freq_table[to_perf_data(data)->state].frequency;
	freq = extract_freq(get_cur_val(cpumask_of(cpu), data), data);
	if (freq != cached_freq) {
		/*
		 * The dreaded BIOS frequency change behind our back.
		 * Force set the frequency on next target call.
		 */
		data->resume = 1;
	}

	pr_debug("cur freq = %u\n", freq);

	return freq;
}

static unsigned int check_freqs(const struct cpumask *mask, unsigned int freq,
				struct acpi_cpufreq_data *data)
{
	unsigned int cur_freq;
	unsigned int i;

	for (i = 0; i < 100; i++) {
		cur_freq = extract_freq(get_cur_val(mask, data), data);
		if (cur_freq == freq)
			return 1;
		udelay(10);
	}
	return 0;
}

static int acpi_cpufreq_target(struct cpufreq_policy *policy,
			       unsigned int index)
{
	struct acpi_cpufreq_data *data = policy->driver_data;
	struct acpi_processor_performance *perf;
	struct drv_cmd cmd;
	unsigned int next_perf_state = 0; /* Index into perf table */
	int result = 0;

	if (unlikely(data == NULL || data->freq_table == NULL)) {
		return -ENODEV;
	}

	perf = to_perf_data(data);
	next_perf_state = data->freq_table[index].driver_data;
	if (perf->state == next_perf_state) {
		if (unlikely(data->resume)) {
			pr_debug("Called after resume, resetting to P%d\n",
				next_perf_state);
			data->resume = 0;
		} else {
			pr_debug("Already at target state (P%d)\n",
				next_perf_state);
			goto out;
		}
	}

	switch (data->cpu_feature) {
	case SYSTEM_INTEL_MSR_CAPABLE:
		cmd.type = SYSTEM_INTEL_MSR_CAPABLE;
		cmd.addr.msr.reg = MSR_IA32_PERF_CTL;
		cmd.val = (u32) perf->states[next_perf_state].control;
		break;
	case SYSTEM_AMD_MSR_CAPABLE:
		cmd.type = SYSTEM_AMD_MSR_CAPABLE;
		cmd.addr.msr.reg = MSR_AMD_PERF_CTL;
		cmd.val = (u32) perf->states[next_perf_state].control;
		break;
	case SYSTEM_IO_CAPABLE:
		cmd.type = SYSTEM_IO_CAPABLE;
		cmd.addr.io.port = perf->control_register.address;
		cmd.addr.io.bit_width = perf->control_register.bit_width;
		cmd.val = (u32) perf->states[next_perf_state].control;
		break;
	default:
		result = -ENODEV;
		goto out;
	}

	/* cpufreq holds the hotplug lock, so we are safe from here on */
	if (policy->shared_type != CPUFREQ_SHARED_TYPE_ANY)
		cmd.mask = policy->cpus;
	else
		cmd.mask = cpumask_of(policy->cpu);

	drv_write(&cmd);

	if (acpi_pstate_strict) {
		if (!check_freqs(cmd.mask, data->freq_table[index].frequency,
					data)) {
			pr_debug("acpi_cpufreq_target failed (%d)\n",
				policy->cpu);
			result = -EAGAIN;
		}
	}

	if (!result)
		perf->state = next_perf_state;

out:
	return result;
}

static unsigned long
acpi_cpufreq_guess_freq(struct acpi_cpufreq_data *data, unsigned int cpu)
{
	struct acpi_processor_performance *perf;

	perf = to_perf_data(data);
	if (cpu_khz) {
		/* search the closest match to cpu_khz */
		unsigned int i;
		unsigned long freq;
		unsigned long freqn = perf->states[0].core_frequency * 1000;

		for (i = 0; i < (perf->state_count-1); i++) {
			freq = freqn;
			freqn = perf->states[i+1].core_frequency * 1000;
			if ((2 * cpu_khz) > (freqn + freq)) {
				perf->state = i;
				return freq;
			}
		}
		perf->state = perf->state_count-1;
		return freqn;
	} else {
		/* assume CPU is at P0... */
		perf->state = 0;
		return perf->states[0].core_frequency * 1000;
	}
}

static void free_acpi_perf_data(void)
{
	unsigned int i;

	/* Freeing a NULL pointer is OK, and alloc_percpu zeroes. */
	for_each_possible_cpu(i)
		free_cpumask_var(per_cpu_ptr(acpi_perf_data, i)
				 ->shared_cpu_map);
	free_percpu(acpi_perf_data);
}

static int boost_notify(struct notifier_block *nb, unsigned long action,
		      void *hcpu)
{
	unsigned cpu = (long)hcpu;
	const struct cpumask *cpumask;

	cpumask = get_cpu_mask(cpu);

	/*
	 * Clear the boost-disable bit on the CPU_DOWN path so that
	 * this cpu cannot block the remaining ones from boosting. On
	 * the CPU_UP path we simply keep the boost-disable flag in
	 * sync with the current global state.
	 */

	switch (action) {
	case CPU_UP_PREPARE:
	case CPU_UP_PREPARE_FROZEN:
		boost_set_msrs(acpi_cpufreq_driver.boost_enabled, cpumask);
		break;

	case CPU_DOWN_PREPARE:
	case CPU_DOWN_PREPARE_FROZEN:
		boost_set_msrs(1, cpumask);
		break;

	default:
		break;
	}

	return NOTIFY_OK;
}


static struct notifier_block boost_nb = {
	.notifier_call          = boost_notify,
};

/*
 * acpi_cpufreq_early_init - initialize ACPI P-States library
 *
 * Initialize the ACPI P-States library (drivers/acpi/processor_perflib.c)
 * in order to determine correct frequency and voltage pairings. We can
 * do _PDC and _PSD and find out the processor dependency for the
 * actual init that will happen later...
 */
static int __init acpi_cpufreq_early_init(void)
{
	unsigned int i;
	pr_debug("acpi_cpufreq_early_init\n");

	acpi_perf_data = alloc_percpu(struct acpi_processor_performance);
	if (!acpi_perf_data) {
		pr_debug("Memory allocation error for acpi_perf_data.\n");
		return -ENOMEM;
	}
	for_each_possible_cpu(i) {
		if (!zalloc_cpumask_var_node(
			&per_cpu_ptr(acpi_perf_data, i)->shared_cpu_map,
			GFP_KERNEL, cpu_to_node(i))) {

			/* Freeing a NULL pointer is OK: alloc_percpu zeroes. */
			free_acpi_perf_data();
			return -ENOMEM;
		}
	}

	/* Do initialization in ACPI core */
	acpi_processor_preregister_performance(acpi_perf_data);
	return 0;
}

#ifdef CONFIG_SMP
/*
 * Some BIOSes do SW_ANY coordination internally, either set it up in hw
 * or do it in BIOS firmware and won't inform about it to OS. If not
 * detected, this has a side effect of making CPU run at a different speed
 * than OS intended it to run at. Detect it and handle it cleanly.
 */
static int bios_with_sw_any_bug;

static int sw_any_bug_found(const struct dmi_system_id *d)
{
	bios_with_sw_any_bug = 1;
	return 0;
}

static const struct dmi_system_id sw_any_bug_dmi_table[] = {
	{
		.callback = sw_any_bug_found,
		.ident = "Supermicro Server X6DLP",
		.matches = {
			DMI_MATCH(DMI_SYS_VENDOR, "Supermicro"),
			DMI_MATCH(DMI_BIOS_VERSION, "080010"),
			DMI_MATCH(DMI_PRODUCT_NAME, "X6DLP"),
		},
	},
	{ }
};

static int acpi_cpufreq_blacklist(struct cpuinfo_x86 *c)
{
	/* Intel Xeon Processor 7100 Series Specification Update
	 * http://www.intel.com/Assets/PDF/specupdate/314554.pdf
	 * AL30: A Machine Check Exception (MCE) Occurring during an
	 * Enhanced Intel SpeedStep Technology Ratio Change May Cause
	 * Both Processor Cores to Lock Up. */
	if (c->x86_vendor == X86_VENDOR_INTEL) {
		if ((c->x86 == 15) &&
		    (c->x86_model == 6) &&
		    (c->x86_mask == 8)) {
			printk(KERN_INFO "acpi-cpufreq: Intel(R) "
			    "Xeon(R) 7100 Errata AL30, processors may "
			    "lock up on frequency changes: disabling "
			    "acpi-cpufreq.\n");
			return -ENODEV;
		    }
		}
	return 0;
}
#endif

static int acpi_cpufreq_cpu_init(struct cpufreq_policy *policy)
{
	unsigned int i;
	unsigned int valid_states = 0;
	unsigned int cpu = policy->cpu;
	struct acpi_cpufreq_data *data;
	unsigned int result = 0;
	struct cpuinfo_x86 *c = &cpu_data(policy->cpu);
	struct acpi_processor_performance *perf;
#ifdef CONFIG_SMP
	static int blacklisted;
#endif

	pr_debug("acpi_cpufreq_cpu_init\n");

#ifdef CONFIG_SMP
	if (blacklisted)
		return blacklisted;
	blacklisted = acpi_cpufreq_blacklist(c);
	if (blacklisted)
		return blacklisted;
#endif

	data = kzalloc(sizeof(*data), GFP_KERNEL);
	if (!data)
		return -ENOMEM;

	if (!zalloc_cpumask_var(&data->freqdomain_cpus, GFP_KERNEL)) {
		result = -ENOMEM;
		goto err_free;
	}

	perf = per_cpu_ptr(acpi_perf_data, cpu);
	data->acpi_perf_cpu = cpu;
	policy->driver_data = data;

	if (cpu_has(c, X86_FEATURE_CONSTANT_TSC))
		acpi_cpufreq_driver.flags |= CPUFREQ_CONST_LOOPS;

	result = acpi_processor_register_performance(perf, cpu);
	if (result)
		goto err_free_mask;

	policy->shared_type = perf->shared_type;

	/*
	 * Will let policy->cpus know about dependency only when software
	 * coordination is required.
	 */
	if (policy->shared_type == CPUFREQ_SHARED_TYPE_ALL ||
	    policy->shared_type == CPUFREQ_SHARED_TYPE_ANY) {
		cpumask_copy(policy->cpus, perf->shared_cpu_map);
	}
	cpumask_copy(data->freqdomain_cpus, perf->shared_cpu_map);

#ifdef CONFIG_SMP
	dmi_check_system(sw_any_bug_dmi_table);
	if (bios_with_sw_any_bug && !policy_is_shared(policy)) {
		policy->shared_type = CPUFREQ_SHARED_TYPE_ALL;
		cpumask_copy(policy->cpus, topology_core_cpumask(cpu));
	}

	if (check_amd_hwpstate_cpu(cpu) && !acpi_pstate_strict) {
		cpumask_clear(policy->cpus);
		cpumask_set_cpu(cpu, policy->cpus);
		cpumask_copy(data->freqdomain_cpus,
			     topology_sibling_cpumask(cpu));
		policy->shared_type = CPUFREQ_SHARED_TYPE_HW;
		pr_info_once(PFX "overriding BIOS provided _PSD data\n");
	}
#endif

	/* capability check */
	if (perf->state_count <= 1) {
		pr_debug("No P-States\n");
		result = -ENODEV;
		goto err_unreg;
	}

	if (perf->control_register.space_id != perf->status_register.space_id) {
		result = -ENODEV;
		goto err_unreg;
	}

	switch (perf->control_register.space_id) {
	case ACPI_ADR_SPACE_SYSTEM_IO:
		if (boot_cpu_data.x86_vendor == X86_VENDOR_AMD &&
		    boot_cpu_data.x86 == 0xf) {
			pr_debug("AMD K8 systems must use native drivers.\n");
			result = -ENODEV;
			goto err_unreg;
		}
		pr_debug("SYSTEM IO addr space\n");
		data->cpu_feature = SYSTEM_IO_CAPABLE;
		break;
	case ACPI_ADR_SPACE_FIXED_HARDWARE:
		pr_debug("HARDWARE addr space\n");
		if (check_est_cpu(cpu)) {
			data->cpu_feature = SYSTEM_INTEL_MSR_CAPABLE;
			break;
		}
		if (check_amd_hwpstate_cpu(cpu)) {
			data->cpu_feature = SYSTEM_AMD_MSR_CAPABLE;
			break;
		}
		result = -ENODEV;
		goto err_unreg;
	default:
		pr_debug("Unknown addr space %d\n",
			(u32) (perf->control_register.space_id));
		result = -ENODEV;
		goto err_unreg;
	}

	data->freq_table = kzalloc(sizeof(*data->freq_table) *
		    (perf->state_count+1), GFP_KERNEL);
	if (!data->freq_table) {
		result = -ENOMEM;
		goto err_unreg;
	}

	/* detect transition latency */
	policy->cpuinfo.transition_latency = 0;
	for (i = 0; i < perf->state_count; i++) {
		if ((perf->states[i].transition_latency * 1000) >
		    policy->cpuinfo.transition_latency)
			policy->cpuinfo.transition_latency =
			    perf->states[i].transition_latency * 1000;
	}

	/* Check for high latency (>20uS) from buggy BIOSes, like on T42 */
	if (perf->control_register.space_id == ACPI_ADR_SPACE_FIXED_HARDWARE &&
	    policy->cpuinfo.transition_latency > 20 * 1000) {
		policy->cpuinfo.transition_latency = 20 * 1000;
		printk_once(KERN_INFO
			    "P-state transition latency capped at 20 uS\n");
	}

	/* table init */
	for (i = 0; i < perf->state_count; i++) {
		if (i > 0 && perf->states[i].core_frequency >=
		    data->freq_table[valid_states-1].frequency / 1000)
			continue;

		data->freq_table[valid_states].driver_data = i;
		data->freq_table[valid_states].frequency =
		    perf->states[i].core_frequency * 1000;
		valid_states++;
	}
	data->freq_table[valid_states].frequency = CPUFREQ_TABLE_END;
	perf->state = 0;

	result = cpufreq_table_validate_and_show(policy, data->freq_table);
	if (result)
		goto err_freqfree;

	if (perf->states[0].core_frequency * 1000 != policy->cpuinfo.max_freq)
		printk(KERN_WARNING FW_WARN "P-state 0 is not max freq\n");

	switch (perf->control_register.space_id) {
	case ACPI_ADR_SPACE_SYSTEM_IO:
		/*
		 * The core will not set policy->cur, because
		 * cpufreq_driver->get is NULL, so we need to set it here.
		 * However, we have to guess it, because the current speed is
		 * unknown and not detectable via IO ports.
		 */
		policy->cur = acpi_cpufreq_guess_freq(data, policy->cpu);
		break;
	case ACPI_ADR_SPACE_FIXED_HARDWARE:
		acpi_cpufreq_driver.get = get_cur_freq_on_cpu;
		break;
	default:
		break;
	}

	/* notify BIOS that we exist */
	acpi_processor_notify_smm(THIS_MODULE);

	pr_debug("CPU%u - ACPI performance management activated.\n", cpu);
	for (i = 0; i < perf->state_count; i++)
		pr_debug("     %cP%d: %d MHz, %d mW, %d uS\n",
			(i == perf->state ? '*' : ' '), i,
			(u32) perf->states[i].core_frequency,
			(u32) perf->states[i].power,
			(u32) perf->states[i].transition_latency);

	/*
	 * the first call to ->target() should result in us actually
	 * writing something to the appropriate registers.
	 */
	data->resume = 1;

	return result;

err_freqfree:
	kfree(data->freq_table);
err_unreg:
	acpi_processor_unregister_performance(cpu);
err_free_mask:
	free_cpumask_var(data->freqdomain_cpus);
err_free:
	kfree(data);
	policy->driver_data = NULL;

	return result;
}

static int acpi_cpufreq_cpu_exit(struct cpufreq_policy *policy)
{
	struct acpi_cpufreq_data *data = policy->driver_data;

	pr_debug("acpi_cpufreq_cpu_exit\n");

	if (data) {
		policy->driver_data = NULL;
		acpi_processor_unregister_performance(data->acpi_perf_cpu);
		free_cpumask_var(data->freqdomain_cpus);
		kfree(data->freq_table);
		kfree(data);
	}

	return 0;
}

static int acpi_cpufreq_resume(struct cpufreq_policy *policy)
{
	struct acpi_cpufreq_data *data = policy->driver_data;

	pr_debug("acpi_cpufreq_resume\n");

	data->resume = 1;

	return 0;
}

static struct freq_attr *acpi_cpufreq_attr[] = {
	&cpufreq_freq_attr_scaling_available_freqs,
	&freqdomain_cpus,
#ifdef CONFIG_X86_ACPI_CPUFREQ_CPB
	&cpb,
#endif
	NULL,
};

static struct cpufreq_driver acpi_cpufreq_driver = {
	.verify		= cpufreq_generic_frequency_table_verify,
	.target_index	= acpi_cpufreq_target,
	.bios_limit	= acpi_processor_get_bios_limit,
	.init		= acpi_cpufreq_cpu_init,
	.exit		= acpi_cpufreq_cpu_exit,
	.resume		= acpi_cpufreq_resume,
	.name		= "acpi-cpufreq",
	.attr		= acpi_cpufreq_attr,
	.set_boost      = _store_boost,
};

static void __init acpi_cpufreq_boost_init(void)
{
	if (boot_cpu_has(X86_FEATURE_CPB) || boot_cpu_has(X86_FEATURE_IDA)) {
		msrs = msrs_alloc();

		if (!msrs)
			return;

		acpi_cpufreq_driver.boost_supported = true;
		acpi_cpufreq_driver.boost_enabled = boost_state(0);

		cpu_notifier_register_begin();

		/* Force all MSRs to the same value */
		boost_set_msrs(acpi_cpufreq_driver.boost_enabled,
			       cpu_online_mask);

		__register_cpu_notifier(&boost_nb);

		cpu_notifier_register_done();
	}
}

static void acpi_cpufreq_boost_exit(void)
{
	if (msrs) {
		unregister_cpu_notifier(&boost_nb);

		msrs_free(msrs);
		msrs = NULL;
	}
}

static int __init acpi_cpufreq_init(void)
{
	int ret;

	if (acpi_disabled)
		return -ENODEV;

	/* don't keep reloading if cpufreq_driver exists */
	if (cpufreq_get_current_driver())
		return -EEXIST;

	pr_debug("acpi_cpufreq_init\n");

	ret = acpi_cpufreq_early_init();
	if (ret)
		return ret;

#ifdef CONFIG_X86_ACPI_CPUFREQ_CPB
	/* this is a sysfs file with a strange name and an even stranger
	 * semantic - per CPU instantiation, but system global effect.
	 * Lets enable it only on AMD CPUs for compatibility reasons and
	 * only if configured. This is considered legacy code, which
	 * will probably be removed at some point in the future.
	 */
	if (!check_amd_hwpstate_cpu(0)) {
		struct freq_attr **attr;

		pr_debug("CPB unsupported, do not expose it\n");

		for (attr = acpi_cpufreq_attr; *attr; attr++)
			if (*attr == &cpb) {
				*attr = NULL;
				break;
			}
	}
#endif
	acpi_cpufreq_boost_init();

	ret = cpufreq_register_driver(&acpi_cpufreq_driver);
	if (ret) {
		free_acpi_perf_data();
		acpi_cpufreq_boost_exit();
	}
	return ret;
}

static void __exit acpi_cpufreq_exit(void)
{
	pr_debug("acpi_cpufreq_exit\n");

	acpi_cpufreq_boost_exit();

	cpufreq_unregister_driver(&acpi_cpufreq_driver);

	free_acpi_perf_data();
}

module_param(acpi_pstate_strict, uint, 0644);
MODULE_PARM_DESC(acpi_pstate_strict,
	"value 0 or non-zero. non-zero -> strict ACPI checks are "
	"performed during frequency changes.");

late_initcall(acpi_cpufreq_init);
module_exit(acpi_cpufreq_exit);

static const struct x86_cpu_id acpi_cpufreq_ids[] = {
	X86_FEATURE_MATCH(X86_FEATURE_ACPI),
	X86_FEATURE_MATCH(X86_FEATURE_HW_PSTATE),
	{}
};
MODULE_DEVICE_TABLE(x86cpu, acpi_cpufreq_ids);

static const struct acpi_device_id processor_device_ids[] = {
	{ACPI_PROCESSOR_OBJECT_HID, },
	{ACPI_PROCESSOR_DEVICE_HID, },
	{},
};
MODULE_DEVICE_TABLE(acpi, processor_device_ids);

MODULE_ALIAS("acpi");<|MERGE_RESOLUTION|>--- conflicted
+++ resolved
@@ -375,19 +375,11 @@
 
 	pr_debug("get_cur_freq_on_cpu (%d)\n", cpu);
 
-<<<<<<< HEAD
-	policy = cpufreq_cpu_get(cpu);
-=======
 	policy = cpufreq_cpu_get_raw(cpu);
->>>>>>> 9f30a04d
 	if (unlikely(!policy))
 		return 0;
 
 	data = policy->driver_data;
-<<<<<<< HEAD
-	cpufreq_cpu_put(policy);
-=======
->>>>>>> 9f30a04d
 	if (unlikely(!data || !data->freq_table))
 		return 0;
 
