--- conflicted
+++ resolved
@@ -595,11 +595,7 @@
 	union cvmx_mio_boot_dma_intx dma_int;
 	u8 status;
 
-<<<<<<< HEAD
-	trace_ata_bmdma_stop(qc, &qc->tf, qc->tag);
-=======
 	trace_ata_bmdma_stop(ap, &qc->tf, qc->tag);
->>>>>>> ed9f4f96
 
 	if (ap->hsm_task_state != HSM_ST_LAST)
 		return 0;
