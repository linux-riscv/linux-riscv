# SPDX-License-Identifier: GPL-2.0
%YAML 1.2
---
$id: http://devicetree.org/schemas/arm/qcom.yaml#
$schema: http://devicetree.org/meta-schemas/core.yaml#

title: QCOM device tree bindings

maintainers:
  - Stephen Boyd <sboyd@codeaurora.org>

description: |
  Some qcom based bootloaders identify the dtb blob based on a set of
  device properties like SoC and platform and revisions of those components.
  To support this scheme, we encode this information into the board compatible
  string.

  Each board must specify a top-level board compatible string with the following
  format:

  	compatible = "qcom,<SoC>[-<soc_version>][-<foundry_id>]-<board>[/<subtype>][-<board_version>]"

  The 'SoC' and 'board' elements are required. All other elements are optional.

  The 'SoC' element must be one of the following strings:

        apq8016
        apq8026
        apq8074
        apq8084
        apq8096
        ipq6018
        ipq8074
        mdm9615
        msm8226
        msm8916
        msm8974
        msm8992
        msm8994
        msm8996
        sa8155p
        sc7180
        sc7280
        sdm630
        sdm660
        sdm845
        sdx55
<<<<<<< HEAD
        sdx65
=======
        sm7225
>>>>>>> b34a82f0
        sm8150
        sm8250
        sm8350

  The 'board' element must be one of the following strings:

        adp
        cdp
        cp01-c1
        dragonboard
        hk01
        hk10-c1
        hk10-c2
        idp
        liquid
        mtp
        qrd
        sbc

  The 'soc_version' and 'board_version' elements take the form of v<Major>.<Minor>
  where the minor number may be omitted when it's zero, i.e.  v1.0 is the same
  as v1. If all versions of the 'board_version' elements match, then a
  wildcard '*' should be used, e.g. 'v*'.

  The 'foundry_id' and 'subtype' elements are one or more digits from 0 to 9.

  Examples:

  	"qcom,msm8916-v1-cdp-pm8916-v2.1"

  A CDP board with an msm8916 SoC, version 1 paired with a pm8916 PMIC of version
  2.1.

  	"qcom,apq8074-v2.0-2-dragonboard/1-v0.1"

  A dragonboard board v0.1 of subtype 1 with an apq8074 SoC version 2, made in
  foundry 2.

properties:
  $nodename:
    const: "/"
  compatible:
    oneOf:
      - items:
          - enum:
              - qcom,apq8016-sbc
          - const: qcom,apq8016

      - items:
          - enum:
              - lg,lenok
          - const: qcom,apq8026

      - items:
          - enum:
              - asus,nexus7-flo
              - lg,nexus4-mako
              - sony,xperia-yuga
              - qcom,apq8064-cm-qs600
              - qcom,apq8064-ifc6410
          - const: qcom,apq8064

      - items:
          - enum:
              - qcom,apq8074-dragonboard
          - const: qcom,apq8074

      - items:
          - enum:
              - qcom,apq8060-dragonboard
              - qcom,msm8660-surf
          - const: qcom,msm8660

      - items:
          - enum:
              - qcom,apq8084-mtp
              - qcom,apq8084-sbc
          - const: qcom,apq8084

      - items:
          - enum:
              - samsung,s3ve3g
          - const: qcom,msm8226

      - items:
          - enum:
              - qcom,msm8960-cdp
          - const: qcom,msm8960

      - items:
          - enum:
              - fairphone,fp2
              - lge,hammerhead
              - samsung,klte
              - sony,xperia-amami
              - sony,xperia-castor
              - sony,xperia-honami
          - const: qcom,msm8974

      - items:
          - enum:
              - alcatel,idol347
          - const: qcom,msm8916-mtp/1
          - const: qcom,msm8916-mtp
          - const: qcom,msm8916

      - items:
          - enum:
              - longcheer,l8150
              - samsung,a3u-eur
              - samsung,a5u-eur
          - const: qcom,msm8916

      - items:
          - enum:
              - sony,karin_windy
              - sony,karin-row
              - sony,satsuki-row
              - sony,sumire-row
              - sony,suzuran-row
              - qcom,msm8994
          - const: qcom,apq8094

      - items:
          - const: qcom,msm8996-mtp

      - items:
          - enum:
              - qcom,ipq4019-ap-dk01.1-c1
              - qcom,ipq4019-ap-dk04.1-c3
              - qcom,ipq4019-ap-dk07.1-c1
              - qcom,ipq4019-ap-dk07.1-c2
              - qcom,ipq4019-dk04.1-c1
          - const: qcom,ipq4019

      - items:
          - enum:
              - qcom,ipq8064-ap148
          - const: qcom,ipq8064

      - items:
          - enum:
              - qcom,ipq8074-hk01
              - qcom,ipq8074-hk10-c1
              - qcom,ipq8074-hk10-c2
          - const: qcom,ipq8074

      - items:
          - enum:
              - qcom,sc7180-idp
          - const: qcom,sc7180

      - items:
          - enum:
              - qcom,sc7280-idp
              - qcom,sc7280-idp2
              - google,piglin
              - google,senor
          - const: qcom,sc7280

      - items:
          - enum:
              - xiaomi,lavender
          - const: qcom,sdm660

      - items:
          - enum:
              - qcom,sdx55-mtp
              - qcom,sdx55-telit-fn980-tlb
              - qcom,sdx55-t55
          - const: qcom,sdx55

      - items:
          - enum:
              - qcom,sdx65-mtp
          - const: qcom,sdx65

      - items:
          - enum:
              - qcom,ipq6018-cp01
              - qcom,ipq6018-cp01-c1
          - const: qcom,ipq6018

      - items:
          - enum:
              - qcom,sa8155p-adp
          - const: qcom,sa8155p

      - items:
          - enum:
              - fairphone,fp4
          - const: qcom,sm7225

      - items:
          - enum:
              - qcom,sm8150-mtp
          - const: qcom,sm8150

      - items:
          - enum:
              - qcom,qrb5165-rb5
              - qcom,sm8250-mtp
          - const: qcom,sm8250

      - items:
          - enum:
              - qcom,sm8350-hdk
              - qcom,sm8350-mtp
          - const: qcom,sm8350

additionalProperties: true

...<|MERGE_RESOLUTION|>--- conflicted
+++ resolved
@@ -45,11 +45,8 @@
         sdm660
         sdm845
         sdx55
-<<<<<<< HEAD
         sdx65
-=======
         sm7225
->>>>>>> b34a82f0
         sm8150
         sm8250
         sm8350
