#ifndef IOU_CORE_H
#define IOU_CORE_H

#include <linux/errno.h>
#include <linux/lockdep.h>
#include <linux/resume_user_mode.h>
#include <linux/kasan.h>
#include <linux/io_uring_types.h>
#include <uapi/linux/eventpoll.h>
#include "io-wq.h"
#include "slist.h"
#include "filetable.h"

#ifndef CREATE_TRACE_POINTS
#include <trace/events/io_uring.h>
#endif

enum {
	IOU_OK			= 0,
	IOU_ISSUE_SKIP_COMPLETE	= -EIOCBQUEUED,

	/*
	 * Intended only when both IO_URING_F_MULTISHOT is passed
	 * to indicate to the poll runner that multishot should be
	 * removed and the result is set on req->cqe.res.
	 */
	IOU_STOP_MULTISHOT	= -ECANCELED,
};

struct io_uring_cqe *__io_get_cqe(struct io_ring_ctx *ctx, bool overflow);
bool io_req_cqe_overflow(struct io_kiocb *req);
int io_run_task_work_sig(struct io_ring_ctx *ctx);
void io_req_defer_failed(struct io_kiocb *req, s32 res);
void io_req_complete_post(struct io_kiocb *req, unsigned issue_flags);
bool io_post_aux_cqe(struct io_ring_ctx *ctx, u64 user_data, s32 res, u32 cflags);
bool io_aux_cqe(struct io_ring_ctx *ctx, bool defer, u64 user_data, s32 res, u32 cflags,
		bool allow_overflow);
void __io_commit_cqring_flush(struct io_ring_ctx *ctx);

struct page **io_pin_pages(unsigned long ubuf, unsigned long len, int *npages);

struct file *io_file_get_normal(struct io_kiocb *req, int fd);
struct file *io_file_get_fixed(struct io_kiocb *req, int fd,
			       unsigned issue_flags);

static inline bool io_req_ffs_set(struct io_kiocb *req)
{
	return req->flags & REQ_F_FIXED_FILE;
}

void __io_req_task_work_add(struct io_kiocb *req, bool allow_local);
bool io_is_uring_fops(struct file *file);
bool io_alloc_async_data(struct io_kiocb *req);
void io_req_task_queue(struct io_kiocb *req);
void io_queue_iowq(struct io_kiocb *req, bool *dont_use);
void io_req_task_complete(struct io_kiocb *req, bool *locked);
void io_req_task_queue_fail(struct io_kiocb *req, int ret);
void io_req_task_submit(struct io_kiocb *req, bool *locked);
void tctx_task_work(struct callback_head *cb);
__cold void io_uring_cancel_generic(bool cancel_all, struct io_sq_data *sqd);
int io_uring_alloc_task_context(struct task_struct *task,
				struct io_ring_ctx *ctx);

int io_poll_issue(struct io_kiocb *req, bool *locked);
int io_submit_sqes(struct io_ring_ctx *ctx, unsigned int nr);
int io_do_iopoll(struct io_ring_ctx *ctx, bool force_nonspin);
void io_free_batch_list(struct io_ring_ctx *ctx, struct io_wq_work_node *node);
int io_req_prep_async(struct io_kiocb *req);

struct io_wq_work *io_wq_free_work(struct io_wq_work *work);
void io_wq_submit_work(struct io_wq_work *work);

void io_free_req(struct io_kiocb *req);
void io_queue_next(struct io_kiocb *req);
void io_task_refs_refill(struct io_uring_task *tctx);
bool __io_alloc_req_refill(struct io_ring_ctx *ctx);

bool io_match_task_safe(struct io_kiocb *head, struct task_struct *task,
			bool cancel_all);

#define io_lockdep_assert_cq_locked(ctx)				\
	do {								\
		if (ctx->flags & IORING_SETUP_IOPOLL) {			\
			lockdep_assert_held(&ctx->uring_lock);		\
		} else if (!ctx->task_complete) {			\
			lockdep_assert_held(&ctx->completion_lock);	\
		} else if (ctx->submitter_task->flags & PF_EXITING) {	\
			lockdep_assert(current_work());			\
		} else {						\
			lockdep_assert(current == ctx->submitter_task);	\
		}							\
	} while (0)

static inline void io_req_task_work_add(struct io_kiocb *req)
{
	__io_req_task_work_add(req, true);
}

#define io_for_each_link(pos, head) \
	for (pos = (head); pos; pos = pos->link)

void io_cq_unlock_post(struct io_ring_ctx *ctx);

static inline struct io_uring_cqe *io_get_cqe_overflow(struct io_ring_ctx *ctx,
						       bool overflow)
{
	io_lockdep_assert_cq_locked(ctx);

	if (likely(ctx->cqe_cached < ctx->cqe_sentinel)) {
		struct io_uring_cqe *cqe = ctx->cqe_cached;

		ctx->cached_cq_tail++;
		ctx->cqe_cached++;
		if (ctx->flags & IORING_SETUP_CQE32)
			ctx->cqe_cached++;
		return cqe;
	}

	return __io_get_cqe(ctx, overflow);
}

static inline struct io_uring_cqe *io_get_cqe(struct io_ring_ctx *ctx)
{
	return io_get_cqe_overflow(ctx, false);
}

static inline bool __io_fill_cqe_req(struct io_ring_ctx *ctx,
				     struct io_kiocb *req)
{
	struct io_uring_cqe *cqe;

	/*
	 * If we can't get a cq entry, userspace overflowed the
	 * submission (by quite a lot). Increment the overflow count in
	 * the ring.
	 */
	cqe = io_get_cqe(ctx);
	if (unlikely(!cqe))
		return false;

	trace_io_uring_complete(req->ctx, req, req->cqe.user_data,
				req->cqe.res, req->cqe.flags,
				(req->flags & REQ_F_CQE32_INIT) ? req->extra1 : 0,
				(req->flags & REQ_F_CQE32_INIT) ? req->extra2 : 0);

	memcpy(cqe, &req->cqe, sizeof(*cqe));

	if (ctx->flags & IORING_SETUP_CQE32) {
		u64 extra1 = 0, extra2 = 0;

		if (req->flags & REQ_F_CQE32_INIT) {
			extra1 = req->extra1;
			extra2 = req->extra2;
		}

		WRITE_ONCE(cqe->big_cqe[0], extra1);
		WRITE_ONCE(cqe->big_cqe[1], extra2);
	}
	return true;
}

static inline bool io_fill_cqe_req(struct io_ring_ctx *ctx,
				   struct io_kiocb *req)
{
	if (likely(__io_fill_cqe_req(ctx, req)))
		return true;
	return io_req_cqe_overflow(req);
}

static inline void req_set_fail(struct io_kiocb *req)
{
	req->flags |= REQ_F_FAIL;
	if (req->flags & REQ_F_CQE_SKIP) {
		req->flags &= ~REQ_F_CQE_SKIP;
		req->flags |= REQ_F_SKIP_LINK_CQES;
	}
}

static inline void io_req_set_res(struct io_kiocb *req, s32 res, u32 cflags)
{
	req->cqe.res = res;
	req->cqe.flags = cflags;
}

static inline bool req_has_async_data(struct io_kiocb *req)
{
	return req->flags & REQ_F_ASYNC_DATA;
}

static inline void io_put_file(struct file *file)
{
	if (file)
		fput(file);
}

static inline void io_ring_submit_unlock(struct io_ring_ctx *ctx,
					 unsigned issue_flags)
{
	lockdep_assert_held(&ctx->uring_lock);
	if (issue_flags & IO_URING_F_UNLOCKED)
		mutex_unlock(&ctx->uring_lock);
}

static inline void io_ring_submit_lock(struct io_ring_ctx *ctx,
				       unsigned issue_flags)
{
	/*
	 * "Normal" inline submissions always hold the uring_lock, since we
	 * grab it from the system call. Same is true for the SQPOLL offload.
	 * The only exception is when we've detached the request and issue it
	 * from an async worker thread, grab the lock for that case.
	 */
	if (issue_flags & IO_URING_F_UNLOCKED)
		mutex_lock(&ctx->uring_lock);
	lockdep_assert_held(&ctx->uring_lock);
}

static inline void io_commit_cqring(struct io_ring_ctx *ctx)
{
	/* order cqe stores with ring update */
	smp_store_release(&ctx->rings->cq.tail, ctx->cached_cq_tail);
}

static inline void io_poll_wq_wake(struct io_ring_ctx *ctx)
{
	if (wq_has_sleeper(&ctx->poll_wq))
		__wake_up(&ctx->poll_wq, TASK_NORMAL, 0,
				poll_to_key(EPOLL_URING_WAKE | EPOLLIN));
}

/* requires smb_mb() prior, see wq_has_sleeper() */
static inline void __io_cqring_wake(struct io_ring_ctx *ctx)
{
	/*
	 * Trigger waitqueue handler on all waiters on our waitqueue. This
	 * won't necessarily wake up all the tasks, io_should_wake() will make
	 * that decision.
	 *
	 * Pass in EPOLLIN|EPOLL_URING_WAKE as the poll wakeup key. The latter
	 * set in the mask so that if we recurse back into our own poll
	 * waitqueue handlers, we know we have a dependency between eventfd or
	 * epoll and should terminate multishot poll at that point.
	 */
	if (waitqueue_active(&ctx->cq_wait))
		__wake_up(&ctx->cq_wait, TASK_NORMAL, 0,
				poll_to_key(EPOLL_URING_WAKE | EPOLLIN));
}

static inline void io_cqring_wake(struct io_ring_ctx *ctx)
{
	smp_mb();
	__io_cqring_wake(ctx);
}

static inline bool io_sqring_full(struct io_ring_ctx *ctx)
{
	struct io_rings *r = ctx->rings;

	return READ_ONCE(r->sq.tail) - ctx->cached_sq_head == ctx->sq_entries;
}

static inline unsigned int io_sqring_entries(struct io_ring_ctx *ctx)
{
	struct io_rings *rings = ctx->rings;

	/* make sure SQ entry isn't read before tail */
	return smp_load_acquire(&rings->sq.tail) - ctx->cached_sq_head;
}

static inline int io_run_task_work(void)
{
	/*
	 * Always check-and-clear the task_work notification signal. With how
	 * signaling works for task_work, we can find it set with nothing to
	 * run. We need to clear it for that case, like get_signal() does.
	 */
	if (test_thread_flag(TIF_NOTIFY_SIGNAL))
		clear_notify_signal();
	/*
	 * PF_IO_WORKER never returns to userspace, so check here if we have
	 * notify work that needs processing.
	 */
	if (current->flags & PF_IO_WORKER &&
	    test_thread_flag(TIF_NOTIFY_RESUME)) {
		__set_current_state(TASK_RUNNING);
		resume_user_mode_work(NULL);
	}
	if (task_work_pending(current)) {
		__set_current_state(TASK_RUNNING);
		task_work_run();
		return 1;
	}

	return 0;
}

static inline bool io_task_work_pending(struct io_ring_ctx *ctx)
{
	return task_work_pending(current) || !wq_list_empty(&ctx->work_llist);
<<<<<<< HEAD
}

static inline int io_run_task_work_ctx(struct io_ring_ctx *ctx)
{
	int ret = 0;
	int ret2;

	if (ctx->flags & IORING_SETUP_DEFER_TASKRUN)
		ret = io_run_local_work(ctx);

	/* want to run this after in case more is added */
	ret2 = io_run_task_work();

	/* Try propagate error in favour of if tasks were run,
	 * but still make sure to run them if requested
	 */
	if (ret >= 0)
		ret += ret2;

	return ret;
}

static inline int io_run_local_work_locked(struct io_ring_ctx *ctx)
{
	bool locked;
	int ret;

	if (llist_empty(&ctx->work_llist))
		return 0;

	locked = true;
	ret = __io_run_local_work(ctx, &locked);
	/* shouldn't happen! */
	if (WARN_ON_ONCE(!locked))
		mutex_lock(&ctx->uring_lock);
	return ret;
=======
>>>>>>> 0294dd78
}

static inline void io_tw_lock(struct io_ring_ctx *ctx, bool *locked)
{
	if (!*locked) {
		mutex_lock(&ctx->uring_lock);
		*locked = true;
	}
}

/*
 * Don't complete immediately but use deferred completion infrastructure.
 * Protected by ->uring_lock and can only be used either with
 * IO_URING_F_COMPLETE_DEFER or inside a tw handler holding the mutex.
 */
static inline void io_req_complete_defer(struct io_kiocb *req)
	__must_hold(&req->ctx->uring_lock)
{
	struct io_submit_state *state = &req->ctx->submit_state;

	lockdep_assert_held(&req->ctx->uring_lock);

	wq_list_add_tail(&req->comp_list, &state->compl_reqs);
}

static inline void io_commit_cqring_flush(struct io_ring_ctx *ctx)
{
	if (unlikely(ctx->off_timeout_used || ctx->drain_active ||
		     ctx->has_evfd || ctx->poll_activated))
		__io_commit_cqring_flush(ctx);
}

static inline void io_get_task_refs(int nr)
{
	struct io_uring_task *tctx = current->io_uring;

	tctx->cached_refs -= nr;
	if (unlikely(tctx->cached_refs < 0))
		io_task_refs_refill(tctx);
}

static inline bool io_req_cache_empty(struct io_ring_ctx *ctx)
{
	return !ctx->submit_state.free_list.next;
}

extern struct kmem_cache *req_cachep;

static inline struct io_kiocb *io_extract_req(struct io_ring_ctx *ctx)
{
	struct io_kiocb *req;

	req = container_of(ctx->submit_state.free_list.next, struct io_kiocb, comp_list);
	kasan_unpoison_object_data(req_cachep, req);
	wq_stack_extract(&ctx->submit_state.free_list);
	return req;
}

static inline bool io_alloc_req(struct io_ring_ctx *ctx, struct io_kiocb **req)
{
	if (unlikely(io_req_cache_empty(ctx))) {
		if (!__io_alloc_req_refill(ctx))
			return false;
	}
	*req = io_extract_req(ctx);
	return true;
}

static inline bool io_allowed_defer_tw_run(struct io_ring_ctx *ctx)
{
	return likely(ctx->submitter_task == current);
}

static inline bool io_allowed_run_tw(struct io_ring_ctx *ctx)
{
	return likely(!(ctx->flags & IORING_SETUP_DEFER_TASKRUN) ||
		      ctx->submitter_task == current);
}

static inline void io_req_queue_tw_complete(struct io_kiocb *req, s32 res)
{
	io_req_set_res(req, res, 0);
	req->io_task_work.func = io_req_task_complete;
	io_req_task_work_add(req);
}

#endif<|MERGE_RESOLUTION|>--- conflicted
+++ resolved
@@ -297,45 +297,6 @@
 static inline bool io_task_work_pending(struct io_ring_ctx *ctx)
 {
 	return task_work_pending(current) || !wq_list_empty(&ctx->work_llist);
-<<<<<<< HEAD
-}
-
-static inline int io_run_task_work_ctx(struct io_ring_ctx *ctx)
-{
-	int ret = 0;
-	int ret2;
-
-	if (ctx->flags & IORING_SETUP_DEFER_TASKRUN)
-		ret = io_run_local_work(ctx);
-
-	/* want to run this after in case more is added */
-	ret2 = io_run_task_work();
-
-	/* Try propagate error in favour of if tasks were run,
-	 * but still make sure to run them if requested
-	 */
-	if (ret >= 0)
-		ret += ret2;
-
-	return ret;
-}
-
-static inline int io_run_local_work_locked(struct io_ring_ctx *ctx)
-{
-	bool locked;
-	int ret;
-
-	if (llist_empty(&ctx->work_llist))
-		return 0;
-
-	locked = true;
-	ret = __io_run_local_work(ctx, &locked);
-	/* shouldn't happen! */
-	if (WARN_ON_ONCE(!locked))
-		mutex_lock(&ctx->uring_lock);
-	return ret;
-=======
->>>>>>> 0294dd78
 }
 
 static inline void io_tw_lock(struct io_ring_ctx *ctx, bool *locked)
