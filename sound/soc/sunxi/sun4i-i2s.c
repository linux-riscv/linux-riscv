// SPDX-License-Identifier: GPL-2.0-or-later
/*
 * Copyright (C) 2015 Andrea Venturi
 * Andrea Venturi <be17068@iperbole.bo.it>
 *
 * Copyright (C) 2016 Maxime Ripard
 * Maxime Ripard <maxime.ripard@free-electrons.com>
 */

#include <linux/clk.h>
#include <linux/dmaengine.h>
#include <linux/module.h>
#include <linux/of.h>
#include <linux/platform_device.h>
#include <linux/pm_runtime.h>
#include <linux/regmap.h>
#include <linux/reset.h>

#include <sound/dmaengine_pcm.h>
#include <sound/pcm_params.h>
#include <sound/soc.h>
#include <sound/soc-dai.h>

#define SUN4I_I2S_CTRL_REG		0x00
#define SUN4I_I2S_CTRL_SDO_EN_MASK		GENMASK(11, 8)
#define SUN4I_I2S_CTRL_SDO_EN(sdo)			BIT(8 + (sdo))
#define SUN4I_I2S_CTRL_MODE_MASK		BIT(5)
#define SUN4I_I2S_CTRL_MODE_SLAVE			(1 << 5)
#define SUN4I_I2S_CTRL_MODE_MASTER			(0 << 5)
#define SUN4I_I2S_CTRL_TX_EN			BIT(2)
#define SUN4I_I2S_CTRL_RX_EN			BIT(1)
#define SUN4I_I2S_CTRL_GL_EN			BIT(0)

#define SUN4I_I2S_FMT0_REG		0x04
#define SUN4I_I2S_FMT0_LRCLK_POLARITY_MASK	BIT(7)
#define SUN4I_I2S_FMT0_LRCLK_POLARITY_INVERTED		(1 << 7)
#define SUN4I_I2S_FMT0_LRCLK_POLARITY_NORMAL		(0 << 7)
#define SUN4I_I2S_FMT0_BCLK_POLARITY_MASK	BIT(6)
#define SUN4I_I2S_FMT0_BCLK_POLARITY_INVERTED		(1 << 6)
#define SUN4I_I2S_FMT0_BCLK_POLARITY_NORMAL		(0 << 6)
#define SUN4I_I2S_FMT0_SR_MASK			GENMASK(5, 4)
#define SUN4I_I2S_FMT0_SR(sr)				((sr) << 4)
#define SUN4I_I2S_FMT0_WSS_MASK			GENMASK(3, 2)
#define SUN4I_I2S_FMT0_WSS(wss)				((wss) << 2)
#define SUN4I_I2S_FMT0_FMT_MASK			GENMASK(1, 0)
#define SUN4I_I2S_FMT0_FMT_RIGHT_J			(2 << 0)
#define SUN4I_I2S_FMT0_FMT_LEFT_J			(1 << 0)
#define SUN4I_I2S_FMT0_FMT_I2S				(0 << 0)

#define SUN4I_I2S_FMT1_REG		0x08
#define SUN4I_I2S_FMT1_REG_SEXT_MASK		BIT(8)
#define SUN4I_I2S_FMT1_REG_SEXT(sext)			((sext) << 8)

#define SUN4I_I2S_FIFO_TX_REG		0x0c
#define SUN4I_I2S_FIFO_RX_REG		0x10

#define SUN4I_I2S_FIFO_CTRL_REG		0x14
#define SUN4I_I2S_FIFO_CTRL_FLUSH_TX		BIT(25)
#define SUN4I_I2S_FIFO_CTRL_FLUSH_RX		BIT(24)
#define SUN4I_I2S_FIFO_CTRL_TX_MODE_MASK	BIT(2)
#define SUN4I_I2S_FIFO_CTRL_TX_MODE(mode)		((mode) << 2)
#define SUN4I_I2S_FIFO_CTRL_RX_MODE_MASK	GENMASK(1, 0)
#define SUN4I_I2S_FIFO_CTRL_RX_MODE(mode)		(mode)

#define SUN4I_I2S_FIFO_STA_REG		0x18

#define SUN4I_I2S_DMA_INT_CTRL_REG	0x1c
#define SUN4I_I2S_DMA_INT_CTRL_TX_DRQ_EN	BIT(7)
#define SUN4I_I2S_DMA_INT_CTRL_RX_DRQ_EN	BIT(3)

#define SUN4I_I2S_INT_STA_REG		0x20

#define SUN4I_I2S_CLK_DIV_REG		0x24
#define SUN4I_I2S_CLK_DIV_MCLK_EN		BIT(7)
#define SUN4I_I2S_CLK_DIV_BCLK_MASK		GENMASK(6, 4)
#define SUN4I_I2S_CLK_DIV_BCLK(bclk)			((bclk) << 4)
#define SUN4I_I2S_CLK_DIV_MCLK_MASK		GENMASK(3, 0)
#define SUN4I_I2S_CLK_DIV_MCLK(mclk)			((mclk) << 0)

#define SUN4I_I2S_TX_CNT_REG		0x28
#define SUN4I_I2S_RX_CNT_REG		0x2c

#define SUN4I_I2S_TX_CHAN_SEL_REG	0x30
#define SUN4I_I2S_CHAN_SEL_MASK			GENMASK(2, 0)
#define SUN4I_I2S_CHAN_SEL(num_chan)		(((num_chan) - 1) << 0)

#define SUN4I_I2S_TX_CHAN_MAP_REG	0x34
#define SUN4I_I2S_TX_CHAN_MAP(chan, sample)	((sample) << (chan << 2))

#define SUN4I_I2S_RX_CHAN_SEL_REG	0x38
#define SUN4I_I2S_RX_CHAN_MAP_REG	0x3c

/* Defines required for sun8i-h3 support */
#define SUN8I_I2S_CTRL_BCLK_OUT			BIT(18)
#define SUN8I_I2S_CTRL_LRCK_OUT			BIT(17)

#define SUN8I_I2S_CTRL_MODE_MASK		GENMASK(5, 4)
#define SUN8I_I2S_CTRL_MODE_RIGHT		(2 << 4)
#define SUN8I_I2S_CTRL_MODE_LEFT		(1 << 4)
#define SUN8I_I2S_CTRL_MODE_PCM			(0 << 4)

#define SUN8I_I2S_FMT0_LRCLK_POLARITY_MASK	BIT(19)
#define SUN8I_I2S_FMT0_LRCLK_POLARITY_INVERTED		(1 << 19)
#define SUN8I_I2S_FMT0_LRCLK_POLARITY_NORMAL		(0 << 19)
#define SUN8I_I2S_FMT0_LRCK_PERIOD_MASK		GENMASK(17, 8)
#define SUN8I_I2S_FMT0_LRCK_PERIOD(period)	((period - 1) << 8)
#define SUN8I_I2S_FMT0_BCLK_POLARITY_MASK	BIT(7)
#define SUN8I_I2S_FMT0_BCLK_POLARITY_INVERTED		(1 << 7)
#define SUN8I_I2S_FMT0_BCLK_POLARITY_NORMAL		(0 << 7)

#define SUN8I_I2S_FMT1_REG_SEXT_MASK		GENMASK(5, 4)
#define SUN8I_I2S_FMT1_REG_SEXT(sext)			((sext) << 4)

#define SUN8I_I2S_INT_STA_REG		0x0c
#define SUN8I_I2S_FIFO_TX_REG		0x20

#define SUN8I_I2S_CHAN_CFG_REG		0x30
#define SUN8I_I2S_CHAN_CFG_RX_SLOT_NUM_MASK	GENMASK(7, 4)
#define SUN8I_I2S_CHAN_CFG_RX_SLOT_NUM(chan)	((chan - 1) << 4)
#define SUN8I_I2S_CHAN_CFG_TX_SLOT_NUM_MASK	GENMASK(3, 0)
#define SUN8I_I2S_CHAN_CFG_TX_SLOT_NUM(chan)	(chan - 1)

#define SUN8I_I2S_TX_CHAN_MAP_REG	0x44
#define SUN8I_I2S_TX_CHAN_SEL_REG	0x34
#define SUN8I_I2S_TX_CHAN_OFFSET_MASK		GENMASK(13, 12)
#define SUN8I_I2S_TX_CHAN_OFFSET(offset)	(offset << 12)
#define SUN8I_I2S_TX_CHAN_EN_MASK		GENMASK(11, 4)
#define SUN8I_I2S_TX_CHAN_EN(num_chan)		(((1 << num_chan) - 1) << 4)

#define SUN8I_I2S_RX_CHAN_SEL_REG	0x54
#define SUN8I_I2S_RX_CHAN_MAP_REG	0x58

/* Defines required for sun50i-h6 support */
#define SUN50I_H6_I2S_TX_CHAN_SEL_OFFSET_MASK	GENMASK(21, 20)
#define SUN50I_H6_I2S_TX_CHAN_SEL_OFFSET(offset)	((offset) << 20)
#define SUN50I_H6_I2S_TX_CHAN_SEL_MASK		GENMASK(19, 16)
#define SUN50I_H6_I2S_TX_CHAN_SEL(chan)		((chan - 1) << 16)
#define SUN50I_H6_I2S_TX_CHAN_EN_MASK		GENMASK(15, 0)
#define SUN50I_H6_I2S_TX_CHAN_EN(num_chan)	(((1 << num_chan) - 1))

#define SUN50I_H6_I2S_TX_CHAN_SEL_REG(pin)	(0x34 + 4 * (pin))
#define SUN50I_H6_I2S_TX_CHAN_MAP0_REG(pin)	(0x44 + 8 * (pin))
#define SUN50I_H6_I2S_TX_CHAN_MAP1_REG(pin)	(0x48 + 8 * (pin))

#define SUN50I_H6_I2S_RX_CHAN_SEL_REG	0x64
#define SUN50I_H6_I2S_RX_CHAN_MAP0_REG	0x68
#define SUN50I_H6_I2S_RX_CHAN_MAP1_REG	0x6C

#define SUN50I_R329_I2S_RX_CHAN_MAP0_REG 0x68
#define SUN50I_R329_I2S_RX_CHAN_MAP1_REG 0x6c
#define SUN50I_R329_I2S_RX_CHAN_MAP2_REG 0x70
#define SUN50I_R329_I2S_RX_CHAN_MAP3_REG 0x74

struct sun4i_i2s;

/**
 * struct sun4i_i2s_quirks - Differences between SoC variants.
 * @has_reset: SoC needs reset deasserted.
 * @pcm_formats: available PCM formats.
 * @reg_offset_txdata: offset of the tx fifo.
 * @sun4i_i2s_regmap: regmap config to use.
 * @field_clkdiv_mclk_en: regmap field to enable mclk output.
 * @field_fmt_wss: regmap field to set word select size.
 * @field_fmt_sr: regmap field to set sample resolution.
 * @num_din_pins: input pins
 * @num_dout_pins: output pins (currently set but unused)
 * @bclk_dividers: bit clock dividers array
 * @num_bclk_dividers: number of bit clock dividers
 * @mclk_dividers: mclk dividers array
 * @num_mclk_dividers: number of mclk dividers
 * @get_bclk_parent_rate: callback to get bclk parent rate
 * @get_sr: callback to get sample resolution
 * @get_wss: callback to get word select size
 * @set_chan_cfg: callback to set channel configuration
 * @set_fmt: callback to set format
 */
struct sun4i_i2s_quirks {
	bool				has_reset;
	u64				pcm_formats;
	unsigned int			reg_offset_txdata;	/* TX FIFO */
	const struct regmap_config	*sun4i_i2s_regmap;

	/* Register fields for i2s */
	struct reg_field		field_clkdiv_mclk_en;
	struct reg_field		field_fmt_wss;
	struct reg_field		field_fmt_sr;

	unsigned int			num_din_pins;
	unsigned int			num_dout_pins;

	const struct sun4i_i2s_clk_div	*bclk_dividers;
	unsigned int			num_bclk_dividers;
	const struct sun4i_i2s_clk_div	*mclk_dividers;
	unsigned int			num_mclk_dividers;

	unsigned long (*get_bclk_parent_rate)(const struct sun4i_i2s *i2s);
	int	(*get_sr)(unsigned int width);
	int	(*get_wss)(unsigned int width);

	/*
	 * In the set_chan_cfg() function pointer:
	 * @slots: channels per frame + padding slots, regardless of format
	 * @slot_width: bits per sample + padding bits, regardless of format
	 */
	int	(*set_chan_cfg)(const struct sun4i_i2s *i2s,
				unsigned int channels,	unsigned int slots,
				unsigned int slot_width);
	int	(*set_fmt)(const struct sun4i_i2s *i2s, unsigned int fmt);
};

struct sun4i_i2s {
	struct clk	*bus_clk;
	struct clk	*mod_clk;
	struct regmap	*regmap;
	struct reset_control *rst;

	unsigned int	format;
	unsigned int	mclk_freq;
	unsigned int	slots;
	unsigned int	slot_width;

	struct snd_dmaengine_dai_dma_data	capture_dma_data;
	struct snd_dmaengine_dai_dma_data	playback_dma_data;

	/* Register fields for i2s */
	struct regmap_field	*field_clkdiv_mclk_en;
	struct regmap_field	*field_fmt_wss;
	struct regmap_field	*field_fmt_sr;

	const struct sun4i_i2s_quirks	*variant;
};

struct sun4i_i2s_clk_div {
	u8	div;
	u8	val;
};

static const struct sun4i_i2s_clk_div sun4i_i2s_bclk_div[] = {
	{ .div = 2, .val = 0 },
	{ .div = 4, .val = 1 },
	{ .div = 6, .val = 2 },
	{ .div = 8, .val = 3 },
	{ .div = 12, .val = 4 },
	{ .div = 16, .val = 5 },
	/* TODO - extend divide ratio supported by newer SoCs */
};

static const struct sun4i_i2s_clk_div sun4i_i2s_mclk_div[] = {
	{ .div = 1, .val = 0 },
	{ .div = 2, .val = 1 },
	{ .div = 4, .val = 2 },
	{ .div = 6, .val = 3 },
	{ .div = 8, .val = 4 },
	{ .div = 12, .val = 5 },
	{ .div = 16, .val = 6 },
	{ .div = 24, .val = 7 },
	/* TODO - extend divide ratio supported by newer SoCs */
};

static const struct sun4i_i2s_clk_div sun8i_i2s_clk_div[] = {
	{ .div = 1, .val = 1 },
	{ .div = 2, .val = 2 },
	{ .div = 4, .val = 3 },
	{ .div = 6, .val = 4 },
	{ .div = 8, .val = 5 },
	{ .div = 12, .val = 6 },
	{ .div = 16, .val = 7 },
	{ .div = 24, .val = 8 },
	{ .div = 32, .val = 9 },
	{ .div = 48, .val = 10 },
	{ .div = 64, .val = 11 },
	{ .div = 96, .val = 12 },
	{ .div = 128, .val = 13 },
	{ .div = 176, .val = 14 },
	{ .div = 192, .val = 15 },
};

static unsigned long sun4i_i2s_get_bclk_parent_rate(const struct sun4i_i2s *i2s)
{
	return i2s->mclk_freq;
}

static unsigned long sun8i_i2s_get_bclk_parent_rate(const struct sun4i_i2s *i2s)
{
	return clk_get_rate(i2s->mod_clk);
}

static int sun4i_i2s_get_bclk_div(struct sun4i_i2s *i2s,
				  unsigned long parent_rate,
				  unsigned int sampling_rate,
				  unsigned int channels,
				  unsigned int word_size)
{
	const struct sun4i_i2s_clk_div *dividers = i2s->variant->bclk_dividers;
	int div = parent_rate / sampling_rate / word_size / channels;
	int i;

	for (i = 0; i < i2s->variant->num_bclk_dividers; i++) {
		const struct sun4i_i2s_clk_div *bdiv = &dividers[i];

		if (bdiv->div == div)
			return bdiv->val;
	}

	return -EINVAL;
}

static int sun4i_i2s_get_mclk_div(struct sun4i_i2s *i2s,
				  unsigned long parent_rate,
				  unsigned long mclk_rate)
{
	const struct sun4i_i2s_clk_div *dividers = i2s->variant->mclk_dividers;
	int div = parent_rate / mclk_rate;
	int i;

	for (i = 0; i < i2s->variant->num_mclk_dividers; i++) {
		const struct sun4i_i2s_clk_div *mdiv = &dividers[i];

		if (mdiv->div == div)
			return mdiv->val;
	}

	return -EINVAL;
}

static int sun4i_i2s_oversample_rates[] = { 128, 192, 256, 384, 512, 768 };
static bool sun4i_i2s_oversample_is_valid(unsigned int oversample)
{
	int i;

	for (i = 0; i < ARRAY_SIZE(sun4i_i2s_oversample_rates); i++)
		if (sun4i_i2s_oversample_rates[i] == oversample)
			return true;

	return false;
}

static int sun4i_i2s_set_clk_rate(struct snd_soc_dai *dai,
				  unsigned int rate,
				  unsigned int slots,
				  unsigned int slot_width)
{
	struct sun4i_i2s *i2s = snd_soc_dai_get_drvdata(dai);
	unsigned int oversample_rate, clk_rate, bclk_parent_rate;
	int bclk_div, mclk_div;
	int ret;

	switch (rate) {
	case 176400:
	case 88200:
	case 44100:
	case 22050:
	case 11025:
		clk_rate = 22579200;
		break;

	case 192000:
	case 128000:
	case 96000:
	case 64000:
	case 48000:
	case 32000:
	case 24000:
	case 16000:
	case 12000:
	case 8000:
		clk_rate = 24576000;
		break;

	default:
		dev_err(dai->dev, "Unsupported sample rate: %u\n", rate);
		return -EINVAL;
	}

	ret = clk_set_rate(i2s->mod_clk, clk_rate);
	if (ret)
		return ret;

	oversample_rate = i2s->mclk_freq / rate;
	if (!sun4i_i2s_oversample_is_valid(oversample_rate)) {
		dev_err(dai->dev, "Unsupported oversample rate: %d\n",
			oversample_rate);
		return -EINVAL;
	}

	bclk_parent_rate = i2s->variant->get_bclk_parent_rate(i2s);
	bclk_div = sun4i_i2s_get_bclk_div(i2s, bclk_parent_rate,
					  rate, slots, slot_width);
	if (bclk_div < 0) {
		dev_err(dai->dev, "Unsupported BCLK divider: %d\n", bclk_div);
		return -EINVAL;
	}

	mclk_div = sun4i_i2s_get_mclk_div(i2s, clk_rate, i2s->mclk_freq);
	if (mclk_div < 0) {
		dev_err(dai->dev, "Unsupported MCLK divider: %d\n", mclk_div);
		return -EINVAL;
	}

	regmap_write(i2s->regmap, SUN4I_I2S_CLK_DIV_REG,
		     SUN4I_I2S_CLK_DIV_BCLK(bclk_div) |
		     SUN4I_I2S_CLK_DIV_MCLK(mclk_div));

	regmap_field_write(i2s->field_clkdiv_mclk_en, 1);

	return 0;
}

static int sun4i_i2s_get_sr(unsigned int width)
{
	switch (width) {
	case 16:
		return 0;
	case 20:
		return 1;
	case 24:
		return 2;
	}

	return -EINVAL;
}

static int sun4i_i2s_get_wss(unsigned int width)
{
	switch (width) {
	case 16:
		return 0;
	case 20:
		return 1;
	case 24:
		return 2;
	case 32:
		return 3;
	}

	return -EINVAL;
}

static int sun8i_i2s_get_sr_wss(unsigned int width)
{
	switch (width) {
	case 8:
		return 1;
	case 12:
		return 2;
	case 16:
		return 3;
	case 20:
		return 4;
	case 24:
		return 5;
	case 28:
		return 6;
	case 32:
		return 7;
	}

	return -EINVAL;
}

static int sun4i_i2s_set_chan_cfg(const struct sun4i_i2s *i2s,
				  unsigned int channels, unsigned int slots,
				  unsigned int slot_width)
{
	/* Map the channels for playback and capture */
	regmap_write(i2s->regmap, SUN4I_I2S_TX_CHAN_MAP_REG, 0x76543210);
	regmap_write(i2s->regmap, SUN4I_I2S_RX_CHAN_MAP_REG, 0x00003210);

	/* Configure the channels */
	regmap_update_bits(i2s->regmap, SUN4I_I2S_TX_CHAN_SEL_REG,
			   SUN4I_I2S_CHAN_SEL_MASK,
			   SUN4I_I2S_CHAN_SEL(channels));
	regmap_update_bits(i2s->regmap, SUN4I_I2S_RX_CHAN_SEL_REG,
			   SUN4I_I2S_CHAN_SEL_MASK,
			   SUN4I_I2S_CHAN_SEL(channels));

	return 0;
}

static int sun8i_i2s_set_chan_cfg(const struct sun4i_i2s *i2s,
				  unsigned int channels, unsigned int slots,
				  unsigned int slot_width)
{
	unsigned int lrck_period;

	/* Map the channels for playback and capture */
	regmap_write(i2s->regmap, SUN8I_I2S_TX_CHAN_MAP_REG, 0x76543210);
	regmap_write(i2s->regmap, SUN8I_I2S_RX_CHAN_MAP_REG, 0x76543210);

	/* Configure the channels */
	regmap_update_bits(i2s->regmap, SUN8I_I2S_TX_CHAN_SEL_REG,
			   SUN4I_I2S_CHAN_SEL_MASK,
			   SUN4I_I2S_CHAN_SEL(channels));
	regmap_update_bits(i2s->regmap, SUN8I_I2S_RX_CHAN_SEL_REG,
			   SUN4I_I2S_CHAN_SEL_MASK,
			   SUN4I_I2S_CHAN_SEL(channels));

	regmap_update_bits(i2s->regmap, SUN8I_I2S_CHAN_CFG_REG,
			   SUN8I_I2S_CHAN_CFG_TX_SLOT_NUM_MASK,
			   SUN8I_I2S_CHAN_CFG_TX_SLOT_NUM(channels));
	regmap_update_bits(i2s->regmap, SUN8I_I2S_CHAN_CFG_REG,
			   SUN8I_I2S_CHAN_CFG_RX_SLOT_NUM_MASK,
			   SUN8I_I2S_CHAN_CFG_RX_SLOT_NUM(channels));

	switch (i2s->format & SND_SOC_DAIFMT_FORMAT_MASK) {
	case SND_SOC_DAIFMT_DSP_A:
	case SND_SOC_DAIFMT_DSP_B:
		lrck_period = slot_width * slots;
		break;

	case SND_SOC_DAIFMT_LEFT_J:
	case SND_SOC_DAIFMT_RIGHT_J:
	case SND_SOC_DAIFMT_I2S:
		lrck_period = slot_width;
		break;

	default:
		return -EINVAL;
	}

	regmap_update_bits(i2s->regmap, SUN4I_I2S_FMT0_REG,
			   SUN8I_I2S_FMT0_LRCK_PERIOD_MASK,
			   SUN8I_I2S_FMT0_LRCK_PERIOD(lrck_period));

	regmap_update_bits(i2s->regmap, SUN8I_I2S_TX_CHAN_SEL_REG,
			   SUN8I_I2S_TX_CHAN_EN_MASK,
			   SUN8I_I2S_TX_CHAN_EN(channels));

	return 0;
}

static int sun50i_h6_i2s_set_chan_cfg(const struct sun4i_i2s *i2s,
				      unsigned int channels, unsigned int slots,
				      unsigned int slot_width)
{
	unsigned int lrck_period;

	/* Map the channels for playback and capture */
	regmap_write(i2s->regmap, SUN50I_H6_I2S_TX_CHAN_MAP0_REG(0), 0xFEDCBA98);
	regmap_write(i2s->regmap, SUN50I_H6_I2S_TX_CHAN_MAP1_REG(0), 0x76543210);
	if (i2s->variant->num_din_pins > 1) {
		regmap_write(i2s->regmap, SUN50I_R329_I2S_RX_CHAN_MAP0_REG, 0x0F0E0D0C);
		regmap_write(i2s->regmap, SUN50I_R329_I2S_RX_CHAN_MAP1_REG, 0x0B0A0908);
		regmap_write(i2s->regmap, SUN50I_R329_I2S_RX_CHAN_MAP2_REG, 0x07060504);
		regmap_write(i2s->regmap, SUN50I_R329_I2S_RX_CHAN_MAP3_REG, 0x03020100);
	} else {
		regmap_write(i2s->regmap, SUN50I_H6_I2S_RX_CHAN_MAP0_REG, 0xFEDCBA98);
		regmap_write(i2s->regmap, SUN50I_H6_I2S_RX_CHAN_MAP1_REG, 0x76543210);
	}

	/* Configure the channels */
	regmap_update_bits(i2s->regmap, SUN50I_H6_I2S_TX_CHAN_SEL_REG(0),
			   SUN50I_H6_I2S_TX_CHAN_SEL_MASK,
			   SUN50I_H6_I2S_TX_CHAN_SEL(channels));
	regmap_update_bits(i2s->regmap, SUN50I_H6_I2S_RX_CHAN_SEL_REG,
			   SUN50I_H6_I2S_TX_CHAN_SEL_MASK,
			   SUN50I_H6_I2S_TX_CHAN_SEL(channels));

	regmap_update_bits(i2s->regmap, SUN8I_I2S_CHAN_CFG_REG,
			   SUN8I_I2S_CHAN_CFG_TX_SLOT_NUM_MASK,
			   SUN8I_I2S_CHAN_CFG_TX_SLOT_NUM(channels));
	regmap_update_bits(i2s->regmap, SUN8I_I2S_CHAN_CFG_REG,
			   SUN8I_I2S_CHAN_CFG_RX_SLOT_NUM_MASK,
			   SUN8I_I2S_CHAN_CFG_RX_SLOT_NUM(channels));

	switch (i2s->format & SND_SOC_DAIFMT_FORMAT_MASK) {
	case SND_SOC_DAIFMT_DSP_A:
	case SND_SOC_DAIFMT_DSP_B:
		lrck_period = slot_width * slots;
		break;

	case SND_SOC_DAIFMT_LEFT_J:
	case SND_SOC_DAIFMT_RIGHT_J:
	case SND_SOC_DAIFMT_I2S:
		lrck_period = slot_width;
		break;

	default:
		return -EINVAL;
	}

	regmap_update_bits(i2s->regmap, SUN4I_I2S_FMT0_REG,
			   SUN8I_I2S_FMT0_LRCK_PERIOD_MASK,
			   SUN8I_I2S_FMT0_LRCK_PERIOD(lrck_period));

	regmap_update_bits(i2s->regmap, SUN50I_H6_I2S_TX_CHAN_SEL_REG(0),
			   SUN50I_H6_I2S_TX_CHAN_EN_MASK,
			   SUN50I_H6_I2S_TX_CHAN_EN(channels));

	return 0;
}

static int sun4i_i2s_hw_params(struct snd_pcm_substream *substream,
			       struct snd_pcm_hw_params *params,
			       struct snd_soc_dai *dai)
{
	struct sun4i_i2s *i2s = snd_soc_dai_get_drvdata(dai);
	unsigned int word_size = params_width(params);
	unsigned int slot_width = params_physical_width(params);
	unsigned int channels = params_channels(params);

	unsigned int slots = channels;

	int ret, sr, wss;
	u32 width;

	if (i2s->slots)
		slots = i2s->slots;

	if (i2s->slot_width)
		slot_width = i2s->slot_width;

	ret = i2s->variant->set_chan_cfg(i2s, channels, slots, slot_width);
	if (ret < 0) {
		dev_err(dai->dev, "Invalid channel configuration\n");
		return ret;
	}

	/* Set significant bits in our FIFOs */
	regmap_update_bits(i2s->regmap, SUN4I_I2S_FIFO_CTRL_REG,
			   SUN4I_I2S_FIFO_CTRL_TX_MODE_MASK |
			   SUN4I_I2S_FIFO_CTRL_RX_MODE_MASK,
			   SUN4I_I2S_FIFO_CTRL_TX_MODE(1) |
			   SUN4I_I2S_FIFO_CTRL_RX_MODE(1));

	switch (params_physical_width(params)) {
	case 16:
		width = DMA_SLAVE_BUSWIDTH_2_BYTES;
		break;
	case 32:
		width = DMA_SLAVE_BUSWIDTH_4_BYTES;
		break;
	default:
		dev_err(dai->dev, "Unsupported physical sample width: %d\n",
			params_physical_width(params));
		return -EINVAL;
	}
	i2s->playback_dma_data.addr_width = width;

	sr = i2s->variant->get_sr(word_size);
	if (sr < 0)
		return -EINVAL;

	wss = i2s->variant->get_wss(slot_width);
	if (wss < 0)
		return -EINVAL;

	regmap_field_write(i2s->field_fmt_wss, wss);
	regmap_field_write(i2s->field_fmt_sr, sr);

	return sun4i_i2s_set_clk_rate(dai, params_rate(params),
				      slots, slot_width);
}

static int sun4i_i2s_set_soc_fmt(const struct sun4i_i2s *i2s,
				 unsigned int fmt)
{
	u32 val;

	/* DAI clock polarity */
	switch (fmt & SND_SOC_DAIFMT_INV_MASK) {
	case SND_SOC_DAIFMT_IB_IF:
		/* Invert both clocks */
		val = SUN4I_I2S_FMT0_BCLK_POLARITY_INVERTED |
		      SUN4I_I2S_FMT0_LRCLK_POLARITY_INVERTED;
		break;
	case SND_SOC_DAIFMT_IB_NF:
		/* Invert bit clock */
		val = SUN4I_I2S_FMT0_BCLK_POLARITY_INVERTED;
		break;
	case SND_SOC_DAIFMT_NB_IF:
		/* Invert frame clock */
		val = SUN4I_I2S_FMT0_LRCLK_POLARITY_INVERTED;
		break;
	case SND_SOC_DAIFMT_NB_NF:
		val = 0;
		break;
	default:
		return -EINVAL;
	}

	regmap_update_bits(i2s->regmap, SUN4I_I2S_FMT0_REG,
			   SUN4I_I2S_FMT0_LRCLK_POLARITY_MASK |
			   SUN4I_I2S_FMT0_BCLK_POLARITY_MASK,
			   val);

	/* DAI Mode */
	switch (fmt & SND_SOC_DAIFMT_FORMAT_MASK) {
	case SND_SOC_DAIFMT_I2S:
		val = SUN4I_I2S_FMT0_FMT_I2S;
		break;

	case SND_SOC_DAIFMT_LEFT_J:
		val = SUN4I_I2S_FMT0_FMT_LEFT_J;
		break;

	case SND_SOC_DAIFMT_RIGHT_J:
		val = SUN4I_I2S_FMT0_FMT_RIGHT_J;
		break;

	default:
		return -EINVAL;
	}

	regmap_update_bits(i2s->regmap, SUN4I_I2S_FMT0_REG,
			   SUN4I_I2S_FMT0_FMT_MASK, val);

	/* DAI clock master masks */
	switch (fmt & SND_SOC_DAIFMT_CLOCK_PROVIDER_MASK) {
	case SND_SOC_DAIFMT_BP_FP:
		/* BCLK and LRCLK master */
		val = SUN4I_I2S_CTRL_MODE_MASTER;
		break;

	case SND_SOC_DAIFMT_BC_FC:
		/* BCLK and LRCLK slave */
		val = SUN4I_I2S_CTRL_MODE_SLAVE;
		break;

	default:
		return -EINVAL;
	}
	regmap_update_bits(i2s->regmap, SUN4I_I2S_CTRL_REG,
			   SUN4I_I2S_CTRL_MODE_MASK, val);

	return 0;
}

static int sun8i_i2s_set_soc_fmt(const struct sun4i_i2s *i2s,
				 unsigned int fmt)
{
	u32 mode, val;
	u8 offset;

	/*
	 * DAI clock polarity
	 *
	 * The setup for LRCK contradicts the datasheet, but under a
	 * scope it's clear that the LRCK polarity is reversed
	 * compared to the expected polarity on the bus.
	 */
	switch (fmt & SND_SOC_DAIFMT_INV_MASK) {
	case SND_SOC_DAIFMT_IB_IF:
		/* Invert both clocks */
		val = SUN8I_I2S_FMT0_BCLK_POLARITY_INVERTED;
		break;
	case SND_SOC_DAIFMT_IB_NF:
		/* Invert bit clock */
		val = SUN8I_I2S_FMT0_BCLK_POLARITY_INVERTED |
		      SUN8I_I2S_FMT0_LRCLK_POLARITY_INVERTED;
		break;
	case SND_SOC_DAIFMT_NB_IF:
		/* Invert frame clock */
		val = 0;
		break;
	case SND_SOC_DAIFMT_NB_NF:
		val = SUN8I_I2S_FMT0_LRCLK_POLARITY_INVERTED;
		break;
	default:
		return -EINVAL;
	}

	regmap_update_bits(i2s->regmap, SUN4I_I2S_FMT0_REG,
			   SUN8I_I2S_FMT0_LRCLK_POLARITY_MASK |
			   SUN8I_I2S_FMT0_BCLK_POLARITY_MASK,
			   val);

	/* DAI Mode */
	switch (fmt & SND_SOC_DAIFMT_FORMAT_MASK) {
	case SND_SOC_DAIFMT_DSP_A:
		mode = SUN8I_I2S_CTRL_MODE_PCM;
		offset = 1;
		break;

	case SND_SOC_DAIFMT_DSP_B:
		mode = SUN8I_I2S_CTRL_MODE_PCM;
		offset = 0;
		break;

	case SND_SOC_DAIFMT_I2S:
		mode = SUN8I_I2S_CTRL_MODE_LEFT;
		offset = 1;
		break;

	case SND_SOC_DAIFMT_LEFT_J:
		mode = SUN8I_I2S_CTRL_MODE_LEFT;
		offset = 0;
		break;

	case SND_SOC_DAIFMT_RIGHT_J:
		mode = SUN8I_I2S_CTRL_MODE_RIGHT;
		offset = 0;
		break;

	default:
		return -EINVAL;
	}

	regmap_update_bits(i2s->regmap, SUN4I_I2S_CTRL_REG,
			   SUN8I_I2S_CTRL_MODE_MASK, mode);
	regmap_update_bits(i2s->regmap, SUN8I_I2S_TX_CHAN_SEL_REG,
			   SUN8I_I2S_TX_CHAN_OFFSET_MASK,
			   SUN8I_I2S_TX_CHAN_OFFSET(offset));
	regmap_update_bits(i2s->regmap, SUN8I_I2S_RX_CHAN_SEL_REG,
			   SUN8I_I2S_TX_CHAN_OFFSET_MASK,
			   SUN8I_I2S_TX_CHAN_OFFSET(offset));

	/* DAI clock master masks */
	switch (fmt & SND_SOC_DAIFMT_CLOCK_PROVIDER_MASK) {
	case SND_SOC_DAIFMT_BP_FP:
		/* BCLK and LRCLK master */
		val = SUN8I_I2S_CTRL_BCLK_OUT |	SUN8I_I2S_CTRL_LRCK_OUT;
		break;

	case SND_SOC_DAIFMT_BC_FC:
		/* BCLK and LRCLK slave */
		val = 0;
		break;

	default:
		return -EINVAL;
	}

	regmap_update_bits(i2s->regmap, SUN4I_I2S_CTRL_REG,
			   SUN8I_I2S_CTRL_BCLK_OUT | SUN8I_I2S_CTRL_LRCK_OUT,
			   val);

	/* Set sign extension to pad out LSB with 0 */
	regmap_update_bits(i2s->regmap, SUN4I_I2S_FMT1_REG,
			   SUN8I_I2S_FMT1_REG_SEXT_MASK,
			   SUN8I_I2S_FMT1_REG_SEXT(0));

	return 0;
}

static int sun50i_h6_i2s_set_soc_fmt(const struct sun4i_i2s *i2s,
				     unsigned int fmt)
{
	u32 mode, val;
	u8 offset;

	/*
	 * DAI clock polarity
	 *
	 * The setup for LRCK contradicts the datasheet, but under a
	 * scope it's clear that the LRCK polarity is reversed
	 * compared to the expected polarity on the bus.
	 */
	switch (fmt & SND_SOC_DAIFMT_INV_MASK) {
	case SND_SOC_DAIFMT_IB_IF:
		/* Invert both clocks */
		val = SUN8I_I2S_FMT0_BCLK_POLARITY_INVERTED;
		break;
	case SND_SOC_DAIFMT_IB_NF:
		/* Invert bit clock */
		val = SUN8I_I2S_FMT0_BCLK_POLARITY_INVERTED |
		      SUN8I_I2S_FMT0_LRCLK_POLARITY_INVERTED;
		break;
	case SND_SOC_DAIFMT_NB_IF:
		/* Invert frame clock */
		val = 0;
		break;
	case SND_SOC_DAIFMT_NB_NF:
		val = SUN8I_I2S_FMT0_LRCLK_POLARITY_INVERTED;
		break;
	default:
		return -EINVAL;
	}

	regmap_update_bits(i2s->regmap, SUN4I_I2S_FMT0_REG,
			   SUN8I_I2S_FMT0_LRCLK_POLARITY_MASK |
			   SUN8I_I2S_FMT0_BCLK_POLARITY_MASK,
			   val);

	/* DAI Mode */
	switch (fmt & SND_SOC_DAIFMT_FORMAT_MASK) {
	case SND_SOC_DAIFMT_DSP_A:
		mode = SUN8I_I2S_CTRL_MODE_PCM;
		offset = 1;
		break;

	case SND_SOC_DAIFMT_DSP_B:
		mode = SUN8I_I2S_CTRL_MODE_PCM;
		offset = 0;
		break;

	case SND_SOC_DAIFMT_I2S:
		mode = SUN8I_I2S_CTRL_MODE_LEFT;
		offset = 1;
		break;

	case SND_SOC_DAIFMT_LEFT_J:
		mode = SUN8I_I2S_CTRL_MODE_LEFT;
		offset = 0;
		break;

	case SND_SOC_DAIFMT_RIGHT_J:
		mode = SUN8I_I2S_CTRL_MODE_RIGHT;
		offset = 0;
		break;

	default:
		return -EINVAL;
	}

	regmap_update_bits(i2s->regmap, SUN4I_I2S_CTRL_REG,
			   SUN8I_I2S_CTRL_MODE_MASK, mode);
	regmap_update_bits(i2s->regmap, SUN8I_I2S_TX_CHAN_SEL_REG,
			   SUN50I_H6_I2S_TX_CHAN_SEL_OFFSET_MASK,
			   SUN50I_H6_I2S_TX_CHAN_SEL_OFFSET(offset));
	regmap_update_bits(i2s->regmap, SUN50I_H6_I2S_RX_CHAN_SEL_REG,
			   SUN50I_H6_I2S_TX_CHAN_SEL_OFFSET_MASK,
			   SUN50I_H6_I2S_TX_CHAN_SEL_OFFSET(offset));

	/* DAI clock master masks */
	switch (fmt & SND_SOC_DAIFMT_CLOCK_PROVIDER_MASK) {
	case SND_SOC_DAIFMT_BP_FP:
		/* BCLK and LRCLK master */
		val = SUN8I_I2S_CTRL_BCLK_OUT |	SUN8I_I2S_CTRL_LRCK_OUT;
		break;

	case SND_SOC_DAIFMT_BC_FC:
		/* BCLK and LRCLK slave */
		val = 0;
		break;

	default:
		return -EINVAL;
	}

	regmap_update_bits(i2s->regmap, SUN4I_I2S_CTRL_REG,
			   SUN8I_I2S_CTRL_BCLK_OUT | SUN8I_I2S_CTRL_LRCK_OUT,
			   val);

	/* Set sign extension to pad out LSB with 0 */
	regmap_update_bits(i2s->regmap, SUN4I_I2S_FMT1_REG,
			   SUN8I_I2S_FMT1_REG_SEXT_MASK,
			   SUN8I_I2S_FMT1_REG_SEXT(0));

	return 0;
}

static int sun4i_i2s_set_fmt(struct snd_soc_dai *dai, unsigned int fmt)
{
	struct sun4i_i2s *i2s = snd_soc_dai_get_drvdata(dai);
	int ret;

	ret = i2s->variant->set_fmt(i2s, fmt);
	if (ret) {
		dev_err(dai->dev, "Unsupported format configuration\n");
		return ret;
	}

	i2s->format = fmt;

	return 0;
}

static void sun4i_i2s_start_capture(struct sun4i_i2s *i2s)
{
	/* Flush RX FIFO */
	regmap_update_bits(i2s->regmap, SUN4I_I2S_FIFO_CTRL_REG,
			   SUN4I_I2S_FIFO_CTRL_FLUSH_RX,
			   SUN4I_I2S_FIFO_CTRL_FLUSH_RX);

	/* Clear RX counter */
	regmap_write(i2s->regmap, SUN4I_I2S_RX_CNT_REG, 0);

	/* Enable RX Block */
	regmap_update_bits(i2s->regmap, SUN4I_I2S_CTRL_REG,
			   SUN4I_I2S_CTRL_RX_EN,
			   SUN4I_I2S_CTRL_RX_EN);

	/* Enable RX DRQ */
	regmap_update_bits(i2s->regmap, SUN4I_I2S_DMA_INT_CTRL_REG,
			   SUN4I_I2S_DMA_INT_CTRL_RX_DRQ_EN,
			   SUN4I_I2S_DMA_INT_CTRL_RX_DRQ_EN);
}

static void sun4i_i2s_start_playback(struct sun4i_i2s *i2s)
{
	/* Flush TX FIFO */
	regmap_update_bits(i2s->regmap, SUN4I_I2S_FIFO_CTRL_REG,
			   SUN4I_I2S_FIFO_CTRL_FLUSH_TX,
			   SUN4I_I2S_FIFO_CTRL_FLUSH_TX);

	/* Clear TX counter */
	regmap_write(i2s->regmap, SUN4I_I2S_TX_CNT_REG, 0);

	/* Enable TX Block */
	regmap_update_bits(i2s->regmap, SUN4I_I2S_CTRL_REG,
			   SUN4I_I2S_CTRL_TX_EN,
			   SUN4I_I2S_CTRL_TX_EN);

	/* Enable TX DRQ */
	regmap_update_bits(i2s->regmap, SUN4I_I2S_DMA_INT_CTRL_REG,
			   SUN4I_I2S_DMA_INT_CTRL_TX_DRQ_EN,
			   SUN4I_I2S_DMA_INT_CTRL_TX_DRQ_EN);
}

static void sun4i_i2s_stop_capture(struct sun4i_i2s *i2s)
{
	/* Disable RX Block */
	regmap_update_bits(i2s->regmap, SUN4I_I2S_CTRL_REG,
			   SUN4I_I2S_CTRL_RX_EN,
			   0);

	/* Disable RX DRQ */
	regmap_update_bits(i2s->regmap, SUN4I_I2S_DMA_INT_CTRL_REG,
			   SUN4I_I2S_DMA_INT_CTRL_RX_DRQ_EN,
			   0);
}

static void sun4i_i2s_stop_playback(struct sun4i_i2s *i2s)
{
	/* Disable TX Block */
	regmap_update_bits(i2s->regmap, SUN4I_I2S_CTRL_REG,
			   SUN4I_I2S_CTRL_TX_EN,
			   0);

	/* Disable TX DRQ */
	regmap_update_bits(i2s->regmap, SUN4I_I2S_DMA_INT_CTRL_REG,
			   SUN4I_I2S_DMA_INT_CTRL_TX_DRQ_EN,
			   0);
}

static int sun4i_i2s_trigger(struct snd_pcm_substream *substream, int cmd,
			     struct snd_soc_dai *dai)
{
	struct sun4i_i2s *i2s = snd_soc_dai_get_drvdata(dai);

	switch (cmd) {
	case SNDRV_PCM_TRIGGER_START:
	case SNDRV_PCM_TRIGGER_PAUSE_RELEASE:
	case SNDRV_PCM_TRIGGER_RESUME:
		if (substream->stream == SNDRV_PCM_STREAM_PLAYBACK)
			sun4i_i2s_start_playback(i2s);
		else
			sun4i_i2s_start_capture(i2s);
		break;

	case SNDRV_PCM_TRIGGER_STOP:
	case SNDRV_PCM_TRIGGER_PAUSE_PUSH:
	case SNDRV_PCM_TRIGGER_SUSPEND:
		if (substream->stream == SNDRV_PCM_STREAM_PLAYBACK)
			sun4i_i2s_stop_playback(i2s);
		else
			sun4i_i2s_stop_capture(i2s);
		break;

	default:
		return -EINVAL;
	}

	return 0;
}

static int sun4i_i2s_set_sysclk(struct snd_soc_dai *dai, int clk_id,
				unsigned int freq, int dir)
{
	struct sun4i_i2s *i2s = snd_soc_dai_get_drvdata(dai);

	if (clk_id != 0)
		return -EINVAL;

	i2s->mclk_freq = freq;

	return 0;
}

static int sun4i_i2s_set_tdm_slot(struct snd_soc_dai *dai,
				  unsigned int tx_mask, unsigned int rx_mask,
				  int slots, int slot_width)
{
	struct sun4i_i2s *i2s = snd_soc_dai_get_drvdata(dai);

	if (slots > 8)
		return -EINVAL;

	i2s->slots = slots;
	i2s->slot_width = slot_width;

	return 0;
}

static int sun4i_i2s_dai_probe(struct snd_soc_dai *dai)
{
	struct sun4i_i2s *i2s = snd_soc_dai_get_drvdata(dai);

	snd_soc_dai_init_dma_data(dai,
				  &i2s->playback_dma_data,
				  &i2s->capture_dma_data);

	return 0;
}

<<<<<<< HEAD
static const struct snd_soc_dai_ops sun4i_i2s_dai_ops = {
	.probe		= sun4i_i2s_dai_probe,
=======
static int sun4i_i2s_dai_startup(struct snd_pcm_substream *sub, struct snd_soc_dai *dai)
{
	struct sun4i_i2s *i2s = snd_soc_dai_get_drvdata(dai);
	struct snd_pcm_runtime *runtime = sub->runtime;

	return snd_pcm_hw_constraint_mask64(runtime, SNDRV_PCM_HW_PARAM_FORMAT,
					    i2s->variant->pcm_formats);
}

static const struct snd_soc_dai_ops sun4i_i2s_dai_ops = {
	.probe		= sun4i_i2s_dai_probe,
	.startup	= sun4i_i2s_dai_startup,
>>>>>>> 0c383648
	.hw_params	= sun4i_i2s_hw_params,
	.set_fmt	= sun4i_i2s_set_fmt,
	.set_sysclk	= sun4i_i2s_set_sysclk,
	.set_tdm_slot	= sun4i_i2s_set_tdm_slot,
	.trigger	= sun4i_i2s_trigger,
};

<<<<<<< HEAD
#define SUN4I_FORMATS	(SNDRV_PCM_FMTBIT_S16_LE | \
			 SNDRV_PCM_FMTBIT_S20_LE | \
			 SNDRV_PCM_FMTBIT_S24_LE)
=======
#define SUN4I_FORMATS_ALL (SNDRV_PCM_FMTBIT_S16_LE | \
			   SNDRV_PCM_FMTBIT_S20_LE | \
			   SNDRV_PCM_FMTBIT_S24_LE | \
			   SNDRV_PCM_FMTBIT_S32_LE)
>>>>>>> 0c383648

static struct snd_soc_dai_driver sun4i_i2s_dai = {
	.capture = {
		.stream_name = "Capture",
		.channels_min = 1,
		.channels_max = 8,
		.rates = SNDRV_PCM_RATE_8000_192000,
		.formats = SUN4I_FORMATS_ALL,
	},
	.playback = {
		.stream_name = "Playback",
		.channels_min = 1,
		.channels_max = 8,
		.rates = SNDRV_PCM_RATE_8000_192000,
		.formats = SUN4I_FORMATS_ALL,
	},
	.ops = &sun4i_i2s_dai_ops,
	.symmetric_rate = 1,
};

static const struct snd_soc_component_driver sun4i_i2s_component = {
	.name			= "sun4i-dai",
	.legacy_dai_naming	= 1,
};

static bool sun4i_i2s_rd_reg(struct device *dev, unsigned int reg)
{
	switch (reg) {
	case SUN4I_I2S_FIFO_TX_REG:
		return false;

	default:
		return true;
	}
}

static bool sun4i_i2s_wr_reg(struct device *dev, unsigned int reg)
{
	switch (reg) {
	case SUN4I_I2S_FIFO_RX_REG:
	case SUN4I_I2S_FIFO_STA_REG:
		return false;

	default:
		return true;
	}
}

static bool sun4i_i2s_volatile_reg(struct device *dev, unsigned int reg)
{
	switch (reg) {
	case SUN4I_I2S_FIFO_RX_REG:
	case SUN4I_I2S_INT_STA_REG:
	case SUN4I_I2S_RX_CNT_REG:
	case SUN4I_I2S_TX_CNT_REG:
		return true;

	default:
		return false;
	}
}

static bool sun8i_i2s_rd_reg(struct device *dev, unsigned int reg)
{
	switch (reg) {
	case SUN8I_I2S_FIFO_TX_REG:
		return false;

	default:
		return true;
	}
}

static bool sun8i_i2s_volatile_reg(struct device *dev, unsigned int reg)
{
	switch (reg) {
	case SUN4I_I2S_FIFO_CTRL_REG:
	case SUN4I_I2S_FIFO_RX_REG:
	case SUN4I_I2S_FIFO_STA_REG:
	case SUN4I_I2S_RX_CNT_REG:
	case SUN4I_I2S_TX_CNT_REG:
	case SUN8I_I2S_FIFO_TX_REG:
	case SUN8I_I2S_INT_STA_REG:
		return true;

	default:
		return false;
	}
}

static const struct reg_default sun4i_i2s_reg_defaults[] = {
	{ SUN4I_I2S_CTRL_REG, 0x00000000 },
	{ SUN4I_I2S_FMT0_REG, 0x0000000c },
	{ SUN4I_I2S_FMT1_REG, 0x00004020 },
	{ SUN4I_I2S_FIFO_CTRL_REG, 0x000400f0 },
	{ SUN4I_I2S_DMA_INT_CTRL_REG, 0x00000000 },
	{ SUN4I_I2S_CLK_DIV_REG, 0x00000000 },
	{ SUN4I_I2S_TX_CHAN_SEL_REG, 0x00000001 },
	{ SUN4I_I2S_TX_CHAN_MAP_REG, 0x76543210 },
	{ SUN4I_I2S_RX_CHAN_SEL_REG, 0x00000001 },
	{ SUN4I_I2S_RX_CHAN_MAP_REG, 0x00003210 },
};

static const struct reg_default sun8i_i2s_reg_defaults[] = {
	{ SUN4I_I2S_CTRL_REG, 0x00060000 },
	{ SUN4I_I2S_FMT0_REG, 0x00000033 },
	{ SUN4I_I2S_FMT1_REG, 0x00000030 },
	{ SUN4I_I2S_FIFO_CTRL_REG, 0x000400f0 },
	{ SUN4I_I2S_DMA_INT_CTRL_REG, 0x00000000 },
	{ SUN4I_I2S_CLK_DIV_REG, 0x00000000 },
	{ SUN8I_I2S_CHAN_CFG_REG, 0x00000000 },
	{ SUN8I_I2S_TX_CHAN_SEL_REG, 0x00000000 },
	{ SUN8I_I2S_TX_CHAN_MAP_REG, 0x00000000 },
	{ SUN8I_I2S_RX_CHAN_SEL_REG, 0x00000000 },
	{ SUN8I_I2S_RX_CHAN_MAP_REG, 0x00000000 },
};

static const struct reg_default sun50i_h6_i2s_reg_defaults[] = {
	{ SUN4I_I2S_CTRL_REG, 0x00060000 },
	{ SUN4I_I2S_FMT0_REG, 0x00000033 },
	{ SUN4I_I2S_FMT1_REG, 0x00000030 },
	{ SUN4I_I2S_FIFO_CTRL_REG, 0x000400f0 },
	{ SUN4I_I2S_DMA_INT_CTRL_REG, 0x00000000 },
	{ SUN4I_I2S_CLK_DIV_REG, 0x00000000 },
	{ SUN8I_I2S_CHAN_CFG_REG, 0x00000000 },
	{ SUN50I_H6_I2S_TX_CHAN_SEL_REG(0), 0x00000000 },
	{ SUN50I_H6_I2S_TX_CHAN_MAP0_REG(0), 0x00000000 },
	{ SUN50I_H6_I2S_TX_CHAN_MAP1_REG(0), 0x00000000 },
	{ SUN50I_H6_I2S_RX_CHAN_SEL_REG, 0x00000000 },
	{ SUN50I_H6_I2S_RX_CHAN_MAP0_REG, 0x00000000 },
	{ SUN50I_H6_I2S_RX_CHAN_MAP1_REG, 0x00000000 },
};

static const struct regmap_config sun4i_i2s_regmap_config = {
	.reg_bits	= 32,
	.reg_stride	= 4,
	.val_bits	= 32,
	.max_register	= SUN4I_I2S_RX_CHAN_MAP_REG,

	.cache_type	= REGCACHE_FLAT,
	.reg_defaults	= sun4i_i2s_reg_defaults,
	.num_reg_defaults	= ARRAY_SIZE(sun4i_i2s_reg_defaults),
	.writeable_reg	= sun4i_i2s_wr_reg,
	.readable_reg	= sun4i_i2s_rd_reg,
	.volatile_reg	= sun4i_i2s_volatile_reg,
};

static const struct regmap_config sun8i_i2s_regmap_config = {
	.reg_bits	= 32,
	.reg_stride	= 4,
	.val_bits	= 32,
	.max_register	= SUN8I_I2S_RX_CHAN_MAP_REG,
	.cache_type	= REGCACHE_FLAT,
	.reg_defaults	= sun8i_i2s_reg_defaults,
	.num_reg_defaults	= ARRAY_SIZE(sun8i_i2s_reg_defaults),
	.writeable_reg	= sun4i_i2s_wr_reg,
	.readable_reg	= sun8i_i2s_rd_reg,
	.volatile_reg	= sun8i_i2s_volatile_reg,
};

static const struct regmap_config sun50i_h6_i2s_regmap_config = {
	.reg_bits	= 32,
	.reg_stride	= 4,
	.val_bits	= 32,
	.max_register	= SUN50I_R329_I2S_RX_CHAN_MAP3_REG,
	.cache_type	= REGCACHE_FLAT,
	.reg_defaults	= sun50i_h6_i2s_reg_defaults,
	.num_reg_defaults	= ARRAY_SIZE(sun50i_h6_i2s_reg_defaults),
	.writeable_reg	= sun4i_i2s_wr_reg,
	.readable_reg	= sun8i_i2s_rd_reg,
	.volatile_reg	= sun8i_i2s_volatile_reg,
};

static int sun4i_i2s_runtime_resume(struct device *dev)
{
	struct sun4i_i2s *i2s = dev_get_drvdata(dev);
	int ret;

	ret = clk_prepare_enable(i2s->bus_clk);
	if (ret) {
		dev_err(dev, "Failed to enable bus clock\n");
		return ret;
	}

	regcache_cache_only(i2s->regmap, false);
	regcache_mark_dirty(i2s->regmap);

	ret = regcache_sync(i2s->regmap);
	if (ret) {
		dev_err(dev, "Failed to sync regmap cache\n");
		goto err_disable_clk;
	}

	/* Enable the whole hardware block */
	regmap_update_bits(i2s->regmap, SUN4I_I2S_CTRL_REG,
			   SUN4I_I2S_CTRL_GL_EN, SUN4I_I2S_CTRL_GL_EN);

	/* Enable the first output line */
	regmap_update_bits(i2s->regmap, SUN4I_I2S_CTRL_REG,
			   SUN4I_I2S_CTRL_SDO_EN_MASK,
			   SUN4I_I2S_CTRL_SDO_EN(0));

	ret = clk_prepare_enable(i2s->mod_clk);
	if (ret) {
		dev_err(dev, "Failed to enable module clock\n");
		goto err_disable_clk;
	}

	return 0;

err_disable_clk:
	clk_disable_unprepare(i2s->bus_clk);
	return ret;
}

static int sun4i_i2s_runtime_suspend(struct device *dev)
{
	struct sun4i_i2s *i2s = dev_get_drvdata(dev);

	clk_disable_unprepare(i2s->mod_clk);

	/* Disable our output lines */
	regmap_update_bits(i2s->regmap, SUN4I_I2S_CTRL_REG,
			   SUN4I_I2S_CTRL_SDO_EN_MASK, 0);

	/* Disable the whole hardware block */
	regmap_update_bits(i2s->regmap, SUN4I_I2S_CTRL_REG,
			   SUN4I_I2S_CTRL_GL_EN, 0);

	regcache_cache_only(i2s->regmap, true);

	clk_disable_unprepare(i2s->bus_clk);

	return 0;
}

#define SUN4I_FORMATS_A10 (SUN4I_FORMATS_ALL & ~SNDRV_PCM_FMTBIT_S32_LE)
#define SUN4I_FORMATS_H3 SUN4I_FORMATS_ALL

static const struct sun4i_i2s_quirks sun4i_a10_i2s_quirks = {
	.has_reset		= false,
	.pcm_formats		= SUN4I_FORMATS_A10,
	.reg_offset_txdata	= SUN4I_I2S_FIFO_TX_REG,
	.sun4i_i2s_regmap	= &sun4i_i2s_regmap_config,
	.field_clkdiv_mclk_en	= REG_FIELD(SUN4I_I2S_CLK_DIV_REG, 7, 7),
	.field_fmt_wss		= REG_FIELD(SUN4I_I2S_FMT0_REG, 2, 3),
	.field_fmt_sr		= REG_FIELD(SUN4I_I2S_FMT0_REG, 4, 5),
	.bclk_dividers		= sun4i_i2s_bclk_div,
	.num_bclk_dividers	= ARRAY_SIZE(sun4i_i2s_bclk_div),
	.mclk_dividers		= sun4i_i2s_mclk_div,
	.num_mclk_dividers	= ARRAY_SIZE(sun4i_i2s_mclk_div),
	.get_bclk_parent_rate	= sun4i_i2s_get_bclk_parent_rate,
	.get_sr			= sun4i_i2s_get_sr,
	.get_wss		= sun4i_i2s_get_wss,
	.set_chan_cfg		= sun4i_i2s_set_chan_cfg,
	.set_fmt		= sun4i_i2s_set_soc_fmt,
};

static const struct sun4i_i2s_quirks sun6i_a31_i2s_quirks = {
	.has_reset		= true,
	.pcm_formats		= SUN4I_FORMATS_A10,
	.reg_offset_txdata	= SUN4I_I2S_FIFO_TX_REG,
	.sun4i_i2s_regmap	= &sun4i_i2s_regmap_config,
	.field_clkdiv_mclk_en	= REG_FIELD(SUN4I_I2S_CLK_DIV_REG, 7, 7),
	.field_fmt_wss		= REG_FIELD(SUN4I_I2S_FMT0_REG, 2, 3),
	.field_fmt_sr		= REG_FIELD(SUN4I_I2S_FMT0_REG, 4, 5),
	.bclk_dividers		= sun4i_i2s_bclk_div,
	.num_bclk_dividers	= ARRAY_SIZE(sun4i_i2s_bclk_div),
	.mclk_dividers		= sun4i_i2s_mclk_div,
	.num_mclk_dividers	= ARRAY_SIZE(sun4i_i2s_mclk_div),
	.get_bclk_parent_rate	= sun4i_i2s_get_bclk_parent_rate,
	.get_sr			= sun4i_i2s_get_sr,
	.get_wss		= sun4i_i2s_get_wss,
	.set_chan_cfg		= sun4i_i2s_set_chan_cfg,
	.set_fmt		= sun4i_i2s_set_soc_fmt,
};

/*
 * This doesn't describe the TDM controller documented in the A83t
 * datasheet, but the three undocumented I2S controller that use the
 * older design.
 */
static const struct sun4i_i2s_quirks sun8i_a83t_i2s_quirks = {
	.has_reset		= true,
	.pcm_formats		= SUN4I_FORMATS_A10,
	.reg_offset_txdata	= SUN8I_I2S_FIFO_TX_REG,
	.sun4i_i2s_regmap	= &sun4i_i2s_regmap_config,
	.field_clkdiv_mclk_en	= REG_FIELD(SUN4I_I2S_CLK_DIV_REG, 7, 7),
	.field_fmt_wss		= REG_FIELD(SUN4I_I2S_FMT0_REG, 2, 3),
	.field_fmt_sr		= REG_FIELD(SUN4I_I2S_FMT0_REG, 4, 5),
	.bclk_dividers		= sun4i_i2s_bclk_div,
	.num_bclk_dividers	= ARRAY_SIZE(sun4i_i2s_bclk_div),
	.mclk_dividers		= sun4i_i2s_mclk_div,
	.num_mclk_dividers	= ARRAY_SIZE(sun4i_i2s_mclk_div),
	.get_bclk_parent_rate	= sun4i_i2s_get_bclk_parent_rate,
	.get_sr			= sun4i_i2s_get_sr,
	.get_wss		= sun4i_i2s_get_wss,
	.set_chan_cfg		= sun4i_i2s_set_chan_cfg,
	.set_fmt		= sun4i_i2s_set_soc_fmt,
};

static const struct sun4i_i2s_quirks sun8i_h3_i2s_quirks = {
	.has_reset		= true,
	.pcm_formats		= SUN4I_FORMATS_H3,
	.reg_offset_txdata	= SUN8I_I2S_FIFO_TX_REG,
	.sun4i_i2s_regmap	= &sun8i_i2s_regmap_config,
	.field_clkdiv_mclk_en	= REG_FIELD(SUN4I_I2S_CLK_DIV_REG, 8, 8),
	.field_fmt_wss		= REG_FIELD(SUN4I_I2S_FMT0_REG, 0, 2),
	.field_fmt_sr		= REG_FIELD(SUN4I_I2S_FMT0_REG, 4, 6),
	.bclk_dividers		= sun8i_i2s_clk_div,
	.num_bclk_dividers	= ARRAY_SIZE(sun8i_i2s_clk_div),
	.mclk_dividers		= sun8i_i2s_clk_div,
	.num_mclk_dividers	= ARRAY_SIZE(sun8i_i2s_clk_div),
	.get_bclk_parent_rate	= sun8i_i2s_get_bclk_parent_rate,
	.get_sr			= sun8i_i2s_get_sr_wss,
	.get_wss		= sun8i_i2s_get_sr_wss,
	.set_chan_cfg		= sun8i_i2s_set_chan_cfg,
	.set_fmt		= sun8i_i2s_set_soc_fmt,
};

static const struct sun4i_i2s_quirks sun50i_a64_codec_i2s_quirks = {
	.has_reset		= true,
	.pcm_formats		= SUN4I_FORMATS_H3,
	.reg_offset_txdata	= SUN8I_I2S_FIFO_TX_REG,
	.sun4i_i2s_regmap	= &sun4i_i2s_regmap_config,
	.field_clkdiv_mclk_en	= REG_FIELD(SUN4I_I2S_CLK_DIV_REG, 7, 7),
	.field_fmt_wss		= REG_FIELD(SUN4I_I2S_FMT0_REG, 2, 3),
	.field_fmt_sr		= REG_FIELD(SUN4I_I2S_FMT0_REG, 4, 5),
	.bclk_dividers		= sun4i_i2s_bclk_div,
	.num_bclk_dividers	= ARRAY_SIZE(sun4i_i2s_bclk_div),
	.mclk_dividers		= sun4i_i2s_mclk_div,
	.num_mclk_dividers	= ARRAY_SIZE(sun4i_i2s_mclk_div),
	.get_bclk_parent_rate	= sun4i_i2s_get_bclk_parent_rate,
	.get_sr			= sun4i_i2s_get_sr,
	.get_wss		= sun4i_i2s_get_wss,
	.set_chan_cfg		= sun4i_i2s_set_chan_cfg,
	.set_fmt		= sun4i_i2s_set_soc_fmt,
};

static const struct sun4i_i2s_quirks sun50i_h6_i2s_quirks = {
	.has_reset		= true,
	.pcm_formats		= SUN4I_FORMATS_H3,
	.reg_offset_txdata	= SUN8I_I2S_FIFO_TX_REG,
	.sun4i_i2s_regmap	= &sun50i_h6_i2s_regmap_config,
	.field_clkdiv_mclk_en	= REG_FIELD(SUN4I_I2S_CLK_DIV_REG, 8, 8),
	.field_fmt_wss		= REG_FIELD(SUN4I_I2S_FMT0_REG, 0, 2),
	.field_fmt_sr		= REG_FIELD(SUN4I_I2S_FMT0_REG, 4, 6),
	.bclk_dividers		= sun8i_i2s_clk_div,
	.num_bclk_dividers	= ARRAY_SIZE(sun8i_i2s_clk_div),
	.mclk_dividers		= sun8i_i2s_clk_div,
	.num_mclk_dividers	= ARRAY_SIZE(sun8i_i2s_clk_div),
	.get_bclk_parent_rate	= sun8i_i2s_get_bclk_parent_rate,
	.get_sr			= sun8i_i2s_get_sr_wss,
	.get_wss		= sun8i_i2s_get_sr_wss,
	.set_chan_cfg		= sun50i_h6_i2s_set_chan_cfg,
	.set_fmt		= sun50i_h6_i2s_set_soc_fmt,
};

static const struct sun4i_i2s_quirks sun50i_r329_i2s_quirks = {
	.has_reset		= true,
	.pcm_formats		= SUN4I_FORMATS_H3,
	.reg_offset_txdata	= SUN8I_I2S_FIFO_TX_REG,
	.sun4i_i2s_regmap	= &sun50i_h6_i2s_regmap_config,
	.field_clkdiv_mclk_en	= REG_FIELD(SUN4I_I2S_CLK_DIV_REG, 8, 8),
	.field_fmt_wss		= REG_FIELD(SUN4I_I2S_FMT0_REG, 0, 2),
	.field_fmt_sr		= REG_FIELD(SUN4I_I2S_FMT0_REG, 4, 6),
	.num_din_pins		= 4,
	.num_dout_pins		= 4,
	.bclk_dividers		= sun8i_i2s_clk_div,
	.num_bclk_dividers	= ARRAY_SIZE(sun8i_i2s_clk_div),
	.mclk_dividers		= sun8i_i2s_clk_div,
	.num_mclk_dividers	= ARRAY_SIZE(sun8i_i2s_clk_div),
	.get_bclk_parent_rate	= sun8i_i2s_get_bclk_parent_rate,
	.get_sr			= sun8i_i2s_get_sr_wss,
	.get_wss		= sun8i_i2s_get_sr_wss,
	.set_chan_cfg		= sun50i_h6_i2s_set_chan_cfg,
	.set_fmt		= sun50i_h6_i2s_set_soc_fmt,
};

static int sun4i_i2s_init_regmap_fields(struct device *dev,
					struct sun4i_i2s *i2s)
{
	i2s->field_clkdiv_mclk_en =
		devm_regmap_field_alloc(dev, i2s->regmap,
					i2s->variant->field_clkdiv_mclk_en);
	if (IS_ERR(i2s->field_clkdiv_mclk_en))
		return PTR_ERR(i2s->field_clkdiv_mclk_en);

	i2s->field_fmt_wss =
			devm_regmap_field_alloc(dev, i2s->regmap,
						i2s->variant->field_fmt_wss);
	if (IS_ERR(i2s->field_fmt_wss))
		return PTR_ERR(i2s->field_fmt_wss);

	i2s->field_fmt_sr =
			devm_regmap_field_alloc(dev, i2s->regmap,
						i2s->variant->field_fmt_sr);
	if (IS_ERR(i2s->field_fmt_sr))
		return PTR_ERR(i2s->field_fmt_sr);

	return 0;
}

static int sun4i_i2s_probe(struct platform_device *pdev)
{
	struct sun4i_i2s *i2s;
	struct resource *res;
	void __iomem *regs;
	int irq, ret;

	i2s = devm_kzalloc(&pdev->dev, sizeof(*i2s), GFP_KERNEL);
	if (!i2s)
		return -ENOMEM;
	platform_set_drvdata(pdev, i2s);

	regs = devm_platform_get_and_ioremap_resource(pdev, 0, &res);
	if (IS_ERR(regs))
		return PTR_ERR(regs);

	irq = platform_get_irq(pdev, 0);
	if (irq < 0)
		return irq;

	i2s->variant = of_device_get_match_data(&pdev->dev);
	if (!i2s->variant) {
		dev_err(&pdev->dev, "Failed to determine the quirks to use\n");
		return -ENODEV;
	}

	i2s->bus_clk = devm_clk_get(&pdev->dev, "apb");
	if (IS_ERR(i2s->bus_clk)) {
		dev_err(&pdev->dev, "Can't get our bus clock\n");
		return PTR_ERR(i2s->bus_clk);
	}

	i2s->regmap = devm_regmap_init_mmio(&pdev->dev, regs,
					    i2s->variant->sun4i_i2s_regmap);
	if (IS_ERR(i2s->regmap)) {
		dev_err(&pdev->dev, "Regmap initialisation failed\n");
		return PTR_ERR(i2s->regmap);
	}

	i2s->mod_clk = devm_clk_get(&pdev->dev, "mod");
	if (IS_ERR(i2s->mod_clk)) {
		dev_err(&pdev->dev, "Can't get our mod clock\n");
		return PTR_ERR(i2s->mod_clk);
	}

	if (i2s->variant->has_reset) {
		i2s->rst = devm_reset_control_get_exclusive(&pdev->dev, NULL);
		if (IS_ERR(i2s->rst)) {
			dev_err(&pdev->dev, "Failed to get reset control\n");
			return PTR_ERR(i2s->rst);
		}
	}

	if (!IS_ERR(i2s->rst)) {
		ret = reset_control_deassert(i2s->rst);
		if (ret) {
			dev_err(&pdev->dev,
				"Failed to deassert the reset control\n");
			return -EINVAL;
		}
	}

	i2s->playback_dma_data.addr = res->start +
					i2s->variant->reg_offset_txdata;
	i2s->playback_dma_data.maxburst = 8;

	i2s->capture_dma_data.addr = res->start + SUN4I_I2S_FIFO_RX_REG;
	i2s->capture_dma_data.maxburst = 8;

	pm_runtime_enable(&pdev->dev);
	if (!pm_runtime_enabled(&pdev->dev)) {
		ret = sun4i_i2s_runtime_resume(&pdev->dev);
		if (ret)
			goto err_pm_disable;
	}

	ret = sun4i_i2s_init_regmap_fields(&pdev->dev, i2s);
	if (ret) {
		dev_err(&pdev->dev, "Could not initialise regmap fields\n");
		goto err_suspend;
	}

	ret = devm_snd_dmaengine_pcm_register(&pdev->dev, NULL, 0);
	if (ret) {
		dev_err(&pdev->dev, "Could not register PCM\n");
		goto err_suspend;
	}

	ret = devm_snd_soc_register_component(&pdev->dev,
					      &sun4i_i2s_component,
					      &sun4i_i2s_dai, 1);
	if (ret) {
		dev_err(&pdev->dev, "Could not register DAI\n");
		goto err_suspend;
	}

	return 0;

err_suspend:
	if (!pm_runtime_status_suspended(&pdev->dev))
		sun4i_i2s_runtime_suspend(&pdev->dev);
err_pm_disable:
	pm_runtime_disable(&pdev->dev);
	if (!IS_ERR(i2s->rst))
		reset_control_assert(i2s->rst);

	return ret;
}

static void sun4i_i2s_remove(struct platform_device *pdev)
{
	struct sun4i_i2s *i2s = dev_get_drvdata(&pdev->dev);

	pm_runtime_disable(&pdev->dev);
	if (!pm_runtime_status_suspended(&pdev->dev))
		sun4i_i2s_runtime_suspend(&pdev->dev);

	if (!IS_ERR(i2s->rst))
		reset_control_assert(i2s->rst);
}

static const struct of_device_id sun4i_i2s_match[] = {
	{
		.compatible = "allwinner,sun4i-a10-i2s",
		.data = &sun4i_a10_i2s_quirks,
	},
	{
		.compatible = "allwinner,sun6i-a31-i2s",
		.data = &sun6i_a31_i2s_quirks,
	},
	{
		.compatible = "allwinner,sun8i-a83t-i2s",
		.data = &sun8i_a83t_i2s_quirks,
	},
	{
		.compatible = "allwinner,sun8i-h3-i2s",
		.data = &sun8i_h3_i2s_quirks,
	},
	{
		.compatible = "allwinner,sun50i-a64-codec-i2s",
		.data = &sun50i_a64_codec_i2s_quirks,
	},
	{
		.compatible = "allwinner,sun50i-h6-i2s",
		.data = &sun50i_h6_i2s_quirks,
	},
	{
		.compatible = "allwinner,sun50i-r329-i2s",
		.data = &sun50i_r329_i2s_quirks,
	},
	{}
};
MODULE_DEVICE_TABLE(of, sun4i_i2s_match);

static const struct dev_pm_ops sun4i_i2s_pm_ops = {
	.runtime_resume		= sun4i_i2s_runtime_resume,
	.runtime_suspend	= sun4i_i2s_runtime_suspend,
};

static struct platform_driver sun4i_i2s_driver = {
	.probe	= sun4i_i2s_probe,
	.remove_new = sun4i_i2s_remove,
	.driver	= {
		.name		= "sun4i-i2s",
		.of_match_table	= sun4i_i2s_match,
		.pm		= &sun4i_i2s_pm_ops,
	},
};
module_platform_driver(sun4i_i2s_driver);

MODULE_AUTHOR("Andrea Venturi <be17068@iperbole.bo.it>");
MODULE_AUTHOR("Maxime Ripard <maxime.ripard@free-electrons.com>");
MODULE_DESCRIPTION("Allwinner A10 I2S driver");
MODULE_LICENSE("GPL");<|MERGE_RESOLUTION|>--- conflicted
+++ resolved
@@ -1094,10 +1094,6 @@
 	return 0;
 }
 
-<<<<<<< HEAD
-static const struct snd_soc_dai_ops sun4i_i2s_dai_ops = {
-	.probe		= sun4i_i2s_dai_probe,
-=======
 static int sun4i_i2s_dai_startup(struct snd_pcm_substream *sub, struct snd_soc_dai *dai)
 {
 	struct sun4i_i2s *i2s = snd_soc_dai_get_drvdata(dai);
@@ -1110,7 +1106,6 @@
 static const struct snd_soc_dai_ops sun4i_i2s_dai_ops = {
 	.probe		= sun4i_i2s_dai_probe,
 	.startup	= sun4i_i2s_dai_startup,
->>>>>>> 0c383648
 	.hw_params	= sun4i_i2s_hw_params,
 	.set_fmt	= sun4i_i2s_set_fmt,
 	.set_sysclk	= sun4i_i2s_set_sysclk,
@@ -1118,16 +1113,10 @@
 	.trigger	= sun4i_i2s_trigger,
 };
 
-<<<<<<< HEAD
-#define SUN4I_FORMATS	(SNDRV_PCM_FMTBIT_S16_LE | \
-			 SNDRV_PCM_FMTBIT_S20_LE | \
-			 SNDRV_PCM_FMTBIT_S24_LE)
-=======
 #define SUN4I_FORMATS_ALL (SNDRV_PCM_FMTBIT_S16_LE | \
 			   SNDRV_PCM_FMTBIT_S20_LE | \
 			   SNDRV_PCM_FMTBIT_S24_LE | \
 			   SNDRV_PCM_FMTBIT_S32_LE)
->>>>>>> 0c383648
 
 static struct snd_soc_dai_driver sun4i_i2s_dai = {
 	.capture = {
