// SPDX-License-Identifier: GPL-2.0
// Copyright (c) 2020, Linaro Limited

#include <linux/module.h>
#include <linux/platform_device.h>
#include <linux/of_device.h>
#include <sound/soc.h>
#include <sound/soc-dapm.h>
#include <sound/pcm.h>
#include <linux/soundwire/sdw.h>
#include <sound/jack.h>
#include <linux/input-event-codes.h>
#include "qdsp6/q6afe.h"
#include "common.h"

#define DRIVER_NAME		"sm8250"
#define MI2S_BCLK_RATE		1536000

struct sm8250_snd_data {
	bool stream_prepared[AFE_PORT_MAX];
	struct snd_soc_card *card;
	struct sdw_stream_runtime *sruntime[AFE_PORT_MAX];
	struct snd_soc_jack jack;
	bool jack_setup;
};

static int sm8250_snd_init(struct snd_soc_pcm_runtime *rtd)
{
	struct sm8250_snd_data *data = snd_soc_card_get_drvdata(rtd->card);
<<<<<<< HEAD
	struct snd_soc_dai *cpu_dai = asoc_rtd_to_cpu(rtd, 0);
	struct snd_soc_dai *codec_dai = asoc_rtd_to_codec(rtd, 0);
	struct snd_soc_card *card = rtd->card;
	int rval, i;

	if (!data->jack_setup) {
		struct snd_jack *jack;

		rval = snd_soc_card_jack_new(card, "Headset Jack",
					     SND_JACK_HEADSET | SND_JACK_LINEOUT |
					     SND_JACK_MECHANICAL |
					     SND_JACK_BTN_0 | SND_JACK_BTN_1 |
					     SND_JACK_BTN_2 | SND_JACK_BTN_3 |
					     SND_JACK_BTN_4 | SND_JACK_BTN_5,
					     &data->jack);

		if (rval < 0) {
			dev_err(card->dev, "Unable to add Headphone Jack\n");
			return rval;
		}

		jack = data->jack.jack;

		snd_jack_set_key(jack, SND_JACK_BTN_0, KEY_MEDIA);
		snd_jack_set_key(jack, SND_JACK_BTN_1, KEY_VOICECOMMAND);
		snd_jack_set_key(jack, SND_JACK_BTN_2, KEY_VOLUMEUP);
		snd_jack_set_key(jack, SND_JACK_BTN_3, KEY_VOLUMEDOWN);
		data->jack_setup = true;
	}

	switch (cpu_dai->id) {
	case TX_CODEC_DMA_TX_0:
	case TX_CODEC_DMA_TX_1:
	case TX_CODEC_DMA_TX_2:
	case TX_CODEC_DMA_TX_3:
		for_each_rtd_codec_dais(rtd, i, codec_dai) {
			rval = snd_soc_component_set_jack(codec_dai->component,
							  &data->jack, NULL);
			if (rval != 0 && rval != -ENOTSUPP) {
				dev_warn(card->dev, "Failed to set jack: %d\n", rval);
				return rval;
			}
		}

		break;
	default:
		break;
	}
=======
>>>>>>> 7365df19

	return qcom_snd_wcd_jack_setup(rtd, &data->jack, &data->jack_setup);
}

static int sm8250_be_hw_params_fixup(struct snd_soc_pcm_runtime *rtd,
				     struct snd_pcm_hw_params *params)
{
	struct snd_interval *rate = hw_param_interval(params,
					SNDRV_PCM_HW_PARAM_RATE);
	struct snd_interval *channels = hw_param_interval(params,
					SNDRV_PCM_HW_PARAM_CHANNELS);

	rate->min = rate->max = 48000;
	channels->min = channels->max = 2;

	return 0;
}

static int sm8250_snd_startup(struct snd_pcm_substream *substream)
{
	unsigned int fmt = SND_SOC_DAIFMT_BP_FP;
	unsigned int codec_dai_fmt = SND_SOC_DAIFMT_BC_FC;
	struct snd_soc_pcm_runtime *rtd = substream->private_data;
	struct snd_soc_dai *cpu_dai = asoc_rtd_to_cpu(rtd, 0);
	struct snd_soc_dai *codec_dai = asoc_rtd_to_codec(rtd, 0);

	switch (cpu_dai->id) {
	case TERTIARY_MI2S_RX:
		codec_dai_fmt |= SND_SOC_DAIFMT_NB_NF | SND_SOC_DAIFMT_I2S;
		snd_soc_dai_set_sysclk(cpu_dai,
			Q6AFE_LPASS_CLK_ID_TER_MI2S_IBIT,
			MI2S_BCLK_RATE, SNDRV_PCM_STREAM_PLAYBACK);
		snd_soc_dai_set_fmt(cpu_dai, fmt);
		snd_soc_dai_set_fmt(codec_dai, codec_dai_fmt);
		break;
	default:
		break;
	}
	return 0;
}

static int sm8250_snd_hw_params(struct snd_pcm_substream *substream,
				struct snd_pcm_hw_params *params)
{
	struct snd_soc_pcm_runtime *rtd = substream->private_data;
	struct snd_soc_dai *cpu_dai = asoc_rtd_to_cpu(rtd, 0);
	struct sm8250_snd_data *pdata = snd_soc_card_get_drvdata(rtd->card);

	return qcom_snd_sdw_hw_params(substream, params, &pdata->sruntime[cpu_dai->id]);
}

static int sm8250_snd_prepare(struct snd_pcm_substream *substream)
{
	struct snd_soc_pcm_runtime *rtd = substream->private_data;
	struct snd_soc_dai *cpu_dai = asoc_rtd_to_cpu(rtd, 0);
	struct sm8250_snd_data *data = snd_soc_card_get_drvdata(rtd->card);
	struct sdw_stream_runtime *sruntime = data->sruntime[cpu_dai->id];

	return qcom_snd_sdw_prepare(substream, sruntime,
				    &data->stream_prepared[cpu_dai->id]);
}

static int sm8250_snd_hw_free(struct snd_pcm_substream *substream)
{
	struct snd_soc_pcm_runtime *rtd = substream->private_data;
	struct sm8250_snd_data *data = snd_soc_card_get_drvdata(rtd->card);
	struct snd_soc_dai *cpu_dai = asoc_rtd_to_cpu(rtd, 0);
	struct sdw_stream_runtime *sruntime = data->sruntime[cpu_dai->id];

	return qcom_snd_sdw_hw_free(substream, sruntime,
				    &data->stream_prepared[cpu_dai->id]);
}

static const struct snd_soc_ops sm8250_be_ops = {
	.startup = sm8250_snd_startup,
	.hw_params = sm8250_snd_hw_params,
	.hw_free = sm8250_snd_hw_free,
	.prepare = sm8250_snd_prepare,
};

static void sm8250_add_be_ops(struct snd_soc_card *card)
{
	struct snd_soc_dai_link *link;
	int i;

	for_each_card_prelinks(card, i, link) {
		if (link->no_pcm == 1) {
			link->init = sm8250_snd_init;
			link->be_hw_params_fixup = sm8250_be_hw_params_fixup;
			link->ops = &sm8250_be_ops;
		}
	}
}

static int sm8250_platform_probe(struct platform_device *pdev)
{
	struct snd_soc_card *card;
	struct sm8250_snd_data *data;
	struct device *dev = &pdev->dev;
	int ret;

	card = devm_kzalloc(dev, sizeof(*card), GFP_KERNEL);
	if (!card)
		return -ENOMEM;

	card->owner = THIS_MODULE;
	/* Allocate the private data */
	data = devm_kzalloc(dev, sizeof(*data), GFP_KERNEL);
	if (!data)
		return -ENOMEM;

	card->dev = dev;
	dev_set_drvdata(dev, card);
	snd_soc_card_set_drvdata(card, data);
	ret = qcom_snd_parse_of(card);
	if (ret)
		return ret;

	card->driver_name = DRIVER_NAME;
	sm8250_add_be_ops(card);
	return devm_snd_soc_register_card(dev, card);
}

static const struct of_device_id snd_sm8250_dt_match[] = {
	{.compatible = "qcom,sm8250-sndcard"},
	{.compatible = "qcom,qrb5165-rb5-sndcard"},
	{}
};

MODULE_DEVICE_TABLE(of, snd_sm8250_dt_match);

static struct platform_driver snd_sm8250_driver = {
	.probe  = sm8250_platform_probe,
	.driver = {
		.name = "snd-sm8250",
		.of_match_table = snd_sm8250_dt_match,
	},
};
module_platform_driver(snd_sm8250_driver);
MODULE_AUTHOR("Srinivas Kandagatla <srinivas.kandagatla@linaro.org");
MODULE_DESCRIPTION("SM8250 ASoC Machine Driver");
MODULE_LICENSE("GPL v2");<|MERGE_RESOLUTION|>--- conflicted
+++ resolved
@@ -27,57 +27,6 @@
 static int sm8250_snd_init(struct snd_soc_pcm_runtime *rtd)
 {
 	struct sm8250_snd_data *data = snd_soc_card_get_drvdata(rtd->card);
-<<<<<<< HEAD
-	struct snd_soc_dai *cpu_dai = asoc_rtd_to_cpu(rtd, 0);
-	struct snd_soc_dai *codec_dai = asoc_rtd_to_codec(rtd, 0);
-	struct snd_soc_card *card = rtd->card;
-	int rval, i;
-
-	if (!data->jack_setup) {
-		struct snd_jack *jack;
-
-		rval = snd_soc_card_jack_new(card, "Headset Jack",
-					     SND_JACK_HEADSET | SND_JACK_LINEOUT |
-					     SND_JACK_MECHANICAL |
-					     SND_JACK_BTN_0 | SND_JACK_BTN_1 |
-					     SND_JACK_BTN_2 | SND_JACK_BTN_3 |
-					     SND_JACK_BTN_4 | SND_JACK_BTN_5,
-					     &data->jack);
-
-		if (rval < 0) {
-			dev_err(card->dev, "Unable to add Headphone Jack\n");
-			return rval;
-		}
-
-		jack = data->jack.jack;
-
-		snd_jack_set_key(jack, SND_JACK_BTN_0, KEY_MEDIA);
-		snd_jack_set_key(jack, SND_JACK_BTN_1, KEY_VOICECOMMAND);
-		snd_jack_set_key(jack, SND_JACK_BTN_2, KEY_VOLUMEUP);
-		snd_jack_set_key(jack, SND_JACK_BTN_3, KEY_VOLUMEDOWN);
-		data->jack_setup = true;
-	}
-
-	switch (cpu_dai->id) {
-	case TX_CODEC_DMA_TX_0:
-	case TX_CODEC_DMA_TX_1:
-	case TX_CODEC_DMA_TX_2:
-	case TX_CODEC_DMA_TX_3:
-		for_each_rtd_codec_dais(rtd, i, codec_dai) {
-			rval = snd_soc_component_set_jack(codec_dai->component,
-							  &data->jack, NULL);
-			if (rval != 0 && rval != -ENOTSUPP) {
-				dev_warn(card->dev, "Failed to set jack: %d\n", rval);
-				return rval;
-			}
-		}
-
-		break;
-	default:
-		break;
-	}
-=======
->>>>>>> 7365df19
 
 	return qcom_snd_wcd_jack_setup(rtd, &data->jack, &data->jack_setup);
 }
