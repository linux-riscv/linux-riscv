// SPDX-License-Identifier: GPL-2.0-only
// Copyright (c) 2018-2020, The Linux Foundation. All rights reserved.

#include <linux/clk.h>
#include <linux/clk-provider.h>
#include <linux/init.h>
#include <linux/io.h>
#include <linux/module.h>
#include <linux/of_clk.h>
#include <linux/of_platform.h>
#include <linux/platform_device.h>
#include <linux/pm_runtime.h>
#include <linux/regmap.h>
#include <linux/regulator/consumer.h>
#include <sound/soc.h>
#include <sound/soc-dapm.h>
#include <sound/tlv.h>

#include "lpass-macro-common.h"

/* VA macro registers */
#define CDC_VA_CLK_RST_CTRL_MCLK_CONTROL	(0x0000)
#define CDC_VA_MCLK_CONTROL_EN			BIT(0)
#define CDC_VA_CLK_RST_CTRL_FS_CNT_CONTROL	(0x0004)
#define CDC_VA_FS_CONTROL_EN			BIT(0)
#define CDC_VA_FS_COUNTER_CLR			BIT(1)
#define CDC_VA_CLK_RST_CTRL_SWR_CONTROL		(0x0008)
#define CDC_VA_SWR_RESET_MASK		BIT(1)
#define CDC_VA_SWR_RESET_ENABLE		BIT(1)
#define CDC_VA_SWR_CLK_EN_MASK		BIT(0)
#define CDC_VA_SWR_CLK_ENABLE		BIT(0)
#define CDC_VA_TOP_CSR_TOP_CFG0			(0x0080)
#define CDC_VA_FS_BROADCAST_EN			BIT(1)
#define CDC_VA_TOP_CSR_DMIC0_CTL		(0x0084)
#define CDC_VA_TOP_CSR_DMIC1_CTL		(0x0088)
#define CDC_VA_TOP_CSR_DMIC2_CTL		(0x008C)
#define CDC_VA_TOP_CSR_DMIC3_CTL		(0x0090)
#define CDC_VA_DMIC_EN_MASK			BIT(0)
#define CDC_VA_DMIC_ENABLE			BIT(0)
#define CDC_VA_DMIC_CLK_SEL_MASK		GENMASK(3, 1)
#define CDC_VA_DMIC_CLK_SEL_SHFT		1
#define CDC_VA_DMIC_CLK_SEL_DIV0		0x0
#define CDC_VA_DMIC_CLK_SEL_DIV1		0x2
#define CDC_VA_DMIC_CLK_SEL_DIV2		0x4
#define CDC_VA_DMIC_CLK_SEL_DIV3		0x6
#define CDC_VA_DMIC_CLK_SEL_DIV4		0x8
#define CDC_VA_DMIC_CLK_SEL_DIV5		0xa
#define CDC_VA_TOP_CSR_DMIC_CFG			(0x0094)
#define CDC_VA_RESET_ALL_DMICS_MASK		BIT(7)
#define CDC_VA_RESET_ALL_DMICS_RESET		BIT(7)
#define CDC_VA_RESET_ALL_DMICS_DISABLE		0
#define CDC_VA_DMIC3_FREQ_CHANGE_MASK		BIT(3)
#define CDC_VA_DMIC3_FREQ_CHANGE_EN		BIT(3)
#define CDC_VA_DMIC2_FREQ_CHANGE_MASK		BIT(2)
#define CDC_VA_DMIC2_FREQ_CHANGE_EN		BIT(2)
#define CDC_VA_DMIC1_FREQ_CHANGE_MASK		BIT(1)
#define CDC_VA_DMIC1_FREQ_CHANGE_EN		BIT(1)
#define CDC_VA_DMIC0_FREQ_CHANGE_MASK		BIT(0)
#define CDC_VA_DMIC0_FREQ_CHANGE_EN		BIT(0)
#define CDC_VA_DMIC_FREQ_CHANGE_DISABLE		0
#define CDC_VA_TOP_CSR_DEBUG_BUS		(0x009C)
#define CDC_VA_TOP_CSR_DEBUG_EN			(0x00A0)
#define CDC_VA_TOP_CSR_TX_I2S_CTL		(0x00A4)
#define CDC_VA_TOP_CSR_I2S_CLK			(0x00A8)
#define CDC_VA_TOP_CSR_I2S_RESET		(0x00AC)
#define CDC_VA_TOP_CSR_CORE_ID_0		(0x00C0)
#define CDC_VA_TOP_CSR_CORE_ID_1		(0x00C4)
#define CDC_VA_TOP_CSR_CORE_ID_2		(0x00C8)
#define CDC_VA_TOP_CSR_CORE_ID_3		(0x00CC)
#define CDC_VA_TOP_CSR_SWR_MIC_CTL0		(0x00D0)
#define CDC_VA_TOP_CSR_SWR_MIC_CTL1		(0x00D4)
#define CDC_VA_TOP_CSR_SWR_MIC_CTL2		(0x00D8)
#define CDC_VA_SWR_MIC_CLK_SEL_0_1_MASK		(0xEE)
#define CDC_VA_SWR_MIC_CLK_SEL_0_1_DIV1		(0xCC)
#define CDC_VA_TOP_CSR_SWR_CTRL			(0x00DC)
#define CDC_VA_INP_MUX_ADC_MUX0_CFG0		(0x0100)
#define CDC_VA_INP_MUX_ADC_MUX0_CFG1		(0x0104)
#define CDC_VA_INP_MUX_ADC_MUX1_CFG0		(0x0108)
#define CDC_VA_INP_MUX_ADC_MUX1_CFG1		(0x010C)
#define CDC_VA_INP_MUX_ADC_MUX2_CFG0		(0x0110)
#define CDC_VA_INP_MUX_ADC_MUX2_CFG1		(0x0114)
#define CDC_VA_INP_MUX_ADC_MUX3_CFG0		(0x0118)
#define CDC_VA_INP_MUX_ADC_MUX3_CFG1		(0x011C)
#define CDC_VA_TX0_TX_PATH_CTL			(0x0400)
#define CDC_VA_TX_PATH_CLK_EN_MASK		BIT(5)
#define CDC_VA_TX_PATH_CLK_EN			BIT(5)
#define CDC_VA_TX_PATH_CLK_DISABLE		0
#define CDC_VA_TX_PATH_PGA_MUTE_EN_MASK		BIT(4)
#define CDC_VA_TX_PATH_PGA_MUTE_EN		BIT(4)
#define CDC_VA_TX_PATH_PGA_MUTE_DISABLE		0
#define CDC_VA_TX0_TX_PATH_CFG0			(0x0404)
#define CDC_VA_ADC_MODE_MASK			GENMASK(2, 1)
#define CDC_VA_ADC_MODE_SHIFT			1
#define  TX_HPF_CUT_OFF_FREQ_MASK		GENMASK(6, 5)
#define  CF_MIN_3DB_4HZ			0x0
#define  CF_MIN_3DB_75HZ		0x1
#define  CF_MIN_3DB_150HZ		0x2
#define CDC_VA_TX0_TX_PATH_CFG1			(0x0408)
#define CDC_VA_TX0_TX_VOL_CTL			(0x040C)
#define CDC_VA_TX0_TX_PATH_SEC0			(0x0410)
#define CDC_VA_TX0_TX_PATH_SEC1			(0x0414)
#define CDC_VA_TX0_TX_PATH_SEC2			(0x0418)
#define CDC_VA_TX_HPF_CUTOFF_FREQ_CHANGE_MASK	BIT(1)
#define CDC_VA_TX_HPF_CUTOFF_FREQ_CHANGE_REQ	BIT(1)
#define CDC_VA_TX_HPF_ZERO_GATE_MASK		BIT(0)
#define CDC_VA_TX_HPF_ZERO_NO_GATE		BIT(0)
#define CDC_VA_TX_HPF_ZERO_GATE			0
#define CDC_VA_TX0_TX_PATH_SEC3			(0x041C)
#define CDC_VA_TX0_TX_PATH_SEC4			(0x0420)
#define CDC_VA_TX0_TX_PATH_SEC5			(0x0424)
#define CDC_VA_TX0_TX_PATH_SEC6			(0x0428)
#define CDC_VA_TX0_TX_PATH_SEC7			(0x042C)
#define CDC_VA_TX1_TX_PATH_CTL			(0x0480)
#define CDC_VA_TX1_TX_PATH_CFG0			(0x0484)
#define CDC_VA_TX1_TX_PATH_CFG1			(0x0488)
#define CDC_VA_TX1_TX_VOL_CTL			(0x048C)
#define CDC_VA_TX1_TX_PATH_SEC0			(0x0490)
#define CDC_VA_TX1_TX_PATH_SEC1			(0x0494)
#define CDC_VA_TX1_TX_PATH_SEC2			(0x0498)
#define CDC_VA_TX1_TX_PATH_SEC3			(0x049C)
#define CDC_VA_TX1_TX_PATH_SEC4			(0x04A0)
#define CDC_VA_TX1_TX_PATH_SEC5			(0x04A4)
#define CDC_VA_TX1_TX_PATH_SEC6			(0x04A8)
#define CDC_VA_TX2_TX_PATH_CTL			(0x0500)
#define CDC_VA_TX2_TX_PATH_CFG0			(0x0504)
#define CDC_VA_TX2_TX_PATH_CFG1			(0x0508)
#define CDC_VA_TX2_TX_VOL_CTL			(0x050C)
#define CDC_VA_TX2_TX_PATH_SEC0			(0x0510)
#define CDC_VA_TX2_TX_PATH_SEC1			(0x0514)
#define CDC_VA_TX2_TX_PATH_SEC2			(0x0518)
#define CDC_VA_TX2_TX_PATH_SEC3			(0x051C)
#define CDC_VA_TX2_TX_PATH_SEC4			(0x0520)
#define CDC_VA_TX2_TX_PATH_SEC5			(0x0524)
#define CDC_VA_TX2_TX_PATH_SEC6			(0x0528)
#define CDC_VA_TX3_TX_PATH_CTL			(0x0580)
#define CDC_VA_TX3_TX_PATH_CFG0			(0x0584)
#define CDC_VA_TX_PATH_ADC_DMIC_SEL_MASK	BIT(7)
#define CDC_VA_TX_PATH_ADC_DMIC_SEL_DMIC	BIT(7)
#define CDC_VA_TX_PATH_ADC_DMIC_SEL_ADC		0
#define CDC_VA_TX3_TX_PATH_CFG1			(0x0588)
#define CDC_VA_TX3_TX_VOL_CTL			(0x058C)
#define CDC_VA_TX3_TX_PATH_SEC0			(0x0590)
#define CDC_VA_TX3_TX_PATH_SEC1			(0x0594)
#define CDC_VA_TX3_TX_PATH_SEC2			(0x0598)
#define CDC_VA_TX3_TX_PATH_SEC3			(0x059C)
#define CDC_VA_TX3_TX_PATH_SEC4			(0x05A0)
#define CDC_VA_TX3_TX_PATH_SEC5			(0x05A4)
#define CDC_VA_TX3_TX_PATH_SEC6			(0x05A8)

#define VA_MAX_OFFSET				(0x07A8)

#define VA_MACRO_NUM_DECIMATORS 4
#define VA_MACRO_RATES (SNDRV_PCM_RATE_8000 | SNDRV_PCM_RATE_16000 |\
			SNDRV_PCM_RATE_32000 | SNDRV_PCM_RATE_48000 |\
			SNDRV_PCM_RATE_96000 | SNDRV_PCM_RATE_192000)
#define VA_MACRO_FORMATS (SNDRV_PCM_FMTBIT_S16_LE |\
		SNDRV_PCM_FMTBIT_S24_LE |\
		SNDRV_PCM_FMTBIT_S24_3LE)

#define VA_MACRO_MCLK_FREQ 9600000
#define VA_MACRO_TX_PATH_OFFSET 0x80
#define VA_MACRO_SWR_MIC_MUX_SEL_MASK 0xF
#define VA_MACRO_ADC_MUX_CFG_OFFSET 0x8

static const DECLARE_TLV_DB_SCALE(digital_gain, -8400, 100, -8400);

enum {
	VA_MACRO_AIF_INVALID = 0,
	VA_MACRO_AIF1_CAP,
	VA_MACRO_AIF2_CAP,
	VA_MACRO_AIF3_CAP,
	VA_MACRO_MAX_DAIS,
};

enum {
	VA_MACRO_DEC0,
	VA_MACRO_DEC1,
	VA_MACRO_DEC2,
	VA_MACRO_DEC3,
	VA_MACRO_DEC4,
	VA_MACRO_DEC5,
	VA_MACRO_DEC6,
	VA_MACRO_DEC7,
	VA_MACRO_DEC_MAX,
};

enum {
	VA_MACRO_CLK_DIV_2,
	VA_MACRO_CLK_DIV_3,
	VA_MACRO_CLK_DIV_4,
	VA_MACRO_CLK_DIV_6,
	VA_MACRO_CLK_DIV_8,
	VA_MACRO_CLK_DIV_16,
};

#define VA_NUM_CLKS_MAX		3

struct va_macro {
	struct device *dev;
	unsigned long active_ch_mask[VA_MACRO_MAX_DAIS];
	unsigned long active_ch_cnt[VA_MACRO_MAX_DAIS];
	u16 dmic_clk_div;
	bool has_swr_master;

	int dec_mode[VA_MACRO_NUM_DECIMATORS];
	struct regmap *regmap;
	struct clk *mclk;
	struct clk *macro;
	struct clk *dcodec;
	struct clk *fsgen;
	struct clk_hw hw;
	struct lpass_macro *pds;

	s32 dmic_0_1_clk_cnt;
	s32 dmic_2_3_clk_cnt;
	s32 dmic_4_5_clk_cnt;
	s32 dmic_6_7_clk_cnt;
	u8 dmic_0_1_clk_div;
	u8 dmic_2_3_clk_div;
	u8 dmic_4_5_clk_div;
	u8 dmic_6_7_clk_div;
};

#define to_va_macro(_hw) container_of(_hw, struct va_macro, hw)

struct va_macro_data {
	bool has_swr_master;
};

static const struct va_macro_data sm8250_va_data = {
	.has_swr_master = false,
};

static const struct va_macro_data sm8450_va_data = {
	.has_swr_master = true,
};

static bool va_is_volatile_register(struct device *dev, unsigned int reg)
{
	switch (reg) {
	case CDC_VA_TOP_CSR_CORE_ID_0:
	case CDC_VA_TOP_CSR_CORE_ID_1:
	case CDC_VA_TOP_CSR_CORE_ID_2:
	case CDC_VA_TOP_CSR_CORE_ID_3:
	case CDC_VA_TOP_CSR_DMIC0_CTL:
	case CDC_VA_TOP_CSR_DMIC1_CTL:
	case CDC_VA_TOP_CSR_DMIC2_CTL:
	case CDC_VA_TOP_CSR_DMIC3_CTL:
		return true;
	}
	return false;
}

static const struct reg_default va_defaults[] = {
	/* VA macro */
	{ CDC_VA_CLK_RST_CTRL_MCLK_CONTROL, 0x00},
	{ CDC_VA_CLK_RST_CTRL_FS_CNT_CONTROL, 0x00},
	{ CDC_VA_CLK_RST_CTRL_SWR_CONTROL, 0x00},
	{ CDC_VA_TOP_CSR_TOP_CFG0, 0x00},
	{ CDC_VA_TOP_CSR_DMIC0_CTL, 0x00},
	{ CDC_VA_TOP_CSR_DMIC1_CTL, 0x00},
	{ CDC_VA_TOP_CSR_DMIC2_CTL, 0x00},
	{ CDC_VA_TOP_CSR_DMIC3_CTL, 0x00},
	{ CDC_VA_TOP_CSR_DMIC_CFG, 0x80},
	{ CDC_VA_TOP_CSR_DEBUG_BUS, 0x00},
	{ CDC_VA_TOP_CSR_DEBUG_EN, 0x00},
	{ CDC_VA_TOP_CSR_TX_I2S_CTL, 0x0C},
	{ CDC_VA_TOP_CSR_I2S_CLK, 0x00},
	{ CDC_VA_TOP_CSR_I2S_RESET, 0x00},
	{ CDC_VA_TOP_CSR_CORE_ID_0, 0x00},
	{ CDC_VA_TOP_CSR_CORE_ID_1, 0x00},
	{ CDC_VA_TOP_CSR_CORE_ID_2, 0x00},
	{ CDC_VA_TOP_CSR_CORE_ID_3, 0x00},
	{ CDC_VA_TOP_CSR_SWR_MIC_CTL0, 0xEE},
	{ CDC_VA_TOP_CSR_SWR_MIC_CTL1, 0xEE},
	{ CDC_VA_TOP_CSR_SWR_MIC_CTL2, 0xEE},
	{ CDC_VA_TOP_CSR_SWR_CTRL, 0x06},

	/* VA core */
	{ CDC_VA_INP_MUX_ADC_MUX0_CFG0, 0x00},
	{ CDC_VA_INP_MUX_ADC_MUX0_CFG1, 0x00},
	{ CDC_VA_INP_MUX_ADC_MUX1_CFG0, 0x00},
	{ CDC_VA_INP_MUX_ADC_MUX1_CFG1, 0x00},
	{ CDC_VA_INP_MUX_ADC_MUX2_CFG0, 0x00},
	{ CDC_VA_INP_MUX_ADC_MUX2_CFG1, 0x00},
	{ CDC_VA_INP_MUX_ADC_MUX3_CFG0, 0x00},
	{ CDC_VA_INP_MUX_ADC_MUX3_CFG1, 0x00},
	{ CDC_VA_TX0_TX_PATH_CTL, 0x04},
	{ CDC_VA_TX0_TX_PATH_CFG0, 0x10},
	{ CDC_VA_TX0_TX_PATH_CFG1, 0x0B},
	{ CDC_VA_TX0_TX_VOL_CTL, 0x00},
	{ CDC_VA_TX0_TX_PATH_SEC0, 0x00},
	{ CDC_VA_TX0_TX_PATH_SEC1, 0x00},
	{ CDC_VA_TX0_TX_PATH_SEC2, 0x01},
	{ CDC_VA_TX0_TX_PATH_SEC3, 0x3C},
	{ CDC_VA_TX0_TX_PATH_SEC4, 0x20},
	{ CDC_VA_TX0_TX_PATH_SEC5, 0x00},
	{ CDC_VA_TX0_TX_PATH_SEC6, 0x00},
	{ CDC_VA_TX0_TX_PATH_SEC7, 0x25},
	{ CDC_VA_TX1_TX_PATH_CTL, 0x04},
	{ CDC_VA_TX1_TX_PATH_CFG0, 0x10},
	{ CDC_VA_TX1_TX_PATH_CFG1, 0x0B},
	{ CDC_VA_TX1_TX_VOL_CTL, 0x00},
	{ CDC_VA_TX1_TX_PATH_SEC0, 0x00},
	{ CDC_VA_TX1_TX_PATH_SEC1, 0x00},
	{ CDC_VA_TX1_TX_PATH_SEC2, 0x01},
	{ CDC_VA_TX1_TX_PATH_SEC3, 0x3C},
	{ CDC_VA_TX1_TX_PATH_SEC4, 0x20},
	{ CDC_VA_TX1_TX_PATH_SEC5, 0x00},
	{ CDC_VA_TX1_TX_PATH_SEC6, 0x00},
	{ CDC_VA_TX2_TX_PATH_CTL, 0x04},
	{ CDC_VA_TX2_TX_PATH_CFG0, 0x10},
	{ CDC_VA_TX2_TX_PATH_CFG1, 0x0B},
	{ CDC_VA_TX2_TX_VOL_CTL, 0x00},
	{ CDC_VA_TX2_TX_PATH_SEC0, 0x00},
	{ CDC_VA_TX2_TX_PATH_SEC1, 0x00},
	{ CDC_VA_TX2_TX_PATH_SEC2, 0x01},
	{ CDC_VA_TX2_TX_PATH_SEC3, 0x3C},
	{ CDC_VA_TX2_TX_PATH_SEC4, 0x20},
	{ CDC_VA_TX2_TX_PATH_SEC5, 0x00},
	{ CDC_VA_TX2_TX_PATH_SEC6, 0x00},
	{ CDC_VA_TX3_TX_PATH_CTL, 0x04},
	{ CDC_VA_TX3_TX_PATH_CFG0, 0x10},
	{ CDC_VA_TX3_TX_PATH_CFG1, 0x0B},
	{ CDC_VA_TX3_TX_VOL_CTL, 0x00},
	{ CDC_VA_TX3_TX_PATH_SEC0, 0x00},
	{ CDC_VA_TX3_TX_PATH_SEC1, 0x00},
	{ CDC_VA_TX3_TX_PATH_SEC2, 0x01},
	{ CDC_VA_TX3_TX_PATH_SEC3, 0x3C},
	{ CDC_VA_TX3_TX_PATH_SEC4, 0x20},
	{ CDC_VA_TX3_TX_PATH_SEC5, 0x00},
	{ CDC_VA_TX3_TX_PATH_SEC6, 0x00},
};

static bool va_is_rw_register(struct device *dev, unsigned int reg)
{
	switch (reg) {
	case CDC_VA_CLK_RST_CTRL_MCLK_CONTROL:
	case CDC_VA_CLK_RST_CTRL_FS_CNT_CONTROL:
	case CDC_VA_CLK_RST_CTRL_SWR_CONTROL:
	case CDC_VA_TOP_CSR_TOP_CFG0:
	case CDC_VA_TOP_CSR_DMIC0_CTL:
	case CDC_VA_TOP_CSR_DMIC1_CTL:
	case CDC_VA_TOP_CSR_DMIC2_CTL:
	case CDC_VA_TOP_CSR_DMIC3_CTL:
	case CDC_VA_TOP_CSR_DMIC_CFG:
	case CDC_VA_TOP_CSR_SWR_MIC_CTL0:
	case CDC_VA_TOP_CSR_SWR_MIC_CTL1:
	case CDC_VA_TOP_CSR_SWR_MIC_CTL2:
	case CDC_VA_TOP_CSR_DEBUG_BUS:
	case CDC_VA_TOP_CSR_DEBUG_EN:
	case CDC_VA_TOP_CSR_TX_I2S_CTL:
	case CDC_VA_TOP_CSR_I2S_CLK:
	case CDC_VA_TOP_CSR_I2S_RESET:
	case CDC_VA_INP_MUX_ADC_MUX0_CFG0:
	case CDC_VA_INP_MUX_ADC_MUX0_CFG1:
	case CDC_VA_INP_MUX_ADC_MUX1_CFG0:
	case CDC_VA_INP_MUX_ADC_MUX1_CFG1:
	case CDC_VA_INP_MUX_ADC_MUX2_CFG0:
	case CDC_VA_INP_MUX_ADC_MUX2_CFG1:
	case CDC_VA_INP_MUX_ADC_MUX3_CFG0:
	case CDC_VA_INP_MUX_ADC_MUX3_CFG1:
	case CDC_VA_TX0_TX_PATH_CTL:
	case CDC_VA_TX0_TX_PATH_CFG0:
	case CDC_VA_TX0_TX_PATH_CFG1:
	case CDC_VA_TX0_TX_VOL_CTL:
	case CDC_VA_TX0_TX_PATH_SEC0:
	case CDC_VA_TX0_TX_PATH_SEC1:
	case CDC_VA_TX0_TX_PATH_SEC2:
	case CDC_VA_TX0_TX_PATH_SEC3:
	case CDC_VA_TX0_TX_PATH_SEC4:
	case CDC_VA_TX0_TX_PATH_SEC5:
	case CDC_VA_TX0_TX_PATH_SEC6:
	case CDC_VA_TX0_TX_PATH_SEC7:
	case CDC_VA_TX1_TX_PATH_CTL:
	case CDC_VA_TX1_TX_PATH_CFG0:
	case CDC_VA_TX1_TX_PATH_CFG1:
	case CDC_VA_TX1_TX_VOL_CTL:
	case CDC_VA_TX1_TX_PATH_SEC0:
	case CDC_VA_TX1_TX_PATH_SEC1:
	case CDC_VA_TX1_TX_PATH_SEC2:
	case CDC_VA_TX1_TX_PATH_SEC3:
	case CDC_VA_TX1_TX_PATH_SEC4:
	case CDC_VA_TX1_TX_PATH_SEC5:
	case CDC_VA_TX1_TX_PATH_SEC6:
	case CDC_VA_TX2_TX_PATH_CTL:
	case CDC_VA_TX2_TX_PATH_CFG0:
	case CDC_VA_TX2_TX_PATH_CFG1:
	case CDC_VA_TX2_TX_VOL_CTL:
	case CDC_VA_TX2_TX_PATH_SEC0:
	case CDC_VA_TX2_TX_PATH_SEC1:
	case CDC_VA_TX2_TX_PATH_SEC2:
	case CDC_VA_TX2_TX_PATH_SEC3:
	case CDC_VA_TX2_TX_PATH_SEC4:
	case CDC_VA_TX2_TX_PATH_SEC5:
	case CDC_VA_TX2_TX_PATH_SEC6:
	case CDC_VA_TX3_TX_PATH_CTL:
	case CDC_VA_TX3_TX_PATH_CFG0:
	case CDC_VA_TX3_TX_PATH_CFG1:
	case CDC_VA_TX3_TX_VOL_CTL:
	case CDC_VA_TX3_TX_PATH_SEC0:
	case CDC_VA_TX3_TX_PATH_SEC1:
	case CDC_VA_TX3_TX_PATH_SEC2:
	case CDC_VA_TX3_TX_PATH_SEC3:
	case CDC_VA_TX3_TX_PATH_SEC4:
	case CDC_VA_TX3_TX_PATH_SEC5:
	case CDC_VA_TX3_TX_PATH_SEC6:
		return true;
	}

	return false;
}

static bool va_is_readable_register(struct device *dev, unsigned int reg)
{
	switch (reg) {
	case CDC_VA_TOP_CSR_CORE_ID_0:
	case CDC_VA_TOP_CSR_CORE_ID_1:
	case CDC_VA_TOP_CSR_CORE_ID_2:
	case CDC_VA_TOP_CSR_CORE_ID_3:
		return true;
	}

	return va_is_rw_register(dev, reg);
}

static const struct regmap_config va_regmap_config = {
	.name = "va_macro",
	.reg_bits = 32,
	.val_bits = 32,
	.reg_stride = 4,
	.cache_type = REGCACHE_FLAT,
	.reg_defaults = va_defaults,
	.num_reg_defaults = ARRAY_SIZE(va_defaults),
	.max_register = VA_MAX_OFFSET,
	.volatile_reg = va_is_volatile_register,
	.readable_reg = va_is_readable_register,
	.writeable_reg = va_is_rw_register,
};

static int va_clk_rsc_fs_gen_request(struct va_macro *va, bool enable)
{
	struct regmap *regmap = va->regmap;

	if (enable) {
		regmap_update_bits(regmap, CDC_VA_CLK_RST_CTRL_MCLK_CONTROL,
				   CDC_VA_MCLK_CONTROL_EN,
				   CDC_VA_MCLK_CONTROL_EN);
		/* clear the fs counter */
		regmap_update_bits(regmap, CDC_VA_CLK_RST_CTRL_FS_CNT_CONTROL,
				   CDC_VA_FS_CONTROL_EN | CDC_VA_FS_COUNTER_CLR,
				   CDC_VA_FS_CONTROL_EN | CDC_VA_FS_COUNTER_CLR);
		regmap_update_bits(regmap, CDC_VA_CLK_RST_CTRL_FS_CNT_CONTROL,
				   CDC_VA_FS_CONTROL_EN | CDC_VA_FS_COUNTER_CLR,
				   CDC_VA_FS_CONTROL_EN);

		regmap_update_bits(regmap, CDC_VA_TOP_CSR_TOP_CFG0,
				   CDC_VA_FS_BROADCAST_EN,
				   CDC_VA_FS_BROADCAST_EN);
	} else {
		regmap_update_bits(regmap, CDC_VA_CLK_RST_CTRL_MCLK_CONTROL,
				   CDC_VA_MCLK_CONTROL_EN, 0x0);

		regmap_update_bits(regmap, CDC_VA_CLK_RST_CTRL_FS_CNT_CONTROL,
				   CDC_VA_FS_CONTROL_EN, 0x0);

		regmap_update_bits(regmap, CDC_VA_TOP_CSR_TOP_CFG0,
				   CDC_VA_FS_BROADCAST_EN, 0x0);
	}

	return 0;
}

static int va_macro_mclk_enable(struct va_macro *va, bool mclk_enable)
{
	struct regmap *regmap = va->regmap;

	if (mclk_enable) {
		va_clk_rsc_fs_gen_request(va, true);
		regcache_mark_dirty(regmap);
		regcache_sync_region(regmap, 0x0, VA_MAX_OFFSET);
	} else {
		va_clk_rsc_fs_gen_request(va, false);
	}

	return 0;
}

static int va_macro_mclk_event(struct snd_soc_dapm_widget *w,
			       struct snd_kcontrol *kcontrol, int event)
{
	struct snd_soc_component *comp = snd_soc_dapm_to_component(w->dapm);
	struct va_macro *va = snd_soc_component_get_drvdata(comp);

	switch (event) {
	case SND_SOC_DAPM_PRE_PMU:
		return clk_prepare_enable(va->fsgen);
	case SND_SOC_DAPM_POST_PMD:
		clk_disable_unprepare(va->fsgen);
	}

	return 0;
}

static int va_macro_put_dec_enum(struct snd_kcontrol *kcontrol,
				 struct snd_ctl_elem_value *ucontrol)
{
	struct snd_soc_dapm_widget *widget =
		snd_soc_dapm_kcontrol_widget(kcontrol);
	struct snd_soc_component *component =
		snd_soc_dapm_to_component(widget->dapm);
	struct soc_enum *e = (struct soc_enum *)kcontrol->private_value;
	unsigned int val;
	u16 mic_sel_reg;

	val = ucontrol->value.enumerated.item[0];

	switch (e->reg) {
	case CDC_VA_INP_MUX_ADC_MUX0_CFG0:
		mic_sel_reg = CDC_VA_TX0_TX_PATH_CFG0;
		break;
	case CDC_VA_INP_MUX_ADC_MUX1_CFG0:
		mic_sel_reg = CDC_VA_TX1_TX_PATH_CFG0;
		break;
	case CDC_VA_INP_MUX_ADC_MUX2_CFG0:
		mic_sel_reg = CDC_VA_TX2_TX_PATH_CFG0;
		break;
	case CDC_VA_INP_MUX_ADC_MUX3_CFG0:
		mic_sel_reg = CDC_VA_TX3_TX_PATH_CFG0;
		break;
	default:
		dev_err(component->dev, "%s: e->reg: 0x%x not expected\n",
			__func__, e->reg);
		return -EINVAL;
	}

	if (val != 0)
		snd_soc_component_update_bits(component, mic_sel_reg,
					      CDC_VA_TX_PATH_ADC_DMIC_SEL_MASK,
					      CDC_VA_TX_PATH_ADC_DMIC_SEL_DMIC);

	return snd_soc_dapm_put_enum_double(kcontrol, ucontrol);
}

static int va_macro_tx_mixer_get(struct snd_kcontrol *kcontrol,
				 struct snd_ctl_elem_value *ucontrol)
{
	struct snd_soc_dapm_widget *widget =
		snd_soc_dapm_kcontrol_widget(kcontrol);
	struct snd_soc_component *component =
				snd_soc_dapm_to_component(widget->dapm);
	struct soc_mixer_control *mc =
		(struct soc_mixer_control *)kcontrol->private_value;
	u32 dai_id = widget->shift;
	u32 dec_id = mc->shift;
	struct va_macro *va = snd_soc_component_get_drvdata(component);

	if (test_bit(dec_id, &va->active_ch_mask[dai_id]))
		ucontrol->value.integer.value[0] = 1;
	else
		ucontrol->value.integer.value[0] = 0;

	return 0;
}

static int va_macro_tx_mixer_put(struct snd_kcontrol *kcontrol,
				 struct snd_ctl_elem_value *ucontrol)
{
	struct snd_soc_dapm_widget *widget =
					snd_soc_dapm_kcontrol_widget(kcontrol);
	struct snd_soc_component *component =
				snd_soc_dapm_to_component(widget->dapm);
	struct snd_soc_dapm_update *update = NULL;
	struct soc_mixer_control *mc =
		(struct soc_mixer_control *)kcontrol->private_value;
	u32 dai_id = widget->shift;
	u32 dec_id = mc->shift;
	u32 enable = ucontrol->value.integer.value[0];
	struct va_macro *va = snd_soc_component_get_drvdata(component);

	if (enable) {
		set_bit(dec_id, &va->active_ch_mask[dai_id]);
		va->active_ch_cnt[dai_id]++;
	} else {
		clear_bit(dec_id, &va->active_ch_mask[dai_id]);
		va->active_ch_cnt[dai_id]--;
	}

	snd_soc_dapm_mixer_update_power(widget->dapm, kcontrol, enable, update);

	return 0;
}

static int va_dmic_clk_enable(struct snd_soc_component *component,
			      u32 dmic, bool enable)
{
	struct va_macro *va = snd_soc_component_get_drvdata(component);
	u16 dmic_clk_reg;
	s32 *dmic_clk_cnt;
	u8 *dmic_clk_div;
	u8 freq_change_mask;
	u8 clk_div;

	switch (dmic) {
	case 0:
	case 1:
		dmic_clk_cnt = &(va->dmic_0_1_clk_cnt);
		dmic_clk_div = &(va->dmic_0_1_clk_div);
		dmic_clk_reg = CDC_VA_TOP_CSR_DMIC0_CTL;
		freq_change_mask = CDC_VA_DMIC0_FREQ_CHANGE_MASK;
		break;
	case 2:
	case 3:
		dmic_clk_cnt = &(va->dmic_2_3_clk_cnt);
		dmic_clk_div = &(va->dmic_2_3_clk_div);
		dmic_clk_reg = CDC_VA_TOP_CSR_DMIC1_CTL;
		freq_change_mask = CDC_VA_DMIC1_FREQ_CHANGE_MASK;
		break;
	case 4:
	case 5:
		dmic_clk_cnt = &(va->dmic_4_5_clk_cnt);
		dmic_clk_div = &(va->dmic_4_5_clk_div);
		dmic_clk_reg = CDC_VA_TOP_CSR_DMIC2_CTL;
		freq_change_mask = CDC_VA_DMIC2_FREQ_CHANGE_MASK;
		break;
	case 6:
	case 7:
		dmic_clk_cnt = &(va->dmic_6_7_clk_cnt);
		dmic_clk_div = &(va->dmic_6_7_clk_div);
		dmic_clk_reg = CDC_VA_TOP_CSR_DMIC3_CTL;
		freq_change_mask = CDC_VA_DMIC3_FREQ_CHANGE_MASK;
		break;
	default:
		dev_err(component->dev, "%s: Invalid DMIC Selection\n",
			__func__);
		return -EINVAL;
	}

	if (enable) {
		clk_div = va->dmic_clk_div;
		(*dmic_clk_cnt)++;
		if (*dmic_clk_cnt == 1) {
			snd_soc_component_update_bits(component,
					      CDC_VA_TOP_CSR_DMIC_CFG,
					      CDC_VA_RESET_ALL_DMICS_MASK,
					      CDC_VA_RESET_ALL_DMICS_DISABLE);
			snd_soc_component_update_bits(component, dmic_clk_reg,
					CDC_VA_DMIC_CLK_SEL_MASK,
					clk_div << CDC_VA_DMIC_CLK_SEL_SHFT);
			snd_soc_component_update_bits(component, dmic_clk_reg,
						      CDC_VA_DMIC_EN_MASK,
						      CDC_VA_DMIC_ENABLE);
		} else {
			if (*dmic_clk_div > clk_div) {
				snd_soc_component_update_bits(component,
						CDC_VA_TOP_CSR_DMIC_CFG,
						freq_change_mask,
						freq_change_mask);
				snd_soc_component_update_bits(component, dmic_clk_reg,
						CDC_VA_DMIC_CLK_SEL_MASK,
						clk_div << CDC_VA_DMIC_CLK_SEL_SHFT);
				snd_soc_component_update_bits(component,
					      CDC_VA_TOP_CSR_DMIC_CFG,
					      freq_change_mask,
					      CDC_VA_DMIC_FREQ_CHANGE_DISABLE);
			} else {
				clk_div = *dmic_clk_div;
			}
		}
		*dmic_clk_div = clk_div;
	} else {
		(*dmic_clk_cnt)--;
		if (*dmic_clk_cnt  == 0) {
			snd_soc_component_update_bits(component, dmic_clk_reg,
						      CDC_VA_DMIC_EN_MASK, 0);
			clk_div = 0;
			snd_soc_component_update_bits(component, dmic_clk_reg,
						CDC_VA_DMIC_CLK_SEL_MASK,
						clk_div << CDC_VA_DMIC_CLK_SEL_SHFT);
		} else {
			clk_div = va->dmic_clk_div;
			if (*dmic_clk_div > clk_div) {
				clk_div = va->dmic_clk_div;
				snd_soc_component_update_bits(component,
							CDC_VA_TOP_CSR_DMIC_CFG,
							freq_change_mask,
							freq_change_mask);
				snd_soc_component_update_bits(component, dmic_clk_reg,
						CDC_VA_DMIC_CLK_SEL_MASK,
						clk_div << CDC_VA_DMIC_CLK_SEL_SHFT);
				snd_soc_component_update_bits(component,
						      CDC_VA_TOP_CSR_DMIC_CFG,
						      freq_change_mask,
						      CDC_VA_DMIC_FREQ_CHANGE_DISABLE);
			} else {
				clk_div = *dmic_clk_div;
			}
		}
		*dmic_clk_div = clk_div;
	}

	return 0;
}

static int va_macro_enable_dmic(struct snd_soc_dapm_widget *w,
				struct snd_kcontrol *kcontrol, int event)
{
	struct snd_soc_component *comp = snd_soc_dapm_to_component(w->dapm);
	unsigned int dmic = w->shift;

	switch (event) {
	case SND_SOC_DAPM_PRE_PMU:
		va_dmic_clk_enable(comp, dmic, true);
		break;
	case SND_SOC_DAPM_POST_PMD:
		va_dmic_clk_enable(comp, dmic, false);
		break;
	}

	return 0;
}

static int va_macro_enable_dec(struct snd_soc_dapm_widget *w,
			       struct snd_kcontrol *kcontrol, int event)
{
	struct snd_soc_component *comp = snd_soc_dapm_to_component(w->dapm);
	unsigned int decimator;
	u16 tx_vol_ctl_reg, dec_cfg_reg, hpf_gate_reg;
	u16 tx_gain_ctl_reg;
	u8 hpf_cut_off_freq;

	struct va_macro *va = snd_soc_component_get_drvdata(comp);

	decimator = w->shift;

	tx_vol_ctl_reg = CDC_VA_TX0_TX_PATH_CTL +
				VA_MACRO_TX_PATH_OFFSET * decimator;
	hpf_gate_reg = CDC_VA_TX0_TX_PATH_SEC2 +
				VA_MACRO_TX_PATH_OFFSET * decimator;
	dec_cfg_reg = CDC_VA_TX0_TX_PATH_CFG0 +
				VA_MACRO_TX_PATH_OFFSET * decimator;
	tx_gain_ctl_reg = CDC_VA_TX0_TX_VOL_CTL +
				VA_MACRO_TX_PATH_OFFSET * decimator;

	switch (event) {
	case SND_SOC_DAPM_PRE_PMU:
		snd_soc_component_update_bits(comp,
			dec_cfg_reg, CDC_VA_ADC_MODE_MASK,
			va->dec_mode[decimator] << CDC_VA_ADC_MODE_SHIFT);
		/* Enable TX PGA Mute */
		break;
	case SND_SOC_DAPM_POST_PMU:
		/* Enable TX CLK */
		snd_soc_component_update_bits(comp, tx_vol_ctl_reg,
					      CDC_VA_TX_PATH_CLK_EN_MASK,
					      CDC_VA_TX_PATH_CLK_EN);
		snd_soc_component_update_bits(comp, hpf_gate_reg,
					      CDC_VA_TX_HPF_ZERO_GATE_MASK,
					      CDC_VA_TX_HPF_ZERO_GATE);

		usleep_range(1000, 1010);
		hpf_cut_off_freq = (snd_soc_component_read(comp, dec_cfg_reg) &
				    TX_HPF_CUT_OFF_FREQ_MASK) >> 5;

		if (hpf_cut_off_freq != CF_MIN_3DB_150HZ) {
			snd_soc_component_update_bits(comp, dec_cfg_reg,
						      TX_HPF_CUT_OFF_FREQ_MASK,
						      CF_MIN_3DB_150HZ << 5);

			snd_soc_component_update_bits(comp, hpf_gate_reg,
				      CDC_VA_TX_HPF_CUTOFF_FREQ_CHANGE_MASK,
				      CDC_VA_TX_HPF_CUTOFF_FREQ_CHANGE_REQ);

			/*
			 * Minimum 1 clk cycle delay is required as per HW spec
			 */
			usleep_range(1000, 1010);

			snd_soc_component_update_bits(comp,
				hpf_gate_reg,
				CDC_VA_TX_HPF_CUTOFF_FREQ_CHANGE_MASK,
				0x0);
		}


		usleep_range(1000, 1010);
		snd_soc_component_update_bits(comp, hpf_gate_reg,
					      CDC_VA_TX_HPF_ZERO_GATE_MASK,
					      CDC_VA_TX_HPF_ZERO_NO_GATE);
		/*
		 * 6ms delay is required as per HW spec
		 */
		usleep_range(6000, 6010);
		/* apply gain after decimator is enabled */
		snd_soc_component_write(comp, tx_gain_ctl_reg,
			snd_soc_component_read(comp, tx_gain_ctl_reg));
		break;
	case SND_SOC_DAPM_POST_PMD:
		/* Disable TX CLK */
		snd_soc_component_update_bits(comp, tx_vol_ctl_reg,
						CDC_VA_TX_PATH_CLK_EN_MASK,
						CDC_VA_TX_PATH_CLK_DISABLE);
		break;
	}
	return 0;
}

static int va_macro_dec_mode_get(struct snd_kcontrol *kcontrol,
				 struct snd_ctl_elem_value *ucontrol)
{
	struct snd_soc_component *comp = snd_soc_kcontrol_component(kcontrol);
	struct va_macro *va = snd_soc_component_get_drvdata(comp);
	struct soc_enum *e = (struct soc_enum *)kcontrol->private_value;
	int path = e->shift_l;

	ucontrol->value.enumerated.item[0] = va->dec_mode[path];

	return 0;
}

static int va_macro_dec_mode_put(struct snd_kcontrol *kcontrol,
				 struct snd_ctl_elem_value *ucontrol)
{
	struct snd_soc_component *comp = snd_soc_kcontrol_component(kcontrol);
	int value = ucontrol->value.enumerated.item[0];
	struct soc_enum *e = (struct soc_enum *)kcontrol->private_value;
	int path = e->shift_l;
	struct va_macro *va = snd_soc_component_get_drvdata(comp);

	va->dec_mode[path] = value;

	return 0;
}

static int va_macro_hw_params(struct snd_pcm_substream *substream,
			      struct snd_pcm_hw_params *params,
			      struct snd_soc_dai *dai)
{
	int tx_fs_rate;
	struct snd_soc_component *component = dai->component;
	u32 decimator, sample_rate;
	u16 tx_fs_reg;
	struct device *va_dev = component->dev;
	struct va_macro *va = snd_soc_component_get_drvdata(component);

	sample_rate = params_rate(params);
	switch (sample_rate) {
	case 8000:
		tx_fs_rate = 0;
		break;
	case 16000:
		tx_fs_rate = 1;
		break;
	case 32000:
		tx_fs_rate = 3;
		break;
	case 48000:
		tx_fs_rate = 4;
		break;
	case 96000:
		tx_fs_rate = 5;
		break;
	case 192000:
		tx_fs_rate = 6;
		break;
	case 384000:
		tx_fs_rate = 7;
		break;
	default:
		dev_err(va_dev, "%s: Invalid TX sample rate: %d\n",
			__func__, params_rate(params));
		return -EINVAL;
	}

	for_each_set_bit(decimator, &va->active_ch_mask[dai->id],
			 VA_MACRO_DEC_MAX) {
		tx_fs_reg = CDC_VA_TX0_TX_PATH_CTL +
			    VA_MACRO_TX_PATH_OFFSET * decimator;
		snd_soc_component_update_bits(component, tx_fs_reg, 0x0F,
					      tx_fs_rate);
	}
	return 0;
}

static int va_macro_get_channel_map(struct snd_soc_dai *dai,
				    unsigned int *tx_num, unsigned int *tx_slot,
				    unsigned int *rx_num, unsigned int *rx_slot)
{
	struct snd_soc_component *component = dai->component;
	struct device *va_dev = component->dev;
	struct va_macro *va = snd_soc_component_get_drvdata(component);

	switch (dai->id) {
	case VA_MACRO_AIF1_CAP:
	case VA_MACRO_AIF2_CAP:
	case VA_MACRO_AIF3_CAP:
		*tx_slot = va->active_ch_mask[dai->id];
		*tx_num = va->active_ch_cnt[dai->id];
		break;
	default:
		dev_err(va_dev, "%s: Invalid AIF\n", __func__);
		break;
	}
	return 0;
}

static int va_macro_digital_mute(struct snd_soc_dai *dai, int mute, int stream)
{
	struct snd_soc_component *component = dai->component;
	struct va_macro *va = snd_soc_component_get_drvdata(component);
	u16 tx_vol_ctl_reg, decimator;

	for_each_set_bit(decimator, &va->active_ch_mask[dai->id],
			 VA_MACRO_DEC_MAX) {
		tx_vol_ctl_reg = CDC_VA_TX0_TX_PATH_CTL +
					VA_MACRO_TX_PATH_OFFSET * decimator;
		if (mute)
			snd_soc_component_update_bits(component, tx_vol_ctl_reg,
					CDC_VA_TX_PATH_PGA_MUTE_EN_MASK,
					CDC_VA_TX_PATH_PGA_MUTE_EN);
		else
			snd_soc_component_update_bits(component, tx_vol_ctl_reg,
					CDC_VA_TX_PATH_PGA_MUTE_EN_MASK,
					CDC_VA_TX_PATH_PGA_MUTE_DISABLE);
	}

	return 0;
}

static const struct snd_soc_dai_ops va_macro_dai_ops = {
	.hw_params = va_macro_hw_params,
	.get_channel_map = va_macro_get_channel_map,
	.mute_stream = va_macro_digital_mute,
};

static struct snd_soc_dai_driver va_macro_dais[] = {
	{
		.name = "va_macro_tx1",
		.id = VA_MACRO_AIF1_CAP,
		.capture = {
			.stream_name = "VA_AIF1 Capture",
			.rates = VA_MACRO_RATES,
			.formats = VA_MACRO_FORMATS,
			.rate_max = 192000,
			.rate_min = 8000,
			.channels_min = 1,
			.channels_max = 8,
		},
		.ops = &va_macro_dai_ops,
	},
	{
		.name = "va_macro_tx2",
		.id = VA_MACRO_AIF2_CAP,
		.capture = {
			.stream_name = "VA_AIF2 Capture",
			.rates = VA_MACRO_RATES,
			.formats = VA_MACRO_FORMATS,
			.rate_max = 192000,
			.rate_min = 8000,
			.channels_min = 1,
			.channels_max = 8,
		},
		.ops = &va_macro_dai_ops,
	},
	{
		.name = "va_macro_tx3",
		.id = VA_MACRO_AIF3_CAP,
		.capture = {
			.stream_name = "VA_AIF3 Capture",
			.rates = VA_MACRO_RATES,
			.formats = VA_MACRO_FORMATS,
			.rate_max = 192000,
			.rate_min = 8000,
			.channels_min = 1,
			.channels_max = 8,
		},
		.ops = &va_macro_dai_ops,
	},
};

static const char * const adc_mux_text[] = {
	"VA_DMIC", "SWR_MIC"
};

static SOC_ENUM_SINGLE_DECL(va_dec0_enum, CDC_VA_INP_MUX_ADC_MUX0_CFG1,
		   0, adc_mux_text);
static SOC_ENUM_SINGLE_DECL(va_dec1_enum, CDC_VA_INP_MUX_ADC_MUX1_CFG1,
		   0, adc_mux_text);
static SOC_ENUM_SINGLE_DECL(va_dec2_enum, CDC_VA_INP_MUX_ADC_MUX2_CFG1,
		   0, adc_mux_text);
static SOC_ENUM_SINGLE_DECL(va_dec3_enum, CDC_VA_INP_MUX_ADC_MUX3_CFG1,
		   0, adc_mux_text);

static const struct snd_kcontrol_new va_dec0_mux = SOC_DAPM_ENUM("va_dec0",
								 va_dec0_enum);
static const struct snd_kcontrol_new va_dec1_mux = SOC_DAPM_ENUM("va_dec1",
								 va_dec1_enum);
static const struct snd_kcontrol_new va_dec2_mux = SOC_DAPM_ENUM("va_dec2",
								 va_dec2_enum);
static const struct snd_kcontrol_new va_dec3_mux = SOC_DAPM_ENUM("va_dec3",
								 va_dec3_enum);

static const char * const dmic_mux_text[] = {
	"ZERO", "DMIC0", "DMIC1", "DMIC2", "DMIC3",
	"DMIC4", "DMIC5", "DMIC6", "DMIC7"
};

static SOC_ENUM_SINGLE_DECL(va_dmic0_enum, CDC_VA_INP_MUX_ADC_MUX0_CFG0,
			4, dmic_mux_text);

static SOC_ENUM_SINGLE_DECL(va_dmic1_enum, CDC_VA_INP_MUX_ADC_MUX1_CFG0,
			4, dmic_mux_text);

static SOC_ENUM_SINGLE_DECL(va_dmic2_enum, CDC_VA_INP_MUX_ADC_MUX2_CFG0,
			4, dmic_mux_text);

static SOC_ENUM_SINGLE_DECL(va_dmic3_enum, CDC_VA_INP_MUX_ADC_MUX3_CFG0,
			4, dmic_mux_text);

static const struct snd_kcontrol_new va_dmic0_mux = SOC_DAPM_ENUM_EXT("va_dmic0",
			 va_dmic0_enum, snd_soc_dapm_get_enum_double,
			 va_macro_put_dec_enum);

static const struct snd_kcontrol_new va_dmic1_mux = SOC_DAPM_ENUM_EXT("va_dmic1",
			 va_dmic1_enum, snd_soc_dapm_get_enum_double,
			 va_macro_put_dec_enum);

static const struct snd_kcontrol_new va_dmic2_mux = SOC_DAPM_ENUM_EXT("va_dmic2",
			 va_dmic2_enum, snd_soc_dapm_get_enum_double,
			 va_macro_put_dec_enum);

static const struct snd_kcontrol_new va_dmic3_mux = SOC_DAPM_ENUM_EXT("va_dmic3",
			 va_dmic3_enum, snd_soc_dapm_get_enum_double,
			 va_macro_put_dec_enum);

static const struct snd_kcontrol_new va_aif1_cap_mixer[] = {
	SOC_SINGLE_EXT("DEC0", SND_SOC_NOPM, VA_MACRO_DEC0, 1, 0,
			va_macro_tx_mixer_get, va_macro_tx_mixer_put),
	SOC_SINGLE_EXT("DEC1", SND_SOC_NOPM, VA_MACRO_DEC1, 1, 0,
			va_macro_tx_mixer_get, va_macro_tx_mixer_put),
	SOC_SINGLE_EXT("DEC2", SND_SOC_NOPM, VA_MACRO_DEC2, 1, 0,
			va_macro_tx_mixer_get, va_macro_tx_mixer_put),
	SOC_SINGLE_EXT("DEC3", SND_SOC_NOPM, VA_MACRO_DEC3, 1, 0,
			va_macro_tx_mixer_get, va_macro_tx_mixer_put),
	SOC_SINGLE_EXT("DEC4", SND_SOC_NOPM, VA_MACRO_DEC4, 1, 0,
			va_macro_tx_mixer_get, va_macro_tx_mixer_put),
	SOC_SINGLE_EXT("DEC5", SND_SOC_NOPM, VA_MACRO_DEC5, 1, 0,
			va_macro_tx_mixer_get, va_macro_tx_mixer_put),
	SOC_SINGLE_EXT("DEC6", SND_SOC_NOPM, VA_MACRO_DEC6, 1, 0,
			va_macro_tx_mixer_get, va_macro_tx_mixer_put),
	SOC_SINGLE_EXT("DEC7", SND_SOC_NOPM, VA_MACRO_DEC7, 1, 0,
			va_macro_tx_mixer_get, va_macro_tx_mixer_put),
};

static const struct snd_kcontrol_new va_aif2_cap_mixer[] = {
	SOC_SINGLE_EXT("DEC0", SND_SOC_NOPM, VA_MACRO_DEC0, 1, 0,
			va_macro_tx_mixer_get, va_macro_tx_mixer_put),
	SOC_SINGLE_EXT("DEC1", SND_SOC_NOPM, VA_MACRO_DEC1, 1, 0,
			va_macro_tx_mixer_get, va_macro_tx_mixer_put),
	SOC_SINGLE_EXT("DEC2", SND_SOC_NOPM, VA_MACRO_DEC2, 1, 0,
			va_macro_tx_mixer_get, va_macro_tx_mixer_put),
	SOC_SINGLE_EXT("DEC3", SND_SOC_NOPM, VA_MACRO_DEC3, 1, 0,
			va_macro_tx_mixer_get, va_macro_tx_mixer_put),
	SOC_SINGLE_EXT("DEC4", SND_SOC_NOPM, VA_MACRO_DEC4, 1, 0,
			va_macro_tx_mixer_get, va_macro_tx_mixer_put),
	SOC_SINGLE_EXT("DEC5", SND_SOC_NOPM, VA_MACRO_DEC5, 1, 0,
			va_macro_tx_mixer_get, va_macro_tx_mixer_put),
	SOC_SINGLE_EXT("DEC6", SND_SOC_NOPM, VA_MACRO_DEC6, 1, 0,
			va_macro_tx_mixer_get, va_macro_tx_mixer_put),
	SOC_SINGLE_EXT("DEC7", SND_SOC_NOPM, VA_MACRO_DEC7, 1, 0,
			va_macro_tx_mixer_get, va_macro_tx_mixer_put),
};

static const struct snd_kcontrol_new va_aif3_cap_mixer[] = {
	SOC_SINGLE_EXT("DEC0", SND_SOC_NOPM, VA_MACRO_DEC0, 1, 0,
			va_macro_tx_mixer_get, va_macro_tx_mixer_put),
	SOC_SINGLE_EXT("DEC1", SND_SOC_NOPM, VA_MACRO_DEC1, 1, 0,
			va_macro_tx_mixer_get, va_macro_tx_mixer_put),
	SOC_SINGLE_EXT("DEC2", SND_SOC_NOPM, VA_MACRO_DEC2, 1, 0,
			va_macro_tx_mixer_get, va_macro_tx_mixer_put),
	SOC_SINGLE_EXT("DEC3", SND_SOC_NOPM, VA_MACRO_DEC3, 1, 0,
			va_macro_tx_mixer_get, va_macro_tx_mixer_put),
	SOC_SINGLE_EXT("DEC4", SND_SOC_NOPM, VA_MACRO_DEC4, 1, 0,
			va_macro_tx_mixer_get, va_macro_tx_mixer_put),
	SOC_SINGLE_EXT("DEC5", SND_SOC_NOPM, VA_MACRO_DEC5, 1, 0,
			va_macro_tx_mixer_get, va_macro_tx_mixer_put),
	SOC_SINGLE_EXT("DEC6", SND_SOC_NOPM, VA_MACRO_DEC6, 1, 0,
			va_macro_tx_mixer_get, va_macro_tx_mixer_put),
	SOC_SINGLE_EXT("DEC7", SND_SOC_NOPM, VA_MACRO_DEC7, 1, 0,
			va_macro_tx_mixer_get, va_macro_tx_mixer_put),
};

static const struct snd_soc_dapm_widget va_macro_dapm_widgets[] = {
	SND_SOC_DAPM_AIF_OUT("VA_AIF1 CAP", "VA_AIF1 Capture", 0,
		SND_SOC_NOPM, VA_MACRO_AIF1_CAP, 0),

	SND_SOC_DAPM_AIF_OUT("VA_AIF2 CAP", "VA_AIF2 Capture", 0,
		SND_SOC_NOPM, VA_MACRO_AIF2_CAP, 0),

	SND_SOC_DAPM_AIF_OUT("VA_AIF3 CAP", "VA_AIF3 Capture", 0,
		SND_SOC_NOPM, VA_MACRO_AIF3_CAP, 0),

	SND_SOC_DAPM_MIXER("VA_AIF1_CAP Mixer", SND_SOC_NOPM,
		VA_MACRO_AIF1_CAP, 0,
		va_aif1_cap_mixer, ARRAY_SIZE(va_aif1_cap_mixer)),

	SND_SOC_DAPM_MIXER("VA_AIF2_CAP Mixer", SND_SOC_NOPM,
		VA_MACRO_AIF2_CAP, 0,
		va_aif2_cap_mixer, ARRAY_SIZE(va_aif2_cap_mixer)),

	SND_SOC_DAPM_MIXER("VA_AIF3_CAP Mixer", SND_SOC_NOPM,
		VA_MACRO_AIF3_CAP, 0,
		va_aif3_cap_mixer, ARRAY_SIZE(va_aif3_cap_mixer)),

	SND_SOC_DAPM_MUX("VA DMIC MUX0", SND_SOC_NOPM, 0, 0, &va_dmic0_mux),
	SND_SOC_DAPM_MUX("VA DMIC MUX1", SND_SOC_NOPM, 0, 0, &va_dmic1_mux),
	SND_SOC_DAPM_MUX("VA DMIC MUX2", SND_SOC_NOPM, 0, 0, &va_dmic2_mux),
	SND_SOC_DAPM_MUX("VA DMIC MUX3", SND_SOC_NOPM, 0, 0, &va_dmic3_mux),

	SND_SOC_DAPM_REGULATOR_SUPPLY("vdd-micb", 0, 0),
	SND_SOC_DAPM_INPUT("DMIC0 Pin"),
	SND_SOC_DAPM_INPUT("DMIC1 Pin"),
	SND_SOC_DAPM_INPUT("DMIC2 Pin"),
	SND_SOC_DAPM_INPUT("DMIC3 Pin"),
	SND_SOC_DAPM_INPUT("DMIC4 Pin"),
	SND_SOC_DAPM_INPUT("DMIC5 Pin"),
	SND_SOC_DAPM_INPUT("DMIC6 Pin"),
	SND_SOC_DAPM_INPUT("DMIC7 Pin"),

	SND_SOC_DAPM_ADC_E("VA DMIC0", NULL, SND_SOC_NOPM, 0, 0,
		va_macro_enable_dmic, SND_SOC_DAPM_PRE_PMU |
		SND_SOC_DAPM_POST_PMD),

	SND_SOC_DAPM_ADC_E("VA DMIC1", NULL, SND_SOC_NOPM, 1, 0,
		va_macro_enable_dmic, SND_SOC_DAPM_PRE_PMU |
		SND_SOC_DAPM_POST_PMD),

	SND_SOC_DAPM_ADC_E("VA DMIC2", NULL, SND_SOC_NOPM, 2, 0,
		va_macro_enable_dmic, SND_SOC_DAPM_PRE_PMU |
		SND_SOC_DAPM_POST_PMD),

	SND_SOC_DAPM_ADC_E("VA DMIC3", NULL, SND_SOC_NOPM, 3, 0,
		va_macro_enable_dmic, SND_SOC_DAPM_PRE_PMU |
		SND_SOC_DAPM_POST_PMD),

	SND_SOC_DAPM_ADC_E("VA DMIC4", NULL, SND_SOC_NOPM, 4, 0,
		va_macro_enable_dmic, SND_SOC_DAPM_PRE_PMU |
		SND_SOC_DAPM_POST_PMD),

	SND_SOC_DAPM_ADC_E("VA DMIC5", NULL, SND_SOC_NOPM, 5, 0,
		va_macro_enable_dmic, SND_SOC_DAPM_PRE_PMU |
		SND_SOC_DAPM_POST_PMD),

	SND_SOC_DAPM_ADC_E("VA DMIC6", NULL, SND_SOC_NOPM, 6, 0,
		va_macro_enable_dmic, SND_SOC_DAPM_PRE_PMU |
		SND_SOC_DAPM_POST_PMD),

	SND_SOC_DAPM_ADC_E("VA DMIC7", NULL, SND_SOC_NOPM, 7, 0,
		va_macro_enable_dmic, SND_SOC_DAPM_PRE_PMU |
		SND_SOC_DAPM_POST_PMD),

	SND_SOC_DAPM_INPUT("VA SWR_ADC0"),
	SND_SOC_DAPM_INPUT("VA SWR_ADC1"),
	SND_SOC_DAPM_INPUT("VA SWR_ADC2"),
	SND_SOC_DAPM_INPUT("VA SWR_ADC3"),
	SND_SOC_DAPM_INPUT("VA SWR_MIC0"),
	SND_SOC_DAPM_INPUT("VA SWR_MIC1"),
	SND_SOC_DAPM_INPUT("VA SWR_MIC2"),
	SND_SOC_DAPM_INPUT("VA SWR_MIC3"),
	SND_SOC_DAPM_INPUT("VA SWR_MIC4"),
	SND_SOC_DAPM_INPUT("VA SWR_MIC5"),
	SND_SOC_DAPM_INPUT("VA SWR_MIC6"),
	SND_SOC_DAPM_INPUT("VA SWR_MIC7"),

	SND_SOC_DAPM_MUX_E("VA DEC0 MUX", SND_SOC_NOPM, VA_MACRO_DEC0, 0,
			   &va_dec0_mux, va_macro_enable_dec,
			   SND_SOC_DAPM_PRE_PMU | SND_SOC_DAPM_POST_PMU |
			   SND_SOC_DAPM_PRE_PMD | SND_SOC_DAPM_POST_PMD),

	SND_SOC_DAPM_MUX_E("VA DEC1 MUX", SND_SOC_NOPM, VA_MACRO_DEC1, 0,
			   &va_dec1_mux, va_macro_enable_dec,
			   SND_SOC_DAPM_PRE_PMU | SND_SOC_DAPM_POST_PMU |
			   SND_SOC_DAPM_PRE_PMD | SND_SOC_DAPM_POST_PMD),

	SND_SOC_DAPM_MUX_E("VA DEC2 MUX", SND_SOC_NOPM, VA_MACRO_DEC2, 0,
			   &va_dec2_mux, va_macro_enable_dec,
			   SND_SOC_DAPM_PRE_PMU | SND_SOC_DAPM_POST_PMU |
			   SND_SOC_DAPM_PRE_PMD | SND_SOC_DAPM_POST_PMD),

	SND_SOC_DAPM_MUX_E("VA DEC3 MUX", SND_SOC_NOPM, VA_MACRO_DEC3, 0,
			   &va_dec3_mux, va_macro_enable_dec,
			   SND_SOC_DAPM_PRE_PMU | SND_SOC_DAPM_POST_PMU |
			   SND_SOC_DAPM_PRE_PMD | SND_SOC_DAPM_POST_PMD),

	SND_SOC_DAPM_SUPPLY_S("VA_MCLK", -1, SND_SOC_NOPM, 0, 0,
			      va_macro_mclk_event,
			      SND_SOC_DAPM_PRE_PMU | SND_SOC_DAPM_POST_PMD),
};

static const struct snd_soc_dapm_route va_audio_map[] = {
	{"VA_AIF1 CAP", NULL, "VA_MCLK"},
	{"VA_AIF2 CAP", NULL, "VA_MCLK"},
	{"VA_AIF3 CAP", NULL, "VA_MCLK"},

	{"VA_AIF1 CAP", NULL, "VA_AIF1_CAP Mixer"},
	{"VA_AIF2 CAP", NULL, "VA_AIF2_CAP Mixer"},
	{"VA_AIF3 CAP", NULL, "VA_AIF3_CAP Mixer"},

	{"VA_AIF1_CAP Mixer", "DEC0", "VA DEC0 MUX"},
	{"VA_AIF1_CAP Mixer", "DEC1", "VA DEC1 MUX"},
	{"VA_AIF1_CAP Mixer", "DEC2", "VA DEC2 MUX"},
	{"VA_AIF1_CAP Mixer", "DEC3", "VA DEC3 MUX"},

	{"VA_AIF2_CAP Mixer", "DEC0", "VA DEC0 MUX"},
	{"VA_AIF2_CAP Mixer", "DEC1", "VA DEC1 MUX"},
	{"VA_AIF2_CAP Mixer", "DEC2", "VA DEC2 MUX"},
	{"VA_AIF2_CAP Mixer", "DEC3", "VA DEC3 MUX"},

	{"VA_AIF3_CAP Mixer", "DEC0", "VA DEC0 MUX"},
	{"VA_AIF3_CAP Mixer", "DEC1", "VA DEC1 MUX"},
	{"VA_AIF3_CAP Mixer", "DEC2", "VA DEC2 MUX"},
	{"VA_AIF3_CAP Mixer", "DEC3", "VA DEC3 MUX"},

	{"VA DEC0 MUX", "VA_DMIC", "VA DMIC MUX0"},
	{"VA DMIC MUX0", "DMIC0", "VA DMIC0"},
	{"VA DMIC MUX0", "DMIC1", "VA DMIC1"},
	{"VA DMIC MUX0", "DMIC2", "VA DMIC2"},
	{"VA DMIC MUX0", "DMIC3", "VA DMIC3"},
	{"VA DMIC MUX0", "DMIC4", "VA DMIC4"},
	{"VA DMIC MUX0", "DMIC5", "VA DMIC5"},
	{"VA DMIC MUX0", "DMIC6", "VA DMIC6"},
	{"VA DMIC MUX0", "DMIC7", "VA DMIC7"},

	{"VA DEC1 MUX", "VA_DMIC", "VA DMIC MUX1"},
	{"VA DMIC MUX1", "DMIC0", "VA DMIC0"},
	{"VA DMIC MUX1", "DMIC1", "VA DMIC1"},
	{"VA DMIC MUX1", "DMIC2", "VA DMIC2"},
	{"VA DMIC MUX1", "DMIC3", "VA DMIC3"},
	{"VA DMIC MUX1", "DMIC4", "VA DMIC4"},
	{"VA DMIC MUX1", "DMIC5", "VA DMIC5"},
	{"VA DMIC MUX1", "DMIC6", "VA DMIC6"},
	{"VA DMIC MUX1", "DMIC7", "VA DMIC7"},

	{"VA DEC2 MUX", "VA_DMIC", "VA DMIC MUX2"},
	{"VA DMIC MUX2", "DMIC0", "VA DMIC0"},
	{"VA DMIC MUX2", "DMIC1", "VA DMIC1"},
	{"VA DMIC MUX2", "DMIC2", "VA DMIC2"},
	{"VA DMIC MUX2", "DMIC3", "VA DMIC3"},
	{"VA DMIC MUX2", "DMIC4", "VA DMIC4"},
	{"VA DMIC MUX2", "DMIC5", "VA DMIC5"},
	{"VA DMIC MUX2", "DMIC6", "VA DMIC6"},
	{"VA DMIC MUX2", "DMIC7", "VA DMIC7"},

	{"VA DEC3 MUX", "VA_DMIC", "VA DMIC MUX3"},
	{"VA DMIC MUX3", "DMIC0", "VA DMIC0"},
	{"VA DMIC MUX3", "DMIC1", "VA DMIC1"},
	{"VA DMIC MUX3", "DMIC2", "VA DMIC2"},
	{"VA DMIC MUX3", "DMIC3", "VA DMIC3"},
	{"VA DMIC MUX3", "DMIC4", "VA DMIC4"},
	{"VA DMIC MUX3", "DMIC5", "VA DMIC5"},
	{"VA DMIC MUX3", "DMIC6", "VA DMIC6"},
	{"VA DMIC MUX3", "DMIC7", "VA DMIC7"},

	{ "VA DMIC0", NULL, "DMIC0 Pin" },
	{ "VA DMIC1", NULL, "DMIC1 Pin" },
	{ "VA DMIC2", NULL, "DMIC2 Pin" },
	{ "VA DMIC3", NULL, "DMIC3 Pin" },
	{ "VA DMIC4", NULL, "DMIC4 Pin" },
	{ "VA DMIC5", NULL, "DMIC5 Pin" },
	{ "VA DMIC6", NULL, "DMIC6 Pin" },
	{ "VA DMIC7", NULL, "DMIC7 Pin" },
};

static const char * const dec_mode_mux_text[] = {
	"ADC_DEFAULT", "ADC_LOW_PWR", "ADC_HIGH_PERF",
};

static const struct soc_enum dec_mode_mux_enum[] = {
	SOC_ENUM_SINGLE(SND_SOC_NOPM, 0, ARRAY_SIZE(dec_mode_mux_text),
			dec_mode_mux_text),
	SOC_ENUM_SINGLE(SND_SOC_NOPM, 1, ARRAY_SIZE(dec_mode_mux_text),
			dec_mode_mux_text),
	SOC_ENUM_SINGLE(SND_SOC_NOPM, 2,  ARRAY_SIZE(dec_mode_mux_text),
			dec_mode_mux_text),
	SOC_ENUM_SINGLE(SND_SOC_NOPM, 3, ARRAY_SIZE(dec_mode_mux_text),
			dec_mode_mux_text),
};

static const struct snd_kcontrol_new va_macro_snd_controls[] = {
	SOC_SINGLE_S8_TLV("VA_DEC0 Volume", CDC_VA_TX0_TX_VOL_CTL,
			  -84, 40, digital_gain),
	SOC_SINGLE_S8_TLV("VA_DEC1 Volume", CDC_VA_TX1_TX_VOL_CTL,
			  -84, 40, digital_gain),
	SOC_SINGLE_S8_TLV("VA_DEC2 Volume", CDC_VA_TX2_TX_VOL_CTL,
			  -84, 40, digital_gain),
	SOC_SINGLE_S8_TLV("VA_DEC3 Volume", CDC_VA_TX3_TX_VOL_CTL,
			  -84, 40, digital_gain),

	SOC_ENUM_EXT("VA_DEC0 MODE", dec_mode_mux_enum[0],
		     va_macro_dec_mode_get, va_macro_dec_mode_put),
	SOC_ENUM_EXT("VA_DEC1 MODE", dec_mode_mux_enum[1],
		     va_macro_dec_mode_get, va_macro_dec_mode_put),
	SOC_ENUM_EXT("VA_DEC2 MODE", dec_mode_mux_enum[2],
		     va_macro_dec_mode_get, va_macro_dec_mode_put),
	SOC_ENUM_EXT("VA_DEC3 MODE", dec_mode_mux_enum[3],
		     va_macro_dec_mode_get, va_macro_dec_mode_put),
};

static int va_macro_component_probe(struct snd_soc_component *component)
{
	struct va_macro *va = snd_soc_component_get_drvdata(component);

	snd_soc_component_init_regmap(component, va->regmap);

	return 0;
}

static const struct snd_soc_component_driver va_macro_component_drv = {
	.name = "VA MACRO",
	.probe = va_macro_component_probe,
	.controls = va_macro_snd_controls,
	.num_controls = ARRAY_SIZE(va_macro_snd_controls),
	.dapm_widgets = va_macro_dapm_widgets,
	.num_dapm_widgets = ARRAY_SIZE(va_macro_dapm_widgets),
	.dapm_routes = va_audio_map,
	.num_dapm_routes = ARRAY_SIZE(va_audio_map),
};

static int fsgen_gate_enable(struct clk_hw *hw)
{
	struct va_macro *va = to_va_macro(hw);
	struct regmap *regmap = va->regmap;
	int ret;

	ret = va_macro_mclk_enable(va, true);
	if (!va->has_swr_master)
		return ret;

	regmap_update_bits(regmap, CDC_VA_CLK_RST_CTRL_SWR_CONTROL,
			   CDC_VA_SWR_RESET_MASK,  CDC_VA_SWR_RESET_ENABLE);

	regmap_update_bits(regmap, CDC_VA_CLK_RST_CTRL_SWR_CONTROL,
			   CDC_VA_SWR_CLK_EN_MASK,
			   CDC_VA_SWR_CLK_ENABLE);
	regmap_update_bits(regmap, CDC_VA_CLK_RST_CTRL_SWR_CONTROL,
			   CDC_VA_SWR_RESET_MASK, 0x0);

	return ret;
}

static void fsgen_gate_disable(struct clk_hw *hw)
{
	struct va_macro *va = to_va_macro(hw);
	struct regmap *regmap = va->regmap;

	if (va->has_swr_master)
		regmap_update_bits(regmap, CDC_VA_CLK_RST_CTRL_SWR_CONTROL,
			   CDC_VA_SWR_CLK_EN_MASK, 0x0);

	va_macro_mclk_enable(va, false);
}

static int fsgen_gate_is_enabled(struct clk_hw *hw)
{
	struct va_macro *va = to_va_macro(hw);
	int val;

	regmap_read(va->regmap, CDC_VA_TOP_CSR_TOP_CFG0, &val);

	return  !!(val & CDC_VA_FS_BROADCAST_EN);
}

static const struct clk_ops fsgen_gate_ops = {
	.prepare = fsgen_gate_enable,
	.unprepare = fsgen_gate_disable,
	.is_enabled = fsgen_gate_is_enabled,
};

static int va_macro_register_fsgen_output(struct va_macro *va)
{
	struct clk *parent = va->mclk;
	struct device *dev = va->dev;
	struct device_node *np = dev->of_node;
	const char *parent_clk_name;
	const char *clk_name = "fsgen";
	struct clk_init_data init;
	int ret;

	parent_clk_name = __clk_get_name(parent);

	of_property_read_string(np, "clock-output-names", &clk_name);

	init.name = clk_name;
	init.ops = &fsgen_gate_ops;
	init.flags = 0;
	init.parent_names = &parent_clk_name;
	init.num_parents = 1;
	va->hw.init = &init;
	ret = devm_clk_hw_register(va->dev, &va->hw);
	if (ret)
		return ret;

	return devm_of_clk_add_hw_provider(dev, of_clk_hw_simple_get, &va->hw);
}

static int va_macro_validate_dmic_sample_rate(u32 dmic_sample_rate,
					      struct va_macro *va)
{
	u32 div_factor;
	u32 mclk_rate = VA_MACRO_MCLK_FREQ;

	if (!dmic_sample_rate || mclk_rate % dmic_sample_rate != 0)
		goto undefined_rate;

	div_factor = mclk_rate / dmic_sample_rate;

	switch (div_factor) {
	case 2:
		va->dmic_clk_div = VA_MACRO_CLK_DIV_2;
		break;
	case 3:
		va->dmic_clk_div = VA_MACRO_CLK_DIV_3;
		break;
	case 4:
		va->dmic_clk_div = VA_MACRO_CLK_DIV_4;
		break;
	case 6:
		va->dmic_clk_div = VA_MACRO_CLK_DIV_6;
		break;
	case 8:
		va->dmic_clk_div = VA_MACRO_CLK_DIV_8;
		break;
	case 16:
		va->dmic_clk_div = VA_MACRO_CLK_DIV_16;
		break;
	default:
		/* Any other DIV factor is invalid */
		goto undefined_rate;
	}

	return dmic_sample_rate;

undefined_rate:
	dev_err(va->dev, "%s: Invalid rate %d, for mclk %d\n",
		__func__, dmic_sample_rate, mclk_rate);
	dmic_sample_rate = 0;

	return dmic_sample_rate;
}

static int va_macro_probe(struct platform_device *pdev)
{
	struct device *dev = &pdev->dev;
	const struct va_macro_data *data;
	struct va_macro *va;
	void __iomem *base;
	u32 sample_rate = 0;
	int ret;

	va = devm_kzalloc(dev, sizeof(*va), GFP_KERNEL);
	if (!va)
		return -ENOMEM;

	va->dev = dev;

	va->macro = devm_clk_get_optional(dev, "macro");
	if (IS_ERR(va->macro))
		return PTR_ERR(va->macro);

	va->dcodec = devm_clk_get_optional(dev, "dcodec");
	if (IS_ERR(va->dcodec))
		return PTR_ERR(va->dcodec);

	va->mclk = devm_clk_get(dev, "mclk");
	if (IS_ERR(va->mclk))
		return PTR_ERR(va->mclk);

	va->pds = lpass_macro_pds_init(dev);
	if (IS_ERR(va->pds))
		return PTR_ERR(va->pds);

	ret = of_property_read_u32(dev->of_node, "qcom,dmic-sample-rate",
				   &sample_rate);
	if (ret) {
		dev_err(dev, "qcom,dmic-sample-rate dt entry missing\n");
		va->dmic_clk_div = VA_MACRO_CLK_DIV_2;
	} else {
		ret = va_macro_validate_dmic_sample_rate(sample_rate, va);
		if (!ret) {
			ret = -EINVAL;
			goto err;
		}
	}

	base = devm_platform_ioremap_resource(pdev, 0);
	if (IS_ERR(base)) {
		ret = PTR_ERR(base);
		goto err;
	}

	va->regmap = devm_regmap_init_mmio(dev, base,  &va_regmap_config);
	if (IS_ERR(va->regmap)) {
		ret = -EINVAL;
		goto err;
	}

	dev_set_drvdata(dev, va);

	data = of_device_get_match_data(dev);
	va->has_swr_master = data->has_swr_master;

	/* mclk rate */
	clk_set_rate(va->mclk, 2 * VA_MACRO_MCLK_FREQ);

	ret = clk_prepare_enable(va->macro);
	if (ret)
		goto err;

	ret = clk_prepare_enable(va->dcodec);
	if (ret)
		goto err_dcodec;

	ret = clk_prepare_enable(va->mclk);
	if (ret)
		goto err_mclk;

	ret = va_macro_register_fsgen_output(va);
	if (ret)
		goto err_clkout;

	va->fsgen = clk_hw_get_clk(&va->hw, "fsgen");
	if (IS_ERR(va->fsgen)) {
		ret = PTR_ERR(va->fsgen);
		goto err_clkout;
	}

<<<<<<< HEAD
=======
	if (va->has_swr_master) {
		/* Set default CLK div to 1 */
		regmap_update_bits(va->regmap, CDC_VA_TOP_CSR_SWR_MIC_CTL0,
				  CDC_VA_SWR_MIC_CLK_SEL_0_1_MASK,
				  CDC_VA_SWR_MIC_CLK_SEL_0_1_DIV1);
		regmap_update_bits(va->regmap, CDC_VA_TOP_CSR_SWR_MIC_CTL1,
				  CDC_VA_SWR_MIC_CLK_SEL_0_1_MASK,
				  CDC_VA_SWR_MIC_CLK_SEL_0_1_DIV1);
		regmap_update_bits(va->regmap, CDC_VA_TOP_CSR_SWR_MIC_CTL2,
				  CDC_VA_SWR_MIC_CLK_SEL_0_1_MASK,
				  CDC_VA_SWR_MIC_CLK_SEL_0_1_DIV1);

	}

>>>>>>> 9fecab24
	ret = devm_snd_soc_register_component(dev, &va_macro_component_drv,
					      va_macro_dais,
					      ARRAY_SIZE(va_macro_dais));
	if (ret)
		goto err_clkout;

	pm_runtime_set_autosuspend_delay(dev, 3000);
	pm_runtime_use_autosuspend(dev);
	pm_runtime_mark_last_busy(dev);
	pm_runtime_set_active(dev);
	pm_runtime_enable(dev);

	return 0;

err_clkout:
	clk_disable_unprepare(va->mclk);
err_mclk:
	clk_disable_unprepare(va->dcodec);
err_dcodec:
	clk_disable_unprepare(va->macro);
err:
	lpass_macro_pds_exit(va->pds);

	return ret;
}

static int va_macro_remove(struct platform_device *pdev)
{
	struct va_macro *va = dev_get_drvdata(&pdev->dev);

	clk_disable_unprepare(va->mclk);
	clk_disable_unprepare(va->dcodec);
	clk_disable_unprepare(va->macro);

	lpass_macro_pds_exit(va->pds);

	return 0;
}

static int __maybe_unused va_macro_runtime_suspend(struct device *dev)
{
	struct va_macro *va = dev_get_drvdata(dev);

	regcache_cache_only(va->regmap, true);
	regcache_mark_dirty(va->regmap);

	clk_disable_unprepare(va->mclk);

	return 0;
}

static int __maybe_unused va_macro_runtime_resume(struct device *dev)
{
	struct va_macro *va = dev_get_drvdata(dev);
	int ret;

	ret = clk_prepare_enable(va->mclk);
	if (ret) {
		dev_err(va->dev, "unable to prepare mclk\n");
		return ret;
	}

	regcache_cache_only(va->regmap, false);
	regcache_sync(va->regmap);

	return 0;
}


static const struct dev_pm_ops va_macro_pm_ops = {
	SET_RUNTIME_PM_OPS(va_macro_runtime_suspend, va_macro_runtime_resume, NULL)
};

static const struct of_device_id va_macro_dt_match[] = {
	{ .compatible = "qcom,sc7280-lpass-va-macro", .data = &sm8250_va_data },
	{ .compatible = "qcom,sm8250-lpass-va-macro", .data = &sm8250_va_data },
	{ .compatible = "qcom,sm8450-lpass-va-macro", .data = &sm8450_va_data },
	{ .compatible = "qcom,sc8280xp-lpass-va-macro", .data = &sm8450_va_data },
	{}
};
MODULE_DEVICE_TABLE(of, va_macro_dt_match);

static struct platform_driver va_macro_driver = {
	.driver = {
		.name = "va_macro",
		.of_match_table = va_macro_dt_match,
		.suppress_bind_attrs = true,
		.pm = &va_macro_pm_ops,
	},
	.probe = va_macro_probe,
	.remove = va_macro_remove,
};

module_platform_driver(va_macro_driver);
MODULE_DESCRIPTION("VA macro driver");
MODULE_LICENSE("GPL");<|MERGE_RESOLUTION|>--- conflicted
+++ resolved
@@ -1534,8 +1534,6 @@
 		goto err_clkout;
 	}
 
-<<<<<<< HEAD
-=======
 	if (va->has_swr_master) {
 		/* Set default CLK div to 1 */
 		regmap_update_bits(va->regmap, CDC_VA_TOP_CSR_SWR_MIC_CTL0,
@@ -1550,7 +1548,6 @@
 
 	}
 
->>>>>>> 9fecab24
 	ret = devm_snd_soc_register_component(dev, &va_macro_component_drv,
 					      va_macro_dais,
 					      ARRAY_SIZE(va_macro_dais));
