# SPDX-License-Identifier: GPL-2.0-only
config SND_SOC_TEGRA
	tristate "SoC Audio for the Tegra System-on-Chip"
	depends on (ARCH_TEGRA && TEGRA20_APB_DMA) || COMPILE_TEST
	depends on COMMON_CLK
	depends on RESET_CONTROLLER
	select REGMAP_MMIO
	select SND_SOC_GENERIC_DMAENGINE_PCM
	help
	  Say Y or M here if you want support for SoC audio on Tegra.

if SND_SOC_TEGRA

config SND_SOC_TEGRA20_AC97
	tristate "Tegra20 AC97 interface"
	select SND_SOC_AC97_BUS
	select SND_SOC_TEGRA20_DAS
	help
	  Say Y or M if you want to add support for codecs attached to the
	  Tegra20 AC97 interface. You will also need to select the individual
	  machine drivers to support below.

config SND_SOC_TEGRA20_DAS
	tristate "Tegra20 DAS module"
	help
	  Say Y or M if you want to add support for the Tegra20 DAS module.
	  You will also need to select the individual machine drivers to
	  support below.

config SND_SOC_TEGRA20_I2S
	tristate "Tegra20 I2S interface"
	select SND_SOC_TEGRA20_DAS
	help
	  Say Y or M if you want to add support for codecs attached to the
	  Tegra20 I2S interface. You will also need to select the individual
	  machine drivers to support below.

config SND_SOC_TEGRA20_SPDIF
	tristate "Tegra20 SPDIF interface"
	help
	  Say Y or M if you want to add support for the Tegra20 SPDIF interface.
	  You will also need to select the individual machine drivers to support
	  below.

config SND_SOC_TEGRA30_AHUB
	tristate "Tegra30 AHUB module"
	help
	  Say Y or M if you want to add support for the Tegra30 AHUB module.
	  You will also need to select the individual machine drivers to
	  support below.

config SND_SOC_TEGRA30_I2S
	tristate "Tegra30 I2S interface"
	select SND_SOC_TEGRA30_AHUB
	help
	  Say Y or M if you want to add support for codecs attached to the
	  Tegra30 I2S interface. You will also need to select the individual
	  machine drivers to support below.

config SND_SOC_TEGRA210_AHUB
	tristate "Tegra210 AHUB module"
	help
	  Config to enable Audio Hub (AHUB) module, which comprises of a
	  switch called Audio Crossbar (AXBAR) used to configure or modify
	  the audio routing path between various HW accelerators present in
	  AHUB.
	  Say Y or M if you want to add support for Tegra210 AHUB module.

config SND_SOC_TEGRA210_DMIC
	tristate "Tegra210 DMIC module"
	help
	  Config to enable the Digital MIC (DMIC) controller which is used
	  to interface with Pulse Density Modulation (PDM) input devices.
	  The DMIC controller implements a converter to convert PDM signals
	  to Pulse Code Modulation (PCM) signals. This can be viewed as a
	  PDM receiver.
	  Say Y or M if you want to add support for Tegra210 DMIC module.

config SND_SOC_TEGRA210_I2S
	tristate "Tegra210 I2S module"
	help
	  Config to enable the Inter-IC Sound (I2S) Controller which
	  implements full-duplex and bidirectional and single direction
	  point-to-point serial interfaces. It can interface with I2S
	  compatible devices.
	  Say Y or M if you want to add support for Tegra210 I2S module.

<<<<<<< HEAD
=======
config SND_SOC_TEGRA210_OPE
	tristate "Tegra210 OPE module"
	help
	  Config to enable the Output Processing Engine (OPE) which includes
	  Parametric Equalizer (PEQ) and Multi Band Dynamic Range Compressor
	  (MBDRC) sub blocks for data processing. It can support up to 8
	  channels.
	  Say Y or M if you want to add support for Tegra210 OPE module.

>>>>>>> 7365df19
config SND_SOC_TEGRA186_ASRC
	tristate "Tegra186 ASRC module"
	help
	  Config to enable the Asynchronous Sample Rate Converter (ASRC),
	  which converts the sampling frequency of the input signal from
	  one frequency to another. It can handle over a wide range of
	  sample rate ratios (freq_in/freq_out) from 1:24 to 24:1.
	  ASRC has two modes of operation. One where ratio can be programmed
	  in SW and the other where it gets information from ratio estimator
	  module.
	  Say Y or M if you want to add support for Tegra186 ASRC module.

config SND_SOC_TEGRA186_DSPK
	tristate "Tegra186 DSPK module"
	help
	  Config to enable the Digital Speaker Controller (DSPK) which
	  converts the multi-bit Pulse Code Modulation (PCM) audio input to
	  oversampled 1-bit Pulse Density Modulation (PDM) output. From the
	  signal flow perspective DSPK can be viewed as a PDM transmitter
	  that up-samples the input to the desired sampling rate by
	  interpolation and then converts the oversampled PCM input to
	  the desired 1-bit output via Delta Sigma Modulation (DSM).
	  Say Y or M if you want to add support for Tegra186 DSPK module.

config SND_SOC_TEGRA210_ADMAIF
	tristate "Tegra210 ADMAIF module"
	help
	  Config to enable ADMAIF which is the interface between ADMA and
	  Audio Hub (AHUB). Each ADMA channel that sends/receives data to/
	  from AHUB must interface through an ADMAIF channel. ADMA channel
	  sending data to AHUB pairs with an ADMAIF Tx channel, where as
	  ADMA channel receiving data from AHUB pairs with an ADMAIF Rx
	  channel. Buffer size is configurable for each ADMAIIF channel.
	  Say Y or M if you want to add support for Tegra210 ADMAIF module.

config SND_SOC_TEGRA210_MVC
	tristate "Tegra210 MVC module"
	help
	  Config to enable the digital Master Volume Controller (MVC) which
	  provides gain or attenuation to a digital signal path. It can be
	  used in input or output signal path. It can be used either for
	  per-stream volume control or for master volume control.
	  Say Y or M if you want to add support for Tegra210 MVC module.

config SND_SOC_TEGRA210_SFC
	tristate "Tegra210 SFC module"
	help
	  Config to enable the Sampling Frequency Converter (SFC) which
	  converts the sampling frequency of input signal to another
	  frequency. It supports sampling frequency conversion of streams
	  upto 2 channels (stereo).
	  Say Y or M if you want to add support for Tegra210 SFC module.

config SND_SOC_TEGRA210_AMX
	tristate "Tegra210 AMX module"
	help
	  Config to enable the Audio Multiplexer (AMX) which can multiplex
	  four input streams (each of up to 16 channels) and generate
	  output stream (of up to 16 channels). A byte RAM helps to form an
	  output frame by any combination of bytes from the input frames.
	  Say Y or M if you want to add support for Tegra210 AMX module.

config SND_SOC_TEGRA210_ADX
	tristate "Tegra210 ADX module"
	help
	  Config to enable the Audio Demultiplexer (ADX) which takes an
	  input stream (up to 16 channels) and demultiplexes it into four
	  output streams (each of up to 16 channels). A byte RAM helps to
	  form output frames by any combination of bytes from the input
	  frame. Its design is identical to that of byte RAM in the AMX
	  except that the data flow direction is reversed.
	  Say Y or M if you want to add support for Tegra210 ADX module.

config SND_SOC_TEGRA210_MIXER
	tristate "Tegra210 Mixer module"
	help
	  Config to enable the Mixer module which can help to mix multiple
	  audio streams. It supports mixing of upto 10 input streams,
	  where each stream can contain maximum of 8 channels. It supports
	  5 output each of which can be a mix of any combination of 10
	  input streams.
	  Say Y or M if you want to add support for Tegra210 Mixer module.

config SND_SOC_TEGRA_AUDIO_GRAPH_CARD
	tristate "Audio Graph Card based Tegra driver"
	depends on SND_AUDIO_GRAPH_CARD
	help
	  Config to enable Tegra audio machine driver based on generic
	  audio graph driver. It is a thin driver written to customize
	  few things for Tegra audio. Most of the code is re-used from
	  audio graph driver and the same DT bindings are used.

config SND_SOC_TEGRA_MACHINE_DRV
	tristate

config SND_SOC_TEGRA_RT5640
	tristate "SoC Audio support for Tegra boards using an RT5640 codec"
	depends on I2C && GPIOLIB
	select SND_SOC_TEGRA_MACHINE_DRV
	select SND_SOC_RT5640
	help
	  Say Y or M here if you want to add support for SoC audio on Tegra
	  boards using the RT5640 codec, such as Dalmore.

config SND_SOC_TEGRA_WM8753
	tristate "SoC Audio support for Tegra boards using a WM8753 codec"
	depends on I2C && GPIOLIB
	select SND_SOC_TEGRA_MACHINE_DRV
	select SND_SOC_WM8753
	help
	  Say Y or M here if you want to add support for SoC audio on Tegra
	  boards using the WM8753 codec, such as Whistler.

config SND_SOC_TEGRA_WM8903
	tristate "SoC Audio support for Tegra boards using a WM8903 codec"
	depends on I2C && GPIOLIB
	select SND_SOC_TEGRA_MACHINE_DRV
	select SND_SOC_WM8903
	help
	  Say Y or M here if you want to add support for SoC audio on Tegra
	  boards using the WM8093 codec. Currently, the supported boards are
	  Harmony, Ventana, Seaboard, Kaen, and Aebl.

config SND_SOC_TEGRA_WM9712
	tristate "SoC Audio support for Tegra boards using a WM9712 codec"
	depends on GPIOLIB
	select SND_SOC_TEGRA_MACHINE_DRV
	select SND_SOC_TEGRA20_AC97
	select SND_SOC_WM9712
	help
	  Say Y or M here if you want to add support for SoC audio on Tegra
	  boards using the WM9712 (or compatible) codec.

config SND_SOC_TEGRA_TRIMSLICE
	tristate "SoC Audio support for TrimSlice board"
	depends on I2C
	select SND_SOC_TEGRA_MACHINE_DRV
	select SND_SOC_TLV320AIC23_I2C
	help
	  Say Y or M here if you want to add support for SoC audio on the
	  TrimSlice platform.

config SND_SOC_TEGRA_ALC5632
	tristate "SoC Audio support for Tegra boards using an ALC5632 codec"
	depends on I2C && GPIOLIB
	select SND_SOC_TEGRA_MACHINE_DRV
	select SND_SOC_ALC5632
	help
	  Say Y or M here if you want to add support for SoC audio on the
	  Toshiba AC100 netbook.

config SND_SOC_TEGRA_MAX98090
	tristate "SoC Audio support for Tegra boards using a MAX98090 codec"
	depends on I2C && GPIOLIB
	select SND_SOC_TEGRA_MACHINE_DRV
	select SND_SOC_MAX98090
	help
	  Say Y or M here if you want to add support for SoC audio on Tegra
	  boards using the MAX98090 codec, such as Venice2.

config SND_SOC_TEGRA_RT5677
	tristate "SoC Audio support for Tegra boards using a RT5677 codec"
	depends on I2C && GPIOLIB
	select SND_SOC_TEGRA_MACHINE_DRV
	select SND_SOC_RT5677
	help
	  Say Y or M here if you want to add support for SoC audio on Tegra
	  boards using the RT5677 codec, such as Ryu.

config SND_SOC_TEGRA_SGTL5000
	tristate "SoC Audio support for Tegra boards using a SGTL5000 codec"
	depends on I2C && GPIOLIB
	select SND_SOC_TEGRA_MACHINE_DRV
	select SND_SOC_SGTL5000
	help
	  Say Y or M here if you want to add support for SoC audio on Tegra
	  boards using the SGTL5000 codec, such as Apalis T30, Apalis TK1 or
	  Colibri T30.

endif<|MERGE_RESOLUTION|>--- conflicted
+++ resolved
@@ -85,8 +85,6 @@
 	  compatible devices.
 	  Say Y or M if you want to add support for Tegra210 I2S module.
 
-<<<<<<< HEAD
-=======
 config SND_SOC_TEGRA210_OPE
 	tristate "Tegra210 OPE module"
 	help
@@ -96,7 +94,6 @@
 	  channels.
 	  Say Y or M if you want to add support for Tegra210 OPE module.
 
->>>>>>> 7365df19
 config SND_SOC_TEGRA186_ASRC
 	tristate "Tegra186 ASRC module"
 	help
