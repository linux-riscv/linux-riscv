--- conflicted
+++ resolved
@@ -111,8 +111,6 @@
 				.matches = {
 					DMI_EXACT_MATCH(DMI_BOARD_VENDOR, "HUAWEI"),
 					DMI_EXACT_MATCH(DMI_PRODUCT_NAME, "HVY-WXX9"),
-<<<<<<< HEAD
-=======
 					DMI_EXACT_MATCH(DMI_PRODUCT_VERSION, "M1010"),
 				},
 			},
@@ -127,7 +125,6 @@
 				.matches = {
 					DMI_EXACT_MATCH(DMI_BOARD_VENDOR, "HUAWEI"),
 					DMI_EXACT_MATCH(DMI_PRODUCT_NAME, "HVY-WXX9"),
->>>>>>> 8e2f79f4
 					DMI_EXACT_MATCH(DMI_PRODUCT_VERSION, "M1020"),
 				},
 			},
