// SPDX-License-Identifier: (GPL-2.0-only OR BSD-3-Clause)
//
// This file is provided under a dual BSD/GPLv2 license. When using or
// redistributing this file, you may do so under either license.
//
// Copyright(c) 2021 Advanced Micro Devices, Inc.
//
// Authors: Ajit Kumar Pandey <AjitKumar.Pandey@amd.com>
//

/*
 * SOF Machine Driver Support for ACP HW block
 */

#include <sound/core.h>
#include <sound/pcm_params.h>
#include <sound/soc-acpi.h>
#include <sound/soc-dapm.h>
#include <linux/module.h>

#include "acp-mach.h"

static struct acp_card_drvdata sof_rt5682_rt1019_data = {
	.hs_cpu_id = I2S_SP,
	.amp_cpu_id = I2S_SP,
	.dmic_cpu_id = DMIC,
	.hs_codec_id = RT5682,
	.amp_codec_id = RT1019,
	.dmic_codec_id = DMIC,
	.gpio_spkr_en = EN_SPKR_GPIO_GB,
};

static struct acp_card_drvdata sof_rt5682_max_data = {
	.hs_cpu_id = I2S_SP,
	.amp_cpu_id = I2S_SP,
	.dmic_cpu_id = DMIC,
	.hs_codec_id = RT5682,
	.amp_codec_id = MAX98360A,
	.dmic_codec_id = DMIC,
	.gpio_spkr_en = EN_SPKR_GPIO_NONE,
<<<<<<< HEAD
=======
};

static struct acp_card_drvdata sof_rt5682s_rt1019_data = {
	.hs_cpu_id = I2S_SP,
	.amp_cpu_id = I2S_SP,
	.dmic_cpu_id = DMIC,
	.hs_codec_id = RT5682S,
	.amp_codec_id = RT1019,
	.dmic_codec_id = DMIC,
>>>>>>> 31231092
};

static struct acp_card_drvdata sof_rt5682s_max_data = {
	.hs_cpu_id = I2S_SP,
	.amp_cpu_id = I2S_SP,
	.dmic_cpu_id = DMIC,
	.hs_codec_id = RT5682S,
	.amp_codec_id = MAX98360A,
	.dmic_codec_id = DMIC,
	.gpio_spkr_en = EN_SPKR_GPIO_NONE,
};

static const struct snd_kcontrol_new acp_controls[] = {
	SOC_DAPM_PIN_SWITCH("Headphone Jack"),
	SOC_DAPM_PIN_SWITCH("Headset Mic"),
	SOC_DAPM_PIN_SWITCH("Spk"),
	SOC_DAPM_PIN_SWITCH("Left Spk"),
	SOC_DAPM_PIN_SWITCH("Right Spk"),
};

static const struct snd_soc_dapm_widget acp_widgets[] = {
	SND_SOC_DAPM_HP("Headphone Jack", NULL),
	SND_SOC_DAPM_MIC("Headset Mic", NULL),
	SND_SOC_DAPM_SPK("Spk", event_spkr_handler),
	SND_SOC_DAPM_SPK("Left Spk", event_spkr_handler),
	SND_SOC_DAPM_SPK("Right Spk", event_spkr_handler),
};

static int acp_sof_probe(struct platform_device *pdev)
{
	struct snd_soc_card *card = NULL;
	struct device *dev = &pdev->dev;
	unsigned int spkr_gpio;
	int ret;

	if (!pdev->id_entry)
		return -EINVAL;

	card = devm_kzalloc(dev, sizeof(*card), GFP_KERNEL);
	if (!card)
		return -ENOMEM;

	card->dev = dev;
	card->owner = THIS_MODULE;
	card->name = pdev->id_entry->name;
	card->dapm_widgets = acp_widgets;
	card->num_dapm_widgets = ARRAY_SIZE(acp_widgets);
	card->controls = acp_controls;
	card->num_controls = ARRAY_SIZE(acp_controls);
	card->drvdata = (struct acp_card_drvdata *)pdev->id_entry->driver_data;
	spkr_gpio = ((struct acp_card_drvdata *)(card->drvdata))->gpio_spkr_en;

	acp_sofdsp_dai_links_create(card);

	if (gpio_is_valid(spkr_gpio)) {
		ret = devm_gpio_request(dev, spkr_gpio, "spkren");
		if (ret) {
			dev_err(dev, "(%s) gpio request failed: %d\n",
				__func__, ret);
			return ret;
		}
		gpio_direction_output(spkr_gpio, 0);
	}

	ret = devm_snd_soc_register_card(&pdev->dev, card);
	if (ret) {
		dev_err(&pdev->dev,
				"devm_snd_soc_register_card(%s) failed: %d\n",
				card->name, ret);
		return ret;
	}

	return 0;
}

static const struct platform_device_id board_ids[] = {
	{
		.name = "rt5682-rt1019",
		.driver_data = (kernel_ulong_t)&sof_rt5682_rt1019_data
	},
	{
		.name = "rt5682-max",
		.driver_data = (kernel_ulong_t)&sof_rt5682_max_data
	},
	{
		.name = "rt5682s-max",
		.driver_data = (kernel_ulong_t)&sof_rt5682s_max_data
	},
	{
		.name = "rt5682s-rt1019",
		.driver_data = (kernel_ulong_t)&sof_rt5682s_rt1019_data
	},
	{ }
};
static struct platform_driver acp_asoc_audio = {
	.driver = {
		.name = "sof_mach",
	},
	.probe = acp_sof_probe,
	.id_table = board_ids,
};

module_platform_driver(acp_asoc_audio);

MODULE_IMPORT_NS(SND_SOC_AMD_MACH);
MODULE_DESCRIPTION("ACP chrome SOF audio support");
MODULE_ALIAS("platform:rt5682-rt1019");
MODULE_ALIAS("platform:rt5682-max");
MODULE_ALIAS("platform:rt5682s-max");
MODULE_ALIAS("platform:rt5682s-rt1019");
MODULE_LICENSE("GPL v2");<|MERGE_RESOLUTION|>--- conflicted
+++ resolved
@@ -38,8 +38,6 @@
 	.amp_codec_id = MAX98360A,
 	.dmic_codec_id = DMIC,
 	.gpio_spkr_en = EN_SPKR_GPIO_NONE,
-<<<<<<< HEAD
-=======
 };
 
 static struct acp_card_drvdata sof_rt5682s_rt1019_data = {
@@ -49,7 +47,6 @@
 	.hs_codec_id = RT5682S,
 	.amp_codec_id = RT1019,
 	.dmic_codec_id = DMIC,
->>>>>>> 31231092
 };
 
 static struct acp_card_drvdata sof_rt5682s_max_data = {
