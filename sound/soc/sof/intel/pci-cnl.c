--- conflicted
+++ resolved
@@ -73,10 +73,7 @@
 	.nocodec_tplg_filename = "sof-cnl-nocodec.tplg",
 	.ops = &sof_cnl_ops,
 	.ops_init = sof_cnl_ops_init,
-<<<<<<< HEAD
-=======
 	.ops_free = hda_ops_free,
->>>>>>> 7365df19
 };
 
 static const struct sof_dev_desc cml_desc = {
