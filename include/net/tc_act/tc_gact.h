--- conflicted
+++ resolved
@@ -15,12 +15,8 @@
 };
 #define to_gact(a) ((struct tcf_gact *)a)
 
-<<<<<<< HEAD
-static inline bool __is_tcf_gact_act(const struct tc_action *a, int act)
-=======
 static inline bool __is_tcf_gact_act(const struct tc_action *a, int act,
 				     bool is_ext)
->>>>>>> bb176f67
 {
 #ifdef CONFIG_NET_CLS_ACT
 	struct tcf_gact *gact;
@@ -29,12 +25,8 @@
 		return false;
 
 	gact = to_gact(a);
-<<<<<<< HEAD
-	if (gact->tcf_action == act)
-=======
 	if ((!is_ext && gact->tcf_action == act) ||
 	    (is_ext && TC_ACT_EXT_CMP(gact->tcf_action, act)))
->>>>>>> bb176f67
 		return true;
 
 #endif
@@ -43,18 +35,11 @@
 
 static inline bool is_tcf_gact_shot(const struct tc_action *a)
 {
-<<<<<<< HEAD
-	return __is_tcf_gact_act(a, TC_ACT_SHOT);
-=======
 	return __is_tcf_gact_act(a, TC_ACT_SHOT, false);
->>>>>>> bb176f67
 }
 
 static inline bool is_tcf_gact_trap(const struct tc_action *a)
 {
-<<<<<<< HEAD
-	return __is_tcf_gact_act(a, TC_ACT_TRAP);
-=======
 	return __is_tcf_gact_act(a, TC_ACT_TRAP, false);
 }
 
@@ -66,7 +51,6 @@
 static inline u32 tcf_gact_goto_chain_index(const struct tc_action *a)
 {
 	return a->goto_chain->index;
->>>>>>> bb176f67
 }
 
 #endif /* __NET_TC_GACT_H */