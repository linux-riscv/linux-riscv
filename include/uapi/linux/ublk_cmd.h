--- conflicted
+++ resolved
@@ -17,12 +17,8 @@
 #define	UBLK_CMD_STOP_DEV	0x07
 #define	UBLK_CMD_SET_PARAMS	0x08
 #define	UBLK_CMD_GET_PARAMS	0x09
-<<<<<<< HEAD
-
-=======
 #define	UBLK_CMD_START_USER_RECOVERY	0x10
 #define	UBLK_CMD_END_USER_RECOVERY	0x11
->>>>>>> 9fecab24
 /*
  * IO commands, issued by ublk server, and handled by ublk driver.
  *
@@ -79,13 +75,10 @@
  */
 #define UBLK_F_NEED_GET_DATA (1UL << 2)
 
-<<<<<<< HEAD
-=======
 #define UBLK_F_USER_RECOVERY	(1UL << 3)
 
 #define UBLK_F_USER_RECOVERY_REISSUE	(1UL << 4)
 
->>>>>>> 9fecab24
 /* device state */
 #define UBLK_S_DEV_DEAD	0
 #define UBLK_S_DEV_LIVE	1
