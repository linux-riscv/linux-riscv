/* SPDX-License-Identifier: GPL-2.0 */
#undef TRACE_SYSTEM
#define TRACE_SYSTEM oom

#if !defined(_TRACE_OOM_H) || defined(TRACE_HEADER_MULTI_READ)
#define _TRACE_OOM_H
#include <linux/tracepoint.h>
#include <trace/events/mmflags.h>

#define PG_COUNT_TO_KB(x) ((x) << (PAGE_SHIFT - 10))

TRACE_EVENT(oom_score_adj_update,

	TP_PROTO(struct task_struct *task),

	TP_ARGS(task),

	TP_STRUCT__entry(
		__field(	pid_t,	pid)
		__array(	char,	comm,	TASK_COMM_LEN )
		__field(	short,	oom_score_adj)
	),

	TP_fast_assign(
		__entry->pid = task->pid;
		memcpy(__entry->comm, task->comm, TASK_COMM_LEN);
		__entry->oom_score_adj = task->signal->oom_score_adj;
	),

	TP_printk("pid=%d comm=%s oom_score_adj=%hd",
		__entry->pid, __entry->comm, __entry->oom_score_adj)
);

TRACE_EVENT(reclaim_retry_zone,

	TP_PROTO(struct zoneref *zoneref,
		int order,
		unsigned long reclaimable,
		unsigned long available,
		unsigned long min_wmark,
		int no_progress_loops,
		bool wmark_check),

	TP_ARGS(zoneref, order, reclaimable, available, min_wmark, no_progress_loops, wmark_check),

	TP_STRUCT__entry(
		__field(	int, node)
		__field(	int, zone_idx)
		__field(	int,	order)
		__field(	unsigned long,	reclaimable)
		__field(	unsigned long,	available)
		__field(	unsigned long,	min_wmark)
		__field(	int,	no_progress_loops)
		__field(	bool,	wmark_check)
	),

	TP_fast_assign(
		__entry->node = zone_to_nid(zoneref->zone);
		__entry->zone_idx = zoneref->zone_idx;
		__entry->order = order;
		__entry->reclaimable = reclaimable;
		__entry->available = available;
		__entry->min_wmark = min_wmark;
		__entry->no_progress_loops = no_progress_loops;
		__entry->wmark_check = wmark_check;
	),

	TP_printk("node=%d zone=%-8s order=%d reclaimable=%lu available=%lu min_wmark=%lu no_progress_loops=%d wmark_check=%d",
			__entry->node, __print_symbolic(__entry->zone_idx, ZONE_TYPE),
			__entry->order,
			__entry->reclaimable, __entry->available, __entry->min_wmark,
			__entry->no_progress_loops,
			__entry->wmark_check)
);

TRACE_EVENT(mark_victim,
	TP_PROTO(struct task_struct *task, uid_t uid),

	TP_ARGS(task, uid),

	TP_STRUCT__entry(
		__field(int, pid)
		__string(comm, task->comm)
		__field(unsigned long, total_vm)
		__field(unsigned long, anon_rss)
		__field(unsigned long, file_rss)
		__field(unsigned long, shmem_rss)
		__field(uid_t, uid)
		__field(unsigned long, pgtables)
		__field(short, oom_score_adj)
	),

	TP_fast_assign(
		__entry->pid = task->pid;
<<<<<<< HEAD
		__assign_str(comm, task->comm);
=======
		__assign_str(comm);
>>>>>>> 0c383648
		__entry->total_vm = PG_COUNT_TO_KB(task->mm->total_vm);
		__entry->anon_rss = PG_COUNT_TO_KB(get_mm_counter(task->mm, MM_ANONPAGES));
		__entry->file_rss = PG_COUNT_TO_KB(get_mm_counter(task->mm, MM_FILEPAGES));
		__entry->shmem_rss = PG_COUNT_TO_KB(get_mm_counter(task->mm, MM_SHMEMPAGES));
		__entry->uid = uid;
		__entry->pgtables = mm_pgtables_bytes(task->mm) >> 10;
		__entry->oom_score_adj = task->signal->oom_score_adj;
	),

	TP_printk("pid=%d comm=%s total-vm=%lukB anon-rss=%lukB file-rss:%lukB shmem-rss:%lukB uid=%u pgtables=%lukB oom_score_adj=%hd",
		__entry->pid,
		__get_str(comm),
		__entry->total_vm,
		__entry->anon_rss,
		__entry->file_rss,
		__entry->shmem_rss,
		__entry->uid,
		__entry->pgtables,
		__entry->oom_score_adj
	)
);

TRACE_EVENT(wake_reaper,
	TP_PROTO(int pid),

	TP_ARGS(pid),

	TP_STRUCT__entry(
		__field(int, pid)
	),

	TP_fast_assign(
		__entry->pid = pid;
	),

	TP_printk("pid=%d", __entry->pid)
);

TRACE_EVENT(start_task_reaping,
	TP_PROTO(int pid),

	TP_ARGS(pid),

	TP_STRUCT__entry(
		__field(int, pid)
	),

	TP_fast_assign(
		__entry->pid = pid;
	),

	TP_printk("pid=%d", __entry->pid)
);

TRACE_EVENT(finish_task_reaping,
	TP_PROTO(int pid),

	TP_ARGS(pid),

	TP_STRUCT__entry(
		__field(int, pid)
	),

	TP_fast_assign(
		__entry->pid = pid;
	),

	TP_printk("pid=%d", __entry->pid)
);

TRACE_EVENT(skip_task_reaping,
	TP_PROTO(int pid),

	TP_ARGS(pid),

	TP_STRUCT__entry(
		__field(int, pid)
	),

	TP_fast_assign(
		__entry->pid = pid;
	),

	TP_printk("pid=%d", __entry->pid)
);

#ifdef CONFIG_COMPACTION
TRACE_EVENT(compact_retry,

	TP_PROTO(int order,
		enum compact_priority priority,
		enum compact_result result,
		int retries,
		int max_retries,
		bool ret),

	TP_ARGS(order, priority, result, retries, max_retries, ret),

	TP_STRUCT__entry(
		__field(	int, order)
		__field(	int, priority)
		__field(	int, result)
		__field(	int, retries)
		__field(	int, max_retries)
		__field(	bool, ret)
	),

	TP_fast_assign(
		__entry->order = order;
		__entry->priority = priority;
		__entry->result = compact_result_to_feedback(result);
		__entry->retries = retries;
		__entry->max_retries = max_retries;
		__entry->ret = ret;
	),

	TP_printk("order=%d priority=%s compaction_result=%s retries=%d max_retries=%d should_retry=%d",
			__entry->order,
			__print_symbolic(__entry->priority, COMPACTION_PRIORITY),
			__print_symbolic(__entry->result, COMPACTION_FEEDBACK),
			__entry->retries, __entry->max_retries,
			__entry->ret)
);
#endif /* CONFIG_COMPACTION */
#endif

/* This part must be outside protection */
#include <trace/define_trace.h><|MERGE_RESOLUTION|>--- conflicted
+++ resolved
@@ -92,11 +92,7 @@
 
 	TP_fast_assign(
 		__entry->pid = task->pid;
-<<<<<<< HEAD
-		__assign_str(comm, task->comm);
-=======
 		__assign_str(comm);
->>>>>>> 0c383648
 		__entry->total_vm = PG_COUNT_TO_KB(task->mm->total_vm);
 		__entry->anon_rss = PG_COUNT_TO_KB(get_mm_counter(task->mm, MM_ANONPAGES));
 		__entry->file_rss = PG_COUNT_TO_KB(get_mm_counter(task->mm, MM_FILEPAGES));
