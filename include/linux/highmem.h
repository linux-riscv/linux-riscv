/* SPDX-License-Identifier: GPL-2.0 */
#ifndef _LINUX_HIGHMEM_H
#define _LINUX_HIGHMEM_H

#include <linux/fs.h>
#include <linux/kernel.h>
#include <linux/bug.h>
#include <linux/cacheflush.h>
#include <linux/kmsan.h>
#include <linux/mm.h>
#include <linux/uaccess.h>
#include <linux/hardirq.h>

#include "highmem-internal.h"

/**
 * kmap - Map a page for long term usage
 * @page:	Pointer to the page to be mapped
 *
 * Returns: The virtual address of the mapping
 *
 * Can only be invoked from preemptible task context because on 32bit
 * systems with CONFIG_HIGHMEM enabled this function might sleep.
 *
 * For systems with CONFIG_HIGHMEM=n and for pages in the low memory area
 * this returns the virtual address of the direct kernel mapping.
 *
 * The returned virtual address is globally visible and valid up to the
 * point where it is unmapped via kunmap(). The pointer can be handed to
 * other contexts.
 *
 * For highmem pages on 32bit systems this can be slow as the mapping space
 * is limited and protected by a global lock. In case that there is no
 * mapping slot available the function blocks until a slot is released via
 * kunmap().
 */
static inline void *kmap(struct page *page);

/**
 * kunmap - Unmap the virtual address mapped by kmap()
 * @page:	Pointer to the page which was mapped by kmap()
 *
 * Counterpart to kmap(). A NOOP for CONFIG_HIGHMEM=n and for mappings of
 * pages in the low memory area.
 */
static inline void kunmap(struct page *page);

/**
 * kmap_to_page - Get the page for a kmap'ed address
 * @addr:	The address to look up
 *
 * Returns: The page which is mapped to @addr.
 */
static inline struct page *kmap_to_page(void *addr);

/**
 * kmap_flush_unused - Flush all unused kmap mappings in order to
 *		       remove stray mappings
 */
static inline void kmap_flush_unused(void);

/**
 * kmap_local_page - Map a page for temporary usage
 * @page: Pointer to the page to be mapped
 *
 * Returns: The virtual address of the mapping
 *
 * Can be invoked from any context, including interrupts.
 *
 * Requires careful handling when nesting multiple mappings because the map
 * management is stack based. The unmap has to be in the reverse order of
 * the map operation:
 *
 * addr1 = kmap_local_page(page1);
 * addr2 = kmap_local_page(page2);
 * ...
 * kunmap_local(addr2);
 * kunmap_local(addr1);
 *
 * Unmapping addr1 before addr2 is invalid and causes malfunction.
 *
 * Contrary to kmap() mappings the mapping is only valid in the context of
 * the caller and cannot be handed to other contexts.
 *
 * On CONFIG_HIGHMEM=n kernels and for low memory pages this returns the
 * virtual address of the direct mapping. Only real highmem pages are
 * temporarily mapped.
 *
 * While kmap_local_page() is significantly faster than kmap() for the highmem
 * case it comes with restrictions about the pointer validity.
 *
 * On HIGHMEM enabled systems mapping a highmem page has the side effect of
 * disabling migration in order to keep the virtual address stable across
 * preemption. No caller of kmap_local_page() can rely on this side effect.
 */
static inline void *kmap_local_page(struct page *page);

/**
 * kmap_local_folio - Map a page in this folio for temporary usage
 * @folio: The folio containing the page.
 * @offset: The byte offset within the folio which identifies the page.
 *
 * Requires careful handling when nesting multiple mappings because the map
 * management is stack based. The unmap has to be in the reverse order of
 * the map operation::
 *
 *   addr1 = kmap_local_folio(folio1, offset1);
 *   addr2 = kmap_local_folio(folio2, offset2);
 *   ...
 *   kunmap_local(addr2);
 *   kunmap_local(addr1);
 *
 * Unmapping addr1 before addr2 is invalid and causes malfunction.
 *
 * Contrary to kmap() mappings the mapping is only valid in the context of
 * the caller and cannot be handed to other contexts.
 *
 * On CONFIG_HIGHMEM=n kernels and for low memory pages this returns the
 * virtual address of the direct mapping. Only real highmem pages are
 * temporarily mapped.
 *
 * While it is significantly faster than kmap() for the highmem case it
 * comes with restrictions about the pointer validity.
 *
 * On HIGHMEM enabled systems mapping a highmem page has the side effect of
 * disabling migration in order to keep the virtual address stable across
 * preemption. No caller of kmap_local_folio() can rely on this side effect.
 *
 * Context: Can be invoked from any context.
 * Return: The virtual address of @offset.
 */
static inline void *kmap_local_folio(struct folio *folio, size_t offset);

/**
 * kmap_atomic - Atomically map a page for temporary usage - Deprecated!
 * @page:	Pointer to the page to be mapped
 *
 * Returns: The virtual address of the mapping
 *
 * In fact a wrapper around kmap_local_page() which also disables pagefaults
 * and, depending on PREEMPT_RT configuration, also CPU migration and
 * preemption. Therefore users should not count on the latter two side effects.
 *
 * Mappings should always be released by kunmap_atomic().
 *
 * Do not use in new code. Use kmap_local_page() instead.
 *
 * It is used in atomic context when code wants to access the contents of a
 * page that might be allocated from high memory (see __GFP_HIGHMEM), for
 * example a page in the pagecache.  The API has two functions, and they
 * can be used in a manner similar to the following::
 *
 *   // Find the page of interest.
 *   struct page *page = find_get_page(mapping, offset);
 *
 *   // Gain access to the contents of that page.
 *   void *vaddr = kmap_atomic(page);
 *
 *   // Do something to the contents of that page.
 *   memset(vaddr, 0, PAGE_SIZE);
 *
 *   // Unmap that page.
 *   kunmap_atomic(vaddr);
 *
 * Note that the kunmap_atomic() call takes the result of the kmap_atomic()
 * call, not the argument.
 *
 * If you need to map two pages because you want to copy from one page to
 * another you need to keep the kmap_atomic calls strictly nested, like:
 *
 * vaddr1 = kmap_atomic(page1);
 * vaddr2 = kmap_atomic(page2);
 *
 * memcpy(vaddr1, vaddr2, PAGE_SIZE);
 *
 * kunmap_atomic(vaddr2);
 * kunmap_atomic(vaddr1);
 */
static inline void *kmap_atomic(struct page *page);

/* Highmem related interfaces for management code */
static inline unsigned int nr_free_highpages(void);
static inline unsigned long totalhigh_pages(void);

#ifndef ARCH_HAS_FLUSH_ANON_PAGE
static inline void flush_anon_page(struct vm_area_struct *vma, struct page *page, unsigned long vmaddr)
{
}
#endif

#ifndef ARCH_IMPLEMENTS_FLUSH_KERNEL_VMAP_RANGE
static inline void flush_kernel_vmap_range(void *vaddr, int size)
{
}
static inline void invalidate_kernel_vmap_range(void *vaddr, int size)
{
}
#endif

/* when CONFIG_HIGHMEM is not set these will be plain clear/copy_page */
#ifndef clear_user_highpage
static inline void clear_user_highpage(struct page *page, unsigned long vaddr)
{
	void *addr = kmap_local_page(page);
	clear_user_page(addr, vaddr, page);
	kunmap_local(addr);
}
#endif

#ifndef vma_alloc_zeroed_movable_folio
/**
 * vma_alloc_zeroed_movable_folio - Allocate a zeroed page for a VMA.
 * @vma: The VMA the page is to be allocated for.
 * @vaddr: The virtual address the page will be inserted into.
 *
 * This function will allocate a page suitable for inserting into this
 * VMA at this virtual address.  It may be allocated from highmem or
 * the movable zone.  An architecture may provide its own implementation.
 *
 * Return: A folio containing one allocated and zeroed page or NULL if
 * we are out of memory.
 */
static inline
struct folio *vma_alloc_zeroed_movable_folio(struct vm_area_struct *vma,
				   unsigned long vaddr)
{
	struct folio *folio;

	folio = vma_alloc_folio(GFP_HIGHUSER_MOVABLE, 0, vma, vaddr, false);
	if (folio)
		clear_user_highpage(&folio->page, vaddr);

	return folio;
}
#endif

static inline void clear_highpage(struct page *page)
{
	void *kaddr = kmap_local_page(page);
	clear_page(kaddr);
	kunmap_local(kaddr);
}

static inline void clear_highpage_kasan_tagged(struct page *page)
{
	u8 tag;

	tag = page_kasan_tag(page);
	page_kasan_tag_reset(page);
	clear_highpage(page);
	page_kasan_tag_set(page, tag);
}

#ifndef __HAVE_ARCH_TAG_CLEAR_HIGHPAGE

static inline void tag_clear_highpage(struct page *page)
{
}

#endif

/*
 * If we pass in a base or tail page, we can zero up to PAGE_SIZE.
 * If we pass in a head page, we can zero up to the size of the compound page.
 */
#ifdef CONFIG_HIGHMEM
void zero_user_segments(struct page *page, unsigned start1, unsigned end1,
		unsigned start2, unsigned end2);
#else
static inline void zero_user_segments(struct page *page,
		unsigned start1, unsigned end1,
		unsigned start2, unsigned end2)
{
	void *kaddr = kmap_local_page(page);
	unsigned int i;

	BUG_ON(end1 > page_size(page) || end2 > page_size(page));

	if (end1 > start1)
		memset(kaddr + start1, 0, end1 - start1);

	if (end2 > start2)
		memset(kaddr + start2, 0, end2 - start2);

	kunmap_local(kaddr);
	for (i = 0; i < compound_nr(page); i++)
		flush_dcache_page(page + i);
}
#endif

static inline void zero_user_segment(struct page *page,
	unsigned start, unsigned end)
{
	zero_user_segments(page, start, end, 0, 0);
}

static inline void zero_user(struct page *page,
	unsigned start, unsigned size)
{
	zero_user_segments(page, start, start + size, 0, 0);
}

#ifndef __HAVE_ARCH_COPY_USER_HIGHPAGE

static inline void copy_user_highpage(struct page *to, struct page *from,
	unsigned long vaddr, struct vm_area_struct *vma)
{
	char *vfrom, *vto;

	vfrom = kmap_local_page(from);
	vto = kmap_local_page(to);
	copy_user_page(vto, vfrom, vaddr, to);
	kmsan_unpoison_memory(page_address(to), PAGE_SIZE);
	kunmap_local(vto);
	kunmap_local(vfrom);
}

#endif

#ifdef copy_mc_to_kernel
static inline int copy_mc_user_highpage(struct page *to, struct page *from,
					unsigned long vaddr, struct vm_area_struct *vma)
{
	unsigned long ret;
	char *vfrom, *vto;

	vfrom = kmap_local_page(from);
	vto = kmap_local_page(to);
	ret = copy_mc_to_kernel(vto, vfrom, PAGE_SIZE);
	if (!ret)
		kmsan_unpoison_memory(page_address(to), PAGE_SIZE);
	kunmap_local(vto);
	kunmap_local(vfrom);

	return ret;
}
#else
static inline int copy_mc_user_highpage(struct page *to, struct page *from,
					unsigned long vaddr, struct vm_area_struct *vma)
{
	copy_user_highpage(to, from, vaddr, vma);
	return 0;
}
#endif

#ifndef __HAVE_ARCH_COPY_HIGHPAGE

static inline void copy_highpage(struct page *to, struct page *from)
{
	char *vfrom, *vto;

	vfrom = kmap_local_page(from);
	vto = kmap_local_page(to);
	copy_page(vto, vfrom);
	kmsan_copy_page_meta(to, from);
	kunmap_local(vto);
	kunmap_local(vfrom);
}

#endif

static inline void memcpy_page(struct page *dst_page, size_t dst_off,
			       struct page *src_page, size_t src_off,
			       size_t len)
{
	char *dst = kmap_local_page(dst_page);
	char *src = kmap_local_page(src_page);

	VM_BUG_ON(dst_off + len > PAGE_SIZE || src_off + len > PAGE_SIZE);
	memcpy(dst + dst_off, src + src_off, len);
	kunmap_local(src);
	kunmap_local(dst);
}

static inline void memset_page(struct page *page, size_t offset, int val,
			       size_t len)
{
	char *addr = kmap_local_page(page);

	VM_BUG_ON(offset + len > PAGE_SIZE);
	memset(addr + offset, val, len);
	kunmap_local(addr);
}

static inline void memcpy_from_page(char *to, struct page *page,
				    size_t offset, size_t len)
{
	char *from = kmap_local_page(page);

	VM_BUG_ON(offset + len > PAGE_SIZE);
	memcpy(to, from + offset, len);
	kunmap_local(from);
}

static inline void memcpy_to_page(struct page *page, size_t offset,
				  const char *from, size_t len)
{
	char *to = kmap_local_page(page);

	VM_BUG_ON(offset + len > PAGE_SIZE);
	memcpy(to + offset, from, len);
	flush_dcache_page(page);
	kunmap_local(to);
}

static inline void memzero_page(struct page *page, size_t offset, size_t len)
{
	char *addr = kmap_local_page(page);

	VM_BUG_ON(offset + len > PAGE_SIZE);
	memset(addr + offset, 0, len);
	flush_dcache_page(page);
	kunmap_local(addr);
}

/**
 * memcpy_from_file_folio - Copy some bytes from a file folio.
 * @to: The destination buffer.
 * @folio: The folio to copy from.
 * @pos: The position in the file.
 * @len: The maximum number of bytes to copy.
 *
 * Copy up to @len bytes from this folio.  This may be limited by PAGE_SIZE
 * if the folio comes from HIGHMEM, and by the size of the folio.
 *
 * Return: The number of bytes copied from the folio.
 */
static inline size_t memcpy_from_file_folio(char *to, struct folio *folio,
		loff_t pos, size_t len)
{
	size_t offset = offset_in_folio(folio, pos);
	char *from = kmap_local_folio(folio, offset);

<<<<<<< HEAD
	if (folio_test_highmem(folio))
		len = min_t(size_t, len, PAGE_SIZE - offset);
	else
=======
	if (folio_test_highmem(folio)) {
		offset = offset_in_page(offset);
		len = min_t(size_t, len, PAGE_SIZE - offset);
	} else
>>>>>>> 29093de1
		len = min(len, folio_size(folio) - offset);

	memcpy(to, from, len);
	kunmap_local(from);

	return len;
}

/**
 * folio_zero_segments() - Zero two byte ranges in a folio.
 * @folio: The folio to write to.
 * @start1: The first byte to zero.
 * @xend1: One more than the last byte in the first range.
 * @start2: The first byte to zero in the second range.
 * @xend2: One more than the last byte in the second range.
 */
static inline void folio_zero_segments(struct folio *folio,
		size_t start1, size_t xend1, size_t start2, size_t xend2)
{
	zero_user_segments(&folio->page, start1, xend1, start2, xend2);
}

/**
 * folio_zero_segment() - Zero a byte range in a folio.
 * @folio: The folio to write to.
 * @start: The first byte to zero.
 * @xend: One more than the last byte to zero.
 */
static inline void folio_zero_segment(struct folio *folio,
		size_t start, size_t xend)
{
	zero_user_segments(&folio->page, start, xend, 0, 0);
}

/**
 * folio_zero_range() - Zero a byte range in a folio.
 * @folio: The folio to write to.
 * @start: The first byte to zero.
 * @length: The number of bytes to zero.
 */
static inline void folio_zero_range(struct folio *folio,
		size_t start, size_t length)
{
	zero_user_segments(&folio->page, start, start + length, 0, 0);
}

#endif /* _LINUX_HIGHMEM_H */<|MERGE_RESOLUTION|>--- conflicted
+++ resolved
@@ -431,16 +431,10 @@
 	size_t offset = offset_in_folio(folio, pos);
 	char *from = kmap_local_folio(folio, offset);
 
-<<<<<<< HEAD
-	if (folio_test_highmem(folio))
-		len = min_t(size_t, len, PAGE_SIZE - offset);
-	else
-=======
 	if (folio_test_highmem(folio)) {
 		offset = offset_in_page(offset);
 		len = min_t(size_t, len, PAGE_SIZE - offset);
 	} else
->>>>>>> 29093de1
 		len = min(len, folio_size(folio) - offset);
 
 	memcpy(to, from, len);
