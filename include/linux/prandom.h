--- conflicted
+++ resolved
@@ -24,31 +24,10 @@
 #define prandom_init_once(pcpu_state)			\
 	DO_ONCE(prandom_seed_full_state, (pcpu_state))
 
-<<<<<<< HEAD
-/**
- * prandom_u32_max - returns a pseudo-random number in interval [0, ep_ro)
- * @ep_ro: right open interval endpoint
- *
- * Returns a pseudo-random number that is in interval [0, ep_ro). This is
- * useful when requesting a random index of an array containing ep_ro elements,
- * for example. The result is somewhat biased when ep_ro is not a power of 2,
- * so do not use this for cryptographic purposes.
- *
- * Returns: pseudo-random number in interval [0, ep_ro)
- */
-static inline u32 prandom_u32_max(u32 ep_ro)
-{
-	if (__builtin_constant_p(ep_ro <= 1U << 8) && ep_ro <= 1U << 8)
-		return (get_random_u8() * ep_ro) >> 8;
-	if (__builtin_constant_p(ep_ro <= 1U << 16) && ep_ro <= 1U << 16)
-		return (get_random_u16() * ep_ro) >> 16;
-	return ((u64)get_random_u32() * ep_ro) >> 32;
-=======
 /* Deprecated: use get_random_u32_below() instead. */
 static inline u32 prandom_u32_max(u32 ep_ro)
 {
 	return get_random_u32_below(ep_ro);
->>>>>>> 0ee29814
 }
 
 /*
