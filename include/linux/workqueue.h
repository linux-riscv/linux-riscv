/* SPDX-License-Identifier: GPL-2.0 */
/*
 * workqueue.h --- work queue handling for Linux.
 */

#ifndef _LINUX_WORKQUEUE_H
#define _LINUX_WORKQUEUE_H

#include <linux/timer.h>
#include <linux/linkage.h>
#include <linux/bitops.h>
#include <linux/lockdep.h>
#include <linux/threads.h>
#include <linux/atomic.h>
#include <linux/cpumask.h>
#include <linux/rcupdate.h>

struct workqueue_struct;

struct work_struct;
typedef void (*work_func_t)(struct work_struct *work);
void delayed_work_timer_fn(struct timer_list *t);

/*
 * The first word is the work queue pointer and the flags rolled into
 * one
 */
#define work_data_bits(work) ((unsigned long *)(&(work)->data))

enum {
	WORK_STRUCT_PENDING_BIT	= 0,	/* work item is pending execution */
	WORK_STRUCT_INACTIVE_BIT= 1,	/* work item is inactive */
	WORK_STRUCT_PWQ_BIT	= 2,	/* data points to pwq */
	WORK_STRUCT_LINKED_BIT	= 3,	/* next work is linked to this one */
#ifdef CONFIG_DEBUG_OBJECTS_WORK
	WORK_STRUCT_STATIC_BIT	= 4,	/* static initializer (debugobjects) */
	WORK_STRUCT_COLOR_SHIFT	= 5,	/* color for workqueue flushing */
#else
	WORK_STRUCT_COLOR_SHIFT	= 4,	/* color for workqueue flushing */
#endif

	WORK_STRUCT_COLOR_BITS	= 4,

	WORK_STRUCT_PENDING	= 1 << WORK_STRUCT_PENDING_BIT,
	WORK_STRUCT_INACTIVE	= 1 << WORK_STRUCT_INACTIVE_BIT,
	WORK_STRUCT_PWQ		= 1 << WORK_STRUCT_PWQ_BIT,
	WORK_STRUCT_LINKED	= 1 << WORK_STRUCT_LINKED_BIT,
#ifdef CONFIG_DEBUG_OBJECTS_WORK
	WORK_STRUCT_STATIC	= 1 << WORK_STRUCT_STATIC_BIT,
#else
	WORK_STRUCT_STATIC	= 0,
#endif

	WORK_NR_COLORS		= (1 << WORK_STRUCT_COLOR_BITS),

	/* not bound to any CPU, prefer the local CPU */
	WORK_CPU_UNBOUND	= NR_CPUS,

	/*
	 * Reserve 8 bits off of pwq pointer w/ debugobjects turned off.
	 * This makes pwqs aligned to 256 bytes and allows 16 workqueue
	 * flush colors.
	 */
	WORK_STRUCT_FLAG_BITS	= WORK_STRUCT_COLOR_SHIFT +
				  WORK_STRUCT_COLOR_BITS,

	/* data contains off-queue information when !WORK_STRUCT_PWQ */
	WORK_OFFQ_FLAG_BASE	= WORK_STRUCT_COLOR_SHIFT,

	__WORK_OFFQ_CANCELING	= WORK_OFFQ_FLAG_BASE,

	/*
	 * When a work item is off queue, its high bits point to the last
	 * pool it was on.  Cap at 31 bits and use the highest number to
	 * indicate that no pool is associated.
	 */
	WORK_OFFQ_FLAG_BITS	= 1,
	WORK_OFFQ_POOL_SHIFT	= WORK_OFFQ_FLAG_BASE + WORK_OFFQ_FLAG_BITS,
	WORK_OFFQ_LEFT		= BITS_PER_LONG - WORK_OFFQ_POOL_SHIFT,
	WORK_OFFQ_POOL_BITS	= WORK_OFFQ_LEFT <= 31 ? WORK_OFFQ_LEFT : 31,

	/* bit mask for work_busy() return values */
	WORK_BUSY_PENDING	= 1 << 0,
	WORK_BUSY_RUNNING	= 1 << 1,

	/* maximum string length for set_worker_desc() */
	WORKER_DESC_LEN		= 24,
};

/* Convenience constants - of type 'unsigned long', not 'enum'! */
#define WORK_OFFQ_CANCELING	(1ul << __WORK_OFFQ_CANCELING)
#define WORK_OFFQ_POOL_NONE	((1ul << WORK_OFFQ_POOL_BITS) - 1)
#define WORK_STRUCT_NO_POOL	(WORK_OFFQ_POOL_NONE << WORK_OFFQ_POOL_SHIFT)

#define WORK_STRUCT_FLAG_MASK    ((1ul << WORK_STRUCT_FLAG_BITS) - 1)
#define WORK_STRUCT_WQ_DATA_MASK (~WORK_STRUCT_FLAG_MASK)

struct work_struct {
	atomic_long_t data;
	struct list_head entry;
	work_func_t func;
#ifdef CONFIG_LOCKDEP
	struct lockdep_map lockdep_map;
#endif
};

#define WORK_DATA_INIT()	ATOMIC_LONG_INIT((unsigned long)WORK_STRUCT_NO_POOL)
#define WORK_DATA_STATIC_INIT()	\
	ATOMIC_LONG_INIT((unsigned long)(WORK_STRUCT_NO_POOL | WORK_STRUCT_STATIC))

struct delayed_work {
	struct work_struct work;
	struct timer_list timer;

	/* target workqueue and CPU ->timer uses to queue ->work */
	struct workqueue_struct *wq;
	int cpu;
};

struct rcu_work {
	struct work_struct work;
	struct rcu_head rcu;

	/* target workqueue ->rcu uses to queue ->work */
	struct workqueue_struct *wq;
};

enum wq_affn_scope {
	WQ_AFFN_DFL,			/* use system default */
	WQ_AFFN_CPU,			/* one pod per CPU */
	WQ_AFFN_SMT,			/* one pod poer SMT */
	WQ_AFFN_CACHE,			/* one pod per LLC */
	WQ_AFFN_NUMA,			/* one pod per NUMA node */
	WQ_AFFN_SYSTEM,			/* one pod across the whole system */

	WQ_AFFN_NR_TYPES,
};

/**
 * struct workqueue_attrs - A struct for workqueue attributes.
 *
 * This can be used to change attributes of an unbound workqueue.
 */
struct workqueue_attrs {
	/**
	 * @nice: nice level
	 */
	int nice;

	/**
	 * @cpumask: allowed CPUs
	 *
	 * Work items in this workqueue are affine to these CPUs and not allowed
	 * to execute on other CPUs. A pool serving a workqueue must have the
	 * same @cpumask.
	 */
	cpumask_var_t cpumask;

	/**
	 * @__pod_cpumask: internal attribute used to create per-pod pools
	 *
	 * Internal use only.
	 *
	 * Per-pod unbound worker pools are used to improve locality. Always a
	 * subset of ->cpumask. A workqueue can be associated with multiple
	 * worker pools with disjoint @__pod_cpumask's. Whether the enforcement
	 * of a pool's @__pod_cpumask is strict depends on @affn_strict.
	 */
	cpumask_var_t __pod_cpumask;

	/**
	 * @affn_strict: affinity scope is strict
	 *
	 * If clear, workqueue will make a best-effort attempt at starting the
	 * worker inside @__pod_cpumask but the scheduler is free to migrate it
	 * outside.
<<<<<<< HEAD
	 *
	 * If set, workers are only allowed to run inside @__pod_cpumask.
	 */
	bool affn_strict;

	/*
	 * Below fields aren't properties of a worker_pool. They only modify how
	 * :c:func:`apply_workqueue_attrs` select pools and thus don't
	 * participate in pool hash calculations or equality comparisons.
	 */

	/**
	 * @affn_scope: unbound CPU affinity scope
	 *
=======
	 *
	 * If set, workers are only allowed to run inside @__pod_cpumask.
	 */
	bool affn_strict;

	/*
	 * Below fields aren't properties of a worker_pool. They only modify how
	 * :c:func:`apply_workqueue_attrs` select pools and thus don't
	 * participate in pool hash calculations or equality comparisons.
	 */

	/**
	 * @affn_scope: unbound CPU affinity scope
	 *
>>>>>>> 740329d7
	 * CPU pods are used to improve execution locality of unbound work
	 * items. There are multiple pod types, one for each wq_affn_scope, and
	 * every CPU in the system belongs to one pod in every pod type. CPUs
	 * that belong to the same pod share the worker pool. For example,
	 * selecting %WQ_AFFN_NUMA makes the workqueue use a separate worker
	 * pool for each NUMA node.
<<<<<<< HEAD
	 */
	enum wq_affn_scope affn_scope;

	/**
	 * @ordered: work items must be executed one by one in queueing order
	 */
=======
	 */
	enum wq_affn_scope affn_scope;

	/**
	 * @ordered: work items must be executed one by one in queueing order
	 */
>>>>>>> 740329d7
	bool ordered;
};

static inline struct delayed_work *to_delayed_work(struct work_struct *work)
{
	return container_of(work, struct delayed_work, work);
}

static inline struct rcu_work *to_rcu_work(struct work_struct *work)
{
	return container_of(work, struct rcu_work, work);
}

struct execute_work {
	struct work_struct work;
};

#ifdef CONFIG_LOCKDEP
/*
 * NB: because we have to copy the lockdep_map, setting _key
 * here is required, otherwise it could get initialised to the
 * copy of the lockdep_map!
 */
#define __WORK_INIT_LOCKDEP_MAP(n, k) \
	.lockdep_map = STATIC_LOCKDEP_MAP_INIT(n, k),
#else
#define __WORK_INIT_LOCKDEP_MAP(n, k)
#endif

#define __WORK_INITIALIZER(n, f) {					\
	.data = WORK_DATA_STATIC_INIT(),				\
	.entry	= { &(n).entry, &(n).entry },				\
	.func = (f),							\
	__WORK_INIT_LOCKDEP_MAP(#n, &(n))				\
	}

#define __DELAYED_WORK_INITIALIZER(n, f, tflags) {			\
	.work = __WORK_INITIALIZER((n).work, (f)),			\
	.timer = __TIMER_INITIALIZER(delayed_work_timer_fn,\
				     (tflags) | TIMER_IRQSAFE),		\
	}

#define DECLARE_WORK(n, f)						\
	struct work_struct n = __WORK_INITIALIZER(n, f)

#define DECLARE_DELAYED_WORK(n, f)					\
	struct delayed_work n = __DELAYED_WORK_INITIALIZER(n, f, 0)

#define DECLARE_DEFERRABLE_WORK(n, f)					\
	struct delayed_work n = __DELAYED_WORK_INITIALIZER(n, f, TIMER_DEFERRABLE)

#ifdef CONFIG_DEBUG_OBJECTS_WORK
extern void __init_work(struct work_struct *work, int onstack);
extern void destroy_work_on_stack(struct work_struct *work);
extern void destroy_delayed_work_on_stack(struct delayed_work *work);
static inline unsigned int work_static(struct work_struct *work)
{
	return *work_data_bits(work) & WORK_STRUCT_STATIC;
}
#else
static inline void __init_work(struct work_struct *work, int onstack) { }
static inline void destroy_work_on_stack(struct work_struct *work) { }
static inline void destroy_delayed_work_on_stack(struct delayed_work *work) { }
static inline unsigned int work_static(struct work_struct *work) { return 0; }
#endif

/*
 * initialize all of a work item in one go
 *
 * NOTE! No point in using "atomic_long_set()": using a direct
 * assignment of the work data initializer allows the compiler
 * to generate better code.
 */
#ifdef CONFIG_LOCKDEP
#define __INIT_WORK_KEY(_work, _func, _onstack, _key)			\
	do {								\
		__init_work((_work), _onstack);				\
		(_work)->data = (atomic_long_t) WORK_DATA_INIT();	\
		lockdep_init_map(&(_work)->lockdep_map, "(work_completion)"#_work, (_key), 0); \
		INIT_LIST_HEAD(&(_work)->entry);			\
		(_work)->func = (_func);				\
	} while (0)
#else
#define __INIT_WORK_KEY(_work, _func, _onstack, _key)			\
	do {								\
		__init_work((_work), _onstack);				\
		(_work)->data = (atomic_long_t) WORK_DATA_INIT();	\
		INIT_LIST_HEAD(&(_work)->entry);			\
		(_work)->func = (_func);				\
	} while (0)
#endif

#define __INIT_WORK(_work, _func, _onstack)				\
	do {								\
		static __maybe_unused struct lock_class_key __key;	\
									\
		__INIT_WORK_KEY(_work, _func, _onstack, &__key);	\
	} while (0)

#define INIT_WORK(_work, _func)						\
	__INIT_WORK((_work), (_func), 0)

#define INIT_WORK_ONSTACK(_work, _func)					\
	__INIT_WORK((_work), (_func), 1)

#define INIT_WORK_ONSTACK_KEY(_work, _func, _key)			\
	__INIT_WORK_KEY((_work), (_func), 1, _key)

#define __INIT_DELAYED_WORK(_work, _func, _tflags)			\
	do {								\
		INIT_WORK(&(_work)->work, (_func));			\
		__init_timer(&(_work)->timer,				\
			     delayed_work_timer_fn,			\
			     (_tflags) | TIMER_IRQSAFE);		\
	} while (0)

#define __INIT_DELAYED_WORK_ONSTACK(_work, _func, _tflags)		\
	do {								\
		INIT_WORK_ONSTACK(&(_work)->work, (_func));		\
		__init_timer_on_stack(&(_work)->timer,			\
				      delayed_work_timer_fn,		\
				      (_tflags) | TIMER_IRQSAFE);	\
	} while (0)

#define INIT_DELAYED_WORK(_work, _func)					\
	__INIT_DELAYED_WORK(_work, _func, 0)

#define INIT_DELAYED_WORK_ONSTACK(_work, _func)				\
	__INIT_DELAYED_WORK_ONSTACK(_work, _func, 0)

#define INIT_DEFERRABLE_WORK(_work, _func)				\
	__INIT_DELAYED_WORK(_work, _func, TIMER_DEFERRABLE)

#define INIT_DEFERRABLE_WORK_ONSTACK(_work, _func)			\
	__INIT_DELAYED_WORK_ONSTACK(_work, _func, TIMER_DEFERRABLE)

#define INIT_RCU_WORK(_work, _func)					\
	INIT_WORK(&(_work)->work, (_func))

#define INIT_RCU_WORK_ONSTACK(_work, _func)				\
	INIT_WORK_ONSTACK(&(_work)->work, (_func))

/**
 * work_pending - Find out whether a work item is currently pending
 * @work: The work item in question
 */
#define work_pending(work) \
	test_bit(WORK_STRUCT_PENDING_BIT, work_data_bits(work))

/**
 * delayed_work_pending - Find out whether a delayable work item is currently
 * pending
 * @w: The work item in question
 */
#define delayed_work_pending(w) \
	work_pending(&(w)->work)

/*
 * Workqueue flags and constants.  For details, please refer to
 * Documentation/core-api/workqueue.rst.
 */
enum {
	WQ_UNBOUND		= 1 << 1, /* not bound to any cpu */
	WQ_FREEZABLE		= 1 << 2, /* freeze during suspend */
	WQ_MEM_RECLAIM		= 1 << 3, /* may be used for memory reclaim */
	WQ_HIGHPRI		= 1 << 4, /* high priority */
	WQ_CPU_INTENSIVE	= 1 << 5, /* cpu intensive workqueue */
	WQ_SYSFS		= 1 << 6, /* visible in sysfs, see workqueue_sysfs_register() */

	/*
	 * Per-cpu workqueues are generally preferred because they tend to
	 * show better performance thanks to cache locality.  Per-cpu
	 * workqueues exclude the scheduler from choosing the CPU to
	 * execute the worker threads, which has an unfortunate side effect
	 * of increasing power consumption.
	 *
	 * The scheduler considers a CPU idle if it doesn't have any task
	 * to execute and tries to keep idle cores idle to conserve power;
	 * however, for example, a per-cpu work item scheduled from an
	 * interrupt handler on an idle CPU will force the scheduler to
	 * execute the work item on that CPU breaking the idleness, which in
	 * turn may lead to more scheduling choices which are sub-optimal
	 * in terms of power consumption.
	 *
	 * Workqueues marked with WQ_POWER_EFFICIENT are per-cpu by default
	 * but become unbound if workqueue.power_efficient kernel param is
	 * specified.  Per-cpu workqueues which are identified to
	 * contribute significantly to power-consumption are identified and
	 * marked with this flag and enabling the power_efficient mode
	 * leads to noticeable power saving at the cost of small
	 * performance disadvantage.
	 *
	 * http://thread.gmane.org/gmane.linux.kernel/1480396
	 */
	WQ_POWER_EFFICIENT	= 1 << 7,

	__WQ_DESTROYING		= 1 << 15, /* internal: workqueue is destroying */
	__WQ_DRAINING		= 1 << 16, /* internal: workqueue is draining */
	__WQ_ORDERED		= 1 << 17, /* internal: workqueue is ordered */
	__WQ_LEGACY		= 1 << 18, /* internal: create*_workqueue() */
	__WQ_ORDERED_EXPLICIT	= 1 << 19, /* internal: alloc_ordered_workqueue() */

	WQ_MAX_ACTIVE		= 512,	  /* I like 512, better ideas? */
	WQ_UNBOUND_MAX_ACTIVE	= WQ_MAX_ACTIVE,
	WQ_DFL_ACTIVE		= WQ_MAX_ACTIVE / 2,
};

/*
 * System-wide workqueues which are always present.
 *
 * system_wq is the one used by schedule[_delayed]_work[_on]().
 * Multi-CPU multi-threaded.  There are users which expect relatively
 * short queue flush time.  Don't queue works which can run for too
 * long.
 *
 * system_highpri_wq is similar to system_wq but for work items which
 * require WQ_HIGHPRI.
 *
 * system_long_wq is similar to system_wq but may host long running
 * works.  Queue flushing might take relatively long.
 *
 * system_unbound_wq is unbound workqueue.  Workers are not bound to
 * any specific CPU, not concurrency managed, and all queued works are
 * executed immediately as long as max_active limit is not reached and
 * resources are available.
 *
 * system_freezable_wq is equivalent to system_wq except that it's
 * freezable.
 *
 * *_power_efficient_wq are inclined towards saving power and converted
 * into WQ_UNBOUND variants if 'wq_power_efficient' is enabled; otherwise,
 * they are same as their non-power-efficient counterparts - e.g.
 * system_power_efficient_wq is identical to system_wq if
 * 'wq_power_efficient' is disabled.  See WQ_POWER_EFFICIENT for more info.
 */
extern struct workqueue_struct *system_wq;
extern struct workqueue_struct *system_highpri_wq;
extern struct workqueue_struct *system_long_wq;
extern struct workqueue_struct *system_unbound_wq;
extern struct workqueue_struct *system_freezable_wq;
extern struct workqueue_struct *system_power_efficient_wq;
extern struct workqueue_struct *system_freezable_power_efficient_wq;

/**
 * alloc_workqueue - allocate a workqueue
 * @fmt: printf format for the name of the workqueue
 * @flags: WQ_* flags
 * @max_active: max in-flight work items per CPU, 0 for default
 * remaining args: args for @fmt
 *
 * Allocate a workqueue with the specified parameters.  For detailed
 * information on WQ_* flags, please refer to
 * Documentation/core-api/workqueue.rst.
 *
 * RETURNS:
 * Pointer to the allocated workqueue on success, %NULL on failure.
 */
__printf(1, 4) struct workqueue_struct *
alloc_workqueue(const char *fmt, unsigned int flags, int max_active, ...);

/**
 * alloc_ordered_workqueue - allocate an ordered workqueue
 * @fmt: printf format for the name of the workqueue
 * @flags: WQ_* flags (only WQ_FREEZABLE and WQ_MEM_RECLAIM are meaningful)
 * @args: args for @fmt
 *
 * Allocate an ordered workqueue.  An ordered workqueue executes at
 * most one work item at any given time in the queued order.  They are
 * implemented as unbound workqueues with @max_active of one.
 *
 * RETURNS:
 * Pointer to the allocated workqueue on success, %NULL on failure.
 */
#define alloc_ordered_workqueue(fmt, flags, args...)			\
	alloc_workqueue(fmt, WQ_UNBOUND | __WQ_ORDERED |		\
			__WQ_ORDERED_EXPLICIT | (flags), 1, ##args)

#define create_workqueue(name)						\
	alloc_workqueue("%s", __WQ_LEGACY | WQ_MEM_RECLAIM, 1, (name))
#define create_freezable_workqueue(name)				\
	alloc_workqueue("%s", __WQ_LEGACY | WQ_FREEZABLE | WQ_UNBOUND |	\
			WQ_MEM_RECLAIM, 1, (name))
#define create_singlethread_workqueue(name)				\
	alloc_ordered_workqueue("%s", __WQ_LEGACY | WQ_MEM_RECLAIM, name)

extern void destroy_workqueue(struct workqueue_struct *wq);

struct workqueue_attrs *alloc_workqueue_attrs(void);
void free_workqueue_attrs(struct workqueue_attrs *attrs);
int apply_workqueue_attrs(struct workqueue_struct *wq,
			  const struct workqueue_attrs *attrs);
int workqueue_set_unbound_cpumask(cpumask_var_t cpumask);

extern bool queue_work_on(int cpu, struct workqueue_struct *wq,
			struct work_struct *work);
extern bool queue_work_node(int node, struct workqueue_struct *wq,
			    struct work_struct *work);
extern bool queue_delayed_work_on(int cpu, struct workqueue_struct *wq,
			struct delayed_work *work, unsigned long delay);
extern bool mod_delayed_work_on(int cpu, struct workqueue_struct *wq,
			struct delayed_work *dwork, unsigned long delay);
extern bool queue_rcu_work(struct workqueue_struct *wq, struct rcu_work *rwork);

extern void __flush_workqueue(struct workqueue_struct *wq);
extern void drain_workqueue(struct workqueue_struct *wq);

extern int schedule_on_each_cpu(work_func_t func);

int execute_in_process_context(work_func_t fn, struct execute_work *);

extern bool flush_work(struct work_struct *work);
extern bool cancel_work(struct work_struct *work);
extern bool cancel_work_sync(struct work_struct *work);

extern bool flush_delayed_work(struct delayed_work *dwork);
extern bool cancel_delayed_work(struct delayed_work *dwork);
extern bool cancel_delayed_work_sync(struct delayed_work *dwork);

extern bool flush_rcu_work(struct rcu_work *rwork);

extern void workqueue_set_max_active(struct workqueue_struct *wq,
				     int max_active);
extern struct work_struct *current_work(void);
extern bool current_is_workqueue_rescuer(void);
extern bool workqueue_congested(int cpu, struct workqueue_struct *wq);
extern unsigned int work_busy(struct work_struct *work);
extern __printf(1, 2) void set_worker_desc(const char *fmt, ...);
extern void print_worker_info(const char *log_lvl, struct task_struct *task);
extern void show_all_workqueues(void);
extern void show_freezable_workqueues(void);
extern void show_one_workqueue(struct workqueue_struct *wq);
extern void wq_worker_comm(char *buf, size_t size, struct task_struct *task);

/**
 * queue_work - queue work on a workqueue
 * @wq: workqueue to use
 * @work: work to queue
 *
 * Returns %false if @work was already on a queue, %true otherwise.
 *
 * We queue the work to the CPU on which it was submitted, but if the CPU dies
 * it can be processed by another CPU.
 *
 * Memory-ordering properties:  If it returns %true, guarantees that all stores
 * preceding the call to queue_work() in the program order will be visible from
 * the CPU which will execute @work by the time such work executes, e.g.,
 *
 * { x is initially 0 }
 *
 *   CPU0				CPU1
 *
 *   WRITE_ONCE(x, 1);			[ @work is being executed ]
 *   r0 = queue_work(wq, work);		  r1 = READ_ONCE(x);
 *
 * Forbids: r0 == true && r1 == 0
 */
static inline bool queue_work(struct workqueue_struct *wq,
			      struct work_struct *work)
{
	return queue_work_on(WORK_CPU_UNBOUND, wq, work);
}

/**
 * queue_delayed_work - queue work on a workqueue after delay
 * @wq: workqueue to use
 * @dwork: delayable work to queue
 * @delay: number of jiffies to wait before queueing
 *
 * Equivalent to queue_delayed_work_on() but tries to use the local CPU.
 */
static inline bool queue_delayed_work(struct workqueue_struct *wq,
				      struct delayed_work *dwork,
				      unsigned long delay)
{
	return queue_delayed_work_on(WORK_CPU_UNBOUND, wq, dwork, delay);
}

/**
 * mod_delayed_work - modify delay of or queue a delayed work
 * @wq: workqueue to use
 * @dwork: work to queue
 * @delay: number of jiffies to wait before queueing
 *
 * mod_delayed_work_on() on local CPU.
 */
static inline bool mod_delayed_work(struct workqueue_struct *wq,
				    struct delayed_work *dwork,
				    unsigned long delay)
{
	return mod_delayed_work_on(WORK_CPU_UNBOUND, wq, dwork, delay);
}

/**
 * schedule_work_on - put work task on a specific cpu
 * @cpu: cpu to put the work task on
 * @work: job to be done
 *
 * This puts a job on a specific cpu
 */
static inline bool schedule_work_on(int cpu, struct work_struct *work)
{
	return queue_work_on(cpu, system_wq, work);
}

/**
 * schedule_work - put work task in global workqueue
 * @work: job to be done
 *
 * Returns %false if @work was already on the kernel-global workqueue and
 * %true otherwise.
 *
 * This puts a job in the kernel-global workqueue if it was not already
 * queued and leaves it in the same position on the kernel-global
 * workqueue otherwise.
 *
 * Shares the same memory-ordering properties of queue_work(), cf. the
 * DocBook header of queue_work().
 */
static inline bool schedule_work(struct work_struct *work)
{
	return queue_work(system_wq, work);
}

/*
 * Detect attempt to flush system-wide workqueues at compile time when possible.
 * Warn attempt to flush system-wide workqueues at runtime.
 *
 * See https://lkml.kernel.org/r/49925af7-78a8-a3dd-bce6-cfc02e1a9236@I-love.SAKURA.ne.jp
 * for reasons and steps for converting system-wide workqueues into local workqueues.
 */
extern void __warn_flushing_systemwide_wq(void)
	__compiletime_warning("Please avoid flushing system-wide workqueues.");

/* Please stop using this function, for this function will be removed in near future. */
#define flush_scheduled_work()						\
({									\
	__warn_flushing_systemwide_wq();				\
	__flush_workqueue(system_wq);					\
})

#define flush_workqueue(wq)						\
({									\
	struct workqueue_struct *_wq = (wq);				\
									\
	if ((__builtin_constant_p(_wq == system_wq) &&			\
	     _wq == system_wq) ||					\
	    (__builtin_constant_p(_wq == system_highpri_wq) &&		\
	     _wq == system_highpri_wq) ||				\
	    (__builtin_constant_p(_wq == system_long_wq) &&		\
	     _wq == system_long_wq) ||					\
	    (__builtin_constant_p(_wq == system_unbound_wq) &&		\
	     _wq == system_unbound_wq) ||				\
	    (__builtin_constant_p(_wq == system_freezable_wq) &&	\
	     _wq == system_freezable_wq) ||				\
	    (__builtin_constant_p(_wq == system_power_efficient_wq) &&	\
	     _wq == system_power_efficient_wq) ||			\
	    (__builtin_constant_p(_wq == system_freezable_power_efficient_wq) && \
	     _wq == system_freezable_power_efficient_wq))		\
		__warn_flushing_systemwide_wq();			\
	__flush_workqueue(_wq);						\
})

/**
 * schedule_delayed_work_on - queue work in global workqueue on CPU after delay
 * @cpu: cpu to use
 * @dwork: job to be done
 * @delay: number of jiffies to wait
 *
 * After waiting for a given time this puts a job in the kernel-global
 * workqueue on the specified CPU.
 */
static inline bool schedule_delayed_work_on(int cpu, struct delayed_work *dwork,
					    unsigned long delay)
{
	return queue_delayed_work_on(cpu, system_wq, dwork, delay);
}

/**
 * schedule_delayed_work - put work task in global workqueue after delay
 * @dwork: job to be done
 * @delay: number of jiffies to wait or 0 for immediate execution
 *
 * After waiting for a given time this puts a job in the kernel-global
 * workqueue.
 */
static inline bool schedule_delayed_work(struct delayed_work *dwork,
					 unsigned long delay)
{
	return queue_delayed_work(system_wq, dwork, delay);
}

#ifndef CONFIG_SMP
static inline long work_on_cpu(int cpu, long (*fn)(void *), void *arg)
{
	return fn(arg);
}
static inline long work_on_cpu_safe(int cpu, long (*fn)(void *), void *arg)
{
	return fn(arg);
}
#else
long work_on_cpu_key(int cpu, long (*fn)(void *),
		     void *arg, struct lock_class_key *key);
/*
 * A new key is defined for each caller to make sure the work
 * associated with the function doesn't share its locking class.
 */
#define work_on_cpu(_cpu, _fn, _arg)			\
({							\
	static struct lock_class_key __key;		\
							\
	work_on_cpu_key(_cpu, _fn, _arg, &__key);	\
})

long work_on_cpu_safe_key(int cpu, long (*fn)(void *),
			  void *arg, struct lock_class_key *key);

/*
 * A new key is defined for each caller to make sure the work
 * associated with the function doesn't share its locking class.
 */
#define work_on_cpu_safe(_cpu, _fn, _arg)		\
({							\
	static struct lock_class_key __key;		\
							\
	work_on_cpu_safe_key(_cpu, _fn, _arg, &__key);	\
})
#endif /* CONFIG_SMP */

#ifdef CONFIG_FREEZER
extern void freeze_workqueues_begin(void);
extern bool freeze_workqueues_busy(void);
extern void thaw_workqueues(void);
#endif /* CONFIG_FREEZER */

#ifdef CONFIG_SYSFS
int workqueue_sysfs_register(struct workqueue_struct *wq);
#else	/* CONFIG_SYSFS */
static inline int workqueue_sysfs_register(struct workqueue_struct *wq)
{ return 0; }
#endif	/* CONFIG_SYSFS */

#ifdef CONFIG_WQ_WATCHDOG
void wq_watchdog_touch(int cpu);
#else	/* CONFIG_WQ_WATCHDOG */
static inline void wq_watchdog_touch(int cpu) { }
#endif	/* CONFIG_WQ_WATCHDOG */

#ifdef CONFIG_SMP
int workqueue_prepare_cpu(unsigned int cpu);
int workqueue_online_cpu(unsigned int cpu);
int workqueue_offline_cpu(unsigned int cpu);
#endif

void __init workqueue_init_early(void);
void __init workqueue_init(void);
void __init workqueue_init_topology(void);

#endif<|MERGE_RESOLUTION|>--- conflicted
+++ resolved
@@ -174,7 +174,6 @@
 	 * If clear, workqueue will make a best-effort attempt at starting the
 	 * worker inside @__pod_cpumask but the scheduler is free to migrate it
 	 * outside.
-<<<<<<< HEAD
 	 *
 	 * If set, workers are only allowed to run inside @__pod_cpumask.
 	 */
@@ -189,43 +188,18 @@
 	/**
 	 * @affn_scope: unbound CPU affinity scope
 	 *
-=======
-	 *
-	 * If set, workers are only allowed to run inside @__pod_cpumask.
-	 */
-	bool affn_strict;
-
-	/*
-	 * Below fields aren't properties of a worker_pool. They only modify how
-	 * :c:func:`apply_workqueue_attrs` select pools and thus don't
-	 * participate in pool hash calculations or equality comparisons.
-	 */
-
-	/**
-	 * @affn_scope: unbound CPU affinity scope
-	 *
->>>>>>> 740329d7
 	 * CPU pods are used to improve execution locality of unbound work
 	 * items. There are multiple pod types, one for each wq_affn_scope, and
 	 * every CPU in the system belongs to one pod in every pod type. CPUs
 	 * that belong to the same pod share the worker pool. For example,
 	 * selecting %WQ_AFFN_NUMA makes the workqueue use a separate worker
 	 * pool for each NUMA node.
-<<<<<<< HEAD
 	 */
 	enum wq_affn_scope affn_scope;
 
 	/**
 	 * @ordered: work items must be executed one by one in queueing order
 	 */
-=======
-	 */
-	enum wq_affn_scope affn_scope;
-
-	/**
-	 * @ordered: work items must be executed one by one in queueing order
-	 */
->>>>>>> 740329d7
 	bool ordered;
 };
 
