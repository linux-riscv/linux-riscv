--- conflicted
+++ resolved
@@ -336,9 +336,6 @@
 	__s64	offset;			/* add to hardware event value */
 	__u64	time_enabled;		/* time event active */
 	__u64	time_running;		/* time event on cpu */
-<<<<<<< HEAD
-	__u32	time_mult, time_shift;
-=======
 	union {
 		__u64	capabilities;
 		__u64	cap_usr_time  : 1,
@@ -383,18 +380,13 @@
 	 */
 	__u16	time_shift;
 	__u32	time_mult;
->>>>>>> a385ec4f
 	__u64	time_offset;
 
 		/*
 		 * Hole for extension of the self monitor capabilities
 		 */
 
-<<<<<<< HEAD
-	__u64	__reserved[121];	/* align to 1k */
-=======
 	__u64	__reserved[120];	/* align to 1k */
->>>>>>> a385ec4f
 
 	/*
 	 * Control data for the mmap() data buffer.
@@ -813,14 +805,11 @@
 	 * if no implementation is provided it will default to: event->hw.idx + 1.
 	 */
 	int (*event_idx)		(struct perf_event *event); /*optional */
-<<<<<<< HEAD
-=======
 
 	/*
 	 * flush branch stack on context-switches (needed in cpu-wide mode)
 	 */
 	void (*flush_branch_stack)	(void);
->>>>>>> a385ec4f
 };
 
 /**
