--- conflicted
+++ resolved
@@ -102,8 +102,6 @@
 	return floor + 1 + get_random_u32_below(U32_MAX - floor);
 }
 
-<<<<<<< HEAD
-=======
 /*
  * Returns a random integer in the interval [floor, ceil], with uniform
  * distribution, suitable for all uses. Fastest when floor and ceil are
@@ -117,7 +115,6 @@
 	return floor + get_random_u32_below(ceil - floor + 1);
 }
 
->>>>>>> 0ee29814
 void __init random_init_early(const char *command_line);
 void __init random_init(void);
 bool rng_is_initialized(void);
