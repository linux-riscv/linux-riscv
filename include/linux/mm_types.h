--- conflicted
+++ resolved
@@ -1086,12 +1086,6 @@
  * FOLL_PIN and FOLL_LONGTERM may be used in various combinations with each
  * other. Here is what they mean, and how to use them:
  *
-<<<<<<< HEAD
- * FOLL_LONGTERM indicates that the page will be held for an indefinite time
- * period _often_ under userspace control.  This is in contrast to
- * iov_iter_get_pages(), whose usages are transient.
-=======
->>>>>>> 29093de1
  *
  * FIXME: For pages which are part of a filesystem, mappings are subject to the
  * lifetime enforced by the filesystem and we need guarantees that longterm
@@ -1102,15 +1096,6 @@
  * specifically failed.  Filesystem pages are still subject to bugs and use of
  * FOLL_LONGTERM should be avoided on those pages.
  *
-<<<<<<< HEAD
- * FIXME: Also NOTE that FOLL_LONGTERM is not supported in every GUP call.
- * Currently only get_user_pages() and get_user_pages_fast() support this flag
- * and calls to get_user_pages_[un]locked are specifically not allowed.  This
- * is due to an incompatibility with the FS DAX check and
- * FAULT_FLAG_ALLOW_RETRY.
- *
-=======
->>>>>>> 29093de1
  * In the CMA case: long term pins in a CMA region would unnecessarily fragment
  * that region.  And so, CMA attempts to migrate the page before pinning, when
  * FOLL_LONGTERM is specified.
@@ -1144,26 +1129,6 @@
  * Please see Documentation/core-api/pin_user_pages.rst for more information.
  */
 
-<<<<<<< HEAD
-#define FOLL_WRITE	0x01	/* check pte is writable */
-#define FOLL_TOUCH	0x02	/* mark page accessed */
-#define FOLL_GET	0x04	/* do get_page on page */
-#define FOLL_DUMP	0x08	/* give error on hole if it would be zero */
-#define FOLL_FORCE	0x10	/* get_user_pages read/write w/o permission */
-#define FOLL_NOWAIT	0x20	/* if a disk transfer is needed, start the IO
-				 * and return without waiting upon it */
-#define FOLL_NOFAULT	0x80	/* do not fault in pages */
-#define FOLL_HWPOISON	0x100	/* check page is hwpoisoned */
-#define FOLL_TRIED	0x800	/* a retry, previous pass started an IO */
-#define FOLL_REMOTE	0x2000	/* we are working on non-current tsk/mm */
-#define FOLL_ANON	0x8000	/* don't do file mappings */
-#define FOLL_LONGTERM	0x10000	/* mapping lifetime is indefinite: see below */
-#define FOLL_SPLIT_PMD	0x20000	/* split huge pmd before returning */
-#define FOLL_PIN	0x40000	/* pages must be released via unpin_user_page */
-#define FOLL_FAST_ONLY	0x80000	/* gup_fast: prevent fall-back to slow gup */
-#define FOLL_PCI_P2PDMA	0x100000 /* allow returning PCI P2PDMA pages */
-#define FOLL_INTERRUPTIBLE  0x200000 /* allow interrupts from generic signals */
-=======
 enum {
 	/* check pte is writable */
 	FOLL_WRITE = 1 << 0,
@@ -1199,6 +1164,5 @@
 
 	/* See also internal only FOLL flags in mm/internal.h */
 };
->>>>>>> 29093de1
 
 #endif /* _LINUX_MM_TYPES_H */