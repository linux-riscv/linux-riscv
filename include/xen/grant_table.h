/******************************************************************************
 * grant_table.h
 *
 * Two sets of functionality:
 * 1. Granting foreign access to our memory reservation.
 * 2. Accessing others' memory reservations via grant references.
 * (i.e., mechanisms for both sender and recipient of grant references)
 *
 * Copyright (c) 2004-2005, K A Fraser
 * Copyright (c) 2005, Christopher Clark
 *
 * This program is free software; you can redistribute it and/or
 * modify it under the terms of the GNU General Public License version 2
 * as published by the Free Software Foundation; or, when distributed
 * separately from the Linux kernel or incorporated into other
 * software packages, subject to the following license:
 *
 * Permission is hereby granted, free of charge, to any person obtaining a copy
 * of this source file (the "Software"), to deal in the Software without
 * restriction, including without limitation the rights to use, copy, modify,
 * merge, publish, distribute, sublicense, and/or sell copies of the Software,
 * and to permit persons to whom the Software is furnished to do so, subject to
 * the following conditions:
 *
 * The above copyright notice and this permission notice shall be included in
 * all copies or substantial portions of the Software.
 *
 * THE SOFTWARE IS PROVIDED "AS IS", WITHOUT WARRANTY OF ANY KIND, EXPRESS OR
 * IMPLIED, INCLUDING BUT NOT LIMITED TO THE WARRANTIES OF MERCHANTABILITY,
 * FITNESS FOR A PARTICULAR PURPOSE AND NONINFRINGEMENT. IN NO EVENT SHALL THE
 * AUTHORS OR COPYRIGHT HOLDERS BE LIABLE FOR ANY CLAIM, DAMAGES OR OTHER
 * LIABILITY, WHETHER IN AN ACTION OF CONTRACT, TORT OR OTHERWISE, ARISING
 * FROM, OUT OF OR IN CONNECTION WITH THE SOFTWARE OR THE USE OR OTHER DEALINGS
 * IN THE SOFTWARE.
 */

#ifndef __ASM_GNTTAB_H__
#define __ASM_GNTTAB_H__

#include <asm/page.h>

#include <xen/interface/xen.h>
#include <xen/interface/grant_table.h>

#include <asm/xen/hypervisor.h>

#include <xen/features.h>
#include <xen/page.h>
#include <linux/mm_types.h>
#include <linux/page-flags.h>
#include <linux/kernel.h>

/*
 * Technically there's no reliably invalid grant reference or grant handle,
 * so pick the value that is the most unlikely one to be observed valid.
 */
#define INVALID_GRANT_REF          ((grant_ref_t)-1)
#define INVALID_GRANT_HANDLE       ((grant_handle_t)-1)

#define GNTTAB_RESERVED_XENSTORE 1

/* NR_GRANT_FRAMES must be less than or equal to that configured in Xen */
#define NR_GRANT_FRAMES 4

struct gnttab_free_callback {
	struct gnttab_free_callback *next;
	void (*fn)(void *);
	void *arg;
	u16 count;
};

struct gntab_unmap_queue_data;

typedef void (*gnttab_unmap_refs_done)(int result, struct gntab_unmap_queue_data *data);

struct gntab_unmap_queue_data
{
	struct delayed_work	gnttab_work;
	void *data;
	gnttab_unmap_refs_done	done;
	struct gnttab_unmap_grant_ref *unmap_ops;
	struct gnttab_unmap_grant_ref *kunmap_ops;
	struct page **pages;
	unsigned int count;
	unsigned int age;
};

int gnttab_init(void);
int gnttab_suspend(void);
int gnttab_resume(void);

int gnttab_grant_foreign_access(domid_t domid, unsigned long frame,
				int readonly);

/*
 * End access through the given grant reference, iff the grant entry is no
 * longer in use.  Return 1 if the grant entry was freed, 0 if it is still in
 * use.
 */
int gnttab_end_foreign_access_ref(grant_ref_t ref);

/*
 * Eventually end access through the given grant reference, and once that
 * access has been ended, free the given page too.  Access will be ended
 * immediately iff the grant entry is not in use, otherwise it will happen
 * some time later.  page may be 0, in which case no freeing will occur.
 * Note that the granted page might still be accessed (read or write) by the
 * other side after gnttab_end_foreign_access() returns, so even if page was
 * specified as 0 it is not allowed to just reuse the page for other
 * purposes immediately. gnttab_end_foreign_access() will take an additional
 * reference to the granted page in this case, which is dropped only after
 * the grant is no longer in use.
 * This requires that multi page allocations for areas subject to
 * gnttab_end_foreign_access() are done via alloc_pages_exact() (and freeing
 * via free_pages_exact()) in order to avoid high order pages.
 */
void gnttab_end_foreign_access(grant_ref_t ref, unsigned long page);

/*
 * End access through the given grant reference, iff the grant entry is
 * no longer in use.  In case of success ending foreign access, the
 * grant reference is deallocated.
 * Return 1 if the grant entry was freed, 0 if it is still in use.
 */
int gnttab_try_end_foreign_access(grant_ref_t ref);

<<<<<<< HEAD
int gnttab_grant_foreign_transfer(domid_t domid, unsigned long pfn);

unsigned long gnttab_end_foreign_transfer_ref(grant_ref_t ref);
unsigned long gnttab_end_foreign_transfer(grant_ref_t ref);

=======
>>>>>>> 31231092
/*
 * operations on reserved batches of grant references
 */
int gnttab_alloc_grant_references(u16 count, grant_ref_t *pprivate_head);

void gnttab_free_grant_reference(grant_ref_t ref);

void gnttab_free_grant_references(grant_ref_t head);

int gnttab_empty_grant_references(const grant_ref_t *pprivate_head);

int gnttab_claim_grant_reference(grant_ref_t *pprivate_head);

void gnttab_release_grant_reference(grant_ref_t *private_head,
				    grant_ref_t release);

void gnttab_request_free_callback(struct gnttab_free_callback *callback,
				  void (*fn)(void *), void *arg, u16 count);
void gnttab_cancel_free_callback(struct gnttab_free_callback *callback);

void gnttab_grant_foreign_access_ref(grant_ref_t ref, domid_t domid,
				     unsigned long frame, int readonly);

/* Give access to the first 4K of the page */
static inline void gnttab_page_grant_foreign_access_ref_one(
	grant_ref_t ref, domid_t domid,
	struct page *page, int readonly)
{
	gnttab_grant_foreign_access_ref(ref, domid, xen_page_to_gfn(page),
					readonly);
}

static inline void
gnttab_set_map_op(struct gnttab_map_grant_ref *map, phys_addr_t addr,
		  uint32_t flags, grant_ref_t ref, domid_t domid)
{
	if (flags & GNTMAP_contains_pte)
		map->host_addr = addr;
	else if (xen_feature(XENFEAT_auto_translated_physmap))
		map->host_addr = __pa(addr);
	else
		map->host_addr = addr;

	map->flags = flags;
	map->ref = ref;
	map->dom = domid;
	map->status = 1; /* arbitrary positive value */
}

static inline void
gnttab_set_unmap_op(struct gnttab_unmap_grant_ref *unmap, phys_addr_t addr,
		    uint32_t flags, grant_handle_t handle)
{
	if (flags & GNTMAP_contains_pte)
		unmap->host_addr = addr;
	else if (xen_feature(XENFEAT_auto_translated_physmap))
		unmap->host_addr = __pa(addr);
	else
		unmap->host_addr = addr;

	unmap->handle = handle;
	unmap->dev_bus_addr = 0;
}

int arch_gnttab_init(unsigned long nr_shared, unsigned long nr_status);
int arch_gnttab_map_shared(xen_pfn_t *frames, unsigned long nr_gframes,
			   unsigned long max_nr_gframes,
			   void **__shared);
int arch_gnttab_map_status(uint64_t *frames, unsigned long nr_gframes,
			   unsigned long max_nr_gframes,
			   grant_status_t **__shared);
void arch_gnttab_unmap(void *shared, unsigned long nr_gframes);

struct grant_frames {
	xen_pfn_t *pfn;
	unsigned int count;
	void *vaddr;
};
extern struct grant_frames xen_auto_xlat_grant_frames;
unsigned int gnttab_max_grant_frames(void);
int gnttab_setup_auto_xlat_frames(phys_addr_t addr);
void gnttab_free_auto_xlat_frames(void);

#define gnttab_map_vaddr(map) ((void *)(map.host_virt_addr))

int gnttab_alloc_pages(int nr_pages, struct page **pages);
void gnttab_free_pages(int nr_pages, struct page **pages);

struct gnttab_page_cache {
	spinlock_t		lock;
#ifdef CONFIG_XEN_UNPOPULATED_ALLOC
	struct page		*pages;
#else
	struct list_head	pages;
#endif
	unsigned int		num_pages;
};

void gnttab_page_cache_init(struct gnttab_page_cache *cache);
int gnttab_page_cache_get(struct gnttab_page_cache *cache, struct page **page);
void gnttab_page_cache_put(struct gnttab_page_cache *cache, struct page **page,
			   unsigned int num);
void gnttab_page_cache_shrink(struct gnttab_page_cache *cache,
			      unsigned int num);

#ifdef CONFIG_XEN_GRANT_DMA_ALLOC
struct gnttab_dma_alloc_args {
	/* Device for which DMA memory will be/was allocated. */
	struct device *dev;
	/* If set then DMA buffer is coherent and write-combine otherwise. */
	bool coherent;

	int nr_pages;
	struct page **pages;
	xen_pfn_t *frames;
	void *vaddr;
	dma_addr_t dev_bus_addr;
};

int gnttab_dma_alloc_pages(struct gnttab_dma_alloc_args *args);
int gnttab_dma_free_pages(struct gnttab_dma_alloc_args *args);
#endif

int gnttab_pages_set_private(int nr_pages, struct page **pages);
void gnttab_pages_clear_private(int nr_pages, struct page **pages);

int gnttab_map_refs(struct gnttab_map_grant_ref *map_ops,
		    struct gnttab_map_grant_ref *kmap_ops,
		    struct page **pages, unsigned int count);
int gnttab_unmap_refs(struct gnttab_unmap_grant_ref *unmap_ops,
		      struct gnttab_unmap_grant_ref *kunmap_ops,
		      struct page **pages, unsigned int count);
void gnttab_unmap_refs_async(struct gntab_unmap_queue_data* item);
int gnttab_unmap_refs_sync(struct gntab_unmap_queue_data *item);


/* Perform a batch of grant map/copy operations. Retry every batch slot
 * for which the hypervisor returns GNTST_eagain. This is typically due
 * to paged out target frames.
 *
 * Will retry for 1, 2, ... 255 ms, i.e. 256 times during 32 seconds.
 *
 * Return value in each iand every status field of the batch guaranteed
 * to not be GNTST_eagain.
 */
void gnttab_batch_map(struct gnttab_map_grant_ref *batch, unsigned count);
void gnttab_batch_copy(struct gnttab_copy *batch, unsigned count);


struct xen_page_foreign {
	domid_t domid;
	grant_ref_t gref;
};

static inline struct xen_page_foreign *xen_page_foreign(struct page *page)
{
	if (!PageForeign(page))
		return NULL;
#if BITS_PER_LONG < 64
	return (struct xen_page_foreign *)page->private;
#else
	BUILD_BUG_ON(sizeof(struct xen_page_foreign) > BITS_PER_LONG);
	return (struct xen_page_foreign *)&page->private;
#endif
}

/* Split Linux page in chunk of the size of the grant and call fn
 *
 * Parameters of fn:
 *	gfn: guest frame number
 *	offset: offset in the grant
 *	len: length of the data in the grant.
 *	data: internal information
 */
typedef void (*xen_grant_fn_t)(unsigned long gfn, unsigned int offset,
			       unsigned int len, void *data);

void gnttab_foreach_grant_in_range(struct page *page,
				   unsigned int offset,
				   unsigned int len,
				   xen_grant_fn_t fn,
				   void *data);

/* Helper to get to call fn only on the first "grant chunk" */
static inline void gnttab_for_one_grant(struct page *page, unsigned int offset,
					unsigned len, xen_grant_fn_t fn,
					void *data)
{
	/* The first request is limited to the size of one grant */
	len = min_t(unsigned int, XEN_PAGE_SIZE - (offset & ~XEN_PAGE_MASK),
		    len);

	gnttab_foreach_grant_in_range(page, offset, len, fn, data);
}

/* Get @nr_grefs grants from an array of page and call fn for each grant */
void gnttab_foreach_grant(struct page **pages,
			  unsigned int nr_grefs,
			  xen_grant_fn_t fn,
			  void *data);

/* Get the number of grant in a specified region
 *
 * start: Offset from the beginning of the first page
 * len: total length of data (can cross multiple page)
 */
static inline unsigned int gnttab_count_grant(unsigned int start,
					      unsigned int len)
{
	return XEN_PFN_UP(xen_offset_in_page(start) + len);
}

#endif /* __ASM_GNTTAB_H__ */<|MERGE_RESOLUTION|>--- conflicted
+++ resolved
@@ -124,14 +124,6 @@
  */
 int gnttab_try_end_foreign_access(grant_ref_t ref);
 
-<<<<<<< HEAD
-int gnttab_grant_foreign_transfer(domid_t domid, unsigned long pfn);
-
-unsigned long gnttab_end_foreign_transfer_ref(grant_ref_t ref);
-unsigned long gnttab_end_foreign_transfer(grant_ref_t ref);
-
-=======
->>>>>>> 31231092
 /*
  * operations on reserved batches of grant references
  */
