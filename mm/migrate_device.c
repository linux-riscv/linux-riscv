--- conflicted
+++ resolved
@@ -357,12 +357,8 @@
 }
 
 /*
-<<<<<<< HEAD
- * Unmaps pages for migration. Returns number of unmapped pages.
-=======
  * Unmaps pages for migration. Returns number of source pfns marked as
  * migrating.
->>>>>>> 0ee29814
  */
 static unsigned long migrate_device_unmap(unsigned long *src_pfns,
 					  unsigned long npages,
