--- conflicted
+++ resolved
@@ -573,17 +573,12 @@
 		mm->map_count++;
 	}
 
-<<<<<<< HEAD
-	if (mas_preallocate(&mas, GFP_KERNEL))
-		return -ENOMEM;
-=======
 	if (vp->anon_vma) {
 		anon_vma_interval_tree_post_update_vma(vp->vma);
 		if (vp->adj_next)
 			anon_vma_interval_tree_post_update_vma(vp->adj_next);
 		anon_vma_unlock_write(vp->anon_vma);
 	}
->>>>>>> 29093de1
 
 	if (vp->file) {
 		i_mmap_unlock_write(vp->mapping);
@@ -685,11 +680,7 @@
 	/* Only handles expanding */
 	VM_WARN_ON(vma->vm_start < start || vma->vm_end > end);
 
-<<<<<<< HEAD
-	if (mas_preallocate(mas, GFP_KERNEL))
-=======
 	if (vma_iter_prealloc(vmi))
->>>>>>> 29093de1
 		goto nomem;
 
 	vma_adjust_trans_huge(vma, start, end, 0);
@@ -728,57 +719,7 @@
 
 	WARN_ON((vma->vm_start != start) && (vma->vm_end != end));
 
-<<<<<<< HEAD
-			exporter = next;
-			importer = vma;
-
-			/*
-			 * If next doesn't have anon_vma, import from vma after
-			 * next, if the vma overlaps with it.
-			 */
-			if (remove_next == 2 && !next->anon_vma)
-				exporter = next_next;
-
-		} else if (end > next->vm_start) {
-			/*
-			 * vma expands, overlapping part of the next:
-			 * mprotect case 5 shifting the boundary up.
-			 */
-			adjust_next = (end - next->vm_start);
-			exporter = next;
-			importer = vma;
-			VM_WARN_ON(expand != importer);
-		} else if (end < vma->vm_end) {
-			/*
-			 * vma shrinks, and !insert tells it's not
-			 * split_vma inserting another: so it must be
-			 * mprotect case 4 shifting the boundary down.
-			 */
-			adjust_next = -(vma->vm_end - end);
-			exporter = vma;
-			importer = next;
-			VM_WARN_ON(expand != importer);
-		}
-
-		/*
-		 * Easily overlooked: when mprotect shifts the boundary,
-		 * make sure the expanding vma has anon_vma set if the
-		 * shrinking vma had, to cover any anon pages imported.
-		 */
-		if (exporter && exporter->anon_vma && !importer->anon_vma) {
-			int error;
-
-			importer->anon_vma = exporter->anon_vma;
-			error = anon_vma_clone(importer, exporter);
-			if (error)
-				return error;
-		}
-	}
-
-	if (mas_preallocate(&mas, GFP_KERNEL))
-=======
 	if (vma_iter_prealloc(vmi))
->>>>>>> 29093de1
 		return -ENOMEM;
 
 	init_vma_prep(&vp, vma);
@@ -2339,13 +2280,6 @@
 	mt_init_flags(&mt_detach, MT_FLAGS_LOCK_EXTERN);
 	mt_set_external_lock(&mt_detach, &mm->mmap_lock);
 
-<<<<<<< HEAD
-	if (mas_preallocate(mas, GFP_KERNEL))
-		return -ENOMEM;
-
-	mas->last = end - 1;
-=======
->>>>>>> 29093de1
 	/*
 	 * If we need to split any vma, do it now to save pain later.
 	 *
@@ -2687,7 +2621,6 @@
 
 	if (map_deny_write_exec(vma, vma->vm_flags)) {
 		error = -EACCES;
-<<<<<<< HEAD
 		if (file)
 			goto close_and_free_vma;
 		else if (vma->vm_file)
@@ -2697,30 +2630,6 @@
 	}
 
 	/* Allow architectures to sanity-check the vm_flags */
-	if (!arch_validate_flags(vma->vm_flags)) {
-		error = -EINVAL;
-=======
->>>>>>> 29093de1
-		if (file)
-			goto close_and_free_vma;
-		else if (vma->vm_file)
-			goto unmap_and_free_vma;
-		else
-			goto free_vma;
-	}
-
-<<<<<<< HEAD
-	if (mas_preallocate(&mas, GFP_KERNEL)) {
-		error = -ENOMEM;
-		if (file)
-			goto close_and_free_vma;
-		else if (vma->vm_file)
-			goto unmap_and_free_vma;
-		else
-			goto free_vma;
-	}
-=======
-	/* Allow architectures to sanity-check the vm_flags */
 	error = -EINVAL;
 	if (!arch_validate_flags(vma->vm_flags))
 		goto close_and_free_vma;
@@ -2728,7 +2637,6 @@
 	error = -ENOMEM;
 	if (vma_iter_prealloc(&vmi))
 		goto close_and_free_vma;
->>>>>>> 29093de1
 
 	if (vma->vm_file)
 		i_mmap_lock_write(vma->vm_file->f_mapping);
@@ -2933,19 +2841,11 @@
 }
 
 /*
-<<<<<<< HEAD
- * brk_munmap() - Unmap a partial vma.
- * @mas: The maple tree state.
- * @vma: The vma to be modified
- * @newbrk: the start of the address to unmap
- * @oldbrk: The end of the address to unmap
-=======
  * do_vma_munmap() - Unmap a full or partial vma.
  * @vmi: The vma iterator pointing at the vma
  * @vma: The first vma to be munmapped
  * @start: the start of the address to unmap
  * @end: The end of the address to unmap
->>>>>>> 29093de1
  * @uf: The userfaultfd list_head
  * @downgrade: Attempt to downgrade or not
  *
@@ -3006,12 +2906,7 @@
 	if (vma && vma->vm_end == addr && !vma_policy(vma) &&
 	    can_vma_merge_after(vma, flags, NULL, NULL,
 				addr >> PAGE_SHIFT, NULL_VM_UFFD_CTX, NULL)) {
-<<<<<<< HEAD
-		mas_set_range(mas, vma->vm_start, addr + len - 1);
-		if (mas_preallocate(mas, GFP_KERNEL))
-=======
 		if (vma_iter_prealloc(vmi))
->>>>>>> 29093de1
 			goto unacct_fail;
 
 		vma_adjust_trans_huge(vma, vma->vm_start, addr + len, 0);
