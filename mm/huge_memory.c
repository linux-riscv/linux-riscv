--- conflicted
+++ resolved
@@ -2213,18 +2213,12 @@
 				entry = pte_wrprotect(entry);
 			if (!young)
 				entry = pte_mkold(entry);
-<<<<<<< HEAD
-			/* NOTE: this may set soft-dirty too on some archs */
-			if (dirty)
-				entry = pte_mkdirty(entry);
-=======
 			/*
 			 * NOTE: we don't do pte_mkdirty when dirty==true
 			 * because it breaks sparc64 which can sigsegv
 			 * random process.  Need to revisit when we figure
 			 * out what is special with sparc64.
 			 */
->>>>>>> 0ee29814
 			if (soft_dirty)
 				entry = pte_mksoft_dirty(entry);
 			if (uffd_wp)
@@ -2329,17 +2323,10 @@
 		bool freeze, struct folio *folio)
 {
 	pmd_t *pmd = mm_find_pmd(vma->vm_mm, address);
-<<<<<<< HEAD
 
 	if (!pmd)
 		return;
 
-=======
-
-	if (!pmd)
-		return;
-
->>>>>>> 0ee29814
 	__split_huge_pmd(vma, pmd, address, freeze, folio);
 }
 
