
// SPDX-License-Identifier: GPL-2.0-only
/*
 *  linux/mm/memory.c
 *
 *  Copyright (C) 1991, 1992, 1993, 1994  Linus Torvalds
 */

/*
 * demand-loading started 01.12.91 - seems it is high on the list of
 * things wanted, and it should be easy to implement. - Linus
 */

/*
 * Ok, demand-loading was easy, shared pages a little bit tricker. Shared
 * pages started 02.12.91, seems to work. - Linus.
 *
 * Tested sharing by executing about 30 /bin/sh: under the old kernel it
 * would have taken more than the 6M I have free, but it worked well as
 * far as I could see.
 *
 * Also corrected some "invalidate()"s - I wasn't doing enough of them.
 */

/*
 * Real VM (paging to/from disk) started 18.12.91. Much more work and
 * thought has to go into this. Oh, well..
 * 19.12.91  -  works, somewhat. Sometimes I get faults, don't know why.
 *		Found it. Everything seems to work now.
 * 20.12.91  -  Ok, making the swap-device changeable like the root.
 */

/*
 * 05.04.94  -  Multi-page memory management added for v1.1.
 *              Idea by Alex Bligh (alex@cconcepts.co.uk)
 *
 * 16.07.99  -  Support of BIGMEM added by Gerhard Wichert, Siemens AG
 *		(Gerhard.Wichert@pdb.siemens.de)
 *
 * Aug/Sep 2004 Changed to four level page tables (Andi Kleen)
 */

#include <linux/kernel_stat.h>
#include <linux/mm.h>
#include <linux/mm_inline.h>
#include <linux/sched/mm.h>
#include <linux/sched/coredump.h>
#include <linux/sched/numa_balancing.h>
#include <linux/sched/task.h>
#include <linux/hugetlb.h>
#include <linux/mman.h>
#include <linux/swap.h>
#include <linux/highmem.h>
#include <linux/pagemap.h>
#include <linux/memremap.h>
#include <linux/kmsan.h>
#include <linux/ksm.h>
#include <linux/rmap.h>
#include <linux/export.h>
#include <linux/delayacct.h>
#include <linux/init.h>
#include <linux/pfn_t.h>
#include <linux/writeback.h>
#include <linux/memcontrol.h>
#include <linux/mmu_notifier.h>
#include <linux/swapops.h>
#include <linux/elf.h>
#include <linux/gfp.h>
#include <linux/migrate.h>
#include <linux/string.h>
#include <linux/memory-tiers.h>
#include <linux/debugfs.h>
#include <linux/userfaultfd_k.h>
#include <linux/dax.h>
#include <linux/oom.h>
#include <linux/numa.h>
#include <linux/perf_event.h>
#include <linux/ptrace.h>
#include <linux/vmalloc.h>
#include <linux/sched/sysctl.h>

#include <trace/events/kmem.h>

#include <asm/io.h>
#include <asm/mmu_context.h>
#include <asm/pgalloc.h>
#include <linux/uaccess.h>
#include <asm/tlb.h>
#include <asm/tlbflush.h>

#include "pgalloc-track.h"
#include "internal.h"
#include "swap.h"

#if defined(LAST_CPUPID_NOT_IN_PAGE_FLAGS) && !defined(CONFIG_COMPILE_TEST)
#warning Unfortunate NUMA and NUMA Balancing config, growing page-frame for last_cpupid.
#endif

#ifndef CONFIG_NUMA
unsigned long max_mapnr;
EXPORT_SYMBOL(max_mapnr);

struct page *mem_map;
EXPORT_SYMBOL(mem_map);
#endif

static vm_fault_t do_fault(struct vm_fault *vmf);
static vm_fault_t do_anonymous_page(struct vm_fault *vmf);
static bool vmf_pte_changed(struct vm_fault *vmf);

/*
 * Return true if the original pte was a uffd-wp pte marker (so the pte was
 * wr-protected).
 */
static bool vmf_orig_pte_uffd_wp(struct vm_fault *vmf)
{
	if (!(vmf->flags & FAULT_FLAG_ORIG_PTE_VALID))
		return false;

	return pte_marker_uffd_wp(vmf->orig_pte);
}

/*
 * A number of key systems in x86 including ioremap() rely on the assumption
 * that high_memory defines the upper bound on direct map memory, then end
 * of ZONE_NORMAL.
 */
void *high_memory;
EXPORT_SYMBOL(high_memory);

/*
 * Randomize the address space (stacks, mmaps, brk, etc.).
 *
 * ( When CONFIG_COMPAT_BRK=y we exclude brk from randomization,
 *   as ancient (libc5 based) binaries can segfault. )
 */
int randomize_va_space __read_mostly =
#ifdef CONFIG_COMPAT_BRK
					1;
#else
					2;
#endif

#ifndef arch_wants_old_prefaulted_pte
static inline bool arch_wants_old_prefaulted_pte(void)
{
	/*
	 * Transitioning a PTE from 'old' to 'young' can be expensive on
	 * some architectures, even if it's performed in hardware. By
	 * default, "false" means prefaulted entries will be 'young'.
	 */
	return false;
}
#endif

static int __init disable_randmaps(char *s)
{
	randomize_va_space = 0;
	return 1;
}
__setup("norandmaps", disable_randmaps);

unsigned long zero_pfn __read_mostly;
EXPORT_SYMBOL(zero_pfn);

unsigned long highest_memmap_pfn __read_mostly;

/*
 * CONFIG_MMU architectures set up ZERO_PAGE in their paging_init()
 */
static int __init init_zero_pfn(void)
{
	zero_pfn = page_to_pfn(ZERO_PAGE(0));
	return 0;
}
early_initcall(init_zero_pfn);

void mm_trace_rss_stat(struct mm_struct *mm, int member)
{
	trace_rss_stat(mm, member);
}

/*
 * Note: this doesn't free the actual pages themselves. That
 * has been handled earlier when unmapping all the memory regions.
 */
static void free_pte_range(struct mmu_gather *tlb, pmd_t *pmd,
			   unsigned long addr)
{
	pgtable_t token = pmd_pgtable(*pmd);
	pmd_clear(pmd);
	pte_free_tlb(tlb, token, addr);
	mm_dec_nr_ptes(tlb->mm);
}

static inline void free_pmd_range(struct mmu_gather *tlb, pud_t *pud,
				unsigned long addr, unsigned long end,
				unsigned long floor, unsigned long ceiling)
{
	pmd_t *pmd;
	unsigned long next;
	unsigned long start;

	start = addr;
	pmd = pmd_offset(pud, addr);
	do {
		next = pmd_addr_end(addr, end);
		if (pmd_none_or_clear_bad(pmd))
			continue;
		free_pte_range(tlb, pmd, addr);
	} while (pmd++, addr = next, addr != end);

	start &= PUD_MASK;
	if (start < floor)
		return;
	if (ceiling) {
		ceiling &= PUD_MASK;
		if (!ceiling)
			return;
	}
	if (end - 1 > ceiling - 1)
		return;

	pmd = pmd_offset(pud, start);
	pud_clear(pud);
	pmd_free_tlb(tlb, pmd, start);
	mm_dec_nr_pmds(tlb->mm);
}

static inline void free_pud_range(struct mmu_gather *tlb, p4d_t *p4d,
				unsigned long addr, unsigned long end,
				unsigned long floor, unsigned long ceiling)
{
	pud_t *pud;
	unsigned long next;
	unsigned long start;

	start = addr;
	pud = pud_offset(p4d, addr);
	do {
		next = pud_addr_end(addr, end);
		if (pud_none_or_clear_bad(pud))
			continue;
		free_pmd_range(tlb, pud, addr, next, floor, ceiling);
	} while (pud++, addr = next, addr != end);

	start &= P4D_MASK;
	if (start < floor)
		return;
	if (ceiling) {
		ceiling &= P4D_MASK;
		if (!ceiling)
			return;
	}
	if (end - 1 > ceiling - 1)
		return;

	pud = pud_offset(p4d, start);
	p4d_clear(p4d);
	pud_free_tlb(tlb, pud, start);
	mm_dec_nr_puds(tlb->mm);
}

static inline void free_p4d_range(struct mmu_gather *tlb, pgd_t *pgd,
				unsigned long addr, unsigned long end,
				unsigned long floor, unsigned long ceiling)
{
	p4d_t *p4d;
	unsigned long next;
	unsigned long start;

	start = addr;
	p4d = p4d_offset(pgd, addr);
	do {
		next = p4d_addr_end(addr, end);
		if (p4d_none_or_clear_bad(p4d))
			continue;
		free_pud_range(tlb, p4d, addr, next, floor, ceiling);
	} while (p4d++, addr = next, addr != end);

	start &= PGDIR_MASK;
	if (start < floor)
		return;
	if (ceiling) {
		ceiling &= PGDIR_MASK;
		if (!ceiling)
			return;
	}
	if (end - 1 > ceiling - 1)
		return;

	p4d = p4d_offset(pgd, start);
	pgd_clear(pgd);
	p4d_free_tlb(tlb, p4d, start);
}

/*
 * This function frees user-level page tables of a process.
 */
void free_pgd_range(struct mmu_gather *tlb,
			unsigned long addr, unsigned long end,
			unsigned long floor, unsigned long ceiling)
{
	pgd_t *pgd;
	unsigned long next;

	/*
	 * The next few lines have given us lots of grief...
	 *
	 * Why are we testing PMD* at this top level?  Because often
	 * there will be no work to do at all, and we'd prefer not to
	 * go all the way down to the bottom just to discover that.
	 *
	 * Why all these "- 1"s?  Because 0 represents both the bottom
	 * of the address space and the top of it (using -1 for the
	 * top wouldn't help much: the masks would do the wrong thing).
	 * The rule is that addr 0 and floor 0 refer to the bottom of
	 * the address space, but end 0 and ceiling 0 refer to the top
	 * Comparisons need to use "end - 1" and "ceiling - 1" (though
	 * that end 0 case should be mythical).
	 *
	 * Wherever addr is brought up or ceiling brought down, we must
	 * be careful to reject "the opposite 0" before it confuses the
	 * subsequent tests.  But what about where end is brought down
	 * by PMD_SIZE below? no, end can't go down to 0 there.
	 *
	 * Whereas we round start (addr) and ceiling down, by different
	 * masks at different levels, in order to test whether a table
	 * now has no other vmas using it, so can be freed, we don't
	 * bother to round floor or end up - the tests don't need that.
	 */

	addr &= PMD_MASK;
	if (addr < floor) {
		addr += PMD_SIZE;
		if (!addr)
			return;
	}
	if (ceiling) {
		ceiling &= PMD_MASK;
		if (!ceiling)
			return;
	}
	if (end - 1 > ceiling - 1)
		end -= PMD_SIZE;
	if (addr > end - 1)
		return;
	/*
	 * We add page table cache pages with PAGE_SIZE,
	 * (see pte_free_tlb()), flush the tlb if we need
	 */
	tlb_change_page_size(tlb, PAGE_SIZE);
	pgd = pgd_offset(tlb->mm, addr);
	do {
		next = pgd_addr_end(addr, end);
		if (pgd_none_or_clear_bad(pgd))
			continue;
		free_p4d_range(tlb, pgd, addr, next, floor, ceiling);
	} while (pgd++, addr = next, addr != end);
}

void free_pgtables(struct mmu_gather *tlb, struct ma_state *mas,
		   struct vm_area_struct *vma, unsigned long floor,
		   unsigned long ceiling, bool mm_wr_locked)
{
	do {
		unsigned long addr = vma->vm_start;
		struct vm_area_struct *next;

		/*
		 * Note: USER_PGTABLES_CEILING may be passed as ceiling and may
		 * be 0.  This will underflow and is okay.
		 */
		next = mas_find(mas, ceiling - 1);
		if (unlikely(xa_is_zero(next)))
			next = NULL;

		/*
		 * Hide vma from rmap and truncate_pagecache before freeing
		 * pgtables
		 */
		if (mm_wr_locked)
			vma_start_write(vma);
		unlink_anon_vmas(vma);
		unlink_file_vma(vma);

		if (is_vm_hugetlb_page(vma)) {
			hugetlb_free_pgd_range(tlb, addr, vma->vm_end,
				floor, next ? next->vm_start : ceiling);
		} else {
			/*
			 * Optimization: gather nearby vmas into one call down
			 */
			while (next && next->vm_start <= vma->vm_end + PMD_SIZE
			       && !is_vm_hugetlb_page(next)) {
				vma = next;
				next = mas_find(mas, ceiling - 1);
				if (unlikely(xa_is_zero(next)))
					next = NULL;
				if (mm_wr_locked)
					vma_start_write(vma);
				unlink_anon_vmas(vma);
				unlink_file_vma(vma);
			}
			free_pgd_range(tlb, addr, vma->vm_end,
				floor, next ? next->vm_start : ceiling);
		}
		vma = next;
	} while (vma);
}

void pmd_install(struct mm_struct *mm, pmd_t *pmd, pgtable_t *pte)
{
	spinlock_t *ptl = pmd_lock(mm, pmd);

	if (likely(pmd_none(*pmd))) {	/* Has another populated it ? */
		mm_inc_nr_ptes(mm);
		/*
		 * Ensure all pte setup (eg. pte page lock and page clearing) are
		 * visible before the pte is made visible to other CPUs by being
		 * put into page tables.
		 *
		 * The other side of the story is the pointer chasing in the page
		 * table walking code (when walking the page table without locking;
		 * ie. most of the time). Fortunately, these data accesses consist
		 * of a chain of data-dependent loads, meaning most CPUs (alpha
		 * being the notable exception) will already guarantee loads are
		 * seen in-order. See the alpha page table accessors for the
		 * smp_rmb() barriers in page table walking code.
		 */
		smp_wmb(); /* Could be smp_wmb__xxx(before|after)_spin_lock */
		pmd_populate(mm, pmd, *pte);
		*pte = NULL;
	}
	spin_unlock(ptl);
}

int __pte_alloc(struct mm_struct *mm, pmd_t *pmd)
{
	pgtable_t new = pte_alloc_one(mm);
	if (!new)
		return -ENOMEM;

	pmd_install(mm, pmd, &new);
	if (new)
		pte_free(mm, new);
	return 0;
}

int __pte_alloc_kernel(pmd_t *pmd)
{
	pte_t *new = pte_alloc_one_kernel(&init_mm);
	if (!new)
		return -ENOMEM;

	spin_lock(&init_mm.page_table_lock);
	if (likely(pmd_none(*pmd))) {	/* Has another populated it ? */
		smp_wmb(); /* See comment in pmd_install() */
		pmd_populate_kernel(&init_mm, pmd, new);
		new = NULL;
	}
	spin_unlock(&init_mm.page_table_lock);
	if (new)
		pte_free_kernel(&init_mm, new);
	return 0;
}

static inline void init_rss_vec(int *rss)
{
	memset(rss, 0, sizeof(int) * NR_MM_COUNTERS);
}

static inline void add_mm_rss_vec(struct mm_struct *mm, int *rss)
{
	int i;

	for (i = 0; i < NR_MM_COUNTERS; i++)
		if (rss[i])
			add_mm_counter(mm, i, rss[i]);
}

/*
 * This function is called to print an error when a bad pte
 * is found. For example, we might have a PFN-mapped pte in
 * a region that doesn't allow it.
 *
 * The calling function must still handle the error.
 */
static void print_bad_pte(struct vm_area_struct *vma, unsigned long addr,
			  pte_t pte, struct page *page)
{
	pgd_t *pgd = pgd_offset(vma->vm_mm, addr);
	p4d_t *p4d = p4d_offset(pgd, addr);
	pud_t *pud = pud_offset(p4d, addr);
	pmd_t *pmd = pmd_offset(pud, addr);
	struct address_space *mapping;
	pgoff_t index;
	static unsigned long resume;
	static unsigned long nr_shown;
	static unsigned long nr_unshown;

	/*
	 * Allow a burst of 60 reports, then keep quiet for that minute;
	 * or allow a steady drip of one report per second.
	 */
	if (nr_shown == 60) {
		if (time_before(jiffies, resume)) {
			nr_unshown++;
			return;
		}
		if (nr_unshown) {
			pr_alert("BUG: Bad page map: %lu messages suppressed\n",
				 nr_unshown);
			nr_unshown = 0;
		}
		nr_shown = 0;
	}
	if (nr_shown++ == 0)
		resume = jiffies + 60 * HZ;

	mapping = vma->vm_file ? vma->vm_file->f_mapping : NULL;
	index = linear_page_index(vma, addr);

	pr_alert("BUG: Bad page map in process %s  pte:%08llx pmd:%08llx\n",
		 current->comm,
		 (long long)pte_val(pte), (long long)pmd_val(*pmd));
	if (page)
		dump_page(page, "bad pte");
	pr_alert("addr:%px vm_flags:%08lx anon_vma:%px mapping:%px index:%lx\n",
		 (void *)addr, vma->vm_flags, vma->anon_vma, mapping, index);
	pr_alert("file:%pD fault:%ps mmap:%ps read_folio:%ps\n",
		 vma->vm_file,
		 vma->vm_ops ? vma->vm_ops->fault : NULL,
		 vma->vm_file ? vma->vm_file->f_op->mmap : NULL,
		 mapping ? mapping->a_ops->read_folio : NULL);
	dump_stack();
	add_taint(TAINT_BAD_PAGE, LOCKDEP_NOW_UNRELIABLE);
}

/*
 * vm_normal_page -- This function gets the "struct page" associated with a pte.
 *
 * "Special" mappings do not wish to be associated with a "struct page" (either
 * it doesn't exist, or it exists but they don't want to touch it). In this
 * case, NULL is returned here. "Normal" mappings do have a struct page.
 *
 * There are 2 broad cases. Firstly, an architecture may define a pte_special()
 * pte bit, in which case this function is trivial. Secondly, an architecture
 * may not have a spare pte bit, which requires a more complicated scheme,
 * described below.
 *
 * A raw VM_PFNMAP mapping (ie. one that is not COWed) is always considered a
 * special mapping (even if there are underlying and valid "struct pages").
 * COWed pages of a VM_PFNMAP are always normal.
 *
 * The way we recognize COWed pages within VM_PFNMAP mappings is through the
 * rules set up by "remap_pfn_range()": the vma will have the VM_PFNMAP bit
 * set, and the vm_pgoff will point to the first PFN mapped: thus every special
 * mapping will always honor the rule
 *
 *	pfn_of_page == vma->vm_pgoff + ((addr - vma->vm_start) >> PAGE_SHIFT)
 *
 * And for normal mappings this is false.
 *
 * This restricts such mappings to be a linear translation from virtual address
 * to pfn. To get around this restriction, we allow arbitrary mappings so long
 * as the vma is not a COW mapping; in that case, we know that all ptes are
 * special (because none can have been COWed).
 *
 *
 * In order to support COW of arbitrary special mappings, we have VM_MIXEDMAP.
 *
 * VM_MIXEDMAP mappings can likewise contain memory with or without "struct
 * page" backing, however the difference is that _all_ pages with a struct
 * page (that is, those where pfn_valid is true) are refcounted and considered
 * normal pages by the VM. The disadvantage is that pages are refcounted
 * (which can be slower and simply not an option for some PFNMAP users). The
 * advantage is that we don't have to follow the strict linearity rule of
 * PFNMAP mappings in order to support COWable mappings.
 *
 */
struct page *vm_normal_page(struct vm_area_struct *vma, unsigned long addr,
			    pte_t pte)
{
	unsigned long pfn = pte_pfn(pte);

	if (IS_ENABLED(CONFIG_ARCH_HAS_PTE_SPECIAL)) {
		if (likely(!pte_special(pte)))
			goto check_pfn;
		if (vma->vm_ops && vma->vm_ops->find_special_page)
			return vma->vm_ops->find_special_page(vma, addr);
		if (vma->vm_flags & (VM_PFNMAP | VM_MIXEDMAP))
			return NULL;
		if (is_zero_pfn(pfn))
			return NULL;
		if (pte_devmap(pte))
		/*
		 * NOTE: New users of ZONE_DEVICE will not set pte_devmap()
		 * and will have refcounts incremented on their struct pages
		 * when they are inserted into PTEs, thus they are safe to
		 * return here. Legacy ZONE_DEVICE pages that set pte_devmap()
		 * do not have refcounts. Example of legacy ZONE_DEVICE is
		 * MEMORY_DEVICE_FS_DAX type in pmem or virtio_fs drivers.
		 */
			return NULL;

		print_bad_pte(vma, addr, pte, NULL);
		return NULL;
	}

	/* !CONFIG_ARCH_HAS_PTE_SPECIAL case follows: */

	if (unlikely(vma->vm_flags & (VM_PFNMAP|VM_MIXEDMAP))) {
		if (vma->vm_flags & VM_MIXEDMAP) {
			if (!pfn_valid(pfn))
				return NULL;
			goto out;
		} else {
			unsigned long off;
			off = (addr - vma->vm_start) >> PAGE_SHIFT;
			if (pfn == vma->vm_pgoff + off)
				return NULL;
			if (!is_cow_mapping(vma->vm_flags))
				return NULL;
		}
	}

	if (is_zero_pfn(pfn))
		return NULL;

check_pfn:
	if (unlikely(pfn > highest_memmap_pfn)) {
		print_bad_pte(vma, addr, pte, NULL);
		return NULL;
	}

	/*
	 * NOTE! We still have PageReserved() pages in the page tables.
	 * eg. VDSO mappings can cause them to exist.
	 */
out:
	return pfn_to_page(pfn);
}

struct folio *vm_normal_folio(struct vm_area_struct *vma, unsigned long addr,
			    pte_t pte)
{
	struct page *page = vm_normal_page(vma, addr, pte);

	if (page)
		return page_folio(page);
	return NULL;
}

#ifdef CONFIG_TRANSPARENT_HUGEPAGE
struct page *vm_normal_page_pmd(struct vm_area_struct *vma, unsigned long addr,
				pmd_t pmd)
{
	unsigned long pfn = pmd_pfn(pmd);

	/*
	 * There is no pmd_special() but there may be special pmds, e.g.
	 * in a direct-access (dax) mapping, so let's just replicate the
	 * !CONFIG_ARCH_HAS_PTE_SPECIAL case from vm_normal_page() here.
	 */
	if (unlikely(vma->vm_flags & (VM_PFNMAP|VM_MIXEDMAP))) {
		if (vma->vm_flags & VM_MIXEDMAP) {
			if (!pfn_valid(pfn))
				return NULL;
			goto out;
		} else {
			unsigned long off;
			off = (addr - vma->vm_start) >> PAGE_SHIFT;
			if (pfn == vma->vm_pgoff + off)
				return NULL;
			if (!is_cow_mapping(vma->vm_flags))
				return NULL;
		}
	}

	if (pmd_devmap(pmd))
		return NULL;
	if (is_huge_zero_pmd(pmd))
		return NULL;
	if (unlikely(pfn > highest_memmap_pfn))
		return NULL;

	/*
	 * NOTE! We still have PageReserved() pages in the page tables.
	 * eg. VDSO mappings can cause them to exist.
	 */
out:
	return pfn_to_page(pfn);
}

struct folio *vm_normal_folio_pmd(struct vm_area_struct *vma,
				  unsigned long addr, pmd_t pmd)
{
	struct page *page = vm_normal_page_pmd(vma, addr, pmd);

	if (page)
		return page_folio(page);
	return NULL;
}
#endif

static void restore_exclusive_pte(struct vm_area_struct *vma,
				  struct page *page, unsigned long address,
				  pte_t *ptep)
{
	struct folio *folio = page_folio(page);
	pte_t orig_pte;
	pte_t pte;
	swp_entry_t entry;

	orig_pte = ptep_get(ptep);
	pte = pte_mkold(mk_pte(page, READ_ONCE(vma->vm_page_prot)));
	if (pte_swp_soft_dirty(orig_pte))
		pte = pte_mksoft_dirty(pte);

	entry = pte_to_swp_entry(orig_pte);
	if (pte_swp_uffd_wp(orig_pte))
		pte = pte_mkuffd_wp(pte);
	else if (is_writable_device_exclusive_entry(entry))
		pte = maybe_mkwrite(pte_mkdirty(pte), vma);

	VM_BUG_ON_FOLIO(pte_write(pte) && (!folio_test_anon(folio) &&
					   PageAnonExclusive(page)), folio);

	/*
	 * No need to take a page reference as one was already
	 * created when the swap entry was made.
	 */
	if (folio_test_anon(folio))
		folio_add_anon_rmap_pte(folio, page, vma, address, RMAP_NONE);
	else
		/*
		 * Currently device exclusive access only supports anonymous
		 * memory so the entry shouldn't point to a filebacked page.
		 */
		WARN_ON_ONCE(1);

	set_pte_at(vma->vm_mm, address, ptep, pte);

	/*
	 * No need to invalidate - it was non-present before. However
	 * secondary CPUs may have mappings that need invalidating.
	 */
	update_mmu_cache(vma, address, ptep);
}

/*
 * Tries to restore an exclusive pte if the page lock can be acquired without
 * sleeping.
 */
static int
try_restore_exclusive_pte(pte_t *src_pte, struct vm_area_struct *vma,
			unsigned long addr)
{
	swp_entry_t entry = pte_to_swp_entry(ptep_get(src_pte));
	struct page *page = pfn_swap_entry_to_page(entry);

	if (trylock_page(page)) {
		restore_exclusive_pte(vma, page, addr, src_pte);
		unlock_page(page);
		return 0;
	}

	return -EBUSY;
}

/*
 * copy one vm_area from one task to the other. Assumes the page tables
 * already present in the new task to be cleared in the whole range
 * covered by this vma.
 */

static unsigned long
copy_nonpresent_pte(struct mm_struct *dst_mm, struct mm_struct *src_mm,
		pte_t *dst_pte, pte_t *src_pte, struct vm_area_struct *dst_vma,
		struct vm_area_struct *src_vma, unsigned long addr, int *rss)
{
	unsigned long vm_flags = dst_vma->vm_flags;
	pte_t orig_pte = ptep_get(src_pte);
	pte_t pte = orig_pte;
	struct folio *folio;
	struct page *page;
	swp_entry_t entry = pte_to_swp_entry(orig_pte);

	if (likely(!non_swap_entry(entry))) {
		if (swap_duplicate(entry) < 0)
			return -EIO;

		/* make sure dst_mm is on swapoff's mmlist. */
		if (unlikely(list_empty(&dst_mm->mmlist))) {
			spin_lock(&mmlist_lock);
			if (list_empty(&dst_mm->mmlist))
				list_add(&dst_mm->mmlist,
						&src_mm->mmlist);
			spin_unlock(&mmlist_lock);
		}
		/* Mark the swap entry as shared. */
		if (pte_swp_exclusive(orig_pte)) {
			pte = pte_swp_clear_exclusive(orig_pte);
			set_pte_at(src_mm, addr, src_pte, pte);
		}
		rss[MM_SWAPENTS]++;
	} else if (is_migration_entry(entry)) {
		folio = pfn_swap_entry_folio(entry);

		rss[mm_counter(folio)]++;

		if (!is_readable_migration_entry(entry) &&
				is_cow_mapping(vm_flags)) {
			/*
			 * COW mappings require pages in both parent and child
			 * to be set to read. A previously exclusive entry is
			 * now shared.
			 */
			entry = make_readable_migration_entry(
							swp_offset(entry));
			pte = swp_entry_to_pte(entry);
			if (pte_swp_soft_dirty(orig_pte))
				pte = pte_swp_mksoft_dirty(pte);
			if (pte_swp_uffd_wp(orig_pte))
				pte = pte_swp_mkuffd_wp(pte);
			set_pte_at(src_mm, addr, src_pte, pte);
		}
	} else if (is_device_private_entry(entry)) {
		page = pfn_swap_entry_to_page(entry);
		folio = page_folio(page);

		/*
		 * Update rss count even for unaddressable pages, as
		 * they should treated just like normal pages in this
		 * respect.
		 *
		 * We will likely want to have some new rss counters
		 * for unaddressable pages, at some point. But for now
		 * keep things as they are.
		 */
		folio_get(folio);
		rss[mm_counter(folio)]++;
		/* Cannot fail as these pages cannot get pinned. */
		folio_try_dup_anon_rmap_pte(folio, page, src_vma);

		/*
		 * We do not preserve soft-dirty information, because so
		 * far, checkpoint/restore is the only feature that
		 * requires that. And checkpoint/restore does not work
		 * when a device driver is involved (you cannot easily
		 * save and restore device driver state).
		 */
		if (is_writable_device_private_entry(entry) &&
		    is_cow_mapping(vm_flags)) {
			entry = make_readable_device_private_entry(
							swp_offset(entry));
			pte = swp_entry_to_pte(entry);
			if (pte_swp_uffd_wp(orig_pte))
				pte = pte_swp_mkuffd_wp(pte);
			set_pte_at(src_mm, addr, src_pte, pte);
		}
	} else if (is_device_exclusive_entry(entry)) {
		/*
		 * Make device exclusive entries present by restoring the
		 * original entry then copying as for a present pte. Device
		 * exclusive entries currently only support private writable
		 * (ie. COW) mappings.
		 */
		VM_BUG_ON(!is_cow_mapping(src_vma->vm_flags));
		if (try_restore_exclusive_pte(src_pte, src_vma, addr))
			return -EBUSY;
		return -ENOENT;
	} else if (is_pte_marker_entry(entry)) {
		pte_marker marker = copy_pte_marker(entry, dst_vma);

		if (marker)
			set_pte_at(dst_mm, addr, dst_pte,
				   make_pte_marker(marker));
		return 0;
	}
	if (!userfaultfd_wp(dst_vma))
		pte = pte_swp_clear_uffd_wp(pte);
	set_pte_at(dst_mm, addr, dst_pte, pte);
	return 0;
}

/*
 * Copy a present and normal page.
 *
 * NOTE! The usual case is that this isn't required;
 * instead, the caller can just increase the page refcount
 * and re-use the pte the traditional way.
 *
 * And if we need a pre-allocated page but don't yet have
 * one, return a negative error to let the preallocation
 * code know so that it can do so outside the page table
 * lock.
 */
static inline int
copy_present_page(struct vm_area_struct *dst_vma, struct vm_area_struct *src_vma,
		  pte_t *dst_pte, pte_t *src_pte, unsigned long addr, int *rss,
		  struct folio **prealloc, struct page *page)
{
	struct folio *new_folio;
	pte_t pte;

	new_folio = *prealloc;
	if (!new_folio)
		return -EAGAIN;

	/*
	 * We have a prealloc page, all good!  Take it
	 * over and copy the page & arm it.
	 */
	*prealloc = NULL;
	copy_user_highpage(&new_folio->page, page, addr, src_vma);
	__folio_mark_uptodate(new_folio);
	folio_add_new_anon_rmap(new_folio, dst_vma, addr);
	folio_add_lru_vma(new_folio, dst_vma);
	rss[MM_ANONPAGES]++;

	/* All done, just insert the new page copy in the child */
	pte = mk_pte(&new_folio->page, dst_vma->vm_page_prot);
	pte = maybe_mkwrite(pte_mkdirty(pte), dst_vma);
	if (userfaultfd_pte_wp(dst_vma, ptep_get(src_pte)))
		/* Uffd-wp needs to be delivered to dest pte as well */
		pte = pte_mkuffd_wp(pte);
	set_pte_at(dst_vma->vm_mm, addr, dst_pte, pte);
	return 0;
}

static __always_inline void __copy_present_ptes(struct vm_area_struct *dst_vma,
		struct vm_area_struct *src_vma, pte_t *dst_pte, pte_t *src_pte,
		pte_t pte, unsigned long addr, int nr)
{
	struct mm_struct *src_mm = src_vma->vm_mm;

	/* If it's a COW mapping, write protect it both processes. */
	if (is_cow_mapping(src_vma->vm_flags) && pte_write(pte)) {
		wrprotect_ptes(src_mm, addr, src_pte, nr);
		pte = pte_wrprotect(pte);
	}

	/* If it's a shared mapping, mark it clean in the child. */
	if (src_vma->vm_flags & VM_SHARED)
		pte = pte_mkclean(pte);
	pte = pte_mkold(pte);

	if (!userfaultfd_wp(dst_vma))
		pte = pte_clear_uffd_wp(pte);

	set_ptes(dst_vma->vm_mm, addr, dst_pte, pte, nr);
}

<<<<<<< HEAD
/* Flags for folio_pte_batch(). */
typedef int __bitwise fpb_t;

/* Compare PTEs after pte_mkclean(), ignoring the dirty bit. */
#define FPB_IGNORE_DIRTY		((__force fpb_t)BIT(0))

/* Compare PTEs after pte_clear_soft_dirty(), ignoring the soft-dirty bit. */
#define FPB_IGNORE_SOFT_DIRTY		((__force fpb_t)BIT(1))

static inline pte_t __pte_batch_clear_ignored(pte_t pte, fpb_t flags)
{
	if (flags & FPB_IGNORE_DIRTY)
		pte = pte_mkclean(pte);
	if (likely(flags & FPB_IGNORE_SOFT_DIRTY))
		pte = pte_clear_soft_dirty(pte);
	return pte_wrprotect(pte_mkold(pte));
}

/*
 * Detect a PTE batch: consecutive (present) PTEs that map consecutive
 * pages of the same folio.
 *
 * All PTEs inside a PTE batch have the same PTE bits set, excluding the PFN,
 * the accessed bit, writable bit, dirty bit (with FPB_IGNORE_DIRTY) and
 * soft-dirty bit (with FPB_IGNORE_SOFT_DIRTY).
 *
 * If "any_writable" is set, it will indicate if any other PTE besides the
 * first (given) PTE is writable.
 */
static inline int folio_pte_batch(struct folio *folio, unsigned long addr,
		pte_t *start_ptep, pte_t pte, int max_nr, fpb_t flags,
		bool *any_writable)
{
	unsigned long folio_end_pfn = folio_pfn(folio) + folio_nr_pages(folio);
	const pte_t *end_ptep = start_ptep + max_nr;
	pte_t expected_pte, *ptep;
	bool writable;
	int nr;

	if (any_writable)
		*any_writable = false;

	VM_WARN_ON_FOLIO(!pte_present(pte), folio);

	nr = pte_batch_hint(start_ptep, pte);
	expected_pte = __pte_batch_clear_ignored(pte_advance_pfn(pte, nr), flags);
	ptep = start_ptep + nr;

	while (ptep < end_ptep) {
		pte = ptep_get(ptep);
		if (any_writable)
			writable = !!pte_write(pte);
		pte = __pte_batch_clear_ignored(pte, flags);

		if (!pte_same(pte, expected_pte))
			break;

		/*
		 * Stop immediately once we reached the end of the folio. In
		 * corner cases the next PFN might fall into a different
		 * folio.
		 */
		if (pte_pfn(pte) >= folio_end_pfn)
			break;

		if (any_writable)
			*any_writable |= writable;

		nr = pte_batch_hint(ptep, pte);
		expected_pte = pte_advance_pfn(expected_pte, nr);
		ptep += nr;
	}

	return min(ptep - start_ptep, max_nr);
}

=======
>>>>>>> 3bc02e1b
/*
 * Copy one present PTE, trying to batch-process subsequent PTEs that map
 * consecutive pages of the same folio by copying them as well.
 *
 * Returns -EAGAIN if one preallocated page is required to copy the next PTE.
 * Otherwise, returns the number of copied PTEs (at least 1).
 */
static inline int
copy_present_ptes(struct vm_area_struct *dst_vma, struct vm_area_struct *src_vma,
		 pte_t *dst_pte, pte_t *src_pte, pte_t pte, unsigned long addr,
		 int max_nr, int *rss, struct folio **prealloc)
{
	struct page *page;
	struct folio *folio;
	bool any_writable;
	fpb_t flags = 0;
	int err, nr;

	page = vm_normal_page(src_vma, addr, pte);
	if (unlikely(!page))
		goto copy_pte;

	folio = page_folio(page);

	/*
	 * If we likely have to copy, just don't bother with batching. Make
	 * sure that the common "small folio" case is as fast as possible
	 * by keeping the batching logic separate.
	 */
	if (unlikely(!*prealloc && folio_test_large(folio) && max_nr != 1)) {
		if (src_vma->vm_flags & VM_SHARED)
			flags |= FPB_IGNORE_DIRTY;
		if (!vma_soft_dirty_enabled(src_vma))
			flags |= FPB_IGNORE_SOFT_DIRTY;

		nr = folio_pte_batch(folio, addr, src_pte, pte, max_nr, flags,
				     &any_writable);
		folio_ref_add(folio, nr);
		if (folio_test_anon(folio)) {
			if (unlikely(folio_try_dup_anon_rmap_ptes(folio, page,
								  nr, src_vma))) {
				folio_ref_sub(folio, nr);
				return -EAGAIN;
			}
			rss[MM_ANONPAGES] += nr;
			VM_WARN_ON_FOLIO(PageAnonExclusive(page), folio);
		} else {
			folio_dup_file_rmap_ptes(folio, page, nr);
			rss[mm_counter_file(folio)] += nr;
		}
		if (any_writable)
			pte = pte_mkwrite(pte, src_vma);
		__copy_present_ptes(dst_vma, src_vma, dst_pte, src_pte, pte,
				    addr, nr);
		return nr;
	}

	folio_get(folio);
	if (folio_test_anon(folio)) {
		/*
		 * If this page may have been pinned by the parent process,
		 * copy the page immediately for the child so that we'll always
		 * guarantee the pinned page won't be randomly replaced in the
		 * future.
		 */
		if (unlikely(folio_try_dup_anon_rmap_pte(folio, page, src_vma))) {
			/* Page may be pinned, we have to copy. */
			folio_put(folio);
			err = copy_present_page(dst_vma, src_vma, dst_pte, src_pte,
						addr, rss, prealloc, page);
			return err ? err : 1;
		}
		rss[MM_ANONPAGES]++;
		VM_WARN_ON_FOLIO(PageAnonExclusive(page), folio);
	} else {
		folio_dup_file_rmap_pte(folio, page);
		rss[mm_counter_file(folio)]++;
	}

copy_pte:
	__copy_present_ptes(dst_vma, src_vma, dst_pte, src_pte, pte, addr, 1);
	return 1;
}

static inline struct folio *folio_prealloc(struct mm_struct *src_mm,
		struct vm_area_struct *vma, unsigned long addr, bool need_zero)
{
	struct folio *new_folio;

	if (need_zero)
		new_folio = vma_alloc_zeroed_movable_folio(vma, addr);
	else
		new_folio = vma_alloc_folio(GFP_HIGHUSER_MOVABLE, 0, vma,
					    addr, false);

	if (!new_folio)
		return NULL;

	if (mem_cgroup_charge(new_folio, src_mm, GFP_KERNEL)) {
		folio_put(new_folio);
		return NULL;
	}
	folio_throttle_swaprate(new_folio, GFP_KERNEL);

	return new_folio;
}

static int
copy_pte_range(struct vm_area_struct *dst_vma, struct vm_area_struct *src_vma,
	       pmd_t *dst_pmd, pmd_t *src_pmd, unsigned long addr,
	       unsigned long end)
{
	struct mm_struct *dst_mm = dst_vma->vm_mm;
	struct mm_struct *src_mm = src_vma->vm_mm;
	pte_t *orig_src_pte, *orig_dst_pte;
	pte_t *src_pte, *dst_pte;
	pte_t ptent;
	spinlock_t *src_ptl, *dst_ptl;
	int progress, max_nr, ret = 0;
	int rss[NR_MM_COUNTERS];
	swp_entry_t entry = (swp_entry_t){0};
	struct folio *prealloc = NULL;
	int nr;

again:
	progress = 0;
	init_rss_vec(rss);

	/*
	 * copy_pmd_range()'s prior pmd_none_or_clear_bad(src_pmd), and the
	 * error handling here, assume that exclusive mmap_lock on dst and src
	 * protects anon from unexpected THP transitions; with shmem and file
	 * protected by mmap_lock-less collapse skipping areas with anon_vma
	 * (whereas vma_needs_copy() skips areas without anon_vma).  A rework
	 * can remove such assumptions later, but this is good enough for now.
	 */
	dst_pte = pte_alloc_map_lock(dst_mm, dst_pmd, addr, &dst_ptl);
	if (!dst_pte) {
		ret = -ENOMEM;
		goto out;
	}
	src_pte = pte_offset_map_nolock(src_mm, src_pmd, addr, &src_ptl);
	if (!src_pte) {
		pte_unmap_unlock(dst_pte, dst_ptl);
		/* ret == 0 */
		goto out;
	}
	spin_lock_nested(src_ptl, SINGLE_DEPTH_NESTING);
	orig_src_pte = src_pte;
	orig_dst_pte = dst_pte;
	arch_enter_lazy_mmu_mode();

	do {
		nr = 1;

		/*
		 * We are holding two locks at this point - either of them
		 * could generate latencies in another task on another CPU.
		 */
		if (progress >= 32) {
			progress = 0;
			if (need_resched() ||
			    spin_needbreak(src_ptl) || spin_needbreak(dst_ptl))
				break;
		}
		ptent = ptep_get(src_pte);
		if (pte_none(ptent)) {
			progress++;
			continue;
		}
		if (unlikely(!pte_present(ptent))) {
			ret = copy_nonpresent_pte(dst_mm, src_mm,
						  dst_pte, src_pte,
						  dst_vma, src_vma,
						  addr, rss);
			if (ret == -EIO) {
				entry = pte_to_swp_entry(ptep_get(src_pte));
				break;
			} else if (ret == -EBUSY) {
				break;
			} else if (!ret) {
				progress += 8;
				continue;
			}
			ptent = ptep_get(src_pte);
			VM_WARN_ON_ONCE(!pte_present(ptent));

			/*
			 * Device exclusive entry restored, continue by copying
			 * the now present pte.
			 */
			WARN_ON_ONCE(ret != -ENOENT);
		}
		/* copy_present_ptes() will clear `*prealloc' if consumed */
		max_nr = (end - addr) / PAGE_SIZE;
		ret = copy_present_ptes(dst_vma, src_vma, dst_pte, src_pte,
					ptent, addr, max_nr, rss, &prealloc);
		/*
		 * If we need a pre-allocated page for this pte, drop the
		 * locks, allocate, and try again.
		 */
		if (unlikely(ret == -EAGAIN))
			break;
		if (unlikely(prealloc)) {
			/*
			 * pre-alloc page cannot be reused by next time so as
			 * to strictly follow mempolicy (e.g., alloc_page_vma()
			 * will allocate page according to address).  This
			 * could only happen if one pinned pte changed.
			 */
			folio_put(prealloc);
			prealloc = NULL;
		}
		nr = ret;
		progress += 8 * nr;
	} while (dst_pte += nr, src_pte += nr, addr += PAGE_SIZE * nr,
		 addr != end);

	arch_leave_lazy_mmu_mode();
	pte_unmap_unlock(orig_src_pte, src_ptl);
	add_mm_rss_vec(dst_mm, rss);
	pte_unmap_unlock(orig_dst_pte, dst_ptl);
	cond_resched();

	if (ret == -EIO) {
		VM_WARN_ON_ONCE(!entry.val);
		if (add_swap_count_continuation(entry, GFP_KERNEL) < 0) {
			ret = -ENOMEM;
			goto out;
		}
		entry.val = 0;
	} else if (ret == -EBUSY) {
		goto out;
	} else if (ret ==  -EAGAIN) {
		prealloc = folio_prealloc(src_mm, src_vma, addr, false);
		if (!prealloc)
			return -ENOMEM;
	} else if (ret < 0) {
		VM_WARN_ON_ONCE(1);
	}

	/* We've captured and resolved the error. Reset, try again. */
	ret = 0;

	if (addr != end)
		goto again;
out:
	if (unlikely(prealloc))
		folio_put(prealloc);
	return ret;
}

static inline int
copy_pmd_range(struct vm_area_struct *dst_vma, struct vm_area_struct *src_vma,
	       pud_t *dst_pud, pud_t *src_pud, unsigned long addr,
	       unsigned long end)
{
	struct mm_struct *dst_mm = dst_vma->vm_mm;
	struct mm_struct *src_mm = src_vma->vm_mm;
	pmd_t *src_pmd, *dst_pmd;
	unsigned long next;

	dst_pmd = pmd_alloc(dst_mm, dst_pud, addr);
	if (!dst_pmd)
		return -ENOMEM;
	src_pmd = pmd_offset(src_pud, addr);
	do {
		next = pmd_addr_end(addr, end);
		if (is_swap_pmd(*src_pmd) || pmd_trans_huge(*src_pmd)
			|| pmd_devmap(*src_pmd)) {
			int err;
			VM_BUG_ON_VMA(next-addr != HPAGE_PMD_SIZE, src_vma);
			err = copy_huge_pmd(dst_mm, src_mm, dst_pmd, src_pmd,
					    addr, dst_vma, src_vma);
			if (err == -ENOMEM)
				return -ENOMEM;
			if (!err)
				continue;
			/* fall through */
		}
		if (pmd_none_or_clear_bad(src_pmd))
			continue;
		if (copy_pte_range(dst_vma, src_vma, dst_pmd, src_pmd,
				   addr, next))
			return -ENOMEM;
	} while (dst_pmd++, src_pmd++, addr = next, addr != end);
	return 0;
}

static inline int
copy_pud_range(struct vm_area_struct *dst_vma, struct vm_area_struct *src_vma,
	       p4d_t *dst_p4d, p4d_t *src_p4d, unsigned long addr,
	       unsigned long end)
{
	struct mm_struct *dst_mm = dst_vma->vm_mm;
	struct mm_struct *src_mm = src_vma->vm_mm;
	pud_t *src_pud, *dst_pud;
	unsigned long next;

	dst_pud = pud_alloc(dst_mm, dst_p4d, addr);
	if (!dst_pud)
		return -ENOMEM;
	src_pud = pud_offset(src_p4d, addr);
	do {
		next = pud_addr_end(addr, end);
		if (pud_trans_huge(*src_pud) || pud_devmap(*src_pud)) {
			int err;

			VM_BUG_ON_VMA(next-addr != HPAGE_PUD_SIZE, src_vma);
			err = copy_huge_pud(dst_mm, src_mm,
					    dst_pud, src_pud, addr, src_vma);
			if (err == -ENOMEM)
				return -ENOMEM;
			if (!err)
				continue;
			/* fall through */
		}
		if (pud_none_or_clear_bad(src_pud))
			continue;
		if (copy_pmd_range(dst_vma, src_vma, dst_pud, src_pud,
				   addr, next))
			return -ENOMEM;
	} while (dst_pud++, src_pud++, addr = next, addr != end);
	return 0;
}

static inline int
copy_p4d_range(struct vm_area_struct *dst_vma, struct vm_area_struct *src_vma,
	       pgd_t *dst_pgd, pgd_t *src_pgd, unsigned long addr,
	       unsigned long end)
{
	struct mm_struct *dst_mm = dst_vma->vm_mm;
	p4d_t *src_p4d, *dst_p4d;
	unsigned long next;

	dst_p4d = p4d_alloc(dst_mm, dst_pgd, addr);
	if (!dst_p4d)
		return -ENOMEM;
	src_p4d = p4d_offset(src_pgd, addr);
	do {
		next = p4d_addr_end(addr, end);
		if (p4d_none_or_clear_bad(src_p4d))
			continue;
		if (copy_pud_range(dst_vma, src_vma, dst_p4d, src_p4d,
				   addr, next))
			return -ENOMEM;
	} while (dst_p4d++, src_p4d++, addr = next, addr != end);
	return 0;
}

/*
 * Return true if the vma needs to copy the pgtable during this fork().  Return
 * false when we can speed up fork() by allowing lazy page faults later until
 * when the child accesses the memory range.
 */
static bool
vma_needs_copy(struct vm_area_struct *dst_vma, struct vm_area_struct *src_vma)
{
	/*
	 * Always copy pgtables when dst_vma has uffd-wp enabled even if it's
	 * file-backed (e.g. shmem). Because when uffd-wp is enabled, pgtable
	 * contains uffd-wp protection information, that's something we can't
	 * retrieve from page cache, and skip copying will lose those info.
	 */
	if (userfaultfd_wp(dst_vma))
		return true;

	if (src_vma->vm_flags & (VM_PFNMAP | VM_MIXEDMAP))
		return true;

	if (src_vma->anon_vma)
		return true;

	/*
	 * Don't copy ptes where a page fault will fill them correctly.  Fork
	 * becomes much lighter when there are big shared or private readonly
	 * mappings. The tradeoff is that copy_page_range is more efficient
	 * than faulting.
	 */
	return false;
}

int
copy_page_range(struct vm_area_struct *dst_vma, struct vm_area_struct *src_vma)
{
	pgd_t *src_pgd, *dst_pgd;
	unsigned long next;
	unsigned long addr = src_vma->vm_start;
	unsigned long end = src_vma->vm_end;
	struct mm_struct *dst_mm = dst_vma->vm_mm;
	struct mm_struct *src_mm = src_vma->vm_mm;
	struct mmu_notifier_range range;
	bool is_cow;
	int ret;

	if (!vma_needs_copy(dst_vma, src_vma))
		return 0;

	if (is_vm_hugetlb_page(src_vma))
		return copy_hugetlb_page_range(dst_mm, src_mm, dst_vma, src_vma);

	if (unlikely(src_vma->vm_flags & VM_PFNMAP)) {
		/*
		 * We do not free on error cases below as remove_vma
		 * gets called on error from higher level routine
		 */
		ret = track_pfn_copy(src_vma);
		if (ret)
			return ret;
	}

	/*
	 * We need to invalidate the secondary MMU mappings only when
	 * there could be a permission downgrade on the ptes of the
	 * parent mm. And a permission downgrade will only happen if
	 * is_cow_mapping() returns true.
	 */
	is_cow = is_cow_mapping(src_vma->vm_flags);

	if (is_cow) {
		mmu_notifier_range_init(&range, MMU_NOTIFY_PROTECTION_PAGE,
					0, src_mm, addr, end);
		mmu_notifier_invalidate_range_start(&range);
		/*
		 * Disabling preemption is not needed for the write side, as
		 * the read side doesn't spin, but goes to the mmap_lock.
		 *
		 * Use the raw variant of the seqcount_t write API to avoid
		 * lockdep complaining about preemptibility.
		 */
		vma_assert_write_locked(src_vma);
		raw_write_seqcount_begin(&src_mm->write_protect_seq);
	}

	ret = 0;
	dst_pgd = pgd_offset(dst_mm, addr);
	src_pgd = pgd_offset(src_mm, addr);
	do {
		next = pgd_addr_end(addr, end);
		if (pgd_none_or_clear_bad(src_pgd))
			continue;
		if (unlikely(copy_p4d_range(dst_vma, src_vma, dst_pgd, src_pgd,
					    addr, next))) {
			untrack_pfn_clear(dst_vma);
			ret = -ENOMEM;
			break;
		}
	} while (dst_pgd++, src_pgd++, addr = next, addr != end);

	if (is_cow) {
		raw_write_seqcount_end(&src_mm->write_protect_seq);
		mmu_notifier_invalidate_range_end(&range);
	}
	return ret;
}

/* Whether we should zap all COWed (private) pages too */
static inline bool should_zap_cows(struct zap_details *details)
{
	/* By default, zap all pages */
	if (!details)
		return true;

	/* Or, we zap COWed pages only if the caller wants to */
	return details->even_cows;
}

/* Decides whether we should zap this folio with the folio pointer specified */
static inline bool should_zap_folio(struct zap_details *details,
				    struct folio *folio)
{
	/* If we can make a decision without *folio.. */
	if (should_zap_cows(details))
		return true;

	/* Otherwise we should only zap non-anon folios */
	return !folio_test_anon(folio);
}

static inline bool zap_drop_file_uffd_wp(struct zap_details *details)
{
	if (!details)
		return false;

	return details->zap_flags & ZAP_FLAG_DROP_MARKER;
}

/*
 * This function makes sure that we'll replace the none pte with an uffd-wp
 * swap special pte marker when necessary. Must be with the pgtable lock held.
 */
static inline void
zap_install_uffd_wp_if_needed(struct vm_area_struct *vma,
			      unsigned long addr, pte_t *pte, int nr,
			      struct zap_details *details, pte_t pteval)
{
	/* Zap on anonymous always means dropping everything */
	if (vma_is_anonymous(vma))
		return;

	if (zap_drop_file_uffd_wp(details))
		return;

	for (;;) {
		/* the PFN in the PTE is irrelevant. */
		pte_install_uffd_wp_if_needed(vma, addr, pte, pteval);
		if (--nr == 0)
			break;
		pte++;
		addr += PAGE_SIZE;
	}
}

static __always_inline void zap_present_folio_ptes(struct mmu_gather *tlb,
		struct vm_area_struct *vma, struct folio *folio,
		struct page *page, pte_t *pte, pte_t ptent, unsigned int nr,
		unsigned long addr, struct zap_details *details, int *rss,
		bool *force_flush, bool *force_break)
{
	struct mm_struct *mm = tlb->mm;
	bool delay_rmap = false;

	if (!folio_test_anon(folio)) {
		ptent = get_and_clear_full_ptes(mm, addr, pte, nr, tlb->fullmm);
		if (pte_dirty(ptent)) {
			folio_mark_dirty(folio);
			if (tlb_delay_rmap(tlb)) {
				delay_rmap = true;
				*force_flush = true;
			}
		}
		if (pte_young(ptent) && likely(vma_has_recency(vma)))
			folio_mark_accessed(folio);
		rss[mm_counter(folio)] -= nr;
	} else {
		/* We don't need up-to-date accessed/dirty bits. */
		clear_full_ptes(mm, addr, pte, nr, tlb->fullmm);
		rss[MM_ANONPAGES] -= nr;
	}
	/* Checking a single PTE in a batch is sufficient. */
	arch_check_zapped_pte(vma, ptent);
	tlb_remove_tlb_entries(tlb, pte, nr, addr);
	if (unlikely(userfaultfd_pte_wp(vma, ptent)))
		zap_install_uffd_wp_if_needed(vma, addr, pte, nr, details,
					      ptent);

	if (!delay_rmap) {
		folio_remove_rmap_ptes(folio, page, nr, vma);

		/* Only sanity-check the first page in a batch. */
		if (unlikely(page_mapcount(page) < 0))
			print_bad_pte(vma, addr, ptent, page);
	}
	if (unlikely(__tlb_remove_folio_pages(tlb, page, nr, delay_rmap))) {
		*force_flush = true;
		*force_break = true;
	}
}

/*
 * Zap or skip at least one present PTE, trying to batch-process subsequent
 * PTEs that map consecutive pages of the same folio.
 *
 * Returns the number of processed (skipped or zapped) PTEs (at least 1).
 */
static inline int zap_present_ptes(struct mmu_gather *tlb,
		struct vm_area_struct *vma, pte_t *pte, pte_t ptent,
		unsigned int max_nr, unsigned long addr,
		struct zap_details *details, int *rss, bool *force_flush,
		bool *force_break)
{
	const fpb_t fpb_flags = FPB_IGNORE_DIRTY | FPB_IGNORE_SOFT_DIRTY;
	struct mm_struct *mm = tlb->mm;
	struct folio *folio;
	struct page *page;
	int nr;

	page = vm_normal_page(vma, addr, ptent);
	if (!page) {
		/* We don't need up-to-date accessed/dirty bits. */
		ptep_get_and_clear_full(mm, addr, pte, tlb->fullmm);
		arch_check_zapped_pte(vma, ptent);
		tlb_remove_tlb_entry(tlb, pte, addr);
		VM_WARN_ON_ONCE(userfaultfd_wp(vma));
		ksm_might_unmap_zero_page(mm, ptent);
		return 1;
	}

	folio = page_folio(page);
	if (unlikely(!should_zap_folio(details, folio)))
		return 1;

	/*
	 * Make sure that the common "small folio" case is as fast as possible
	 * by keeping the batching logic separate.
	 */
	if (unlikely(folio_test_large(folio) && max_nr != 1)) {
		nr = folio_pte_batch(folio, addr, pte, ptent, max_nr, fpb_flags,
				     NULL);

		zap_present_folio_ptes(tlb, vma, folio, page, pte, ptent, nr,
				       addr, details, rss, force_flush,
				       force_break);
		return nr;
	}
	zap_present_folio_ptes(tlb, vma, folio, page, pte, ptent, 1, addr,
			       details, rss, force_flush, force_break);
	return 1;
}

static unsigned long zap_pte_range(struct mmu_gather *tlb,
				struct vm_area_struct *vma, pmd_t *pmd,
				unsigned long addr, unsigned long end,
				struct zap_details *details)
{
	bool force_flush = false, force_break = false;
	struct mm_struct *mm = tlb->mm;
	int rss[NR_MM_COUNTERS];
	spinlock_t *ptl;
	pte_t *start_pte;
	pte_t *pte;
	swp_entry_t entry;
	int nr;

	tlb_change_page_size(tlb, PAGE_SIZE);
	init_rss_vec(rss);
	start_pte = pte = pte_offset_map_lock(mm, pmd, addr, &ptl);
	if (!pte)
		return addr;

	flush_tlb_batched_pending(mm);
	arch_enter_lazy_mmu_mode();
	do {
		pte_t ptent = ptep_get(pte);
		struct folio *folio;
		struct page *page;
		int max_nr;

		nr = 1;
		if (pte_none(ptent))
			continue;

		if (need_resched())
			break;

		if (pte_present(ptent)) {
			max_nr = (end - addr) / PAGE_SIZE;
			nr = zap_present_ptes(tlb, vma, pte, ptent, max_nr,
					      addr, details, rss, &force_flush,
					      &force_break);
			if (unlikely(force_break)) {
				addr += nr * PAGE_SIZE;
				break;
			}
			continue;
		}

		entry = pte_to_swp_entry(ptent);
		if (is_device_private_entry(entry) ||
		    is_device_exclusive_entry(entry)) {
			page = pfn_swap_entry_to_page(entry);
			folio = page_folio(page);
			if (unlikely(!should_zap_folio(details, folio)))
				continue;
			/*
			 * Both device private/exclusive mappings should only
			 * work with anonymous page so far, so we don't need to
			 * consider uffd-wp bit when zap. For more information,
			 * see zap_install_uffd_wp_if_needed().
			 */
			WARN_ON_ONCE(!vma_is_anonymous(vma));
			rss[mm_counter(folio)]--;
			if (is_device_private_entry(entry))
				folio_remove_rmap_pte(folio, page, vma);
			folio_put(folio);
		} else if (!non_swap_entry(entry)) {
			/* Genuine swap entry, hence a private anon page */
			if (!should_zap_cows(details))
				continue;
			rss[MM_SWAPENTS]--;
			if (unlikely(!free_swap_and_cache(entry)))
				print_bad_pte(vma, addr, ptent, NULL);
		} else if (is_migration_entry(entry)) {
			folio = pfn_swap_entry_folio(entry);
			if (!should_zap_folio(details, folio))
				continue;
			rss[mm_counter(folio)]--;
		} else if (pte_marker_entry_uffd_wp(entry)) {
			/*
			 * For anon: always drop the marker; for file: only
			 * drop the marker if explicitly requested.
			 */
			if (!vma_is_anonymous(vma) &&
			    !zap_drop_file_uffd_wp(details))
				continue;
		} else if (is_hwpoison_entry(entry) ||
			   is_poisoned_swp_entry(entry)) {
			if (!should_zap_cows(details))
				continue;
		} else {
			/* We should have covered all the swap entry types */
			pr_alert("unrecognized swap entry 0x%lx\n", entry.val);
			WARN_ON_ONCE(1);
		}
		pte_clear_not_present_full(mm, addr, pte, tlb->fullmm);
		zap_install_uffd_wp_if_needed(vma, addr, pte, 1, details, ptent);
	} while (pte += nr, addr += PAGE_SIZE * nr, addr != end);

	add_mm_rss_vec(mm, rss);
	arch_leave_lazy_mmu_mode();

	/* Do the actual TLB flush before dropping ptl */
	if (force_flush) {
		tlb_flush_mmu_tlbonly(tlb);
		tlb_flush_rmaps(tlb, vma);
	}
	pte_unmap_unlock(start_pte, ptl);

	/*
	 * If we forced a TLB flush (either due to running out of
	 * batch buffers or because we needed to flush dirty TLB
	 * entries before releasing the ptl), free the batched
	 * memory too. Come back again if we didn't do everything.
	 */
	if (force_flush)
		tlb_flush_mmu(tlb);

	return addr;
}

static inline unsigned long zap_pmd_range(struct mmu_gather *tlb,
				struct vm_area_struct *vma, pud_t *pud,
				unsigned long addr, unsigned long end,
				struct zap_details *details)
{
	pmd_t *pmd;
	unsigned long next;

	pmd = pmd_offset(pud, addr);
	do {
		next = pmd_addr_end(addr, end);
		if (is_swap_pmd(*pmd) || pmd_trans_huge(*pmd) || pmd_devmap(*pmd)) {
			if (next - addr != HPAGE_PMD_SIZE)
				__split_huge_pmd(vma, pmd, addr, false, NULL);
			else if (zap_huge_pmd(tlb, vma, pmd, addr)) {
				addr = next;
				continue;
			}
			/* fall through */
		} else if (details && details->single_folio &&
			   folio_test_pmd_mappable(details->single_folio) &&
			   next - addr == HPAGE_PMD_SIZE && pmd_none(*pmd)) {
			spinlock_t *ptl = pmd_lock(tlb->mm, pmd);
			/*
			 * Take and drop THP pmd lock so that we cannot return
			 * prematurely, while zap_huge_pmd() has cleared *pmd,
			 * but not yet decremented compound_mapcount().
			 */
			spin_unlock(ptl);
		}
		if (pmd_none(*pmd)) {
			addr = next;
			continue;
		}
		addr = zap_pte_range(tlb, vma, pmd, addr, next, details);
		if (addr != next)
			pmd--;
	} while (pmd++, cond_resched(), addr != end);

	return addr;
}

static inline unsigned long zap_pud_range(struct mmu_gather *tlb,
				struct vm_area_struct *vma, p4d_t *p4d,
				unsigned long addr, unsigned long end,
				struct zap_details *details)
{
	pud_t *pud;
	unsigned long next;

	pud = pud_offset(p4d, addr);
	do {
		next = pud_addr_end(addr, end);
		if (pud_trans_huge(*pud) || pud_devmap(*pud)) {
			if (next - addr != HPAGE_PUD_SIZE) {
				mmap_assert_locked(tlb->mm);
				split_huge_pud(vma, pud, addr);
			} else if (zap_huge_pud(tlb, vma, pud, addr))
				goto next;
			/* fall through */
		}
		if (pud_none_or_clear_bad(pud))
			continue;
		next = zap_pmd_range(tlb, vma, pud, addr, next, details);
next:
		cond_resched();
	} while (pud++, addr = next, addr != end);

	return addr;
}

static inline unsigned long zap_p4d_range(struct mmu_gather *tlb,
				struct vm_area_struct *vma, pgd_t *pgd,
				unsigned long addr, unsigned long end,
				struct zap_details *details)
{
	p4d_t *p4d;
	unsigned long next;

	p4d = p4d_offset(pgd, addr);
	do {
		next = p4d_addr_end(addr, end);
		if (p4d_none_or_clear_bad(p4d))
			continue;
		next = zap_pud_range(tlb, vma, p4d, addr, next, details);
	} while (p4d++, addr = next, addr != end);

	return addr;
}

void unmap_page_range(struct mmu_gather *tlb,
			     struct vm_area_struct *vma,
			     unsigned long addr, unsigned long end,
			     struct zap_details *details)
{
	pgd_t *pgd;
	unsigned long next;

	BUG_ON(addr >= end);
	tlb_start_vma(tlb, vma);
	pgd = pgd_offset(vma->vm_mm, addr);
	do {
		next = pgd_addr_end(addr, end);
		if (pgd_none_or_clear_bad(pgd))
			continue;
		next = zap_p4d_range(tlb, vma, pgd, addr, next, details);
	} while (pgd++, addr = next, addr != end);
	tlb_end_vma(tlb, vma);
}


static void unmap_single_vma(struct mmu_gather *tlb,
		struct vm_area_struct *vma, unsigned long start_addr,
		unsigned long end_addr,
		struct zap_details *details, bool mm_wr_locked)
{
	unsigned long start = max(vma->vm_start, start_addr);
	unsigned long end;

	if (start >= vma->vm_end)
		return;
	end = min(vma->vm_end, end_addr);
	if (end <= vma->vm_start)
		return;

	if (vma->vm_file)
		uprobe_munmap(vma, start, end);

	if (unlikely(vma->vm_flags & VM_PFNMAP))
		untrack_pfn(vma, 0, 0, mm_wr_locked);

	if (start != end) {
		if (unlikely(is_vm_hugetlb_page(vma))) {
			/*
			 * It is undesirable to test vma->vm_file as it
			 * should be non-null for valid hugetlb area.
			 * However, vm_file will be NULL in the error
			 * cleanup path of mmap_region. When
			 * hugetlbfs ->mmap method fails,
			 * mmap_region() nullifies vma->vm_file
			 * before calling this function to clean up.
			 * Since no pte has actually been setup, it is
			 * safe to do nothing in this case.
			 */
			if (vma->vm_file) {
				zap_flags_t zap_flags = details ?
				    details->zap_flags : 0;
				__unmap_hugepage_range(tlb, vma, start, end,
							     NULL, zap_flags);
			}
		} else
			unmap_page_range(tlb, vma, start, end, details);
	}
}

/**
 * unmap_vmas - unmap a range of memory covered by a list of vma's
 * @tlb: address of the caller's struct mmu_gather
 * @mas: the maple state
 * @vma: the starting vma
 * @start_addr: virtual address at which to start unmapping
 * @end_addr: virtual address at which to end unmapping
 * @tree_end: The maximum index to check
 * @mm_wr_locked: lock flag
 *
 * Unmap all pages in the vma list.
 *
 * Only addresses between `start' and `end' will be unmapped.
 *
 * The VMA list must be sorted in ascending virtual address order.
 *
 * unmap_vmas() assumes that the caller will flush the whole unmapped address
 * range after unmap_vmas() returns.  So the only responsibility here is to
 * ensure that any thus-far unmapped pages are flushed before unmap_vmas()
 * drops the lock and schedules.
 */
void unmap_vmas(struct mmu_gather *tlb, struct ma_state *mas,
		struct vm_area_struct *vma, unsigned long start_addr,
		unsigned long end_addr, unsigned long tree_end,
		bool mm_wr_locked)
{
	struct mmu_notifier_range range;
	struct zap_details details = {
		.zap_flags = ZAP_FLAG_DROP_MARKER | ZAP_FLAG_UNMAP,
		/* Careful - we need to zap private pages too! */
		.even_cows = true,
	};

	mmu_notifier_range_init(&range, MMU_NOTIFY_UNMAP, 0, vma->vm_mm,
				start_addr, end_addr);
	mmu_notifier_invalidate_range_start(&range);
	do {
		unsigned long start = start_addr;
		unsigned long end = end_addr;
		hugetlb_zap_begin(vma, &start, &end);
		unmap_single_vma(tlb, vma, start, end, &details,
				 mm_wr_locked);
		hugetlb_zap_end(vma, &details);
		vma = mas_find(mas, tree_end - 1);
	} while (vma && likely(!xa_is_zero(vma)));
	mmu_notifier_invalidate_range_end(&range);
}

/**
 * zap_page_range_single - remove user pages in a given range
 * @vma: vm_area_struct holding the applicable pages
 * @address: starting address of pages to zap
 * @size: number of bytes to zap
 * @details: details of shared cache invalidation
 *
 * The range must fit into one VMA.
 */
void zap_page_range_single(struct vm_area_struct *vma, unsigned long address,
		unsigned long size, struct zap_details *details)
{
	const unsigned long end = address + size;
	struct mmu_notifier_range range;
	struct mmu_gather tlb;

	lru_add_drain();
	mmu_notifier_range_init(&range, MMU_NOTIFY_CLEAR, 0, vma->vm_mm,
				address, end);
	hugetlb_zap_begin(vma, &range.start, &range.end);
	tlb_gather_mmu(&tlb, vma->vm_mm);
	update_hiwater_rss(vma->vm_mm);
	mmu_notifier_invalidate_range_start(&range);
	/*
	 * unmap 'address-end' not 'range.start-range.end' as range
	 * could have been expanded for hugetlb pmd sharing.
	 */
	unmap_single_vma(&tlb, vma, address, end, details, false);
	mmu_notifier_invalidate_range_end(&range);
	tlb_finish_mmu(&tlb);
	hugetlb_zap_end(vma, details);
}

/**
 * zap_vma_ptes - remove ptes mapping the vma
 * @vma: vm_area_struct holding ptes to be zapped
 * @address: starting address of pages to zap
 * @size: number of bytes to zap
 *
 * This function only unmaps ptes assigned to VM_PFNMAP vmas.
 *
 * The entire address range must be fully contained within the vma.
 *
 */
void zap_vma_ptes(struct vm_area_struct *vma, unsigned long address,
		unsigned long size)
{
	if (!range_in_vma(vma, address, address + size) ||
	    		!(vma->vm_flags & VM_PFNMAP))
		return;

	zap_page_range_single(vma, address, size, NULL);
}
EXPORT_SYMBOL_GPL(zap_vma_ptes);

static pmd_t *walk_to_pmd(struct mm_struct *mm, unsigned long addr)
{
	pgd_t *pgd;
	p4d_t *p4d;
	pud_t *pud;
	pmd_t *pmd;

	pgd = pgd_offset(mm, addr);
	p4d = p4d_alloc(mm, pgd, addr);
	if (!p4d)
		return NULL;
	pud = pud_alloc(mm, p4d, addr);
	if (!pud)
		return NULL;
	pmd = pmd_alloc(mm, pud, addr);
	if (!pmd)
		return NULL;

	VM_BUG_ON(pmd_trans_huge(*pmd));
	return pmd;
}

pte_t *__get_locked_pte(struct mm_struct *mm, unsigned long addr,
			spinlock_t **ptl)
{
	pmd_t *pmd = walk_to_pmd(mm, addr);

	if (!pmd)
		return NULL;
	return pte_alloc_map_lock(mm, pmd, addr, ptl);
}

static int validate_page_before_insert(struct page *page)
{
	struct folio *folio = page_folio(page);

	if (folio_test_anon(folio) || folio_test_slab(folio) ||
	    page_has_type(page))
		return -EINVAL;
	flush_dcache_folio(folio);
	return 0;
}

static int insert_page_into_pte_locked(struct vm_area_struct *vma, pte_t *pte,
			unsigned long addr, struct page *page, pgprot_t prot)
{
	struct folio *folio = page_folio(page);

	if (!pte_none(ptep_get(pte)))
		return -EBUSY;
	/* Ok, finally just insert the thing.. */
	folio_get(folio);
	inc_mm_counter(vma->vm_mm, mm_counter_file(folio));
	folio_add_file_rmap_pte(folio, page, vma);
	set_pte_at(vma->vm_mm, addr, pte, mk_pte(page, prot));
	return 0;
}

/*
 * This is the old fallback for page remapping.
 *
 * For historical reasons, it only allows reserved pages. Only
 * old drivers should use this, and they needed to mark their
 * pages reserved for the old functions anyway.
 */
static int insert_page(struct vm_area_struct *vma, unsigned long addr,
			struct page *page, pgprot_t prot)
{
	int retval;
	pte_t *pte;
	spinlock_t *ptl;

	retval = validate_page_before_insert(page);
	if (retval)
		goto out;
	retval = -ENOMEM;
	pte = get_locked_pte(vma->vm_mm, addr, &ptl);
	if (!pte)
		goto out;
	retval = insert_page_into_pte_locked(vma, pte, addr, page, prot);
	pte_unmap_unlock(pte, ptl);
out:
	return retval;
}

static int insert_page_in_batch_locked(struct vm_area_struct *vma, pte_t *pte,
			unsigned long addr, struct page *page, pgprot_t prot)
{
	int err;

	if (!page_count(page))
		return -EINVAL;
	err = validate_page_before_insert(page);
	if (err)
		return err;
	return insert_page_into_pte_locked(vma, pte, addr, page, prot);
}

/* insert_pages() amortizes the cost of spinlock operations
 * when inserting pages in a loop.
 */
static int insert_pages(struct vm_area_struct *vma, unsigned long addr,
			struct page **pages, unsigned long *num, pgprot_t prot)
{
	pmd_t *pmd = NULL;
	pte_t *start_pte, *pte;
	spinlock_t *pte_lock;
	struct mm_struct *const mm = vma->vm_mm;
	unsigned long curr_page_idx = 0;
	unsigned long remaining_pages_total = *num;
	unsigned long pages_to_write_in_pmd;
	int ret;
more:
	ret = -EFAULT;
	pmd = walk_to_pmd(mm, addr);
	if (!pmd)
		goto out;

	pages_to_write_in_pmd = min_t(unsigned long,
		remaining_pages_total, PTRS_PER_PTE - pte_index(addr));

	/* Allocate the PTE if necessary; takes PMD lock once only. */
	ret = -ENOMEM;
	if (pte_alloc(mm, pmd))
		goto out;

	while (pages_to_write_in_pmd) {
		int pte_idx = 0;
		const int batch_size = min_t(int, pages_to_write_in_pmd, 8);

		start_pte = pte_offset_map_lock(mm, pmd, addr, &pte_lock);
		if (!start_pte) {
			ret = -EFAULT;
			goto out;
		}
		for (pte = start_pte; pte_idx < batch_size; ++pte, ++pte_idx) {
			int err = insert_page_in_batch_locked(vma, pte,
				addr, pages[curr_page_idx], prot);
			if (unlikely(err)) {
				pte_unmap_unlock(start_pte, pte_lock);
				ret = err;
				remaining_pages_total -= pte_idx;
				goto out;
			}
			addr += PAGE_SIZE;
			++curr_page_idx;
		}
		pte_unmap_unlock(start_pte, pte_lock);
		pages_to_write_in_pmd -= batch_size;
		remaining_pages_total -= batch_size;
	}
	if (remaining_pages_total)
		goto more;
	ret = 0;
out:
	*num = remaining_pages_total;
	return ret;
}

/**
 * vm_insert_pages - insert multiple pages into user vma, batching the pmd lock.
 * @vma: user vma to map to
 * @addr: target start user address of these pages
 * @pages: source kernel pages
 * @num: in: number of pages to map. out: number of pages that were *not*
 * mapped. (0 means all pages were successfully mapped).
 *
 * Preferred over vm_insert_page() when inserting multiple pages.
 *
 * In case of error, we may have mapped a subset of the provided
 * pages. It is the caller's responsibility to account for this case.
 *
 * The same restrictions apply as in vm_insert_page().
 */
int vm_insert_pages(struct vm_area_struct *vma, unsigned long addr,
			struct page **pages, unsigned long *num)
{
	const unsigned long end_addr = addr + (*num * PAGE_SIZE) - 1;

	if (addr < vma->vm_start || end_addr >= vma->vm_end)
		return -EFAULT;
	if (!(vma->vm_flags & VM_MIXEDMAP)) {
		BUG_ON(mmap_read_trylock(vma->vm_mm));
		BUG_ON(vma->vm_flags & VM_PFNMAP);
		vm_flags_set(vma, VM_MIXEDMAP);
	}
	/* Defer page refcount checking till we're about to map that page. */
	return insert_pages(vma, addr, pages, num, vma->vm_page_prot);
}
EXPORT_SYMBOL(vm_insert_pages);

/**
 * vm_insert_page - insert single page into user vma
 * @vma: user vma to map to
 * @addr: target user address of this page
 * @page: source kernel page
 *
 * This allows drivers to insert individual pages they've allocated
 * into a user vma.
 *
 * The page has to be a nice clean _individual_ kernel allocation.
 * If you allocate a compound page, you need to have marked it as
 * such (__GFP_COMP), or manually just split the page up yourself
 * (see split_page()).
 *
 * NOTE! Traditionally this was done with "remap_pfn_range()" which
 * took an arbitrary page protection parameter. This doesn't allow
 * that. Your vma protection will have to be set up correctly, which
 * means that if you want a shared writable mapping, you'd better
 * ask for a shared writable mapping!
 *
 * The page does not need to be reserved.
 *
 * Usually this function is called from f_op->mmap() handler
 * under mm->mmap_lock write-lock, so it can change vma->vm_flags.
 * Caller must set VM_MIXEDMAP on vma if it wants to call this
 * function from other places, for example from page-fault handler.
 *
 * Return: %0 on success, negative error code otherwise.
 */
int vm_insert_page(struct vm_area_struct *vma, unsigned long addr,
			struct page *page)
{
	if (addr < vma->vm_start || addr >= vma->vm_end)
		return -EFAULT;
	if (!page_count(page))
		return -EINVAL;
	if (!(vma->vm_flags & VM_MIXEDMAP)) {
		BUG_ON(mmap_read_trylock(vma->vm_mm));
		BUG_ON(vma->vm_flags & VM_PFNMAP);
		vm_flags_set(vma, VM_MIXEDMAP);
	}
	return insert_page(vma, addr, page, vma->vm_page_prot);
}
EXPORT_SYMBOL(vm_insert_page);

/*
 * __vm_map_pages - maps range of kernel pages into user vma
 * @vma: user vma to map to
 * @pages: pointer to array of source kernel pages
 * @num: number of pages in page array
 * @offset: user's requested vm_pgoff
 *
 * This allows drivers to map range of kernel pages into a user vma.
 *
 * Return: 0 on success and error code otherwise.
 */
static int __vm_map_pages(struct vm_area_struct *vma, struct page **pages,
				unsigned long num, unsigned long offset)
{
	unsigned long count = vma_pages(vma);
	unsigned long uaddr = vma->vm_start;
	int ret, i;

	/* Fail if the user requested offset is beyond the end of the object */
	if (offset >= num)
		return -ENXIO;

	/* Fail if the user requested size exceeds available object size */
	if (count > num - offset)
		return -ENXIO;

	for (i = 0; i < count; i++) {
		ret = vm_insert_page(vma, uaddr, pages[offset + i]);
		if (ret < 0)
			return ret;
		uaddr += PAGE_SIZE;
	}

	return 0;
}

/**
 * vm_map_pages - maps range of kernel pages starts with non zero offset
 * @vma: user vma to map to
 * @pages: pointer to array of source kernel pages
 * @num: number of pages in page array
 *
 * Maps an object consisting of @num pages, catering for the user's
 * requested vm_pgoff
 *
 * If we fail to insert any page into the vma, the function will return
 * immediately leaving any previously inserted pages present.  Callers
 * from the mmap handler may immediately return the error as their caller
 * will destroy the vma, removing any successfully inserted pages. Other
 * callers should make their own arrangements for calling unmap_region().
 *
 * Context: Process context. Called by mmap handlers.
 * Return: 0 on success and error code otherwise.
 */
int vm_map_pages(struct vm_area_struct *vma, struct page **pages,
				unsigned long num)
{
	return __vm_map_pages(vma, pages, num, vma->vm_pgoff);
}
EXPORT_SYMBOL(vm_map_pages);

/**
 * vm_map_pages_zero - map range of kernel pages starts with zero offset
 * @vma: user vma to map to
 * @pages: pointer to array of source kernel pages
 * @num: number of pages in page array
 *
 * Similar to vm_map_pages(), except that it explicitly sets the offset
 * to 0. This function is intended for the drivers that did not consider
 * vm_pgoff.
 *
 * Context: Process context. Called by mmap handlers.
 * Return: 0 on success and error code otherwise.
 */
int vm_map_pages_zero(struct vm_area_struct *vma, struct page **pages,
				unsigned long num)
{
	return __vm_map_pages(vma, pages, num, 0);
}
EXPORT_SYMBOL(vm_map_pages_zero);

static vm_fault_t insert_pfn(struct vm_area_struct *vma, unsigned long addr,
			pfn_t pfn, pgprot_t prot, bool mkwrite)
{
	struct mm_struct *mm = vma->vm_mm;
	pte_t *pte, entry;
	spinlock_t *ptl;

	pte = get_locked_pte(mm, addr, &ptl);
	if (!pte)
		return VM_FAULT_OOM;
	entry = ptep_get(pte);
	if (!pte_none(entry)) {
		if (mkwrite) {
			/*
			 * For read faults on private mappings the PFN passed
			 * in may not match the PFN we have mapped if the
			 * mapped PFN is a writeable COW page.  In the mkwrite
			 * case we are creating a writable PTE for a shared
			 * mapping and we expect the PFNs to match. If they
			 * don't match, we are likely racing with block
			 * allocation and mapping invalidation so just skip the
			 * update.
			 */
			if (pte_pfn(entry) != pfn_t_to_pfn(pfn)) {
				WARN_ON_ONCE(!is_zero_pfn(pte_pfn(entry)));
				goto out_unlock;
			}
			entry = pte_mkyoung(entry);
			entry = maybe_mkwrite(pte_mkdirty(entry), vma);
			if (ptep_set_access_flags(vma, addr, pte, entry, 1))
				update_mmu_cache(vma, addr, pte);
		}
		goto out_unlock;
	}

	/* Ok, finally just insert the thing.. */
	if (pfn_t_devmap(pfn))
		entry = pte_mkdevmap(pfn_t_pte(pfn, prot));
	else
		entry = pte_mkspecial(pfn_t_pte(pfn, prot));

	if (mkwrite) {
		entry = pte_mkyoung(entry);
		entry = maybe_mkwrite(pte_mkdirty(entry), vma);
	}

	set_pte_at(mm, addr, pte, entry);
	update_mmu_cache(vma, addr, pte); /* XXX: why not for insert_page? */

out_unlock:
	pte_unmap_unlock(pte, ptl);
	return VM_FAULT_NOPAGE;
}

/**
 * vmf_insert_pfn_prot - insert single pfn into user vma with specified pgprot
 * @vma: user vma to map to
 * @addr: target user address of this page
 * @pfn: source kernel pfn
 * @pgprot: pgprot flags for the inserted page
 *
 * This is exactly like vmf_insert_pfn(), except that it allows drivers
 * to override pgprot on a per-page basis.
 *
 * This only makes sense for IO mappings, and it makes no sense for
 * COW mappings.  In general, using multiple vmas is preferable;
 * vmf_insert_pfn_prot should only be used if using multiple VMAs is
 * impractical.
 *
 * pgprot typically only differs from @vma->vm_page_prot when drivers set
 * caching- and encryption bits different than those of @vma->vm_page_prot,
 * because the caching- or encryption mode may not be known at mmap() time.
 *
 * This is ok as long as @vma->vm_page_prot is not used by the core vm
 * to set caching and encryption bits for those vmas (except for COW pages).
 * This is ensured by core vm only modifying these page table entries using
 * functions that don't touch caching- or encryption bits, using pte_modify()
 * if needed. (See for example mprotect()).
 *
 * Also when new page-table entries are created, this is only done using the
 * fault() callback, and never using the value of vma->vm_page_prot,
 * except for page-table entries that point to anonymous pages as the result
 * of COW.
 *
 * Context: Process context.  May allocate using %GFP_KERNEL.
 * Return: vm_fault_t value.
 */
vm_fault_t vmf_insert_pfn_prot(struct vm_area_struct *vma, unsigned long addr,
			unsigned long pfn, pgprot_t pgprot)
{
	/*
	 * Technically, architectures with pte_special can avoid all these
	 * restrictions (same for remap_pfn_range).  However we would like
	 * consistency in testing and feature parity among all, so we should
	 * try to keep these invariants in place for everybody.
	 */
	BUG_ON(!(vma->vm_flags & (VM_PFNMAP|VM_MIXEDMAP)));
	BUG_ON((vma->vm_flags & (VM_PFNMAP|VM_MIXEDMAP)) ==
						(VM_PFNMAP|VM_MIXEDMAP));
	BUG_ON((vma->vm_flags & VM_PFNMAP) && is_cow_mapping(vma->vm_flags));
	BUG_ON((vma->vm_flags & VM_MIXEDMAP) && pfn_valid(pfn));

	if (addr < vma->vm_start || addr >= vma->vm_end)
		return VM_FAULT_SIGBUS;

	if (!pfn_modify_allowed(pfn, pgprot))
		return VM_FAULT_SIGBUS;

	track_pfn_insert(vma, &pgprot, __pfn_to_pfn_t(pfn, PFN_DEV));

	return insert_pfn(vma, addr, __pfn_to_pfn_t(pfn, PFN_DEV), pgprot,
			false);
}
EXPORT_SYMBOL(vmf_insert_pfn_prot);

/**
 * vmf_insert_pfn - insert single pfn into user vma
 * @vma: user vma to map to
 * @addr: target user address of this page
 * @pfn: source kernel pfn
 *
 * Similar to vm_insert_page, this allows drivers to insert individual pages
 * they've allocated into a user vma. Same comments apply.
 *
 * This function should only be called from a vm_ops->fault handler, and
 * in that case the handler should return the result of this function.
 *
 * vma cannot be a COW mapping.
 *
 * As this is called only for pages that do not currently exist, we
 * do not need to flush old virtual caches or the TLB.
 *
 * Context: Process context.  May allocate using %GFP_KERNEL.
 * Return: vm_fault_t value.
 */
vm_fault_t vmf_insert_pfn(struct vm_area_struct *vma, unsigned long addr,
			unsigned long pfn)
{
	return vmf_insert_pfn_prot(vma, addr, pfn, vma->vm_page_prot);
}
EXPORT_SYMBOL(vmf_insert_pfn);

static bool vm_mixed_ok(struct vm_area_struct *vma, pfn_t pfn)
{
	/* these checks mirror the abort conditions in vm_normal_page */
	if (vma->vm_flags & VM_MIXEDMAP)
		return true;
	if (pfn_t_devmap(pfn))
		return true;
	if (pfn_t_special(pfn))
		return true;
	if (is_zero_pfn(pfn_t_to_pfn(pfn)))
		return true;
	return false;
}

static vm_fault_t __vm_insert_mixed(struct vm_area_struct *vma,
		unsigned long addr, pfn_t pfn, bool mkwrite)
{
	pgprot_t pgprot = vma->vm_page_prot;
	int err;

	BUG_ON(!vm_mixed_ok(vma, pfn));

	if (addr < vma->vm_start || addr >= vma->vm_end)
		return VM_FAULT_SIGBUS;

	track_pfn_insert(vma, &pgprot, pfn);

	if (!pfn_modify_allowed(pfn_t_to_pfn(pfn), pgprot))
		return VM_FAULT_SIGBUS;

	/*
	 * If we don't have pte special, then we have to use the pfn_valid()
	 * based VM_MIXEDMAP scheme (see vm_normal_page), and thus we *must*
	 * refcount the page if pfn_valid is true (hence insert_page rather
	 * than insert_pfn).  If a zero_pfn were inserted into a VM_MIXEDMAP
	 * without pte special, it would there be refcounted as a normal page.
	 */
	if (!IS_ENABLED(CONFIG_ARCH_HAS_PTE_SPECIAL) &&
	    !pfn_t_devmap(pfn) && pfn_t_valid(pfn)) {
		struct page *page;

		/*
		 * At this point we are committed to insert_page()
		 * regardless of whether the caller specified flags that
		 * result in pfn_t_has_page() == false.
		 */
		page = pfn_to_page(pfn_t_to_pfn(pfn));
		err = insert_page(vma, addr, page, pgprot);
	} else {
		return insert_pfn(vma, addr, pfn, pgprot, mkwrite);
	}

	if (err == -ENOMEM)
		return VM_FAULT_OOM;
	if (err < 0 && err != -EBUSY)
		return VM_FAULT_SIGBUS;

	return VM_FAULT_NOPAGE;
}

vm_fault_t vmf_insert_mixed(struct vm_area_struct *vma, unsigned long addr,
		pfn_t pfn)
{
	return __vm_insert_mixed(vma, addr, pfn, false);
}
EXPORT_SYMBOL(vmf_insert_mixed);

/*
 *  If the insertion of PTE failed because someone else already added a
 *  different entry in the mean time, we treat that as success as we assume
 *  the same entry was actually inserted.
 */
vm_fault_t vmf_insert_mixed_mkwrite(struct vm_area_struct *vma,
		unsigned long addr, pfn_t pfn)
{
	return __vm_insert_mixed(vma, addr, pfn, true);
}
EXPORT_SYMBOL(vmf_insert_mixed_mkwrite);

/*
 * maps a range of physical memory into the requested pages. the old
 * mappings are removed. any references to nonexistent pages results
 * in null mappings (currently treated as "copy-on-access")
 */
static int remap_pte_range(struct mm_struct *mm, pmd_t *pmd,
			unsigned long addr, unsigned long end,
			unsigned long pfn, pgprot_t prot)
{
	pte_t *pte, *mapped_pte;
	spinlock_t *ptl;
	int err = 0;

	mapped_pte = pte = pte_alloc_map_lock(mm, pmd, addr, &ptl);
	if (!pte)
		return -ENOMEM;
	arch_enter_lazy_mmu_mode();
	do {
		BUG_ON(!pte_none(ptep_get(pte)));
		if (!pfn_modify_allowed(pfn, prot)) {
			err = -EACCES;
			break;
		}
		set_pte_at(mm, addr, pte, pte_mkspecial(pfn_pte(pfn, prot)));
		pfn++;
	} while (pte++, addr += PAGE_SIZE, addr != end);
	arch_leave_lazy_mmu_mode();
	pte_unmap_unlock(mapped_pte, ptl);
	return err;
}

static inline int remap_pmd_range(struct mm_struct *mm, pud_t *pud,
			unsigned long addr, unsigned long end,
			unsigned long pfn, pgprot_t prot)
{
	pmd_t *pmd;
	unsigned long next;
	int err;

	pfn -= addr >> PAGE_SHIFT;
	pmd = pmd_alloc(mm, pud, addr);
	if (!pmd)
		return -ENOMEM;
	VM_BUG_ON(pmd_trans_huge(*pmd));
	do {
		next = pmd_addr_end(addr, end);
		err = remap_pte_range(mm, pmd, addr, next,
				pfn + (addr >> PAGE_SHIFT), prot);
		if (err)
			return err;
	} while (pmd++, addr = next, addr != end);
	return 0;
}

static inline int remap_pud_range(struct mm_struct *mm, p4d_t *p4d,
			unsigned long addr, unsigned long end,
			unsigned long pfn, pgprot_t prot)
{
	pud_t *pud;
	unsigned long next;
	int err;

	pfn -= addr >> PAGE_SHIFT;
	pud = pud_alloc(mm, p4d, addr);
	if (!pud)
		return -ENOMEM;
	do {
		next = pud_addr_end(addr, end);
		err = remap_pmd_range(mm, pud, addr, next,
				pfn + (addr >> PAGE_SHIFT), prot);
		if (err)
			return err;
	} while (pud++, addr = next, addr != end);
	return 0;
}

static inline int remap_p4d_range(struct mm_struct *mm, pgd_t *pgd,
			unsigned long addr, unsigned long end,
			unsigned long pfn, pgprot_t prot)
{
	p4d_t *p4d;
	unsigned long next;
	int err;

	pfn -= addr >> PAGE_SHIFT;
	p4d = p4d_alloc(mm, pgd, addr);
	if (!p4d)
		return -ENOMEM;
	do {
		next = p4d_addr_end(addr, end);
		err = remap_pud_range(mm, p4d, addr, next,
				pfn + (addr >> PAGE_SHIFT), prot);
		if (err)
			return err;
	} while (p4d++, addr = next, addr != end);
	return 0;
}

/*
 * Variant of remap_pfn_range that does not call track_pfn_remap.  The caller
 * must have pre-validated the caching bits of the pgprot_t.
 */
int remap_pfn_range_notrack(struct vm_area_struct *vma, unsigned long addr,
		unsigned long pfn, unsigned long size, pgprot_t prot)
{
	pgd_t *pgd;
	unsigned long next;
	unsigned long end = addr + PAGE_ALIGN(size);
	struct mm_struct *mm = vma->vm_mm;
	int err;

	if (WARN_ON_ONCE(!PAGE_ALIGNED(addr)))
		return -EINVAL;

	/*
	 * Physically remapped pages are special. Tell the
	 * rest of the world about it:
	 *   VM_IO tells people not to look at these pages
	 *	(accesses can have side effects).
	 *   VM_PFNMAP tells the core MM that the base pages are just
	 *	raw PFN mappings, and do not have a "struct page" associated
	 *	with them.
	 *   VM_DONTEXPAND
	 *      Disable vma merging and expanding with mremap().
	 *   VM_DONTDUMP
	 *      Omit vma from core dump, even when VM_IO turned off.
	 *
	 * There's a horrible special case to handle copy-on-write
	 * behaviour that some programs depend on. We mark the "original"
	 * un-COW'ed pages by matching them up with "vma->vm_pgoff".
	 * See vm_normal_page() for details.
	 */
	if (is_cow_mapping(vma->vm_flags)) {
		if (addr != vma->vm_start || end != vma->vm_end)
			return -EINVAL;
		vma->vm_pgoff = pfn;
	}

	vm_flags_set(vma, VM_IO | VM_PFNMAP | VM_DONTEXPAND | VM_DONTDUMP);

	BUG_ON(addr >= end);
	pfn -= addr >> PAGE_SHIFT;
	pgd = pgd_offset(mm, addr);
	flush_cache_range(vma, addr, end);
	do {
		next = pgd_addr_end(addr, end);
		err = remap_p4d_range(mm, pgd, addr, next,
				pfn + (addr >> PAGE_SHIFT), prot);
		if (err)
			return err;
	} while (pgd++, addr = next, addr != end);

	return 0;
}

/**
 * remap_pfn_range - remap kernel memory to userspace
 * @vma: user vma to map to
 * @addr: target page aligned user address to start at
 * @pfn: page frame number of kernel physical memory address
 * @size: size of mapping area
 * @prot: page protection flags for this mapping
 *
 * Note: this is only safe if the mm semaphore is held when called.
 *
 * Return: %0 on success, negative error code otherwise.
 */
int remap_pfn_range(struct vm_area_struct *vma, unsigned long addr,
		    unsigned long pfn, unsigned long size, pgprot_t prot)
{
	int err;

	err = track_pfn_remap(vma, &prot, pfn, addr, PAGE_ALIGN(size));
	if (err)
		return -EINVAL;

	err = remap_pfn_range_notrack(vma, addr, pfn, size, prot);
	if (err)
		untrack_pfn(vma, pfn, PAGE_ALIGN(size), true);
	return err;
}
EXPORT_SYMBOL(remap_pfn_range);

/**
 * vm_iomap_memory - remap memory to userspace
 * @vma: user vma to map to
 * @start: start of the physical memory to be mapped
 * @len: size of area
 *
 * This is a simplified io_remap_pfn_range() for common driver use. The
 * driver just needs to give us the physical memory range to be mapped,
 * we'll figure out the rest from the vma information.
 *
 * NOTE! Some drivers might want to tweak vma->vm_page_prot first to get
 * whatever write-combining details or similar.
 *
 * Return: %0 on success, negative error code otherwise.
 */
int vm_iomap_memory(struct vm_area_struct *vma, phys_addr_t start, unsigned long len)
{
	unsigned long vm_len, pfn, pages;

	/* Check that the physical memory area passed in looks valid */
	if (start + len < start)
		return -EINVAL;
	/*
	 * You *really* shouldn't map things that aren't page-aligned,
	 * but we've historically allowed it because IO memory might
	 * just have smaller alignment.
	 */
	len += start & ~PAGE_MASK;
	pfn = start >> PAGE_SHIFT;
	pages = (len + ~PAGE_MASK) >> PAGE_SHIFT;
	if (pfn + pages < pfn)
		return -EINVAL;

	/* We start the mapping 'vm_pgoff' pages into the area */
	if (vma->vm_pgoff > pages)
		return -EINVAL;
	pfn += vma->vm_pgoff;
	pages -= vma->vm_pgoff;

	/* Can we fit all of the mapping? */
	vm_len = vma->vm_end - vma->vm_start;
	if (vm_len >> PAGE_SHIFT > pages)
		return -EINVAL;

	/* Ok, let it rip */
	return io_remap_pfn_range(vma, vma->vm_start, pfn, vm_len, vma->vm_page_prot);
}
EXPORT_SYMBOL(vm_iomap_memory);

static int apply_to_pte_range(struct mm_struct *mm, pmd_t *pmd,
				     unsigned long addr, unsigned long end,
				     pte_fn_t fn, void *data, bool create,
				     pgtbl_mod_mask *mask)
{
	pte_t *pte, *mapped_pte;
	int err = 0;
	spinlock_t *ptl;

	if (create) {
		mapped_pte = pte = (mm == &init_mm) ?
			pte_alloc_kernel_track(pmd, addr, mask) :
			pte_alloc_map_lock(mm, pmd, addr, &ptl);
		if (!pte)
			return -ENOMEM;
	} else {
		mapped_pte = pte = (mm == &init_mm) ?
			pte_offset_kernel(pmd, addr) :
			pte_offset_map_lock(mm, pmd, addr, &ptl);
		if (!pte)
			return -EINVAL;
	}

	arch_enter_lazy_mmu_mode();

	if (fn) {
		do {
			if (create || !pte_none(ptep_get(pte))) {
				err = fn(pte++, addr, data);
				if (err)
					break;
			}
		} while (addr += PAGE_SIZE, addr != end);
	}
	*mask |= PGTBL_PTE_MODIFIED;

	arch_leave_lazy_mmu_mode();

	if (mm != &init_mm)
		pte_unmap_unlock(mapped_pte, ptl);
	return err;
}

static int apply_to_pmd_range(struct mm_struct *mm, pud_t *pud,
				     unsigned long addr, unsigned long end,
				     pte_fn_t fn, void *data, bool create,
				     pgtbl_mod_mask *mask)
{
	pmd_t *pmd;
	unsigned long next;
	int err = 0;

	BUG_ON(pud_huge(*pud));

	if (create) {
		pmd = pmd_alloc_track(mm, pud, addr, mask);
		if (!pmd)
			return -ENOMEM;
	} else {
		pmd = pmd_offset(pud, addr);
	}
	do {
		next = pmd_addr_end(addr, end);
		if (pmd_none(*pmd) && !create)
			continue;
		if (WARN_ON_ONCE(pmd_leaf(*pmd)))
			return -EINVAL;
		if (!pmd_none(*pmd) && WARN_ON_ONCE(pmd_bad(*pmd))) {
			if (!create)
				continue;
			pmd_clear_bad(pmd);
		}
		err = apply_to_pte_range(mm, pmd, addr, next,
					 fn, data, create, mask);
		if (err)
			break;
	} while (pmd++, addr = next, addr != end);

	return err;
}

static int apply_to_pud_range(struct mm_struct *mm, p4d_t *p4d,
				     unsigned long addr, unsigned long end,
				     pte_fn_t fn, void *data, bool create,
				     pgtbl_mod_mask *mask)
{
	pud_t *pud;
	unsigned long next;
	int err = 0;

	if (create) {
		pud = pud_alloc_track(mm, p4d, addr, mask);
		if (!pud)
			return -ENOMEM;
	} else {
		pud = pud_offset(p4d, addr);
	}
	do {
		next = pud_addr_end(addr, end);
		if (pud_none(*pud) && !create)
			continue;
		if (WARN_ON_ONCE(pud_leaf(*pud)))
			return -EINVAL;
		if (!pud_none(*pud) && WARN_ON_ONCE(pud_bad(*pud))) {
			if (!create)
				continue;
			pud_clear_bad(pud);
		}
		err = apply_to_pmd_range(mm, pud, addr, next,
					 fn, data, create, mask);
		if (err)
			break;
	} while (pud++, addr = next, addr != end);

	return err;
}

static int apply_to_p4d_range(struct mm_struct *mm, pgd_t *pgd,
				     unsigned long addr, unsigned long end,
				     pte_fn_t fn, void *data, bool create,
				     pgtbl_mod_mask *mask)
{
	p4d_t *p4d;
	unsigned long next;
	int err = 0;

	if (create) {
		p4d = p4d_alloc_track(mm, pgd, addr, mask);
		if (!p4d)
			return -ENOMEM;
	} else {
		p4d = p4d_offset(pgd, addr);
	}
	do {
		next = p4d_addr_end(addr, end);
		if (p4d_none(*p4d) && !create)
			continue;
		if (WARN_ON_ONCE(p4d_leaf(*p4d)))
			return -EINVAL;
		if (!p4d_none(*p4d) && WARN_ON_ONCE(p4d_bad(*p4d))) {
			if (!create)
				continue;
			p4d_clear_bad(p4d);
		}
		err = apply_to_pud_range(mm, p4d, addr, next,
					 fn, data, create, mask);
		if (err)
			break;
	} while (p4d++, addr = next, addr != end);

	return err;
}

static int __apply_to_page_range(struct mm_struct *mm, unsigned long addr,
				 unsigned long size, pte_fn_t fn,
				 void *data, bool create)
{
	pgd_t *pgd;
	unsigned long start = addr, next;
	unsigned long end = addr + size;
	pgtbl_mod_mask mask = 0;
	int err = 0;

	if (WARN_ON(addr >= end))
		return -EINVAL;

	pgd = pgd_offset(mm, addr);
	do {
		next = pgd_addr_end(addr, end);
		if (pgd_none(*pgd) && !create)
			continue;
		if (WARN_ON_ONCE(pgd_leaf(*pgd)))
			return -EINVAL;
		if (!pgd_none(*pgd) && WARN_ON_ONCE(pgd_bad(*pgd))) {
			if (!create)
				continue;
			pgd_clear_bad(pgd);
		}
		err = apply_to_p4d_range(mm, pgd, addr, next,
					 fn, data, create, &mask);
		if (err)
			break;
	} while (pgd++, addr = next, addr != end);

	if (mask & ARCH_PAGE_TABLE_SYNC_MASK)
		arch_sync_kernel_mappings(start, start + size);

	return err;
}

/*
 * Scan a region of virtual memory, filling in page tables as necessary
 * and calling a provided function on each leaf page table.
 */
int apply_to_page_range(struct mm_struct *mm, unsigned long addr,
			unsigned long size, pte_fn_t fn, void *data)
{
	return __apply_to_page_range(mm, addr, size, fn, data, true);
}
EXPORT_SYMBOL_GPL(apply_to_page_range);

/*
 * Scan a region of virtual memory, calling a provided function on
 * each leaf page table where it exists.
 *
 * Unlike apply_to_page_range, this does _not_ fill in page tables
 * where they are absent.
 */
int apply_to_existing_page_range(struct mm_struct *mm, unsigned long addr,
				 unsigned long size, pte_fn_t fn, void *data)
{
	return __apply_to_page_range(mm, addr, size, fn, data, false);
}
EXPORT_SYMBOL_GPL(apply_to_existing_page_range);

/*
 * handle_pte_fault chooses page fault handler according to an entry which was
 * read non-atomically.  Before making any commitment, on those architectures
 * or configurations (e.g. i386 with PAE) which might give a mix of unmatched
 * parts, do_swap_page must check under lock before unmapping the pte and
 * proceeding (but do_wp_page is only called after already making such a check;
 * and do_anonymous_page can safely check later on).
 */
static inline int pte_unmap_same(struct vm_fault *vmf)
{
	int same = 1;
#if defined(CONFIG_SMP) || defined(CONFIG_PREEMPTION)
	if (sizeof(pte_t) > sizeof(unsigned long)) {
		spin_lock(vmf->ptl);
		same = pte_same(ptep_get(vmf->pte), vmf->orig_pte);
		spin_unlock(vmf->ptl);
	}
#endif
	pte_unmap(vmf->pte);
	vmf->pte = NULL;
	return same;
}

/*
 * Return:
 *	0:		copied succeeded
 *	-EHWPOISON:	copy failed due to hwpoison in source page
 *	-EAGAIN:	copied failed (some other reason)
 */
static inline int __wp_page_copy_user(struct page *dst, struct page *src,
				      struct vm_fault *vmf)
{
	int ret;
	void *kaddr;
	void __user *uaddr;
	struct vm_area_struct *vma = vmf->vma;
	struct mm_struct *mm = vma->vm_mm;
	unsigned long addr = vmf->address;

	if (likely(src)) {
		if (copy_mc_user_highpage(dst, src, addr, vma)) {
			memory_failure_queue(page_to_pfn(src), 0);
			return -EHWPOISON;
		}
		return 0;
	}

	/*
	 * If the source page was a PFN mapping, we don't have
	 * a "struct page" for it. We do a best-effort copy by
	 * just copying from the original user address. If that
	 * fails, we just zero-fill it. Live with it.
	 */
	kaddr = kmap_local_page(dst);
	pagefault_disable();
	uaddr = (void __user *)(addr & PAGE_MASK);

	/*
	 * On architectures with software "accessed" bits, we would
	 * take a double page fault, so mark it accessed here.
	 */
	vmf->pte = NULL;
	if (!arch_has_hw_pte_young() && !pte_young(vmf->orig_pte)) {
		pte_t entry;

		vmf->pte = pte_offset_map_lock(mm, vmf->pmd, addr, &vmf->ptl);
		if (unlikely(!vmf->pte || !pte_same(ptep_get(vmf->pte), vmf->orig_pte))) {
			/*
			 * Other thread has already handled the fault
			 * and update local tlb only
			 */
			if (vmf->pte)
				update_mmu_tlb(vma, addr, vmf->pte);
			ret = -EAGAIN;
			goto pte_unlock;
		}

		entry = pte_mkyoung(vmf->orig_pte);
		if (ptep_set_access_flags(vma, addr, vmf->pte, entry, 0))
			update_mmu_cache_range(vmf, vma, addr, vmf->pte, 1);
	}

	/*
	 * This really shouldn't fail, because the page is there
	 * in the page tables. But it might just be unreadable,
	 * in which case we just give up and fill the result with
	 * zeroes.
	 */
	if (__copy_from_user_inatomic(kaddr, uaddr, PAGE_SIZE)) {
		if (vmf->pte)
			goto warn;

		/* Re-validate under PTL if the page is still mapped */
		vmf->pte = pte_offset_map_lock(mm, vmf->pmd, addr, &vmf->ptl);
		if (unlikely(!vmf->pte || !pte_same(ptep_get(vmf->pte), vmf->orig_pte))) {
			/* The PTE changed under us, update local tlb */
			if (vmf->pte)
				update_mmu_tlb(vma, addr, vmf->pte);
			ret = -EAGAIN;
			goto pte_unlock;
		}

		/*
		 * The same page can be mapped back since last copy attempt.
		 * Try to copy again under PTL.
		 */
		if (__copy_from_user_inatomic(kaddr, uaddr, PAGE_SIZE)) {
			/*
			 * Give a warn in case there can be some obscure
			 * use-case
			 */
warn:
			WARN_ON_ONCE(1);
			clear_page(kaddr);
		}
	}

	ret = 0;

pte_unlock:
	if (vmf->pte)
		pte_unmap_unlock(vmf->pte, vmf->ptl);
	pagefault_enable();
	kunmap_local(kaddr);
	flush_dcache_page(dst);

	return ret;
}

static gfp_t __get_fault_gfp_mask(struct vm_area_struct *vma)
{
	struct file *vm_file = vma->vm_file;

	if (vm_file)
		return mapping_gfp_mask(vm_file->f_mapping) | __GFP_FS | __GFP_IO;

	/*
	 * Special mappings (e.g. VDSO) do not have any file so fake
	 * a default GFP_KERNEL for them.
	 */
	return GFP_KERNEL;
}

/*
 * Notify the address space that the page is about to become writable so that
 * it can prohibit this or wait for the page to get into an appropriate state.
 *
 * We do this without the lock held, so that it can sleep if it needs to.
 */
static vm_fault_t do_page_mkwrite(struct vm_fault *vmf, struct folio *folio)
{
	vm_fault_t ret;
	unsigned int old_flags = vmf->flags;

	vmf->flags = FAULT_FLAG_WRITE|FAULT_FLAG_MKWRITE;

	if (vmf->vma->vm_file &&
	    IS_SWAPFILE(vmf->vma->vm_file->f_mapping->host))
		return VM_FAULT_SIGBUS;

	ret = vmf->vma->vm_ops->page_mkwrite(vmf);
	/* Restore original flags so that caller is not surprised */
	vmf->flags = old_flags;
	if (unlikely(ret & (VM_FAULT_ERROR | VM_FAULT_NOPAGE)))
		return ret;
	if (unlikely(!(ret & VM_FAULT_LOCKED))) {
		folio_lock(folio);
		if (!folio->mapping) {
			folio_unlock(folio);
			return 0; /* retry */
		}
		ret |= VM_FAULT_LOCKED;
	} else
		VM_BUG_ON_FOLIO(!folio_test_locked(folio), folio);
	return ret;
}

/*
 * Handle dirtying of a page in shared file mapping on a write fault.
 *
 * The function expects the page to be locked and unlocks it.
 */
static vm_fault_t fault_dirty_shared_page(struct vm_fault *vmf)
{
	struct vm_area_struct *vma = vmf->vma;
	struct address_space *mapping;
	struct folio *folio = page_folio(vmf->page);
	bool dirtied;
	bool page_mkwrite = vma->vm_ops && vma->vm_ops->page_mkwrite;

	dirtied = folio_mark_dirty(folio);
	VM_BUG_ON_FOLIO(folio_test_anon(folio), folio);
	/*
	 * Take a local copy of the address_space - folio.mapping may be zeroed
	 * by truncate after folio_unlock().   The address_space itself remains
	 * pinned by vma->vm_file's reference.  We rely on folio_unlock()'s
	 * release semantics to prevent the compiler from undoing this copying.
	 */
	mapping = folio_raw_mapping(folio);
	folio_unlock(folio);

	if (!page_mkwrite)
		file_update_time(vma->vm_file);

	/*
	 * Throttle page dirtying rate down to writeback speed.
	 *
	 * mapping may be NULL here because some device drivers do not
	 * set page.mapping but still dirty their pages
	 *
	 * Drop the mmap_lock before waiting on IO, if we can. The file
	 * is pinning the mapping, as per above.
	 */
	if ((dirtied || page_mkwrite) && mapping) {
		struct file *fpin;

		fpin = maybe_unlock_mmap_for_io(vmf, NULL);
		balance_dirty_pages_ratelimited(mapping);
		if (fpin) {
			fput(fpin);
			return VM_FAULT_COMPLETED;
		}
	}

	return 0;
}

/*
 * Handle write page faults for pages that can be reused in the current vma
 *
 * This can happen either due to the mapping being with the VM_SHARED flag,
 * or due to us being the last reference standing to the page. In either
 * case, all we need to do here is to mark the page as writable and update
 * any related book-keeping.
 */
static inline void wp_page_reuse(struct vm_fault *vmf, struct folio *folio)
	__releases(vmf->ptl)
{
	struct vm_area_struct *vma = vmf->vma;
	pte_t entry;

	VM_BUG_ON(!(vmf->flags & FAULT_FLAG_WRITE));

	if (folio) {
		VM_BUG_ON(folio_test_anon(folio) &&
			  !PageAnonExclusive(vmf->page));
		/*
		 * Clear the folio's cpupid information as the existing
		 * information potentially belongs to a now completely
		 * unrelated process.
		 */
		folio_xchg_last_cpupid(folio, (1 << LAST_CPUPID_SHIFT) - 1);
	}

	flush_cache_page(vma, vmf->address, pte_pfn(vmf->orig_pte));
	entry = pte_mkyoung(vmf->orig_pte);
	entry = maybe_mkwrite(pte_mkdirty(entry), vma);
	if (ptep_set_access_flags(vma, vmf->address, vmf->pte, entry, 1))
		update_mmu_cache_range(vmf, vma, vmf->address, vmf->pte, 1);
	pte_unmap_unlock(vmf->pte, vmf->ptl);
	count_vm_event(PGREUSE);
}

/*
 * We could add a bitflag somewhere, but for now, we know that all
 * vm_ops that have a ->map_pages have been audited and don't need
 * the mmap_lock to be held.
 */
static inline vm_fault_t vmf_can_call_fault(const struct vm_fault *vmf)
{
	struct vm_area_struct *vma = vmf->vma;

	if (vma->vm_ops->map_pages || !(vmf->flags & FAULT_FLAG_VMA_LOCK))
		return 0;
	vma_end_read(vma);
	return VM_FAULT_RETRY;
}

vm_fault_t vmf_anon_prepare(struct vm_fault *vmf)
{
	struct vm_area_struct *vma = vmf->vma;

	if (likely(vma->anon_vma))
		return 0;
	if (vmf->flags & FAULT_FLAG_VMA_LOCK) {
		vma_end_read(vma);
		return VM_FAULT_RETRY;
	}
	if (__anon_vma_prepare(vma))
		return VM_FAULT_OOM;
	return 0;
}

/*
 * Handle the case of a page which we actually need to copy to a new page,
 * either due to COW or unsharing.
 *
 * Called with mmap_lock locked and the old page referenced, but
 * without the ptl held.
 *
 * High level logic flow:
 *
 * - Allocate a page, copy the content of the old page to the new one.
 * - Handle book keeping and accounting - cgroups, mmu-notifiers, etc.
 * - Take the PTL. If the pte changed, bail out and release the allocated page
 * - If the pte is still the way we remember it, update the page table and all
 *   relevant references. This includes dropping the reference the page-table
 *   held to the old page, as well as updating the rmap.
 * - In any case, unlock the PTL and drop the reference we took to the old page.
 */
static vm_fault_t wp_page_copy(struct vm_fault *vmf)
{
	const bool unshare = vmf->flags & FAULT_FLAG_UNSHARE;
	struct vm_area_struct *vma = vmf->vma;
	struct mm_struct *mm = vma->vm_mm;
	struct folio *old_folio = NULL;
	struct folio *new_folio = NULL;
	pte_t entry;
	int page_copied = 0;
	struct mmu_notifier_range range;
	vm_fault_t ret;
	bool pfn_is_zero;

	delayacct_wpcopy_start();

	if (vmf->page)
		old_folio = page_folio(vmf->page);
	ret = vmf_anon_prepare(vmf);
	if (unlikely(ret))
		goto out;

	pfn_is_zero = is_zero_pfn(pte_pfn(vmf->orig_pte));
	new_folio = folio_prealloc(mm, vma, vmf->address, pfn_is_zero);
	if (!new_folio)
		goto oom;

	if (!pfn_is_zero) {
		int err;

		err = __wp_page_copy_user(&new_folio->page, vmf->page, vmf);
		if (err) {
			/*
			 * COW failed, if the fault was solved by other,
			 * it's fine. If not, userspace would re-fault on
			 * the same address and we will handle the fault
			 * from the second attempt.
			 * The -EHWPOISON case will not be retried.
			 */
			folio_put(new_folio);
			if (old_folio)
				folio_put(old_folio);

			delayacct_wpcopy_end();
			return err == -EHWPOISON ? VM_FAULT_HWPOISON : 0;
		}
		kmsan_copy_page_meta(&new_folio->page, vmf->page);
	}

	__folio_mark_uptodate(new_folio);

	mmu_notifier_range_init(&range, MMU_NOTIFY_CLEAR, 0, mm,
				vmf->address & PAGE_MASK,
				(vmf->address & PAGE_MASK) + PAGE_SIZE);
	mmu_notifier_invalidate_range_start(&range);

	/*
	 * Re-check the pte - we dropped the lock
	 */
	vmf->pte = pte_offset_map_lock(mm, vmf->pmd, vmf->address, &vmf->ptl);
	if (likely(vmf->pte && pte_same(ptep_get(vmf->pte), vmf->orig_pte))) {
		if (old_folio) {
			if (!folio_test_anon(old_folio)) {
				dec_mm_counter(mm, mm_counter_file(old_folio));
				inc_mm_counter(mm, MM_ANONPAGES);
			}
		} else {
			ksm_might_unmap_zero_page(mm, vmf->orig_pte);
			inc_mm_counter(mm, MM_ANONPAGES);
		}
		flush_cache_page(vma, vmf->address, pte_pfn(vmf->orig_pte));
		entry = mk_pte(&new_folio->page, vma->vm_page_prot);
		entry = pte_sw_mkyoung(entry);
		if (unlikely(unshare)) {
			if (pte_soft_dirty(vmf->orig_pte))
				entry = pte_mksoft_dirty(entry);
			if (pte_uffd_wp(vmf->orig_pte))
				entry = pte_mkuffd_wp(entry);
		} else {
			entry = maybe_mkwrite(pte_mkdirty(entry), vma);
		}

		/*
		 * Clear the pte entry and flush it first, before updating the
		 * pte with the new entry, to keep TLBs on different CPUs in
		 * sync. This code used to set the new PTE then flush TLBs, but
		 * that left a window where the new PTE could be loaded into
		 * some TLBs while the old PTE remains in others.
		 */
		ptep_clear_flush(vma, vmf->address, vmf->pte);
		folio_add_new_anon_rmap(new_folio, vma, vmf->address);
		folio_add_lru_vma(new_folio, vma);
		/*
		 * We call the notify macro here because, when using secondary
		 * mmu page tables (such as kvm shadow page tables), we want the
		 * new page to be mapped directly into the secondary page table.
		 */
		BUG_ON(unshare && pte_write(entry));
		set_pte_at_notify(mm, vmf->address, vmf->pte, entry);
		update_mmu_cache_range(vmf, vma, vmf->address, vmf->pte, 1);
		if (old_folio) {
			/*
			 * Only after switching the pte to the new page may
			 * we remove the mapcount here. Otherwise another
			 * process may come and find the rmap count decremented
			 * before the pte is switched to the new page, and
			 * "reuse" the old page writing into it while our pte
			 * here still points into it and can be read by other
			 * threads.
			 *
			 * The critical issue is to order this
			 * folio_remove_rmap_pte() with the ptp_clear_flush
			 * above. Those stores are ordered by (if nothing else,)
			 * the barrier present in the atomic_add_negative
			 * in folio_remove_rmap_pte();
			 *
			 * Then the TLB flush in ptep_clear_flush ensures that
			 * no process can access the old page before the
			 * decremented mapcount is visible. And the old page
			 * cannot be reused until after the decremented
			 * mapcount is visible. So transitively, TLBs to
			 * old page will be flushed before it can be reused.
			 */
			folio_remove_rmap_pte(old_folio, vmf->page, vma);
		}

		/* Free the old page.. */
		new_folio = old_folio;
		page_copied = 1;
		pte_unmap_unlock(vmf->pte, vmf->ptl);
	} else if (vmf->pte) {
		update_mmu_tlb(vma, vmf->address, vmf->pte);
		pte_unmap_unlock(vmf->pte, vmf->ptl);
	}

	mmu_notifier_invalidate_range_end(&range);

	if (new_folio)
		folio_put(new_folio);
	if (old_folio) {
		if (page_copied)
			free_swap_cache(old_folio);
		folio_put(old_folio);
	}

	delayacct_wpcopy_end();
	return 0;
oom:
	ret = VM_FAULT_OOM;
out:
	if (old_folio)
		folio_put(old_folio);

	delayacct_wpcopy_end();
	return ret;
}

/**
 * finish_mkwrite_fault - finish page fault for a shared mapping, making PTE
 *			  writeable once the page is prepared
 *
 * @vmf: structure describing the fault
 * @folio: the folio of vmf->page
 *
 * This function handles all that is needed to finish a write page fault in a
 * shared mapping due to PTE being read-only once the mapped page is prepared.
 * It handles locking of PTE and modifying it.
 *
 * The function expects the page to be locked or other protection against
 * concurrent faults / writeback (such as DAX radix tree locks).
 *
 * Return: %0 on success, %VM_FAULT_NOPAGE when PTE got changed before
 * we acquired PTE lock.
 */
static vm_fault_t finish_mkwrite_fault(struct vm_fault *vmf, struct folio *folio)
{
	WARN_ON_ONCE(!(vmf->vma->vm_flags & VM_SHARED));
	vmf->pte = pte_offset_map_lock(vmf->vma->vm_mm, vmf->pmd, vmf->address,
				       &vmf->ptl);
	if (!vmf->pte)
		return VM_FAULT_NOPAGE;
	/*
	 * We might have raced with another page fault while we released the
	 * pte_offset_map_lock.
	 */
	if (!pte_same(ptep_get(vmf->pte), vmf->orig_pte)) {
		update_mmu_tlb(vmf->vma, vmf->address, vmf->pte);
		pte_unmap_unlock(vmf->pte, vmf->ptl);
		return VM_FAULT_NOPAGE;
	}
	wp_page_reuse(vmf, folio);
	return 0;
}

/*
 * Handle write page faults for VM_MIXEDMAP or VM_PFNMAP for a VM_SHARED
 * mapping
 */
static vm_fault_t wp_pfn_shared(struct vm_fault *vmf)
{
	struct vm_area_struct *vma = vmf->vma;

	if (vma->vm_ops && vma->vm_ops->pfn_mkwrite) {
		vm_fault_t ret;

		pte_unmap_unlock(vmf->pte, vmf->ptl);
		ret = vmf_can_call_fault(vmf);
		if (ret)
			return ret;

		vmf->flags |= FAULT_FLAG_MKWRITE;
		ret = vma->vm_ops->pfn_mkwrite(vmf);
		if (ret & (VM_FAULT_ERROR | VM_FAULT_NOPAGE))
			return ret;
		return finish_mkwrite_fault(vmf, NULL);
	}
	wp_page_reuse(vmf, NULL);
	return 0;
}

static vm_fault_t wp_page_shared(struct vm_fault *vmf, struct folio *folio)
	__releases(vmf->ptl)
{
	struct vm_area_struct *vma = vmf->vma;
	vm_fault_t ret = 0;

	folio_get(folio);

	if (vma->vm_ops && vma->vm_ops->page_mkwrite) {
		vm_fault_t tmp;

		pte_unmap_unlock(vmf->pte, vmf->ptl);
		tmp = vmf_can_call_fault(vmf);
		if (tmp) {
			folio_put(folio);
			return tmp;
		}

		tmp = do_page_mkwrite(vmf, folio);
		if (unlikely(!tmp || (tmp &
				      (VM_FAULT_ERROR | VM_FAULT_NOPAGE)))) {
			folio_put(folio);
			return tmp;
		}
		tmp = finish_mkwrite_fault(vmf, folio);
		if (unlikely(tmp & (VM_FAULT_ERROR | VM_FAULT_NOPAGE))) {
			folio_unlock(folio);
			folio_put(folio);
			return tmp;
		}
	} else {
		wp_page_reuse(vmf, folio);
		folio_lock(folio);
	}
	ret |= fault_dirty_shared_page(vmf);
	folio_put(folio);

	return ret;
}

static bool wp_can_reuse_anon_folio(struct folio *folio,
				    struct vm_area_struct *vma)
{
	/*
	 * We have to verify under folio lock: these early checks are
	 * just an optimization to avoid locking the folio and freeing
	 * the swapcache if there is little hope that we can reuse.
	 *
	 * KSM doesn't necessarily raise the folio refcount.
	 */
	if (folio_test_ksm(folio) || folio_ref_count(folio) > 3)
		return false;
	if (!folio_test_lru(folio))
		/*
		 * We cannot easily detect+handle references from
		 * remote LRU caches or references to LRU folios.
		 */
		lru_add_drain();
	if (folio_ref_count(folio) > 1 + folio_test_swapcache(folio))
		return false;
	if (!folio_trylock(folio))
		return false;
	if (folio_test_swapcache(folio))
		folio_free_swap(folio);
	if (folio_test_ksm(folio) || folio_ref_count(folio) != 1) {
		folio_unlock(folio);
		return false;
	}
	/*
	 * Ok, we've got the only folio reference from our mapping
	 * and the folio is locked, it's dark out, and we're wearing
	 * sunglasses. Hit it.
	 */
	folio_move_anon_rmap(folio, vma);
	folio_unlock(folio);
	return true;
}

/*
 * This routine handles present pages, when
 * * users try to write to a shared page (FAULT_FLAG_WRITE)
 * * GUP wants to take a R/O pin on a possibly shared anonymous page
 *   (FAULT_FLAG_UNSHARE)
 *
 * It is done by copying the page to a new address and decrementing the
 * shared-page counter for the old page.
 *
 * Note that this routine assumes that the protection checks have been
 * done by the caller (the low-level page fault routine in most cases).
 * Thus, with FAULT_FLAG_WRITE, we can safely just mark it writable once we've
 * done any necessary COW.
 *
 * In case of FAULT_FLAG_WRITE, we also mark the page dirty at this point even
 * though the page will change only once the write actually happens. This
 * avoids a few races, and potentially makes it more efficient.
 *
 * We enter with non-exclusive mmap_lock (to exclude vma changes,
 * but allow concurrent faults), with pte both mapped and locked.
 * We return with mmap_lock still held, but pte unmapped and unlocked.
 */
static vm_fault_t do_wp_page(struct vm_fault *vmf)
	__releases(vmf->ptl)
{
	const bool unshare = vmf->flags & FAULT_FLAG_UNSHARE;
	struct vm_area_struct *vma = vmf->vma;
	struct folio *folio = NULL;
	pte_t pte;

	if (likely(!unshare)) {
		if (userfaultfd_pte_wp(vma, ptep_get(vmf->pte))) {
			if (!userfaultfd_wp_async(vma)) {
				pte_unmap_unlock(vmf->pte, vmf->ptl);
				return handle_userfault(vmf, VM_UFFD_WP);
			}

			/*
			 * Nothing needed (cache flush, TLB invalidations,
			 * etc.) because we're only removing the uffd-wp bit,
			 * which is completely invisible to the user.
			 */
			pte = pte_clear_uffd_wp(ptep_get(vmf->pte));

			set_pte_at(vma->vm_mm, vmf->address, vmf->pte, pte);
			/*
			 * Update this to be prepared for following up CoW
			 * handling
			 */
			vmf->orig_pte = pte;
		}

		/*
		 * Userfaultfd write-protect can defer flushes. Ensure the TLB
		 * is flushed in this case before copying.
		 */
		if (unlikely(userfaultfd_wp(vmf->vma) &&
			     mm_tlb_flush_pending(vmf->vma->vm_mm)))
			flush_tlb_page(vmf->vma, vmf->address);
	}

	vmf->page = vm_normal_page(vma, vmf->address, vmf->orig_pte);

	if (vmf->page)
		folio = page_folio(vmf->page);

	/*
	 * Shared mapping: we are guaranteed to have VM_WRITE and
	 * FAULT_FLAG_WRITE set at this point.
	 */
	if (vma->vm_flags & (VM_SHARED | VM_MAYSHARE)) {
		/*
		 * VM_MIXEDMAP !pfn_valid() case, or VM_SOFTDIRTY clear on a
		 * VM_PFNMAP VMA.
		 *
		 * We should not cow pages in a shared writeable mapping.
		 * Just mark the pages writable and/or call ops->pfn_mkwrite.
		 */
		if (!vmf->page)
			return wp_pfn_shared(vmf);
		return wp_page_shared(vmf, folio);
	}

	/*
	 * Private mapping: create an exclusive anonymous page copy if reuse
	 * is impossible. We might miss VM_WRITE for FOLL_FORCE handling.
	 *
	 * If we encounter a page that is marked exclusive, we must reuse
	 * the page without further checks.
	 */
	if (folio && folio_test_anon(folio) &&
	    (PageAnonExclusive(vmf->page) || wp_can_reuse_anon_folio(folio, vma))) {
		if (!PageAnonExclusive(vmf->page))
			SetPageAnonExclusive(vmf->page);
		if (unlikely(unshare)) {
			pte_unmap_unlock(vmf->pte, vmf->ptl);
			return 0;
		}
		wp_page_reuse(vmf, folio);
		return 0;
	}
	/*
	 * Ok, we need to copy. Oh, well..
	 */
	if (folio)
		folio_get(folio);

	pte_unmap_unlock(vmf->pte, vmf->ptl);
#ifdef CONFIG_KSM
	if (folio && folio_test_ksm(folio))
		count_vm_event(COW_KSM);
#endif
	return wp_page_copy(vmf);
}

static void unmap_mapping_range_vma(struct vm_area_struct *vma,
		unsigned long start_addr, unsigned long end_addr,
		struct zap_details *details)
{
	zap_page_range_single(vma, start_addr, end_addr - start_addr, details);
}

static inline void unmap_mapping_range_tree(struct rb_root_cached *root,
					    pgoff_t first_index,
					    pgoff_t last_index,
					    struct zap_details *details)
{
	struct vm_area_struct *vma;
	pgoff_t vba, vea, zba, zea;

	vma_interval_tree_foreach(vma, root, first_index, last_index) {
		vba = vma->vm_pgoff;
		vea = vba + vma_pages(vma) - 1;
		zba = max(first_index, vba);
		zea = min(last_index, vea);

		unmap_mapping_range_vma(vma,
			((zba - vba) << PAGE_SHIFT) + vma->vm_start,
			((zea - vba + 1) << PAGE_SHIFT) + vma->vm_start,
				details);
	}
}

/**
 * unmap_mapping_folio() - Unmap single folio from processes.
 * @folio: The locked folio to be unmapped.
 *
 * Unmap this folio from any userspace process which still has it mmaped.
 * Typically, for efficiency, the range of nearby pages has already been
 * unmapped by unmap_mapping_pages() or unmap_mapping_range().  But once
 * truncation or invalidation holds the lock on a folio, it may find that
 * the page has been remapped again: and then uses unmap_mapping_folio()
 * to unmap it finally.
 */
void unmap_mapping_folio(struct folio *folio)
{
	struct address_space *mapping = folio->mapping;
	struct zap_details details = { };
	pgoff_t	first_index;
	pgoff_t	last_index;

	VM_BUG_ON(!folio_test_locked(folio));

	first_index = folio->index;
	last_index = folio_next_index(folio) - 1;

	details.even_cows = false;
	details.single_folio = folio;
	details.zap_flags = ZAP_FLAG_DROP_MARKER;

	i_mmap_lock_read(mapping);
	if (unlikely(!RB_EMPTY_ROOT(&mapping->i_mmap.rb_root)))
		unmap_mapping_range_tree(&mapping->i_mmap, first_index,
					 last_index, &details);
	i_mmap_unlock_read(mapping);
}

/**
 * unmap_mapping_pages() - Unmap pages from processes.
 * @mapping: The address space containing pages to be unmapped.
 * @start: Index of first page to be unmapped.
 * @nr: Number of pages to be unmapped.  0 to unmap to end of file.
 * @even_cows: Whether to unmap even private COWed pages.
 *
 * Unmap the pages in this address space from any userspace process which
 * has them mmaped.  Generally, you want to remove COWed pages as well when
 * a file is being truncated, but not when invalidating pages from the page
 * cache.
 */
void unmap_mapping_pages(struct address_space *mapping, pgoff_t start,
		pgoff_t nr, bool even_cows)
{
	struct zap_details details = { };
	pgoff_t	first_index = start;
	pgoff_t	last_index = start + nr - 1;

	details.even_cows = even_cows;
	if (last_index < first_index)
		last_index = ULONG_MAX;

	i_mmap_lock_read(mapping);
	if (unlikely(!RB_EMPTY_ROOT(&mapping->i_mmap.rb_root)))
		unmap_mapping_range_tree(&mapping->i_mmap, first_index,
					 last_index, &details);
	i_mmap_unlock_read(mapping);
}
EXPORT_SYMBOL_GPL(unmap_mapping_pages);

/**
 * unmap_mapping_range - unmap the portion of all mmaps in the specified
 * address_space corresponding to the specified byte range in the underlying
 * file.
 *
 * @mapping: the address space containing mmaps to be unmapped.
 * @holebegin: byte in first page to unmap, relative to the start of
 * the underlying file.  This will be rounded down to a PAGE_SIZE
 * boundary.  Note that this is different from truncate_pagecache(), which
 * must keep the partial page.  In contrast, we must get rid of
 * partial pages.
 * @holelen: size of prospective hole in bytes.  This will be rounded
 * up to a PAGE_SIZE boundary.  A holelen of zero truncates to the
 * end of the file.
 * @even_cows: 1 when truncating a file, unmap even private COWed pages;
 * but 0 when invalidating pagecache, don't throw away private data.
 */
void unmap_mapping_range(struct address_space *mapping,
		loff_t const holebegin, loff_t const holelen, int even_cows)
{
	pgoff_t hba = (pgoff_t)(holebegin) >> PAGE_SHIFT;
	pgoff_t hlen = ((pgoff_t)(holelen) + PAGE_SIZE - 1) >> PAGE_SHIFT;

	/* Check for overflow. */
	if (sizeof(holelen) > sizeof(hlen)) {
		long long holeend =
			(holebegin + holelen + PAGE_SIZE - 1) >> PAGE_SHIFT;
		if (holeend & ~(long long)ULONG_MAX)
			hlen = ULONG_MAX - hba + 1;
	}

	unmap_mapping_pages(mapping, hba, hlen, even_cows);
}
EXPORT_SYMBOL(unmap_mapping_range);

/*
 * Restore a potential device exclusive pte to a working pte entry
 */
static vm_fault_t remove_device_exclusive_entry(struct vm_fault *vmf)
{
	struct folio *folio = page_folio(vmf->page);
	struct vm_area_struct *vma = vmf->vma;
	struct mmu_notifier_range range;
	vm_fault_t ret;

	/*
	 * We need a reference to lock the folio because we don't hold
	 * the PTL so a racing thread can remove the device-exclusive
	 * entry and unmap it. If the folio is free the entry must
	 * have been removed already. If it happens to have already
	 * been re-allocated after being freed all we do is lock and
	 * unlock it.
	 */
	if (!folio_try_get(folio))
		return 0;

	ret = folio_lock_or_retry(folio, vmf);
	if (ret) {
		folio_put(folio);
		return ret;
	}
	mmu_notifier_range_init_owner(&range, MMU_NOTIFY_EXCLUSIVE, 0,
				vma->vm_mm, vmf->address & PAGE_MASK,
				(vmf->address & PAGE_MASK) + PAGE_SIZE, NULL);
	mmu_notifier_invalidate_range_start(&range);

	vmf->pte = pte_offset_map_lock(vma->vm_mm, vmf->pmd, vmf->address,
				&vmf->ptl);
	if (likely(vmf->pte && pte_same(ptep_get(vmf->pte), vmf->orig_pte)))
		restore_exclusive_pte(vma, vmf->page, vmf->address, vmf->pte);

	if (vmf->pte)
		pte_unmap_unlock(vmf->pte, vmf->ptl);
	folio_unlock(folio);
	folio_put(folio);

	mmu_notifier_invalidate_range_end(&range);
	return 0;
}

static inline bool should_try_to_free_swap(struct folio *folio,
					   struct vm_area_struct *vma,
					   unsigned int fault_flags)
{
	if (!folio_test_swapcache(folio))
		return false;
	if (mem_cgroup_swap_full(folio) || (vma->vm_flags & VM_LOCKED) ||
	    folio_test_mlocked(folio))
		return true;
	/*
	 * If we want to map a page that's in the swapcache writable, we
	 * have to detect via the refcount if we're really the exclusive
	 * user. Try freeing the swapcache to get rid of the swapcache
	 * reference only in case it's likely that we'll be the exlusive user.
	 */
	return (fault_flags & FAULT_FLAG_WRITE) && !folio_test_ksm(folio) &&
		folio_ref_count(folio) == 2;
}

static vm_fault_t pte_marker_clear(struct vm_fault *vmf)
{
	vmf->pte = pte_offset_map_lock(vmf->vma->vm_mm, vmf->pmd,
				       vmf->address, &vmf->ptl);
	if (!vmf->pte)
		return 0;
	/*
	 * Be careful so that we will only recover a special uffd-wp pte into a
	 * none pte.  Otherwise it means the pte could have changed, so retry.
	 *
	 * This should also cover the case where e.g. the pte changed
	 * quickly from a PTE_MARKER_UFFD_WP into PTE_MARKER_POISONED.
	 * So is_pte_marker() check is not enough to safely drop the pte.
	 */
	if (pte_same(vmf->orig_pte, ptep_get(vmf->pte)))
		pte_clear(vmf->vma->vm_mm, vmf->address, vmf->pte);
	pte_unmap_unlock(vmf->pte, vmf->ptl);
	return 0;
}

static vm_fault_t do_pte_missing(struct vm_fault *vmf)
{
	if (vma_is_anonymous(vmf->vma))
		return do_anonymous_page(vmf);
	else
		return do_fault(vmf);
}

/*
 * This is actually a page-missing access, but with uffd-wp special pte
 * installed.  It means this pte was wr-protected before being unmapped.
 */
static vm_fault_t pte_marker_handle_uffd_wp(struct vm_fault *vmf)
{
	/*
	 * Just in case there're leftover special ptes even after the region
	 * got unregistered - we can simply clear them.
	 */
	if (unlikely(!userfaultfd_wp(vmf->vma)))
		return pte_marker_clear(vmf);

	return do_pte_missing(vmf);
}

static vm_fault_t handle_pte_marker(struct vm_fault *vmf)
{
	swp_entry_t entry = pte_to_swp_entry(vmf->orig_pte);
	unsigned long marker = pte_marker_get(entry);

	/*
	 * PTE markers should never be empty.  If anything weird happened,
	 * the best thing to do is to kill the process along with its mm.
	 */
	if (WARN_ON_ONCE(!marker))
		return VM_FAULT_SIGBUS;

	/* Higher priority than uffd-wp when data corrupted */
	if (marker & PTE_MARKER_POISONED)
		return VM_FAULT_HWPOISON;

	if (pte_marker_entry_uffd_wp(entry))
		return pte_marker_handle_uffd_wp(vmf);

	/* This is an unknown pte marker */
	return VM_FAULT_SIGBUS;
}

/*
 * We enter with non-exclusive mmap_lock (to exclude vma changes,
 * but allow concurrent faults), and pte mapped but not yet locked.
 * We return with pte unmapped and unlocked.
 *
 * We return with the mmap_lock locked or unlocked in the same cases
 * as does filemap_fault().
 */
vm_fault_t do_swap_page(struct vm_fault *vmf)
{
	struct vm_area_struct *vma = vmf->vma;
	struct folio *swapcache, *folio = NULL;
	struct page *page;
	struct swap_info_struct *si = NULL;
	rmap_t rmap_flags = RMAP_NONE;
	bool need_clear_cache = false;
	bool exclusive = false;
	swp_entry_t entry;
	pte_t pte;
	vm_fault_t ret = 0;
	void *shadow = NULL;

	if (!pte_unmap_same(vmf))
		goto out;

	entry = pte_to_swp_entry(vmf->orig_pte);
	if (unlikely(non_swap_entry(entry))) {
		if (is_migration_entry(entry)) {
			migration_entry_wait(vma->vm_mm, vmf->pmd,
					     vmf->address);
		} else if (is_device_exclusive_entry(entry)) {
			vmf->page = pfn_swap_entry_to_page(entry);
			ret = remove_device_exclusive_entry(vmf);
		} else if (is_device_private_entry(entry)) {
			if (vmf->flags & FAULT_FLAG_VMA_LOCK) {
				/*
				 * migrate_to_ram is not yet ready to operate
				 * under VMA lock.
				 */
				vma_end_read(vma);
				ret = VM_FAULT_RETRY;
				goto out;
			}

			vmf->page = pfn_swap_entry_to_page(entry);
			vmf->pte = pte_offset_map_lock(vma->vm_mm, vmf->pmd,
					vmf->address, &vmf->ptl);
			if (unlikely(!vmf->pte ||
				     !pte_same(ptep_get(vmf->pte),
							vmf->orig_pte)))
				goto unlock;

			/*
			 * Get a page reference while we know the page can't be
			 * freed.
			 */
			get_page(vmf->page);
			pte_unmap_unlock(vmf->pte, vmf->ptl);
			ret = vmf->page->pgmap->ops->migrate_to_ram(vmf);
			put_page(vmf->page);
		} else if (is_hwpoison_entry(entry)) {
			ret = VM_FAULT_HWPOISON;
		} else if (is_pte_marker_entry(entry)) {
			ret = handle_pte_marker(vmf);
		} else {
			print_bad_pte(vma, vmf->address, vmf->orig_pte, NULL);
			ret = VM_FAULT_SIGBUS;
		}
		goto out;
	}

	/* Prevent swapoff from happening to us. */
	si = get_swap_device(entry);
	if (unlikely(!si))
		goto out;

	folio = swap_cache_get_folio(entry, vma, vmf->address);
	if (folio)
		page = folio_file_page(folio, swp_offset(entry));
	swapcache = folio;

	if (!folio) {
		if (data_race(si->flags & SWP_SYNCHRONOUS_IO) &&
		    __swap_count(entry) == 1) {
			/*
			 * Prevent parallel swapin from proceeding with
			 * the cache flag. Otherwise, another thread may
			 * finish swapin first, free the entry, and swapout
			 * reusing the same entry. It's undetectable as
			 * pte_same() returns true due to entry reuse.
			 */
			if (swapcache_prepare(entry)) {
				/* Relax a bit to prevent rapid repeated page faults */
				schedule_timeout_uninterruptible(1);
				goto out;
			}
			need_clear_cache = true;

			/* skip swapcache */
			folio = vma_alloc_folio(GFP_HIGHUSER_MOVABLE, 0,
						vma, vmf->address, false);
			page = &folio->page;
			if (folio) {
				__folio_set_locked(folio);
				__folio_set_swapbacked(folio);

				if (mem_cgroup_swapin_charge_folio(folio,
							vma->vm_mm, GFP_KERNEL,
							entry)) {
					ret = VM_FAULT_OOM;
					goto out_page;
				}
				mem_cgroup_swapin_uncharge_swap(entry);

				shadow = get_shadow_from_swap_cache(entry);
				if (shadow)
					workingset_refault(folio, shadow);

				folio_add_lru(folio);

				/* To provide entry to swap_read_folio() */
				folio->swap = entry;
				swap_read_folio(folio, true, NULL);
				folio->private = NULL;
			}
		} else {
			page = swapin_readahead(entry, GFP_HIGHUSER_MOVABLE,
						vmf);
			if (page)
				folio = page_folio(page);
			swapcache = folio;
		}

		if (!folio) {
			/*
			 * Back out if somebody else faulted in this pte
			 * while we released the pte lock.
			 */
			vmf->pte = pte_offset_map_lock(vma->vm_mm, vmf->pmd,
					vmf->address, &vmf->ptl);
			if (likely(vmf->pte &&
				   pte_same(ptep_get(vmf->pte), vmf->orig_pte)))
				ret = VM_FAULT_OOM;
			goto unlock;
		}

		/* Had to read the page from swap area: Major fault */
		ret = VM_FAULT_MAJOR;
		count_vm_event(PGMAJFAULT);
		count_memcg_event_mm(vma->vm_mm, PGMAJFAULT);
	} else if (PageHWPoison(page)) {
		/*
		 * hwpoisoned dirty swapcache pages are kept for killing
		 * owner processes (which may be unknown at hwpoison time)
		 */
		ret = VM_FAULT_HWPOISON;
		goto out_release;
	}

	ret |= folio_lock_or_retry(folio, vmf);
	if (ret & VM_FAULT_RETRY)
		goto out_release;

	if (swapcache) {
		/*
		 * Make sure folio_free_swap() or swapoff did not release the
		 * swapcache from under us.  The page pin, and pte_same test
		 * below, are not enough to exclude that.  Even if it is still
		 * swapcache, we need to check that the page's swap has not
		 * changed.
		 */
		if (unlikely(!folio_test_swapcache(folio) ||
			     page_swap_entry(page).val != entry.val))
			goto out_page;

		/*
		 * KSM sometimes has to copy on read faults, for example, if
		 * page->index of !PageKSM() pages would be nonlinear inside the
		 * anon VMA -- PageKSM() is lost on actual swapout.
		 */
		folio = ksm_might_need_to_copy(folio, vma, vmf->address);
		if (unlikely(!folio)) {
			ret = VM_FAULT_OOM;
			folio = swapcache;
			goto out_page;
		} else if (unlikely(folio == ERR_PTR(-EHWPOISON))) {
			ret = VM_FAULT_HWPOISON;
			folio = swapcache;
			goto out_page;
		}
		if (folio != swapcache)
			page = folio_page(folio, 0);

		/*
		 * If we want to map a page that's in the swapcache writable, we
		 * have to detect via the refcount if we're really the exclusive
		 * owner. Try removing the extra reference from the local LRU
		 * caches if required.
		 */
		if ((vmf->flags & FAULT_FLAG_WRITE) && folio == swapcache &&
		    !folio_test_ksm(folio) && !folio_test_lru(folio))
			lru_add_drain();
	}

	folio_throttle_swaprate(folio, GFP_KERNEL);

	/*
	 * Back out if somebody else already faulted in this pte.
	 */
	vmf->pte = pte_offset_map_lock(vma->vm_mm, vmf->pmd, vmf->address,
			&vmf->ptl);
	if (unlikely(!vmf->pte || !pte_same(ptep_get(vmf->pte), vmf->orig_pte)))
		goto out_nomap;

	if (unlikely(!folio_test_uptodate(folio))) {
		ret = VM_FAULT_SIGBUS;
		goto out_nomap;
	}

	/*
	 * PG_anon_exclusive reuses PG_mappedtodisk for anon pages. A swap pte
	 * must never point at an anonymous page in the swapcache that is
	 * PG_anon_exclusive. Sanity check that this holds and especially, that
	 * no filesystem set PG_mappedtodisk on a page in the swapcache. Sanity
	 * check after taking the PT lock and making sure that nobody
	 * concurrently faulted in this page and set PG_anon_exclusive.
	 */
	BUG_ON(!folio_test_anon(folio) && folio_test_mappedtodisk(folio));
	BUG_ON(folio_test_anon(folio) && PageAnonExclusive(page));

	/*
	 * Check under PT lock (to protect against concurrent fork() sharing
	 * the swap entry concurrently) for certainly exclusive pages.
	 */
	if (!folio_test_ksm(folio)) {
		exclusive = pte_swp_exclusive(vmf->orig_pte);
		if (folio != swapcache) {
			/*
			 * We have a fresh page that is not exposed to the
			 * swapcache -> certainly exclusive.
			 */
			exclusive = true;
		} else if (exclusive && folio_test_writeback(folio) &&
			  data_race(si->flags & SWP_STABLE_WRITES)) {
			/*
			 * This is tricky: not all swap backends support
			 * concurrent page modifications while under writeback.
			 *
			 * So if we stumble over such a page in the swapcache
			 * we must not set the page exclusive, otherwise we can
			 * map it writable without further checks and modify it
			 * while still under writeback.
			 *
			 * For these problematic swap backends, simply drop the
			 * exclusive marker: this is perfectly fine as we start
			 * writeback only if we fully unmapped the page and
			 * there are no unexpected references on the page after
			 * unmapping succeeded. After fully unmapped, no
			 * further GUP references (FOLL_GET and FOLL_PIN) can
			 * appear, so dropping the exclusive marker and mapping
			 * it only R/O is fine.
			 */
			exclusive = false;
		}
	}

	/*
	 * Some architectures may have to restore extra metadata to the page
	 * when reading from swap. This metadata may be indexed by swap entry
	 * so this must be called before swap_free().
	 */
	arch_swap_restore(entry, folio);

	/*
	 * Remove the swap entry and conditionally try to free up the swapcache.
	 * We're already holding a reference on the page but haven't mapped it
	 * yet.
	 */
	swap_free(entry);
	if (should_try_to_free_swap(folio, vma, vmf->flags))
		folio_free_swap(folio);

	inc_mm_counter(vma->vm_mm, MM_ANONPAGES);
	dec_mm_counter(vma->vm_mm, MM_SWAPENTS);
	pte = mk_pte(page, vma->vm_page_prot);

	/*
	 * Same logic as in do_wp_page(); however, optimize for pages that are
	 * certainly not shared either because we just allocated them without
	 * exposing them to the swapcache or because the swap entry indicates
	 * exclusivity.
	 */
	if (!folio_test_ksm(folio) &&
	    (exclusive || folio_ref_count(folio) == 1)) {
		if (vmf->flags & FAULT_FLAG_WRITE) {
			pte = maybe_mkwrite(pte_mkdirty(pte), vma);
			vmf->flags &= ~FAULT_FLAG_WRITE;
		}
		rmap_flags |= RMAP_EXCLUSIVE;
	}
	flush_icache_page(vma, page);
	if (pte_swp_soft_dirty(vmf->orig_pte))
		pte = pte_mksoft_dirty(pte);
	if (pte_swp_uffd_wp(vmf->orig_pte))
		pte = pte_mkuffd_wp(pte);
	vmf->orig_pte = pte;

	/* ksm created a completely new copy */
	if (unlikely(folio != swapcache && swapcache)) {
		folio_add_new_anon_rmap(folio, vma, vmf->address);
		folio_add_lru_vma(folio, vma);
	} else {
		folio_add_anon_rmap_pte(folio, page, vma, vmf->address,
					rmap_flags);
	}

	VM_BUG_ON(!folio_test_anon(folio) ||
			(pte_write(pte) && !PageAnonExclusive(page)));
	set_pte_at(vma->vm_mm, vmf->address, vmf->pte, pte);
	arch_do_swap_page(vma->vm_mm, vma, vmf->address, pte, vmf->orig_pte);

	folio_unlock(folio);
	if (folio != swapcache && swapcache) {
		/*
		 * Hold the lock to avoid the swap entry to be reused
		 * until we take the PT lock for the pte_same() check
		 * (to avoid false positives from pte_same). For
		 * further safety release the lock after the swap_free
		 * so that the swap count won't change under a
		 * parallel locked swapcache.
		 */
		folio_unlock(swapcache);
		folio_put(swapcache);
	}

	if (vmf->flags & FAULT_FLAG_WRITE) {
		ret |= do_wp_page(vmf);
		if (ret & VM_FAULT_ERROR)
			ret &= VM_FAULT_ERROR;
		goto out;
	}

	/* No need to invalidate - it was non-present before */
	update_mmu_cache_range(vmf, vma, vmf->address, vmf->pte, 1);
unlock:
	if (vmf->pte)
		pte_unmap_unlock(vmf->pte, vmf->ptl);
out:
	/* Clear the swap cache pin for direct swapin after PTL unlock */
	if (need_clear_cache)
		swapcache_clear(si, entry);
	if (si)
		put_swap_device(si);
	return ret;
out_nomap:
	if (vmf->pte)
		pte_unmap_unlock(vmf->pte, vmf->ptl);
out_page:
	folio_unlock(folio);
out_release:
	folio_put(folio);
	if (folio != swapcache && swapcache) {
		folio_unlock(swapcache);
		folio_put(swapcache);
	}
	if (need_clear_cache)
		swapcache_clear(si, entry);
	if (si)
		put_swap_device(si);
	return ret;
}

static bool pte_range_none(pte_t *pte, int nr_pages)
{
	int i;

	for (i = 0; i < nr_pages; i++) {
		if (!pte_none(ptep_get_lockless(pte + i)))
			return false;
	}

	return true;
}

static struct folio *alloc_anon_folio(struct vm_fault *vmf)
{
	struct vm_area_struct *vma = vmf->vma;
#ifdef CONFIG_TRANSPARENT_HUGEPAGE
	unsigned long orders;
	struct folio *folio;
	unsigned long addr;
	pte_t *pte;
	gfp_t gfp;
	int order;

	/*
	 * If uffd is active for the vma we need per-page fault fidelity to
	 * maintain the uffd semantics.
	 */
	if (unlikely(userfaultfd_armed(vma)))
		goto fallback;

	/*
	 * Get a list of all the (large) orders below PMD_ORDER that are enabled
	 * for this vma. Then filter out the orders that can't be allocated over
	 * the faulting address and still be fully contained in the vma.
	 */
	orders = thp_vma_allowable_orders(vma, vma->vm_flags, false, true, true,
					  BIT(PMD_ORDER) - 1);
	orders = thp_vma_suitable_orders(vma, vmf->address, orders);

	if (!orders)
		goto fallback;

	pte = pte_offset_map(vmf->pmd, vmf->address & PMD_MASK);
	if (!pte)
		return ERR_PTR(-EAGAIN);

	/*
	 * Find the highest order where the aligned range is completely
	 * pte_none(). Note that all remaining orders will be completely
	 * pte_none().
	 */
	order = highest_order(orders);
	while (orders) {
		addr = ALIGN_DOWN(vmf->address, PAGE_SIZE << order);
		if (pte_range_none(pte + pte_index(addr), 1 << order))
			break;
		order = next_order(&orders, order);
	}

	pte_unmap(pte);

	/* Try allocating the highest of the remaining orders. */
	gfp = vma_thp_gfp_mask(vma);
	while (orders) {
		addr = ALIGN_DOWN(vmf->address, PAGE_SIZE << order);
		folio = vma_alloc_folio(gfp, order, vma, addr, true);
		if (folio) {
			if (mem_cgroup_charge(folio, vma->vm_mm, gfp)) {
				folio_put(folio);
				goto next;
			}
			folio_throttle_swaprate(folio, gfp);
			clear_huge_page(&folio->page, vmf->address, 1 << order);
			return folio;
		}
next:
		order = next_order(&orders, order);
	}

fallback:
#endif
	return folio_prealloc(vma->vm_mm, vma, vmf->address, true);
}

/*
 * We enter with non-exclusive mmap_lock (to exclude vma changes,
 * but allow concurrent faults), and pte mapped but not yet locked.
 * We return with mmap_lock still held, but pte unmapped and unlocked.
 */
static vm_fault_t do_anonymous_page(struct vm_fault *vmf)
{
	bool uffd_wp = vmf_orig_pte_uffd_wp(vmf);
	struct vm_area_struct *vma = vmf->vma;
	unsigned long addr = vmf->address;
	struct folio *folio;
	vm_fault_t ret = 0;
	int nr_pages = 1;
	pte_t entry;
	int i;

	/* File mapping without ->vm_ops ? */
	if (vma->vm_flags & VM_SHARED)
		return VM_FAULT_SIGBUS;

	/*
	 * Use pte_alloc() instead of pte_alloc_map(), so that OOM can
	 * be distinguished from a transient failure of pte_offset_map().
	 */
	if (pte_alloc(vma->vm_mm, vmf->pmd))
		return VM_FAULT_OOM;

	/* Use the zero-page for reads */
	if (!(vmf->flags & FAULT_FLAG_WRITE) &&
			!mm_forbids_zeropage(vma->vm_mm)) {
		entry = pte_mkspecial(pfn_pte(my_zero_pfn(vmf->address),
						vma->vm_page_prot));
		vmf->pte = pte_offset_map_lock(vma->vm_mm, vmf->pmd,
				vmf->address, &vmf->ptl);
		if (!vmf->pte)
			goto unlock;
		if (vmf_pte_changed(vmf)) {
			update_mmu_tlb(vma, vmf->address, vmf->pte);
			goto unlock;
		}
		ret = check_stable_address_space(vma->vm_mm);
		if (ret)
			goto unlock;
		/* Deliver the page fault to userland, check inside PT lock */
		if (userfaultfd_missing(vma)) {
			pte_unmap_unlock(vmf->pte, vmf->ptl);
			return handle_userfault(vmf, VM_UFFD_MISSING);
		}
		goto setpte;
	}

	/* Allocate our own private page. */
	if (unlikely(anon_vma_prepare(vma)))
		goto oom;
	/* Returns NULL on OOM or ERR_PTR(-EAGAIN) if we must retry the fault */
	folio = alloc_anon_folio(vmf);
	if (IS_ERR(folio))
		return 0;
	if (!folio)
		goto oom;

	nr_pages = folio_nr_pages(folio);
	addr = ALIGN_DOWN(vmf->address, nr_pages * PAGE_SIZE);

	/*
	 * The memory barrier inside __folio_mark_uptodate makes sure that
	 * preceding stores to the page contents become visible before
	 * the set_pte_at() write.
	 */
	__folio_mark_uptodate(folio);

	entry = mk_pte(&folio->page, vma->vm_page_prot);
	entry = pte_sw_mkyoung(entry);
	if (vma->vm_flags & VM_WRITE)
		entry = pte_mkwrite(pte_mkdirty(entry), vma);

	vmf->pte = pte_offset_map_lock(vma->vm_mm, vmf->pmd, addr, &vmf->ptl);
	if (!vmf->pte)
		goto release;
	if (nr_pages == 1 && vmf_pte_changed(vmf)) {
		update_mmu_tlb(vma, addr, vmf->pte);
		goto release;
	} else if (nr_pages > 1 && !pte_range_none(vmf->pte, nr_pages)) {
		for (i = 0; i < nr_pages; i++)
			update_mmu_tlb(vma, addr + PAGE_SIZE * i, vmf->pte + i);
		goto release;
	}

	ret = check_stable_address_space(vma->vm_mm);
	if (ret)
		goto release;

	/* Deliver the page fault to userland, check inside PT lock */
	if (userfaultfd_missing(vma)) {
		pte_unmap_unlock(vmf->pte, vmf->ptl);
		folio_put(folio);
		return handle_userfault(vmf, VM_UFFD_MISSING);
	}

	folio_ref_add(folio, nr_pages - 1);
	add_mm_counter(vma->vm_mm, MM_ANONPAGES, nr_pages);
	folio_add_new_anon_rmap(folio, vma, addr);
	folio_add_lru_vma(folio, vma);
setpte:
	if (uffd_wp)
		entry = pte_mkuffd_wp(entry);
	set_ptes(vma->vm_mm, addr, vmf->pte, entry, nr_pages);

	/* No need to invalidate - it was non-present before */
	update_mmu_cache_range(vmf, vma, addr, vmf->pte, nr_pages);
unlock:
	if (vmf->pte)
		pte_unmap_unlock(vmf->pte, vmf->ptl);
	return ret;
release:
	folio_put(folio);
	goto unlock;
oom:
	return VM_FAULT_OOM;
}

/*
 * The mmap_lock must have been held on entry, and may have been
 * released depending on flags and vma->vm_ops->fault() return value.
 * See filemap_fault() and __lock_page_retry().
 */
static vm_fault_t __do_fault(struct vm_fault *vmf)
{
	struct vm_area_struct *vma = vmf->vma;
	struct folio *folio;
	vm_fault_t ret;

	/*
	 * Preallocate pte before we take page_lock because this might lead to
	 * deadlocks for memcg reclaim which waits for pages under writeback:
	 *				lock_page(A)
	 *				SetPageWriteback(A)
	 *				unlock_page(A)
	 * lock_page(B)
	 *				lock_page(B)
	 * pte_alloc_one
	 *   shrink_page_list
	 *     wait_on_page_writeback(A)
	 *				SetPageWriteback(B)
	 *				unlock_page(B)
	 *				# flush A, B to clear the writeback
	 */
	if (pmd_none(*vmf->pmd) && !vmf->prealloc_pte) {
		vmf->prealloc_pte = pte_alloc_one(vma->vm_mm);
		if (!vmf->prealloc_pte)
			return VM_FAULT_OOM;
	}

	ret = vma->vm_ops->fault(vmf);
	if (unlikely(ret & (VM_FAULT_ERROR | VM_FAULT_NOPAGE | VM_FAULT_RETRY |
			    VM_FAULT_DONE_COW)))
		return ret;

	folio = page_folio(vmf->page);
	if (unlikely(PageHWPoison(vmf->page))) {
		vm_fault_t poisonret = VM_FAULT_HWPOISON;
		if (ret & VM_FAULT_LOCKED) {
			if (page_mapped(vmf->page))
				unmap_mapping_folio(folio);
			/* Retry if a clean folio was removed from the cache. */
			if (mapping_evict_folio(folio->mapping, folio))
				poisonret = VM_FAULT_NOPAGE;
			folio_unlock(folio);
		}
		folio_put(folio);
		vmf->page = NULL;
		return poisonret;
	}

	if (unlikely(!(ret & VM_FAULT_LOCKED)))
		folio_lock(folio);
	else
		VM_BUG_ON_PAGE(!folio_test_locked(folio), vmf->page);

	return ret;
}

#ifdef CONFIG_TRANSPARENT_HUGEPAGE
static void deposit_prealloc_pte(struct vm_fault *vmf)
{
	struct vm_area_struct *vma = vmf->vma;

	pgtable_trans_huge_deposit(vma->vm_mm, vmf->pmd, vmf->prealloc_pte);
	/*
	 * We are going to consume the prealloc table,
	 * count that as nr_ptes.
	 */
	mm_inc_nr_ptes(vma->vm_mm);
	vmf->prealloc_pte = NULL;
}

vm_fault_t do_set_pmd(struct vm_fault *vmf, struct page *page)
{
	struct folio *folio = page_folio(page);
	struct vm_area_struct *vma = vmf->vma;
	bool write = vmf->flags & FAULT_FLAG_WRITE;
	unsigned long haddr = vmf->address & HPAGE_PMD_MASK;
	pmd_t entry;
	vm_fault_t ret = VM_FAULT_FALLBACK;

	if (!thp_vma_suitable_order(vma, haddr, PMD_ORDER))
		return ret;

	if (page != &folio->page || folio_order(folio) != HPAGE_PMD_ORDER)
		return ret;

	/*
	 * Just backoff if any subpage of a THP is corrupted otherwise
	 * the corrupted page may mapped by PMD silently to escape the
	 * check.  This kind of THP just can be PTE mapped.  Access to
	 * the corrupted subpage should trigger SIGBUS as expected.
	 */
	if (unlikely(folio_test_has_hwpoisoned(folio)))
		return ret;

	/*
	 * Archs like ppc64 need additional space to store information
	 * related to pte entry. Use the preallocated table for that.
	 */
	if (arch_needs_pgtable_deposit() && !vmf->prealloc_pte) {
		vmf->prealloc_pte = pte_alloc_one(vma->vm_mm);
		if (!vmf->prealloc_pte)
			return VM_FAULT_OOM;
	}

	vmf->ptl = pmd_lock(vma->vm_mm, vmf->pmd);
	if (unlikely(!pmd_none(*vmf->pmd)))
		goto out;

	flush_icache_pages(vma, page, HPAGE_PMD_NR);

	entry = mk_huge_pmd(page, vma->vm_page_prot);
	if (write)
		entry = maybe_pmd_mkwrite(pmd_mkdirty(entry), vma);

	add_mm_counter(vma->vm_mm, mm_counter_file(folio), HPAGE_PMD_NR);
	folio_add_file_rmap_pmd(folio, page, vma);

	/*
	 * deposit and withdraw with pmd lock held
	 */
	if (arch_needs_pgtable_deposit())
		deposit_prealloc_pte(vmf);

	set_pmd_at(vma->vm_mm, haddr, vmf->pmd, entry);

	update_mmu_cache_pmd(vma, haddr, vmf->pmd);

	/* fault is handled */
	ret = 0;
	count_vm_event(THP_FILE_MAPPED);
out:
	spin_unlock(vmf->ptl);
	return ret;
}
#else
vm_fault_t do_set_pmd(struct vm_fault *vmf, struct page *page)
{
	return VM_FAULT_FALLBACK;
}
#endif

/**
 * set_pte_range - Set a range of PTEs to point to pages in a folio.
 * @vmf: Fault decription.
 * @folio: The folio that contains @page.
 * @page: The first page to create a PTE for.
 * @nr: The number of PTEs to create.
 * @addr: The first address to create a PTE for.
 */
void set_pte_range(struct vm_fault *vmf, struct folio *folio,
		struct page *page, unsigned int nr, unsigned long addr)
{
	struct vm_area_struct *vma = vmf->vma;
	bool uffd_wp = vmf_orig_pte_uffd_wp(vmf);
	bool write = vmf->flags & FAULT_FLAG_WRITE;
	bool prefault = in_range(vmf->address, addr, nr * PAGE_SIZE);
	pte_t entry;

	flush_icache_pages(vma, page, nr);
	entry = mk_pte(page, vma->vm_page_prot);

	if (prefault && arch_wants_old_prefaulted_pte())
		entry = pte_mkold(entry);
	else
		entry = pte_sw_mkyoung(entry);

	if (write)
		entry = maybe_mkwrite(pte_mkdirty(entry), vma);
	if (unlikely(uffd_wp))
		entry = pte_mkuffd_wp(entry);
	/* copy-on-write page */
	if (write && !(vma->vm_flags & VM_SHARED)) {
		add_mm_counter(vma->vm_mm, MM_ANONPAGES, nr);
		VM_BUG_ON_FOLIO(nr != 1, folio);
		folio_add_new_anon_rmap(folio, vma, addr);
		folio_add_lru_vma(folio, vma);
	} else {
		add_mm_counter(vma->vm_mm, mm_counter_file(folio), nr);
		folio_add_file_rmap_ptes(folio, page, nr, vma);
	}
	set_ptes(vma->vm_mm, addr, vmf->pte, entry, nr);

	/* no need to invalidate: a not-present page won't be cached */
	update_mmu_cache_range(vmf, vma, addr, vmf->pte, nr);
}

static bool vmf_pte_changed(struct vm_fault *vmf)
{
	if (vmf->flags & FAULT_FLAG_ORIG_PTE_VALID)
		return !pte_same(ptep_get(vmf->pte), vmf->orig_pte);

	return !pte_none(ptep_get(vmf->pte));
}

/**
 * finish_fault - finish page fault once we have prepared the page to fault
 *
 * @vmf: structure describing the fault
 *
 * This function handles all that is needed to finish a page fault once the
 * page to fault in is prepared. It handles locking of PTEs, inserts PTE for
 * given page, adds reverse page mapping, handles memcg charges and LRU
 * addition.
 *
 * The function expects the page to be locked and on success it consumes a
 * reference of a page being mapped (for the PTE which maps it).
 *
 * Return: %0 on success, %VM_FAULT_ code in case of error.
 */
vm_fault_t finish_fault(struct vm_fault *vmf)
{
	struct vm_area_struct *vma = vmf->vma;
	struct page *page;
	vm_fault_t ret;

	/* Did we COW the page? */
	if ((vmf->flags & FAULT_FLAG_WRITE) && !(vma->vm_flags & VM_SHARED))
		page = vmf->cow_page;
	else
		page = vmf->page;

	/*
	 * check even for read faults because we might have lost our CoWed
	 * page
	 */
	if (!(vma->vm_flags & VM_SHARED)) {
		ret = check_stable_address_space(vma->vm_mm);
		if (ret)
			return ret;
	}

	if (pmd_none(*vmf->pmd)) {
		if (PageTransCompound(page)) {
			ret = do_set_pmd(vmf, page);
			if (ret != VM_FAULT_FALLBACK)
				return ret;
		}

		if (vmf->prealloc_pte)
			pmd_install(vma->vm_mm, vmf->pmd, &vmf->prealloc_pte);
		else if (unlikely(pte_alloc(vma->vm_mm, vmf->pmd)))
			return VM_FAULT_OOM;
	}

	vmf->pte = pte_offset_map_lock(vma->vm_mm, vmf->pmd,
				      vmf->address, &vmf->ptl);
	if (!vmf->pte)
		return VM_FAULT_NOPAGE;

	/* Re-check under ptl */
	if (likely(!vmf_pte_changed(vmf))) {
		struct folio *folio = page_folio(page);

		set_pte_range(vmf, folio, page, 1, vmf->address);
		ret = 0;
	} else {
		update_mmu_tlb(vma, vmf->address, vmf->pte);
		ret = VM_FAULT_NOPAGE;
	}

	pte_unmap_unlock(vmf->pte, vmf->ptl);
	return ret;
}

static unsigned long fault_around_pages __read_mostly =
	65536 >> PAGE_SHIFT;

#ifdef CONFIG_DEBUG_FS
static int fault_around_bytes_get(void *data, u64 *val)
{
	*val = fault_around_pages << PAGE_SHIFT;
	return 0;
}

/*
 * fault_around_bytes must be rounded down to the nearest page order as it's
 * what do_fault_around() expects to see.
 */
static int fault_around_bytes_set(void *data, u64 val)
{
	if (val / PAGE_SIZE > PTRS_PER_PTE)
		return -EINVAL;

	/*
	 * The minimum value is 1 page, however this results in no fault-around
	 * at all. See should_fault_around().
	 */
	fault_around_pages = max(rounddown_pow_of_two(val) >> PAGE_SHIFT, 1UL);

	return 0;
}
DEFINE_DEBUGFS_ATTRIBUTE(fault_around_bytes_fops,
		fault_around_bytes_get, fault_around_bytes_set, "%llu\n");

static int __init fault_around_debugfs(void)
{
	debugfs_create_file_unsafe("fault_around_bytes", 0644, NULL, NULL,
				   &fault_around_bytes_fops);
	return 0;
}
late_initcall(fault_around_debugfs);
#endif

/*
 * do_fault_around() tries to map few pages around the fault address. The hope
 * is that the pages will be needed soon and this will lower the number of
 * faults to handle.
 *
 * It uses vm_ops->map_pages() to map the pages, which skips the page if it's
 * not ready to be mapped: not up-to-date, locked, etc.
 *
 * This function doesn't cross VMA or page table boundaries, in order to call
 * map_pages() and acquire a PTE lock only once.
 *
 * fault_around_pages defines how many pages we'll try to map.
 * do_fault_around() expects it to be set to a power of two less than or equal
 * to PTRS_PER_PTE.
 *
 * The virtual address of the area that we map is naturally aligned to
 * fault_around_pages * PAGE_SIZE rounded down to the machine page size
 * (and therefore to page order).  This way it's easier to guarantee
 * that we don't cross page table boundaries.
 */
static vm_fault_t do_fault_around(struct vm_fault *vmf)
{
	pgoff_t nr_pages = READ_ONCE(fault_around_pages);
	pgoff_t pte_off = pte_index(vmf->address);
	/* The page offset of vmf->address within the VMA. */
	pgoff_t vma_off = vmf->pgoff - vmf->vma->vm_pgoff;
	pgoff_t from_pte, to_pte;
	vm_fault_t ret;

	/* The PTE offset of the start address, clamped to the VMA. */
	from_pte = max(ALIGN_DOWN(pte_off, nr_pages),
		       pte_off - min(pte_off, vma_off));

	/* The PTE offset of the end address, clamped to the VMA and PTE. */
	to_pte = min3(from_pte + nr_pages, (pgoff_t)PTRS_PER_PTE,
		      pte_off + vma_pages(vmf->vma) - vma_off) - 1;

	if (pmd_none(*vmf->pmd)) {
		vmf->prealloc_pte = pte_alloc_one(vmf->vma->vm_mm);
		if (!vmf->prealloc_pte)
			return VM_FAULT_OOM;
	}

	rcu_read_lock();
	ret = vmf->vma->vm_ops->map_pages(vmf,
			vmf->pgoff + from_pte - pte_off,
			vmf->pgoff + to_pte - pte_off);
	rcu_read_unlock();

	return ret;
}

/* Return true if we should do read fault-around, false otherwise */
static inline bool should_fault_around(struct vm_fault *vmf)
{
	/* No ->map_pages?  No way to fault around... */
	if (!vmf->vma->vm_ops->map_pages)
		return false;

	if (uffd_disable_fault_around(vmf->vma))
		return false;

	/* A single page implies no faulting 'around' at all. */
	return fault_around_pages > 1;
}

static vm_fault_t do_read_fault(struct vm_fault *vmf)
{
	vm_fault_t ret = 0;
	struct folio *folio;

	/*
	 * Let's call ->map_pages() first and use ->fault() as fallback
	 * if page by the offset is not ready to be mapped (cold cache or
	 * something).
	 */
	if (should_fault_around(vmf)) {
		ret = do_fault_around(vmf);
		if (ret)
			return ret;
	}

	ret = vmf_can_call_fault(vmf);
	if (ret)
		return ret;

	ret = __do_fault(vmf);
	if (unlikely(ret & (VM_FAULT_ERROR | VM_FAULT_NOPAGE | VM_FAULT_RETRY)))
		return ret;

	ret |= finish_fault(vmf);
	folio = page_folio(vmf->page);
	folio_unlock(folio);
	if (unlikely(ret & (VM_FAULT_ERROR | VM_FAULT_NOPAGE | VM_FAULT_RETRY)))
		folio_put(folio);
	return ret;
}

static vm_fault_t do_cow_fault(struct vm_fault *vmf)
{
	struct vm_area_struct *vma = vmf->vma;
	struct folio *folio;
	vm_fault_t ret;

	ret = vmf_can_call_fault(vmf);
	if (!ret)
		ret = vmf_anon_prepare(vmf);
	if (ret)
		return ret;

	folio = folio_prealloc(vma->vm_mm, vma, vmf->address, false);
	if (!folio)
		return VM_FAULT_OOM;

	vmf->cow_page = &folio->page;

	ret = __do_fault(vmf);
	if (unlikely(ret & (VM_FAULT_ERROR | VM_FAULT_NOPAGE | VM_FAULT_RETRY)))
		goto uncharge_out;
	if (ret & VM_FAULT_DONE_COW)
		return ret;

	copy_user_highpage(vmf->cow_page, vmf->page, vmf->address, vma);
	__folio_mark_uptodate(folio);

	ret |= finish_fault(vmf);
	unlock_page(vmf->page);
	put_page(vmf->page);
	if (unlikely(ret & (VM_FAULT_ERROR | VM_FAULT_NOPAGE | VM_FAULT_RETRY)))
		goto uncharge_out;
	return ret;
uncharge_out:
	folio_put(folio);
	return ret;
}

static vm_fault_t do_shared_fault(struct vm_fault *vmf)
{
	struct vm_area_struct *vma = vmf->vma;
	vm_fault_t ret, tmp;
	struct folio *folio;

	ret = vmf_can_call_fault(vmf);
	if (ret)
		return ret;

	ret = __do_fault(vmf);
	if (unlikely(ret & (VM_FAULT_ERROR | VM_FAULT_NOPAGE | VM_FAULT_RETRY)))
		return ret;

	folio = page_folio(vmf->page);

	/*
	 * Check if the backing address space wants to know that the page is
	 * about to become writable
	 */
	if (vma->vm_ops->page_mkwrite) {
		folio_unlock(folio);
		tmp = do_page_mkwrite(vmf, folio);
		if (unlikely(!tmp ||
				(tmp & (VM_FAULT_ERROR | VM_FAULT_NOPAGE)))) {
			folio_put(folio);
			return tmp;
		}
	}

	ret |= finish_fault(vmf);
	if (unlikely(ret & (VM_FAULT_ERROR | VM_FAULT_NOPAGE |
					VM_FAULT_RETRY))) {
		folio_unlock(folio);
		folio_put(folio);
		return ret;
	}

	ret |= fault_dirty_shared_page(vmf);
	return ret;
}

/*
 * We enter with non-exclusive mmap_lock (to exclude vma changes,
 * but allow concurrent faults).
 * The mmap_lock may have been released depending on flags and our
 * return value.  See filemap_fault() and __folio_lock_or_retry().
 * If mmap_lock is released, vma may become invalid (for example
 * by other thread calling munmap()).
 */
static vm_fault_t do_fault(struct vm_fault *vmf)
{
	struct vm_area_struct *vma = vmf->vma;
	struct mm_struct *vm_mm = vma->vm_mm;
	vm_fault_t ret;

	/*
	 * The VMA was not fully populated on mmap() or missing VM_DONTEXPAND
	 */
	if (!vma->vm_ops->fault) {
		vmf->pte = pte_offset_map_lock(vmf->vma->vm_mm, vmf->pmd,
					       vmf->address, &vmf->ptl);
		if (unlikely(!vmf->pte))
			ret = VM_FAULT_SIGBUS;
		else {
			/*
			 * Make sure this is not a temporary clearing of pte
			 * by holding ptl and checking again. A R/M/W update
			 * of pte involves: take ptl, clearing the pte so that
			 * we don't have concurrent modification by hardware
			 * followed by an update.
			 */
			if (unlikely(pte_none(ptep_get(vmf->pte))))
				ret = VM_FAULT_SIGBUS;
			else
				ret = VM_FAULT_NOPAGE;

			pte_unmap_unlock(vmf->pte, vmf->ptl);
		}
	} else if (!(vmf->flags & FAULT_FLAG_WRITE))
		ret = do_read_fault(vmf);
	else if (!(vma->vm_flags & VM_SHARED))
		ret = do_cow_fault(vmf);
	else
		ret = do_shared_fault(vmf);

	/* preallocated pagetable is unused: free it */
	if (vmf->prealloc_pte) {
		pte_free(vm_mm, vmf->prealloc_pte);
		vmf->prealloc_pte = NULL;
	}
	return ret;
}

int numa_migrate_prep(struct folio *folio, struct vm_area_struct *vma,
		      unsigned long addr, int page_nid, int *flags)
{
	folio_get(folio);

	/* Record the current PID acceesing VMA */
	vma_set_access_pid_bit(vma);

	count_vm_numa_event(NUMA_HINT_FAULTS);
	if (page_nid == numa_node_id()) {
		count_vm_numa_event(NUMA_HINT_FAULTS_LOCAL);
		*flags |= TNF_FAULT_LOCAL;
	}

	return mpol_misplaced(folio, vma, addr);
}

static vm_fault_t do_numa_page(struct vm_fault *vmf)
{
	struct vm_area_struct *vma = vmf->vma;
	struct folio *folio = NULL;
	int nid = NUMA_NO_NODE;
	bool writable = false;
	int last_cpupid;
	int target_nid;
	pte_t pte, old_pte;
	int flags = 0;

	/*
	 * The pte cannot be used safely until we verify, while holding the page
	 * table lock, that its contents have not changed during fault handling.
	 */
	spin_lock(vmf->ptl);
	/* Read the live PTE from the page tables: */
	old_pte = ptep_get(vmf->pte);

	if (unlikely(!pte_same(old_pte, vmf->orig_pte))) {
		pte_unmap_unlock(vmf->pte, vmf->ptl);
		goto out;
	}

	pte = pte_modify(old_pte, vma->vm_page_prot);

	/*
	 * Detect now whether the PTE could be writable; this information
	 * is only valid while holding the PT lock.
	 */
	writable = pte_write(pte);
	if (!writable && vma_wants_manual_pte_write_upgrade(vma) &&
	    can_change_pte_writable(vma, vmf->address, pte))
		writable = true;

	folio = vm_normal_folio(vma, vmf->address, pte);
	if (!folio || folio_is_zone_device(folio))
		goto out_map;

	/* TODO: handle PTE-mapped THP */
	if (folio_test_large(folio))
		goto out_map;

	/*
	 * Avoid grouping on RO pages in general. RO pages shouldn't hurt as
	 * much anyway since they can be in shared cache state. This misses
	 * the case where a mapping is writable but the process never writes
	 * to it but pte_write gets cleared during protection updates and
	 * pte_dirty has unpredictable behaviour between PTE scan updates,
	 * background writeback, dirty balancing and application behaviour.
	 */
	if (!writable)
		flags |= TNF_NO_GROUP;

	/*
	 * Flag if the folio is shared between multiple address spaces. This
	 * is later used when determining whether to group tasks together
	 */
	if (folio_estimated_sharers(folio) > 1 && (vma->vm_flags & VM_SHARED))
		flags |= TNF_SHARED;

	nid = folio_nid(folio);
	/*
	 * For memory tiering mode, cpupid of slow memory page is used
	 * to record page access time.  So use default value.
	 */
	if ((sysctl_numa_balancing_mode & NUMA_BALANCING_MEMORY_TIERING) &&
	    !node_is_toptier(nid))
		last_cpupid = (-1 & LAST_CPUPID_MASK);
	else
		last_cpupid = folio_last_cpupid(folio);
	target_nid = numa_migrate_prep(folio, vma, vmf->address, nid, &flags);
	if (target_nid == NUMA_NO_NODE) {
		folio_put(folio);
		goto out_map;
	}
	pte_unmap_unlock(vmf->pte, vmf->ptl);
	writable = false;

	/* Migrate to the requested node */
	if (migrate_misplaced_folio(folio, vma, target_nid)) {
		nid = target_nid;
		flags |= TNF_MIGRATED;
	} else {
		flags |= TNF_MIGRATE_FAIL;
		vmf->pte = pte_offset_map_lock(vma->vm_mm, vmf->pmd,
					       vmf->address, &vmf->ptl);
		if (unlikely(!vmf->pte))
			goto out;
		if (unlikely(!pte_same(ptep_get(vmf->pte), vmf->orig_pte))) {
			pte_unmap_unlock(vmf->pte, vmf->ptl);
			goto out;
		}
		goto out_map;
	}

out:
	if (nid != NUMA_NO_NODE)
		task_numa_fault(last_cpupid, nid, 1, flags);
	return 0;
out_map:
	/*
	 * Make it present again, depending on how arch implements
	 * non-accessible ptes, some can allow access by kernel mode.
	 */
	old_pte = ptep_modify_prot_start(vma, vmf->address, vmf->pte);
	pte = pte_modify(old_pte, vma->vm_page_prot);
	pte = pte_mkyoung(pte);
	if (writable)
		pte = pte_mkwrite(pte, vma);
	ptep_modify_prot_commit(vma, vmf->address, vmf->pte, old_pte, pte);
	update_mmu_cache_range(vmf, vma, vmf->address, vmf->pte, 1);
	pte_unmap_unlock(vmf->pte, vmf->ptl);
	goto out;
}

static inline vm_fault_t create_huge_pmd(struct vm_fault *vmf)
{
	struct vm_area_struct *vma = vmf->vma;
	if (vma_is_anonymous(vma))
		return do_huge_pmd_anonymous_page(vmf);
	if (vma->vm_ops->huge_fault)
		return vma->vm_ops->huge_fault(vmf, PMD_ORDER);
	return VM_FAULT_FALLBACK;
}

/* `inline' is required to avoid gcc 4.1.2 build error */
static inline vm_fault_t wp_huge_pmd(struct vm_fault *vmf)
{
	struct vm_area_struct *vma = vmf->vma;
	const bool unshare = vmf->flags & FAULT_FLAG_UNSHARE;
	vm_fault_t ret;

	if (vma_is_anonymous(vma)) {
		if (likely(!unshare) &&
		    userfaultfd_huge_pmd_wp(vma, vmf->orig_pmd)) {
			if (userfaultfd_wp_async(vmf->vma))
				goto split;
			return handle_userfault(vmf, VM_UFFD_WP);
		}
		return do_huge_pmd_wp_page(vmf);
	}

	if (vma->vm_flags & (VM_SHARED | VM_MAYSHARE)) {
		if (vma->vm_ops->huge_fault) {
			ret = vma->vm_ops->huge_fault(vmf, PMD_ORDER);
			if (!(ret & VM_FAULT_FALLBACK))
				return ret;
		}
	}

split:
	/* COW or write-notify handled on pte level: split pmd. */
	__split_huge_pmd(vma, vmf->pmd, vmf->address, false, NULL);

	return VM_FAULT_FALLBACK;
}

static vm_fault_t create_huge_pud(struct vm_fault *vmf)
{
#if defined(CONFIG_TRANSPARENT_HUGEPAGE) &&			\
	defined(CONFIG_HAVE_ARCH_TRANSPARENT_HUGEPAGE_PUD)
	struct vm_area_struct *vma = vmf->vma;
	/* No support for anonymous transparent PUD pages yet */
	if (vma_is_anonymous(vma))
		return VM_FAULT_FALLBACK;
	if (vma->vm_ops->huge_fault)
		return vma->vm_ops->huge_fault(vmf, PUD_ORDER);
#endif /* CONFIG_TRANSPARENT_HUGEPAGE */
	return VM_FAULT_FALLBACK;
}

static vm_fault_t wp_huge_pud(struct vm_fault *vmf, pud_t orig_pud)
{
#if defined(CONFIG_TRANSPARENT_HUGEPAGE) &&			\
	defined(CONFIG_HAVE_ARCH_TRANSPARENT_HUGEPAGE_PUD)
	struct vm_area_struct *vma = vmf->vma;
	vm_fault_t ret;

	/* No support for anonymous transparent PUD pages yet */
	if (vma_is_anonymous(vma))
		goto split;
	if (vma->vm_flags & (VM_SHARED | VM_MAYSHARE)) {
		if (vma->vm_ops->huge_fault) {
			ret = vma->vm_ops->huge_fault(vmf, PUD_ORDER);
			if (!(ret & VM_FAULT_FALLBACK))
				return ret;
		}
	}
split:
	/* COW or write-notify not handled on PUD level: split pud.*/
	__split_huge_pud(vma, vmf->pud, vmf->address);
#endif /* CONFIG_TRANSPARENT_HUGEPAGE && CONFIG_HAVE_ARCH_TRANSPARENT_HUGEPAGE_PUD */
	return VM_FAULT_FALLBACK;
}

/*
 * These routines also need to handle stuff like marking pages dirty
 * and/or accessed for architectures that don't do it in hardware (most
 * RISC architectures).  The early dirtying is also good on the i386.
 *
 * There is also a hook called "update_mmu_cache()" that architectures
 * with external mmu caches can use to update those (ie the Sparc or
 * PowerPC hashed page tables that act as extended TLBs).
 *
 * We enter with non-exclusive mmap_lock (to exclude vma changes, but allow
 * concurrent faults).
 *
 * The mmap_lock may have been released depending on flags and our return value.
 * See filemap_fault() and __folio_lock_or_retry().
 */
static vm_fault_t handle_pte_fault(struct vm_fault *vmf)
{
	pte_t entry;

	if (unlikely(pmd_none(*vmf->pmd))) {
		/*
		 * Leave __pte_alloc() until later: because vm_ops->fault may
		 * want to allocate huge page, and if we expose page table
		 * for an instant, it will be difficult to retract from
		 * concurrent faults and from rmap lookups.
		 */
		vmf->pte = NULL;
		vmf->flags &= ~FAULT_FLAG_ORIG_PTE_VALID;
	} else {
		/*
		 * A regular pmd is established and it can't morph into a huge
		 * pmd by anon khugepaged, since that takes mmap_lock in write
		 * mode; but shmem or file collapse to THP could still morph
		 * it into a huge pmd: just retry later if so.
		 */
		vmf->pte = pte_offset_map_nolock(vmf->vma->vm_mm, vmf->pmd,
						 vmf->address, &vmf->ptl);
		if (unlikely(!vmf->pte))
			return 0;
		vmf->orig_pte = ptep_get_lockless(vmf->pte);
		vmf->flags |= FAULT_FLAG_ORIG_PTE_VALID;

		if (pte_none(vmf->orig_pte)) {
			pte_unmap(vmf->pte);
			vmf->pte = NULL;
		}
	}

	if (!vmf->pte)
		return do_pte_missing(vmf);

	if (!pte_present(vmf->orig_pte))
		return do_swap_page(vmf);

	if (pte_protnone(vmf->orig_pte) && vma_is_accessible(vmf->vma))
		return do_numa_page(vmf);

	spin_lock(vmf->ptl);
	entry = vmf->orig_pte;
	if (unlikely(!pte_same(ptep_get(vmf->pte), entry))) {
		update_mmu_tlb(vmf->vma, vmf->address, vmf->pte);
		goto unlock;
	}
	if (vmf->flags & (FAULT_FLAG_WRITE|FAULT_FLAG_UNSHARE)) {
		if (!pte_write(entry))
			return do_wp_page(vmf);
		else if (likely(vmf->flags & FAULT_FLAG_WRITE))
			entry = pte_mkdirty(entry);
	}
	entry = pte_mkyoung(entry);
	if (ptep_set_access_flags(vmf->vma, vmf->address, vmf->pte, entry,
				vmf->flags & FAULT_FLAG_WRITE)) {
		update_mmu_cache_range(vmf, vmf->vma, vmf->address,
				vmf->pte, 1);
	} else {
		/* Skip spurious TLB flush for retried page fault */
		if (vmf->flags & FAULT_FLAG_TRIED)
			goto unlock;
		/*
		 * This is needed only for protection faults but the arch code
		 * is not yet telling us if this is a protection fault or not.
		 * This still avoids useless tlb flushes for .text page faults
		 * with threads.
		 */
		if (vmf->flags & FAULT_FLAG_WRITE)
			flush_tlb_fix_spurious_fault(vmf->vma, vmf->address,
						     vmf->pte);
	}
unlock:
	pte_unmap_unlock(vmf->pte, vmf->ptl);
	return 0;
}

/*
 * On entry, we hold either the VMA lock or the mmap_lock
 * (FAULT_FLAG_VMA_LOCK tells you which).  If VM_FAULT_RETRY is set in
 * the result, the mmap_lock is not held on exit.  See filemap_fault()
 * and __folio_lock_or_retry().
 */
static vm_fault_t __handle_mm_fault(struct vm_area_struct *vma,
		unsigned long address, unsigned int flags)
{
	struct vm_fault vmf = {
		.vma = vma,
		.address = address & PAGE_MASK,
		.real_address = address,
		.flags = flags,
		.pgoff = linear_page_index(vma, address),
		.gfp_mask = __get_fault_gfp_mask(vma),
	};
	struct mm_struct *mm = vma->vm_mm;
	unsigned long vm_flags = vma->vm_flags;
	pgd_t *pgd;
	p4d_t *p4d;
	vm_fault_t ret;

	pgd = pgd_offset(mm, address);
	p4d = p4d_alloc(mm, pgd, address);
	if (!p4d)
		return VM_FAULT_OOM;

	vmf.pud = pud_alloc(mm, p4d, address);
	if (!vmf.pud)
		return VM_FAULT_OOM;
retry_pud:
	if (pud_none(*vmf.pud) &&
	    thp_vma_allowable_order(vma, vm_flags, false, true, true, PUD_ORDER)) {
		ret = create_huge_pud(&vmf);
		if (!(ret & VM_FAULT_FALLBACK))
			return ret;
	} else {
		pud_t orig_pud = *vmf.pud;

		barrier();
		if (pud_trans_huge(orig_pud) || pud_devmap(orig_pud)) {

			/*
			 * TODO once we support anonymous PUDs: NUMA case and
			 * FAULT_FLAG_UNSHARE handling.
			 */
			if ((flags & FAULT_FLAG_WRITE) && !pud_write(orig_pud)) {
				ret = wp_huge_pud(&vmf, orig_pud);
				if (!(ret & VM_FAULT_FALLBACK))
					return ret;
			} else {
				huge_pud_set_accessed(&vmf, orig_pud);
				return 0;
			}
		}
	}

	vmf.pmd = pmd_alloc(mm, vmf.pud, address);
	if (!vmf.pmd)
		return VM_FAULT_OOM;

	/* Huge pud page fault raced with pmd_alloc? */
	if (pud_trans_unstable(vmf.pud))
		goto retry_pud;

	if (pmd_none(*vmf.pmd) &&
	    thp_vma_allowable_order(vma, vm_flags, false, true, true, PMD_ORDER)) {
		ret = create_huge_pmd(&vmf);
		if (!(ret & VM_FAULT_FALLBACK))
			return ret;
	} else {
		vmf.orig_pmd = pmdp_get_lockless(vmf.pmd);

		if (unlikely(is_swap_pmd(vmf.orig_pmd))) {
			VM_BUG_ON(thp_migration_supported() &&
					  !is_pmd_migration_entry(vmf.orig_pmd));
			if (is_pmd_migration_entry(vmf.orig_pmd))
				pmd_migration_entry_wait(mm, vmf.pmd);
			return 0;
		}
		if (pmd_trans_huge(vmf.orig_pmd) || pmd_devmap(vmf.orig_pmd)) {
			if (pmd_protnone(vmf.orig_pmd) && vma_is_accessible(vma))
				return do_huge_pmd_numa_page(&vmf);

			if ((flags & (FAULT_FLAG_WRITE|FAULT_FLAG_UNSHARE)) &&
			    !pmd_write(vmf.orig_pmd)) {
				ret = wp_huge_pmd(&vmf);
				if (!(ret & VM_FAULT_FALLBACK))
					return ret;
			} else {
				huge_pmd_set_accessed(&vmf);
				return 0;
			}
		}
	}

	return handle_pte_fault(&vmf);
}

/**
 * mm_account_fault - Do page fault accounting
 * @mm: mm from which memcg should be extracted. It can be NULL.
 * @regs: the pt_regs struct pointer.  When set to NULL, will skip accounting
 *        of perf event counters, but we'll still do the per-task accounting to
 *        the task who triggered this page fault.
 * @address: the faulted address.
 * @flags: the fault flags.
 * @ret: the fault retcode.
 *
 * This will take care of most of the page fault accounting.  Meanwhile, it
 * will also include the PERF_COUNT_SW_PAGE_FAULTS_[MAJ|MIN] perf counter
 * updates.  However, note that the handling of PERF_COUNT_SW_PAGE_FAULTS should
 * still be in per-arch page fault handlers at the entry of page fault.
 */
static inline void mm_account_fault(struct mm_struct *mm, struct pt_regs *regs,
				    unsigned long address, unsigned int flags,
				    vm_fault_t ret)
{
	bool major;

	/* Incomplete faults will be accounted upon completion. */
	if (ret & VM_FAULT_RETRY)
		return;

	/*
	 * To preserve the behavior of older kernels, PGFAULT counters record
	 * both successful and failed faults, as opposed to perf counters,
	 * which ignore failed cases.
	 */
	count_vm_event(PGFAULT);
	count_memcg_event_mm(mm, PGFAULT);

	/*
	 * Do not account for unsuccessful faults (e.g. when the address wasn't
	 * valid).  That includes arch_vma_access_permitted() failing before
	 * reaching here. So this is not a "this many hardware page faults"
	 * counter.  We should use the hw profiling for that.
	 */
	if (ret & VM_FAULT_ERROR)
		return;

	/*
	 * We define the fault as a major fault when the final successful fault
	 * is VM_FAULT_MAJOR, or if it retried (which implies that we couldn't
	 * handle it immediately previously).
	 */
	major = (ret & VM_FAULT_MAJOR) || (flags & FAULT_FLAG_TRIED);

	if (major)
		current->maj_flt++;
	else
		current->min_flt++;

	/*
	 * If the fault is done for GUP, regs will be NULL.  We only do the
	 * accounting for the per thread fault counters who triggered the
	 * fault, and we skip the perf event updates.
	 */
	if (!regs)
		return;

	if (major)
		perf_sw_event(PERF_COUNT_SW_PAGE_FAULTS_MAJ, 1, regs, address);
	else
		perf_sw_event(PERF_COUNT_SW_PAGE_FAULTS_MIN, 1, regs, address);
}

#ifdef CONFIG_LRU_GEN
static void lru_gen_enter_fault(struct vm_area_struct *vma)
{
	/* the LRU algorithm only applies to accesses with recency */
	current->in_lru_fault = vma_has_recency(vma);
}

static void lru_gen_exit_fault(void)
{
	current->in_lru_fault = false;
}
#else
static void lru_gen_enter_fault(struct vm_area_struct *vma)
{
}

static void lru_gen_exit_fault(void)
{
}
#endif /* CONFIG_LRU_GEN */

static vm_fault_t sanitize_fault_flags(struct vm_area_struct *vma,
				       unsigned int *flags)
{
	if (unlikely(*flags & FAULT_FLAG_UNSHARE)) {
		if (WARN_ON_ONCE(*flags & FAULT_FLAG_WRITE))
			return VM_FAULT_SIGSEGV;
		/*
		 * FAULT_FLAG_UNSHARE only applies to COW mappings. Let's
		 * just treat it like an ordinary read-fault otherwise.
		 */
		if (!is_cow_mapping(vma->vm_flags))
			*flags &= ~FAULT_FLAG_UNSHARE;
	} else if (*flags & FAULT_FLAG_WRITE) {
		/* Write faults on read-only mappings are impossible ... */
		if (WARN_ON_ONCE(!(vma->vm_flags & VM_MAYWRITE)))
			return VM_FAULT_SIGSEGV;
		/* ... and FOLL_FORCE only applies to COW mappings. */
		if (WARN_ON_ONCE(!(vma->vm_flags & VM_WRITE) &&
				 !is_cow_mapping(vma->vm_flags)))
			return VM_FAULT_SIGSEGV;
	}
#ifdef CONFIG_PER_VMA_LOCK
	/*
	 * Per-VMA locks can't be used with FAULT_FLAG_RETRY_NOWAIT because of
	 * the assumption that lock is dropped on VM_FAULT_RETRY.
	 */
	if (WARN_ON_ONCE((*flags &
			(FAULT_FLAG_VMA_LOCK | FAULT_FLAG_RETRY_NOWAIT)) ==
			(FAULT_FLAG_VMA_LOCK | FAULT_FLAG_RETRY_NOWAIT)))
		return VM_FAULT_SIGSEGV;
#endif

	return 0;
}

/*
 * By the time we get here, we already hold the mm semaphore
 *
 * The mmap_lock may have been released depending on flags and our
 * return value.  See filemap_fault() and __folio_lock_or_retry().
 */
vm_fault_t handle_mm_fault(struct vm_area_struct *vma, unsigned long address,
			   unsigned int flags, struct pt_regs *regs)
{
	/* If the fault handler drops the mmap_lock, vma may be freed */
	struct mm_struct *mm = vma->vm_mm;
	vm_fault_t ret;

	__set_current_state(TASK_RUNNING);

	ret = sanitize_fault_flags(vma, &flags);
	if (ret)
		goto out;

	if (!arch_vma_access_permitted(vma, flags & FAULT_FLAG_WRITE,
					    flags & FAULT_FLAG_INSTRUCTION,
					    flags & FAULT_FLAG_REMOTE)) {
		ret = VM_FAULT_SIGSEGV;
		goto out;
	}

	/*
	 * Enable the memcg OOM handling for faults triggered in user
	 * space.  Kernel faults are handled more gracefully.
	 */
	if (flags & FAULT_FLAG_USER)
		mem_cgroup_enter_user_fault();

	lru_gen_enter_fault(vma);

	if (unlikely(is_vm_hugetlb_page(vma)))
		ret = hugetlb_fault(vma->vm_mm, vma, address, flags);
	else
		ret = __handle_mm_fault(vma, address, flags);

	lru_gen_exit_fault();

	if (flags & FAULT_FLAG_USER) {
		mem_cgroup_exit_user_fault();
		/*
		 * The task may have entered a memcg OOM situation but
		 * if the allocation error was handled gracefully (no
		 * VM_FAULT_OOM), there is no need to kill anything.
		 * Just clean up the OOM state peacefully.
		 */
		if (task_in_memcg_oom(current) && !(ret & VM_FAULT_OOM))
			mem_cgroup_oom_synchronize(false);
	}
out:
	mm_account_fault(mm, regs, address, flags, ret);

	return ret;
}
EXPORT_SYMBOL_GPL(handle_mm_fault);

#ifdef CONFIG_LOCK_MM_AND_FIND_VMA
#include <linux/extable.h>

static inline bool get_mmap_lock_carefully(struct mm_struct *mm, struct pt_regs *regs)
{
	if (likely(mmap_read_trylock(mm)))
		return true;

	if (regs && !user_mode(regs)) {
		unsigned long ip = exception_ip(regs);
		if (!search_exception_tables(ip))
			return false;
	}

	return !mmap_read_lock_killable(mm);
}

static inline bool mmap_upgrade_trylock(struct mm_struct *mm)
{
	/*
	 * We don't have this operation yet.
	 *
	 * It should be easy enough to do: it's basically a
	 *    atomic_long_try_cmpxchg_acquire()
	 * from RWSEM_READER_BIAS -> RWSEM_WRITER_LOCKED, but
	 * it also needs the proper lockdep magic etc.
	 */
	return false;
}

static inline bool upgrade_mmap_lock_carefully(struct mm_struct *mm, struct pt_regs *regs)
{
	mmap_read_unlock(mm);
	if (regs && !user_mode(regs)) {
		unsigned long ip = exception_ip(regs);
		if (!search_exception_tables(ip))
			return false;
	}
	return !mmap_write_lock_killable(mm);
}

/*
 * Helper for page fault handling.
 *
 * This is kind of equivalend to "mmap_read_lock()" followed
 * by "find_extend_vma()", except it's a lot more careful about
 * the locking (and will drop the lock on failure).
 *
 * For example, if we have a kernel bug that causes a page
 * fault, we don't want to just use mmap_read_lock() to get
 * the mm lock, because that would deadlock if the bug were
 * to happen while we're holding the mm lock for writing.
 *
 * So this checks the exception tables on kernel faults in
 * order to only do this all for instructions that are actually
 * expected to fault.
 *
 * We can also actually take the mm lock for writing if we
 * need to extend the vma, which helps the VM layer a lot.
 */
struct vm_area_struct *lock_mm_and_find_vma(struct mm_struct *mm,
			unsigned long addr, struct pt_regs *regs)
{
	struct vm_area_struct *vma;

	if (!get_mmap_lock_carefully(mm, regs))
		return NULL;

	vma = find_vma(mm, addr);
	if (likely(vma && (vma->vm_start <= addr)))
		return vma;

	/*
	 * Well, dang. We might still be successful, but only
	 * if we can extend a vma to do so.
	 */
	if (!vma || !(vma->vm_flags & VM_GROWSDOWN)) {
		mmap_read_unlock(mm);
		return NULL;
	}

	/*
	 * We can try to upgrade the mmap lock atomically,
	 * in which case we can continue to use the vma
	 * we already looked up.
	 *
	 * Otherwise we'll have to drop the mmap lock and
	 * re-take it, and also look up the vma again,
	 * re-checking it.
	 */
	if (!mmap_upgrade_trylock(mm)) {
		if (!upgrade_mmap_lock_carefully(mm, regs))
			return NULL;

		vma = find_vma(mm, addr);
		if (!vma)
			goto fail;
		if (vma->vm_start <= addr)
			goto success;
		if (!(vma->vm_flags & VM_GROWSDOWN))
			goto fail;
	}

	if (expand_stack_locked(vma, addr))
		goto fail;

success:
	mmap_write_downgrade(mm);
	return vma;

fail:
	mmap_write_unlock(mm);
	return NULL;
}
#endif

#ifdef CONFIG_PER_VMA_LOCK
/*
 * Lookup and lock a VMA under RCU protection. Returned VMA is guaranteed to be
 * stable and not isolated. If the VMA is not found or is being modified the
 * function returns NULL.
 */
struct vm_area_struct *lock_vma_under_rcu(struct mm_struct *mm,
					  unsigned long address)
{
	MA_STATE(mas, &mm->mm_mt, address, address);
	struct vm_area_struct *vma;

	rcu_read_lock();
retry:
	vma = mas_walk(&mas);
	if (!vma)
		goto inval;

	if (!vma_start_read(vma))
		goto inval;

	/*
	 * find_mergeable_anon_vma uses adjacent vmas which are not locked.
	 * This check must happen after vma_start_read(); otherwise, a
	 * concurrent mremap() with MREMAP_DONTUNMAP could dissociate the VMA
	 * from its anon_vma.
	 */
	if (unlikely(vma_is_anonymous(vma) && !vma->anon_vma))
		goto inval_end_read;

	/* Check since vm_start/vm_end might change before we lock the VMA */
	if (unlikely(address < vma->vm_start || address >= vma->vm_end))
		goto inval_end_read;

	/* Check if the VMA got isolated after we found it */
	if (vma->detached) {
		vma_end_read(vma);
		count_vm_vma_lock_event(VMA_LOCK_MISS);
		/* The area was replaced with another one */
		goto retry;
	}

	rcu_read_unlock();
	return vma;

inval_end_read:
	vma_end_read(vma);
inval:
	rcu_read_unlock();
	count_vm_vma_lock_event(VMA_LOCK_ABORT);
	return NULL;
}
#endif /* CONFIG_PER_VMA_LOCK */

#ifndef __PAGETABLE_P4D_FOLDED
/*
 * Allocate p4d page table.
 * We've already handled the fast-path in-line.
 */
int __p4d_alloc(struct mm_struct *mm, pgd_t *pgd, unsigned long address)
{
	p4d_t *new = p4d_alloc_one(mm, address);
	if (!new)
		return -ENOMEM;

	spin_lock(&mm->page_table_lock);
	if (pgd_present(*pgd)) {	/* Another has populated it */
		p4d_free(mm, new);
	} else {
		smp_wmb(); /* See comment in pmd_install() */
		pgd_populate(mm, pgd, new);
	}
	spin_unlock(&mm->page_table_lock);
	return 0;
}
#endif /* __PAGETABLE_P4D_FOLDED */

#ifndef __PAGETABLE_PUD_FOLDED
/*
 * Allocate page upper directory.
 * We've already handled the fast-path in-line.
 */
int __pud_alloc(struct mm_struct *mm, p4d_t *p4d, unsigned long address)
{
	pud_t *new = pud_alloc_one(mm, address);
	if (!new)
		return -ENOMEM;

	spin_lock(&mm->page_table_lock);
	if (!p4d_present(*p4d)) {
		mm_inc_nr_puds(mm);
		smp_wmb(); /* See comment in pmd_install() */
		p4d_populate(mm, p4d, new);
	} else	/* Another has populated it */
		pud_free(mm, new);
	spin_unlock(&mm->page_table_lock);
	return 0;
}
#endif /* __PAGETABLE_PUD_FOLDED */

#ifndef __PAGETABLE_PMD_FOLDED
/*
 * Allocate page middle directory.
 * We've already handled the fast-path in-line.
 */
int __pmd_alloc(struct mm_struct *mm, pud_t *pud, unsigned long address)
{
	spinlock_t *ptl;
	pmd_t *new = pmd_alloc_one(mm, address);
	if (!new)
		return -ENOMEM;

	ptl = pud_lock(mm, pud);
	if (!pud_present(*pud)) {
		mm_inc_nr_pmds(mm);
		smp_wmb(); /* See comment in pmd_install() */
		pud_populate(mm, pud, new);
	} else {	/* Another has populated it */
		pmd_free(mm, new);
	}
	spin_unlock(ptl);
	return 0;
}
#endif /* __PAGETABLE_PMD_FOLDED */

/**
 * follow_pte - look up PTE at a user virtual address
 * @mm: the mm_struct of the target address space
 * @address: user virtual address
 * @ptepp: location to store found PTE
 * @ptlp: location to store the lock for the PTE
 *
 * On a successful return, the pointer to the PTE is stored in @ptepp;
 * the corresponding lock is taken and its location is stored in @ptlp.
 * The contents of the PTE are only stable until @ptlp is released;
 * any further use, if any, must be protected against invalidation
 * with MMU notifiers.
 *
 * Only IO mappings and raw PFN mappings are allowed.  The mmap semaphore
 * should be taken for read.
 *
 * KVM uses this function.  While it is arguably less bad than ``follow_pfn``,
 * it is not a good general-purpose API.
 *
 * Return: zero on success, -ve otherwise.
 */
int follow_pte(struct mm_struct *mm, unsigned long address,
	       pte_t **ptepp, spinlock_t **ptlp)
{
	pgd_t *pgd;
	p4d_t *p4d;
	pud_t *pud;
	pmd_t *pmd;
	pte_t *ptep;

	pgd = pgd_offset(mm, address);
	if (pgd_none(*pgd) || unlikely(pgd_bad(*pgd)))
		goto out;

	p4d = p4d_offset(pgd, address);
	if (p4d_none(*p4d) || unlikely(p4d_bad(*p4d)))
		goto out;

	pud = pud_offset(p4d, address);
	if (pud_none(*pud) || unlikely(pud_bad(*pud)))
		goto out;

	pmd = pmd_offset(pud, address);
	VM_BUG_ON(pmd_trans_huge(*pmd));

	ptep = pte_offset_map_lock(mm, pmd, address, ptlp);
	if (!ptep)
		goto out;
	if (!pte_present(ptep_get(ptep)))
		goto unlock;
	*ptepp = ptep;
	return 0;
unlock:
	pte_unmap_unlock(ptep, *ptlp);
out:
	return -EINVAL;
}
EXPORT_SYMBOL_GPL(follow_pte);

/**
 * follow_pfn - look up PFN at a user virtual address
 * @vma: memory mapping
 * @address: user virtual address
 * @pfn: location to store found PFN
 *
 * Only IO mappings and raw PFN mappings are allowed.
 *
 * This function does not allow the caller to read the permissions
 * of the PTE.  Do not use it.
 *
 * Return: zero and the pfn at @pfn on success, -ve otherwise.
 */
int follow_pfn(struct vm_area_struct *vma, unsigned long address,
	unsigned long *pfn)
{
	int ret = -EINVAL;
	spinlock_t *ptl;
	pte_t *ptep;

	if (!(vma->vm_flags & (VM_IO | VM_PFNMAP)))
		return ret;

	ret = follow_pte(vma->vm_mm, address, &ptep, &ptl);
	if (ret)
		return ret;
	*pfn = pte_pfn(ptep_get(ptep));
	pte_unmap_unlock(ptep, ptl);
	return 0;
}
EXPORT_SYMBOL(follow_pfn);

#ifdef CONFIG_HAVE_IOREMAP_PROT
int follow_phys(struct vm_area_struct *vma,
		unsigned long address, unsigned int flags,
		unsigned long *prot, resource_size_t *phys)
{
	int ret = -EINVAL;
	pte_t *ptep, pte;
	spinlock_t *ptl;

	if (!(vma->vm_flags & (VM_IO | VM_PFNMAP)))
		goto out;

	if (follow_pte(vma->vm_mm, address, &ptep, &ptl))
		goto out;
	pte = ptep_get(ptep);

	if ((flags & FOLL_WRITE) && !pte_write(pte))
		goto unlock;

	*prot = pgprot_val(pte_pgprot(pte));
	*phys = (resource_size_t)pte_pfn(pte) << PAGE_SHIFT;

	ret = 0;
unlock:
	pte_unmap_unlock(ptep, ptl);
out:
	return ret;
}

/**
 * generic_access_phys - generic implementation for iomem mmap access
 * @vma: the vma to access
 * @addr: userspace address, not relative offset within @vma
 * @buf: buffer to read/write
 * @len: length of transfer
 * @write: set to FOLL_WRITE when writing, otherwise reading
 *
 * This is a generic implementation for &vm_operations_struct.access for an
 * iomem mapping. This callback is used by access_process_vm() when the @vma is
 * not page based.
 */
int generic_access_phys(struct vm_area_struct *vma, unsigned long addr,
			void *buf, int len, int write)
{
	resource_size_t phys_addr;
	unsigned long prot = 0;
	void __iomem *maddr;
	pte_t *ptep, pte;
	spinlock_t *ptl;
	int offset = offset_in_page(addr);
	int ret = -EINVAL;

	if (!(vma->vm_flags & (VM_IO | VM_PFNMAP)))
		return -EINVAL;

retry:
	if (follow_pte(vma->vm_mm, addr, &ptep, &ptl))
		return -EINVAL;
	pte = ptep_get(ptep);
	pte_unmap_unlock(ptep, ptl);

	prot = pgprot_val(pte_pgprot(pte));
	phys_addr = (resource_size_t)pte_pfn(pte) << PAGE_SHIFT;

	if ((write & FOLL_WRITE) && !pte_write(pte))
		return -EINVAL;

	maddr = ioremap_prot(phys_addr, PAGE_ALIGN(len + offset), prot);
	if (!maddr)
		return -ENOMEM;

	if (follow_pte(vma->vm_mm, addr, &ptep, &ptl))
		goto out_unmap;

	if (!pte_same(pte, ptep_get(ptep))) {
		pte_unmap_unlock(ptep, ptl);
		iounmap(maddr);

		goto retry;
	}

	if (write)
		memcpy_toio(maddr + offset, buf, len);
	else
		memcpy_fromio(buf, maddr + offset, len);
	ret = len;
	pte_unmap_unlock(ptep, ptl);
out_unmap:
	iounmap(maddr);

	return ret;
}
EXPORT_SYMBOL_GPL(generic_access_phys);
#endif

/*
 * Access another process' address space as given in mm.
 */
static int __access_remote_vm(struct mm_struct *mm, unsigned long addr,
			      void *buf, int len, unsigned int gup_flags)
{
	void *old_buf = buf;
	int write = gup_flags & FOLL_WRITE;

	if (mmap_read_lock_killable(mm))
		return 0;

	/* Untag the address before looking up the VMA */
	addr = untagged_addr_remote(mm, addr);

	/* Avoid triggering the temporary warning in __get_user_pages */
	if (!vma_lookup(mm, addr) && !expand_stack(mm, addr))
		return 0;

	/* ignore errors, just check how much was successfully transferred */
	while (len) {
		int bytes, offset;
		void *maddr;
		struct vm_area_struct *vma = NULL;
		struct page *page = get_user_page_vma_remote(mm, addr,
							     gup_flags, &vma);

		if (IS_ERR(page)) {
			/* We might need to expand the stack to access it */
			vma = vma_lookup(mm, addr);
			if (!vma) {
				vma = expand_stack(mm, addr);

				/* mmap_lock was dropped on failure */
				if (!vma)
					return buf - old_buf;

				/* Try again if stack expansion worked */
				continue;
			}

			/*
			 * Check if this is a VM_IO | VM_PFNMAP VMA, which
			 * we can access using slightly different code.
			 */
			bytes = 0;
#ifdef CONFIG_HAVE_IOREMAP_PROT
			if (vma->vm_ops && vma->vm_ops->access)
				bytes = vma->vm_ops->access(vma, addr, buf,
							    len, write);
#endif
			if (bytes <= 0)
				break;
		} else {
			bytes = len;
			offset = addr & (PAGE_SIZE-1);
			if (bytes > PAGE_SIZE-offset)
				bytes = PAGE_SIZE-offset;

			maddr = kmap_local_page(page);
			if (write) {
				copy_to_user_page(vma, page, addr,
						  maddr + offset, buf, bytes);
				set_page_dirty_lock(page);
			} else {
				copy_from_user_page(vma, page, addr,
						    buf, maddr + offset, bytes);
			}
			unmap_and_put_page(page, maddr);
		}
		len -= bytes;
		buf += bytes;
		addr += bytes;
	}
	mmap_read_unlock(mm);

	return buf - old_buf;
}

/**
 * access_remote_vm - access another process' address space
 * @mm:		the mm_struct of the target address space
 * @addr:	start address to access
 * @buf:	source or destination buffer
 * @len:	number of bytes to transfer
 * @gup_flags:	flags modifying lookup behaviour
 *
 * The caller must hold a reference on @mm.
 *
 * Return: number of bytes copied from source to destination.
 */
int access_remote_vm(struct mm_struct *mm, unsigned long addr,
		void *buf, int len, unsigned int gup_flags)
{
	return __access_remote_vm(mm, addr, buf, len, gup_flags);
}

/*
 * Access another process' address space.
 * Source/target buffer must be kernel space,
 * Do not walk the page table directly, use get_user_pages
 */
int access_process_vm(struct task_struct *tsk, unsigned long addr,
		void *buf, int len, unsigned int gup_flags)
{
	struct mm_struct *mm;
	int ret;

	mm = get_task_mm(tsk);
	if (!mm)
		return 0;

	ret = __access_remote_vm(mm, addr, buf, len, gup_flags);

	mmput(mm);

	return ret;
}
EXPORT_SYMBOL_GPL(access_process_vm);

/*
 * Print the name of a VMA.
 */
void print_vma_addr(char *prefix, unsigned long ip)
{
	struct mm_struct *mm = current->mm;
	struct vm_area_struct *vma;

	/*
	 * we might be running from an atomic context so we cannot sleep
	 */
	if (!mmap_read_trylock(mm))
		return;

	vma = find_vma(mm, ip);
	if (vma && vma->vm_file) {
		struct file *f = vma->vm_file;
		char *buf = (char *)__get_free_page(GFP_NOWAIT);
		if (buf) {
			char *p;

			p = file_path(f, buf, PAGE_SIZE);
			if (IS_ERR(p))
				p = "?";
			printk("%s%s[%lx+%lx]", prefix, kbasename(p),
					vma->vm_start,
					vma->vm_end - vma->vm_start);
			free_page((unsigned long)buf);
		}
	}
	mmap_read_unlock(mm);
}

#if defined(CONFIG_PROVE_LOCKING) || defined(CONFIG_DEBUG_ATOMIC_SLEEP)
void __might_fault(const char *file, int line)
{
	if (pagefault_disabled())
		return;
	__might_sleep(file, line);
#if defined(CONFIG_DEBUG_ATOMIC_SLEEP)
	if (current->mm)
		might_lock_read(&current->mm->mmap_lock);
#endif
}
EXPORT_SYMBOL(__might_fault);
#endif

#if defined(CONFIG_TRANSPARENT_HUGEPAGE) || defined(CONFIG_HUGETLBFS)
/*
 * Process all subpages of the specified huge page with the specified
 * operation.  The target subpage will be processed last to keep its
 * cache lines hot.
 */
static inline int process_huge_page(
	unsigned long addr_hint, unsigned int pages_per_huge_page,
	int (*process_subpage)(unsigned long addr, int idx, void *arg),
	void *arg)
{
	int i, n, base, l, ret;
	unsigned long addr = addr_hint &
		~(((unsigned long)pages_per_huge_page << PAGE_SHIFT) - 1);

	/* Process target subpage last to keep its cache lines hot */
	might_sleep();
	n = (addr_hint - addr) / PAGE_SIZE;
	if (2 * n <= pages_per_huge_page) {
		/* If target subpage in first half of huge page */
		base = 0;
		l = n;
		/* Process subpages at the end of huge page */
		for (i = pages_per_huge_page - 1; i >= 2 * n; i--) {
			cond_resched();
			ret = process_subpage(addr + i * PAGE_SIZE, i, arg);
			if (ret)
				return ret;
		}
	} else {
		/* If target subpage in second half of huge page */
		base = pages_per_huge_page - 2 * (pages_per_huge_page - n);
		l = pages_per_huge_page - n;
		/* Process subpages at the begin of huge page */
		for (i = 0; i < base; i++) {
			cond_resched();
			ret = process_subpage(addr + i * PAGE_SIZE, i, arg);
			if (ret)
				return ret;
		}
	}
	/*
	 * Process remaining subpages in left-right-left-right pattern
	 * towards the target subpage
	 */
	for (i = 0; i < l; i++) {
		int left_idx = base + i;
		int right_idx = base + 2 * l - 1 - i;

		cond_resched();
		ret = process_subpage(addr + left_idx * PAGE_SIZE, left_idx, arg);
		if (ret)
			return ret;
		cond_resched();
		ret = process_subpage(addr + right_idx * PAGE_SIZE, right_idx, arg);
		if (ret)
			return ret;
	}
	return 0;
}

static void clear_gigantic_page(struct page *page,
				unsigned long addr,
				unsigned int pages_per_huge_page)
{
	int i;
	struct page *p;

	might_sleep();
	for (i = 0; i < pages_per_huge_page; i++) {
		p = nth_page(page, i);
		cond_resched();
		clear_user_highpage(p, addr + i * PAGE_SIZE);
	}
}

static int clear_subpage(unsigned long addr, int idx, void *arg)
{
	struct page *page = arg;

	clear_user_highpage(nth_page(page, idx), addr);
	return 0;
}

void clear_huge_page(struct page *page,
		     unsigned long addr_hint, unsigned int pages_per_huge_page)
{
	unsigned long addr = addr_hint &
		~(((unsigned long)pages_per_huge_page << PAGE_SHIFT) - 1);

	if (unlikely(pages_per_huge_page > MAX_ORDER_NR_PAGES)) {
		clear_gigantic_page(page, addr, pages_per_huge_page);
		return;
	}

	process_huge_page(addr_hint, pages_per_huge_page, clear_subpage, page);
}

static int copy_user_gigantic_page(struct folio *dst, struct folio *src,
				     unsigned long addr,
				     struct vm_area_struct *vma,
				     unsigned int pages_per_huge_page)
{
	int i;
	struct page *dst_page;
	struct page *src_page;

	for (i = 0; i < pages_per_huge_page; i++) {
		dst_page = folio_page(dst, i);
		src_page = folio_page(src, i);

		cond_resched();
		if (copy_mc_user_highpage(dst_page, src_page,
					  addr + i*PAGE_SIZE, vma)) {
			memory_failure_queue(page_to_pfn(src_page), 0);
			return -EHWPOISON;
		}
	}
	return 0;
}

struct copy_subpage_arg {
	struct page *dst;
	struct page *src;
	struct vm_area_struct *vma;
};

static int copy_subpage(unsigned long addr, int idx, void *arg)
{
	struct copy_subpage_arg *copy_arg = arg;
	struct page *dst = nth_page(copy_arg->dst, idx);
	struct page *src = nth_page(copy_arg->src, idx);

	if (copy_mc_user_highpage(dst, src, addr, copy_arg->vma)) {
		memory_failure_queue(page_to_pfn(src), 0);
		return -EHWPOISON;
	}
	return 0;
}

int copy_user_large_folio(struct folio *dst, struct folio *src,
			  unsigned long addr_hint, struct vm_area_struct *vma)
{
	unsigned int pages_per_huge_page = folio_nr_pages(dst);
	unsigned long addr = addr_hint &
		~(((unsigned long)pages_per_huge_page << PAGE_SHIFT) - 1);
	struct copy_subpage_arg arg = {
		.dst = &dst->page,
		.src = &src->page,
		.vma = vma,
	};

	if (unlikely(pages_per_huge_page > MAX_ORDER_NR_PAGES))
		return copy_user_gigantic_page(dst, src, addr, vma,
					       pages_per_huge_page);

	return process_huge_page(addr_hint, pages_per_huge_page, copy_subpage, &arg);
}

long copy_folio_from_user(struct folio *dst_folio,
			   const void __user *usr_src,
			   bool allow_pagefault)
{
	void *kaddr;
	unsigned long i, rc = 0;
	unsigned int nr_pages = folio_nr_pages(dst_folio);
	unsigned long ret_val = nr_pages * PAGE_SIZE;
	struct page *subpage;

	for (i = 0; i < nr_pages; i++) {
		subpage = folio_page(dst_folio, i);
		kaddr = kmap_local_page(subpage);
		if (!allow_pagefault)
			pagefault_disable();
		rc = copy_from_user(kaddr, usr_src + i * PAGE_SIZE, PAGE_SIZE);
		if (!allow_pagefault)
			pagefault_enable();
		kunmap_local(kaddr);

		ret_val -= (PAGE_SIZE - rc);
		if (rc)
			break;

		flush_dcache_page(subpage);

		cond_resched();
	}
	return ret_val;
}
#endif /* CONFIG_TRANSPARENT_HUGEPAGE || CONFIG_HUGETLBFS */

#if USE_SPLIT_PTE_PTLOCKS && ALLOC_SPLIT_PTLOCKS

static struct kmem_cache *page_ptl_cachep;

void __init ptlock_cache_init(void)
{
	page_ptl_cachep = kmem_cache_create("page->ptl", sizeof(spinlock_t), 0,
			SLAB_PANIC, NULL);
}

bool ptlock_alloc(struct ptdesc *ptdesc)
{
	spinlock_t *ptl;

	ptl = kmem_cache_alloc(page_ptl_cachep, GFP_KERNEL);
	if (!ptl)
		return false;
	ptdesc->ptl = ptl;
	return true;
}

void ptlock_free(struct ptdesc *ptdesc)
{
	kmem_cache_free(page_ptl_cachep, ptdesc->ptl);
}
#endif<|MERGE_RESOLUTION|>--- conflicted
+++ resolved
@@ -953,85 +953,6 @@
 	set_ptes(dst_vma->vm_mm, addr, dst_pte, pte, nr);
 }
 
-<<<<<<< HEAD
-/* Flags for folio_pte_batch(). */
-typedef int __bitwise fpb_t;
-
-/* Compare PTEs after pte_mkclean(), ignoring the dirty bit. */
-#define FPB_IGNORE_DIRTY		((__force fpb_t)BIT(0))
-
-/* Compare PTEs after pte_clear_soft_dirty(), ignoring the soft-dirty bit. */
-#define FPB_IGNORE_SOFT_DIRTY		((__force fpb_t)BIT(1))
-
-static inline pte_t __pte_batch_clear_ignored(pte_t pte, fpb_t flags)
-{
-	if (flags & FPB_IGNORE_DIRTY)
-		pte = pte_mkclean(pte);
-	if (likely(flags & FPB_IGNORE_SOFT_DIRTY))
-		pte = pte_clear_soft_dirty(pte);
-	return pte_wrprotect(pte_mkold(pte));
-}
-
-/*
- * Detect a PTE batch: consecutive (present) PTEs that map consecutive
- * pages of the same folio.
- *
- * All PTEs inside a PTE batch have the same PTE bits set, excluding the PFN,
- * the accessed bit, writable bit, dirty bit (with FPB_IGNORE_DIRTY) and
- * soft-dirty bit (with FPB_IGNORE_SOFT_DIRTY).
- *
- * If "any_writable" is set, it will indicate if any other PTE besides the
- * first (given) PTE is writable.
- */
-static inline int folio_pte_batch(struct folio *folio, unsigned long addr,
-		pte_t *start_ptep, pte_t pte, int max_nr, fpb_t flags,
-		bool *any_writable)
-{
-	unsigned long folio_end_pfn = folio_pfn(folio) + folio_nr_pages(folio);
-	const pte_t *end_ptep = start_ptep + max_nr;
-	pte_t expected_pte, *ptep;
-	bool writable;
-	int nr;
-
-	if (any_writable)
-		*any_writable = false;
-
-	VM_WARN_ON_FOLIO(!pte_present(pte), folio);
-
-	nr = pte_batch_hint(start_ptep, pte);
-	expected_pte = __pte_batch_clear_ignored(pte_advance_pfn(pte, nr), flags);
-	ptep = start_ptep + nr;
-
-	while (ptep < end_ptep) {
-		pte = ptep_get(ptep);
-		if (any_writable)
-			writable = !!pte_write(pte);
-		pte = __pte_batch_clear_ignored(pte, flags);
-
-		if (!pte_same(pte, expected_pte))
-			break;
-
-		/*
-		 * Stop immediately once we reached the end of the folio. In
-		 * corner cases the next PFN might fall into a different
-		 * folio.
-		 */
-		if (pte_pfn(pte) >= folio_end_pfn)
-			break;
-
-		if (any_writable)
-			*any_writable |= writable;
-
-		nr = pte_batch_hint(ptep, pte);
-		expected_pte = pte_advance_pfn(expected_pte, nr);
-		ptep += nr;
-	}
-
-	return min(ptep - start_ptep, max_nr);
-}
-
-=======
->>>>>>> 3bc02e1b
 /*
  * Copy one present PTE, trying to batch-process subsequent PTEs that map
  * consecutive pages of the same folio by copying them as well.
