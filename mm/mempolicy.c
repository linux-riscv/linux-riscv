--- conflicted
+++ resolved
@@ -1356,11 +1356,7 @@
 		 */
 		if (new->mode == MPOL_INTERLEAVE ||
 		    new->mode == MPOL_WEIGHTED_INTERLEAVE) {
-<<<<<<< HEAD
-			struct page *page;
-=======
 			struct folio *folio;
->>>>>>> 3bc02e1b
 			unsigned int order;
 			unsigned long addr = -EFAULT;
 
