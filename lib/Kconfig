# SPDX-License-Identifier: GPL-2.0-only
#
# Library configuration
#

config BINARY_PRINTF
	def_bool n

menu "Library routines"

config RAID6_PQ
	tristate

config RAID6_PQ_BENCHMARK
	bool "Automatically choose fastest RAID6 PQ functions"
	depends on RAID6_PQ
	default y
	help
	  Benchmark all available RAID6 PQ functions on init and choose the
	  fastest one.

config LINEAR_RANGES
	tristate

config PACKING
	bool "Generic bitfield packing and unpacking"
	default n
	help
	  This option provides the packing() helper function, which permits
	  converting bitfields between a CPU-usable representation and a
	  memory representation that can have any combination of these quirks:
	    - Is little endian (bytes are reversed within a 32-bit group)
	    - The least-significant 32-bit word comes first (within a 64-bit
	      group)
	    - The most significant bit of a byte is at its right (bit 0 of a
	      register description is numerically 2^7).
	  Drivers may use these helpers to match the bit indices as described
	  in the data sheets of the peripherals they are in control of.

	  When in doubt, say N.

config BITREVERSE
	tristate

config HAVE_ARCH_BITREVERSE
	bool
	default n
	help
	  This option enables the use of hardware bit-reversal instructions on
	  architectures which support such operations.

config ARCH_HAS_STRNCPY_FROM_USER
	bool

config ARCH_HAS_STRNLEN_USER
	bool

config GENERIC_STRNCPY_FROM_USER
	def_bool !ARCH_HAS_STRNCPY_FROM_USER

config GENERIC_STRNLEN_USER
	def_bool !ARCH_HAS_STRNLEN_USER

config GENERIC_NET_UTILS
	bool

source "lib/math/Kconfig"

config NO_GENERIC_PCI_IOPORT_MAP
	bool

config GENERIC_PCI_IOMAP
	bool

config GENERIC_IOMAP
	bool
	select GENERIC_PCI_IOMAP

config STMP_DEVICE
	bool

config ARCH_USE_CMPXCHG_LOCKREF
	bool

config ARCH_HAS_FAST_MULTIPLIER
	bool

config ARCH_USE_SYM_ANNOTATIONS
	bool

config INDIRECT_PIO
	bool "Access I/O in non-MMIO mode"
	depends on ARM64
	help
	  On some platforms where no separate I/O space exists, there are I/O
	  hosts which can not be accessed in MMIO mode. Using the logical PIO
	  mechanism, the host-local I/O resource can be mapped into system
	  logic PIO space shared with MMIO hosts, such as PCI/PCIe, then the
	  system can access the I/O devices with the mapped-logic PIO through
	  I/O accessors.

	  This way has relatively little I/O performance cost. Please make
	  sure your devices really need this configure item enabled.

	  When in doubt, say N.

config INDIRECT_IOMEM
	bool
	help
	  This is selected by other options/architectures to provide the
	  emulated iomem accessors.

config INDIRECT_IOMEM_FALLBACK
	bool
	depends on INDIRECT_IOMEM
	help
	  If INDIRECT_IOMEM is selected, this enables falling back to plain
	  mmio accesses when the IO memory address is not a registered
	  emulated region.

config TRACE_MMIO_ACCESS
	bool "Register read/write tracing"
	depends on TRACING && ARCH_HAVE_TRACE_MMIO_ACCESS
	help
	  Create tracepoints for MMIO read/write operations. These trace events
	  can be used for logging all MMIO read/write operations.

source "lib/crypto/Kconfig"

config CRC_CCITT
	tristate "CRC-CCITT functions"
	help
	  This option is provided for the case where no in-kernel-tree
	  modules require CRC-CCITT functions, but a module built outside
	  the kernel tree does. Such modules that use library CRC-CCITT
	  functions require M here.

config CRC16
	tristate "CRC16 functions"
	help
	  This option is provided for the case where no in-kernel-tree
	  modules require CRC16 functions, but a module built outside
	  the kernel tree does. Such modules that use library CRC16
	  functions require M here.

config CRC_T10DIF
	tristate "CRC calculation for the T10 Data Integrity Field"
	select CRYPTO
	select CRYPTO_CRCT10DIF
	help
	  This option is only needed if a module that's not in the
	  kernel tree needs to calculate CRC checks for use with the
	  SCSI data integrity subsystem.

config CRC64_ROCKSOFT
	tristate "CRC calculation for the Rocksoft model CRC64"
	select CRC64
	select CRYPTO
	select CRYPTO_CRC64_ROCKSOFT
	help
	  This option provides a CRC64 API to a registered crypto driver.
	  This is used with the block layer's data integrity subsystem.

config CRC_ITU_T
	tristate "CRC ITU-T V.41 functions"
	help
	  This option is provided for the case where no in-kernel-tree
	  modules require CRC ITU-T V.41 functions, but a module built outside
	  the kernel tree does. Such modules that use library CRC ITU-T V.41
	  functions require M here.

config CRC32
	tristate "CRC32/CRC32c functions"
	default y
	select BITREVERSE
	help
	  This option is provided for the case where no in-kernel-tree
	  modules require CRC32/CRC32c functions, but a module built outside
	  the kernel tree does. Such modules that use library CRC32/CRC32c
	  functions require M here.

config CRC32_SELFTEST
	tristate "CRC32 perform self test on init"
	depends on CRC32
	help
	  This option enables the CRC32 library functions to perform a
	  self test on initialization. The self test computes crc32_le
	  and crc32_be over byte strings with random alignment and length
	  and computes the total elapsed time and number of bytes processed.

choice
	prompt "CRC32 implementation"
	depends on CRC32
	default CRC32_SLICEBY8
	help
	  This option allows a kernel builder to override the default choice
	  of CRC32 algorithm.  Choose the default ("slice by 8") unless you
	  know that you need one of the others.

config CRC32_SLICEBY8
	bool "Slice by 8 bytes"
	help
	  Calculate checksum 8 bytes at a time with a clever slicing algorithm.
	  This is the fastest algorithm, but comes with a 8KiB lookup table.
	  Most modern processors have enough cache to hold this table without
	  thrashing the cache.

	  This is the default implementation choice.  Choose this one unless
	  you have a good reason not to.

config CRC32_SLICEBY4
	bool "Slice by 4 bytes"
	help
	  Calculate checksum 4 bytes at a time with a clever slicing algorithm.
	  This is a bit slower than slice by 8, but has a smaller 4KiB lookup
	  table.

	  Only choose this option if you know what you are doing.

config CRC32_SARWATE
	bool "Sarwate's Algorithm (one byte at a time)"
	help
	  Calculate checksum a byte at a time using Sarwate's algorithm.  This
	  is not particularly fast, but has a small 256 byte lookup table.

	  Only choose this option if you know what you are doing.

config CRC32_BIT
	bool "Classic Algorithm (one bit at a time)"
	help
	  Calculate checksum one bit at a time.  This is VERY slow, but has
	  no lookup table.  This is provided as a debugging option.

	  Only choose this option if you are debugging crc32.

endchoice

config CRC64
	tristate "CRC64 functions"
	help
	  This option is provided for the case where no in-kernel-tree
	  modules require CRC64 functions, but a module built outside
	  the kernel tree does. Such modules that use library CRC64
	  functions require M here.

config CRC4
	tristate "CRC4 functions"
	help
	  This option is provided for the case where no in-kernel-tree
	  modules require CRC4 functions, but a module built outside
	  the kernel tree does. Such modules that use library CRC4
	  functions require M here.

config CRC7
	tristate "CRC7 functions"
	help
	  This option is provided for the case where no in-kernel-tree
	  modules require CRC7 functions, but a module built outside
	  the kernel tree does. Such modules that use library CRC7
	  functions require M here.

config LIBCRC32C
	tristate "CRC32c (Castagnoli, et al) Cyclic Redundancy-Check"
	select CRYPTO
	select CRYPTO_CRC32C
	help
	  This option is provided for the case where no in-kernel-tree
	  modules require CRC32c functions, but a module built outside the
	  kernel tree does. Such modules that use library CRC32c functions
	  require M here.  See Castagnoli93.
	  Module will be libcrc32c.

config CRC8
	tristate "CRC8 function"
	help
	  This option provides CRC8 function. Drivers may select this
	  when they need to do cyclic redundancy check according CRC8
	  algorithm. Module will be called crc8.

config XXHASH
	tristate

config AUDIT_GENERIC
	bool
	depends on AUDIT && !AUDIT_ARCH
	default y

config AUDIT_ARCH_COMPAT_GENERIC
	bool
	default n

config AUDIT_COMPAT_GENERIC
	bool
	depends on AUDIT_GENERIC && AUDIT_ARCH_COMPAT_GENERIC && COMPAT
	default y

config RANDOM32_SELFTEST
	bool "PRNG perform self test on init"
	help
	  This option enables the 32 bit PRNG library functions to perform a
	  self test on initialization.

#
# compression support is select'ed if needed
#
config 842_COMPRESS
	select CRC32
	tristate

config 842_DECOMPRESS
	select CRC32
	tristate

config ZLIB_INFLATE
	tristate

config ZLIB_DEFLATE
	tristate
	select BITREVERSE

config ZLIB_DFLTCC
	def_bool y
	depends on S390
	prompt "Enable s390x DEFLATE CONVERSION CALL support for kernel zlib"
	help
	 Enable s390x hardware support for zlib in the kernel.

config LZO_COMPRESS
	tristate

config LZO_DECOMPRESS
	tristate

config LZ4_COMPRESS
	tristate

config LZ4HC_COMPRESS
	tristate

config LZ4_DECOMPRESS
	tristate

config ZSTD_COMMON
	select XXHASH
	tristate

config ZSTD_COMPRESS
	select ZSTD_COMMON
	tristate

config ZSTD_DECOMPRESS
	select ZSTD_COMMON
	tristate

source "lib/xz/Kconfig"

#
# These all provide a common interface (hence the apparent duplication with
# ZLIB_INFLATE; DECOMPRESS_GZIP is just a wrapper.)
#
config DECOMPRESS_GZIP
	select ZLIB_INFLATE
	tristate

config DECOMPRESS_BZIP2
	tristate

config DECOMPRESS_LZMA
	tristate

config DECOMPRESS_XZ
	select XZ_DEC
	tristate

config DECOMPRESS_LZO
	select LZO_DECOMPRESS
	tristate

config DECOMPRESS_LZ4
	select LZ4_DECOMPRESS
	tristate

config DECOMPRESS_ZSTD
	select ZSTD_DECOMPRESS
	tristate

#
# Generic allocator support is selected if needed
#
config GENERIC_ALLOCATOR
	bool

#
# reed solomon support is select'ed if needed
#
config REED_SOLOMON
	tristate
	
config REED_SOLOMON_ENC8
	bool

config REED_SOLOMON_DEC8
	bool

config REED_SOLOMON_ENC16
	bool

config REED_SOLOMON_DEC16
	bool

#
# BCH support is selected if needed
#
config BCH
	tristate

config BCH_CONST_PARAMS
	bool
	help
	  Drivers may select this option to force specific constant
	  values for parameters 'm' (Galois field order) and 't'
	  (error correction capability). Those specific values must
	  be set by declaring default values for symbols BCH_CONST_M
	  and BCH_CONST_T.
	  Doing so will enable extra compiler optimizations,
	  improving encoding and decoding performance up to 2x for
	  usual (m,t) values (typically such that m*t < 200).
	  When this option is selected, the BCH library supports
	  only a single (m,t) configuration. This is mainly useful
	  for NAND flash board drivers requiring known, fixed BCH
	  parameters.

config BCH_CONST_M
	int
	range 5 15
	help
	  Constant value for Galois field order 'm'. If 'k' is the
	  number of data bits to protect, 'm' should be chosen such
	  that (k + m*t) <= 2**m - 1.
	  Drivers should declare a default value for this symbol if
	  they select option BCH_CONST_PARAMS.

config BCH_CONST_T
	int
	help
	  Constant value for error correction capability in bits 't'.
	  Drivers should declare a default value for this symbol if
	  they select option BCH_CONST_PARAMS.

#
# Textsearch support is select'ed if needed
#
config TEXTSEARCH
	bool

config TEXTSEARCH_KMP
	tristate

config TEXTSEARCH_BM
	tristate

config TEXTSEARCH_FSM
	tristate

config BTREE
	bool

config INTERVAL_TREE
	bool
	help
	  Simple, embeddable, interval-tree. Can find the start of an
	  overlapping range in log(n) time and then iterate over all
	  overlapping nodes. The algorithm is implemented as an
	  augmented rbtree.

	  See:

		Documentation/core-api/rbtree.rst

	  for more information.

config XARRAY_MULTI
	bool
	help
	  Support entries which occupy multiple consecutive indices in the
	  XArray.

config ASSOCIATIVE_ARRAY
	bool
	help
	  Generic associative array.  Can be searched and iterated over whilst
	  it is being modified.  It is also reasonably quick to search and
	  modify.  The algorithms are non-recursive, and the trees are highly
	  capacious.

	  See:

		Documentation/core-api/assoc_array.rst

	  for more information.

config HAS_IOMEM
	bool
	depends on !NO_IOMEM
	default y

config HAS_IOPORT_MAP
	bool
	depends on HAS_IOMEM && !NO_IOPORT_MAP
	default y

source "kernel/dma/Kconfig"

config SGL_ALLOC
	bool
	default n

config IOMMU_HELPER
	bool

config CHECK_SIGNATURE
	bool

config CPUMASK_OFFSTACK
	bool "Force CPU masks off stack" if DEBUG_PER_CPU_MAPS
	help
	  Use dynamic allocation for cpumask_var_t, instead of putting
	  them on the stack.  This is a bit more expensive, but avoids
	  stack overflow.

config FORCE_NR_CPUS
<<<<<<< HEAD
       bool "NR_CPUS is set to an actual number of CPUs"
       depends on SMP
=======
       bool "Set number of CPUs at compile time"
       depends on SMP && EXPERT && !COMPILE_TEST
>>>>>>> 0ee29814
       help
         Say Yes if you have NR_CPUS set to an actual number of possible
         CPUs in your system, not to a default value. This forces the core
         code to rely on compile-time value and optimize kernel routines
         better.

config CPU_RMAP
	bool
	depends on SMP

config DQL
	bool

config GLOB
	bool
#	This actually supports modular compilation, but the module overhead
#	is ridiculous for the amount of code involved.	Until an out-of-tree
#	driver asks for it, we'll just link it directly it into the kernel
#	when required.  Since we're ignoring out-of-tree users,	there's also
#	no need bother prompting for a manual decision:
#	prompt "glob_match() function"
	help
	  This option provides a glob_match function for performing
	  simple text pattern matching.  It originated in the ATA code
	  to blacklist particular drive models, but other device drivers
	  may need similar functionality.

	  All drivers in the Linux kernel tree that require this function
	  should automatically select this option.  Say N unless you
	  are compiling an out-of tree driver which tells you that it
	  depends on this.

config GLOB_SELFTEST
	tristate "glob self-test on init"
	depends on GLOB
	help
	  This option enables a simple self-test of the glob_match
	  function on startup.	It is primarily useful for people
	  working on the code to ensure they haven't introduced any
	  regressions.

	  It only adds a little bit of code and slows kernel boot (or
	  module load) by a small amount, so you're welcome to play with
	  it, but you probably don't need it.

#
# Netlink attribute parsing support is select'ed if needed
#
config NLATTR
	bool

#
# Generic 64-bit atomic support is selected if needed
#
config GENERIC_ATOMIC64
       bool

config LRU_CACHE
	tristate

config CLZ_TAB
	bool

config IRQ_POLL
	bool "IRQ polling library"
	help
	  Helper library to poll interrupt mitigation using polling.

config MPILIB
	tristate
	select CLZ_TAB
	help
	  Multiprecision maths library from GnuPG.
	  It is used to implement RSA digital signature verification,
	  which is used by IMA/EVM digital signature extension.

config SIGNATURE
	tristate
	depends on KEYS
	select CRYPTO
	select CRYPTO_SHA1
	select MPILIB
	help
	  Digital signature verification. Currently only RSA is supported.
	  Implementation is done using GnuPG MPI library

config DIMLIB
	bool
	help
	  Dynamic Interrupt Moderation library.
	  Implements an algorithm for dynamically changing CQ moderation values
	  according to run time performance.

#
# libfdt files, only selected if needed.
#
config LIBFDT
	bool

config OID_REGISTRY
	tristate
	help
	  Enable fast lookup object identifier registry.

config UCS2_STRING
	tristate

#
# generic vdso
#
source "lib/vdso/Kconfig"

source "lib/fonts/Kconfig"

config SG_SPLIT
	def_bool n
	help
	 Provides a helper to split scatterlists into chunks, each chunk being
	 a scatterlist. This should be selected by a driver or an API which
	 whishes to split a scatterlist amongst multiple DMA channels.

config SG_POOL
	def_bool n
	help
	 Provides a helper to allocate chained scatterlists. This should be
	 selected by a driver or an API which whishes to allocate chained
	 scatterlist.

#
# sg chaining option
#

config ARCH_NO_SG_CHAIN
	def_bool n

config ARCH_HAS_PMEM_API
	bool

config MEMREGION
	bool

config ARCH_HAS_CPU_CACHE_INVALIDATE_MEMREGION
	bool

config ARCH_HAS_MEMREMAP_COMPAT_ALIGN
	bool

# use memcpy to implement user copies for nommu architectures
config UACCESS_MEMCPY
	bool

config ARCH_HAS_UACCESS_FLUSHCACHE
	bool

# arch has a concept of a recoverable synchronous exception due to a
# memory-read error like x86 machine-check or ARM data-abort, and
# implements copy_mc_to_{user,kernel} to abort and report
# 'bytes-transferred' if that exception fires when accessing the source
# buffer.
config ARCH_HAS_COPY_MC
	bool

# Temporary. Goes away when all archs are cleaned up
config ARCH_STACKWALK
       bool

config STACKDEPOT
	bool
	select STACKTRACE

config STACKDEPOT_ALWAYS_INIT
	bool
	select STACKDEPOT

config REF_TRACKER
	bool
	depends on STACKTRACE_SUPPORT
	select STACKDEPOT

config SBITMAP
	bool

config PARMAN
	tristate "parman" if COMPILE_TEST

config OBJAGG
	tristate "objagg" if COMPILE_TEST

endmenu

config GENERIC_IOREMAP
	bool

config GENERIC_LIB_ASHLDI3
	bool

config GENERIC_LIB_ASHRDI3
	bool

config GENERIC_LIB_LSHRDI3
	bool

config GENERIC_LIB_MULDI3
	bool

config GENERIC_LIB_CMPDI2
	bool

config GENERIC_LIB_UCMPDI2
	bool

config GENERIC_LIB_DEVMEM_IS_ALLOWED
	bool

config PLDMFW
	bool
	default n

config ASN1_ENCODER
       tristate

config POLYNOMIAL
       tristate<|MERGE_RESOLUTION|>--- conflicted
+++ resolved
@@ -529,13 +529,8 @@
 	  stack overflow.
 
 config FORCE_NR_CPUS
-<<<<<<< HEAD
-       bool "NR_CPUS is set to an actual number of CPUs"
-       depends on SMP
-=======
        bool "Set number of CPUs at compile time"
        depends on SMP && EXPERT && !COMPILE_TEST
->>>>>>> 0ee29814
        help
          Say Yes if you have NR_CPUS set to an actual number of possible
          CPUs in your system, not to a default value. This forces the core
