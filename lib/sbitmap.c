--- conflicted
+++ resolved
@@ -483,15 +483,9 @@
 	unsigned int wake_batch;
 	unsigned int min_batch;
 	unsigned int depth = (sbq->sb.depth + users - 1) / users;
-<<<<<<< HEAD
 
 	min_batch = sbq->sb.depth >= (4 * SBQ_WAIT_QUEUES) ? 4 : 1;
 
-=======
-
-	min_batch = sbq->sb.depth >= (4 * SBQ_WAIT_QUEUES) ? 4 : 1;
-
->>>>>>> 31231092
 	wake_batch = clamp_val(depth / SBQ_WAIT_QUEUES,
 			min_batch, SBQ_WAKE_BATCH);
 	__sbitmap_queue_update_wake_batch(sbq, wake_batch);
