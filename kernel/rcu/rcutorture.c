--- conflicted
+++ resolved
@@ -84,21 +84,15 @@
 torture_param(bool, fwd_progress_need_resched, 1, "Hide cond_resched() behind need_resched()");
 torture_param(bool, gp_cond, false, "Use conditional/async GP wait primitives");
 torture_param(bool, gp_cond_exp, false, "Use conditional/async expedited GP wait primitives");
-<<<<<<< HEAD
-=======
 torture_param(bool, gp_cond_full, false, "Use conditional/async full-state GP wait primitives");
 torture_param(bool, gp_cond_exp_full, false,
 		    "Use conditional/async full-stateexpedited GP wait primitives");
->>>>>>> 7365df19
 torture_param(bool, gp_exp, false, "Use expedited GP wait primitives");
 torture_param(bool, gp_normal, false, "Use normal (non-expedited) GP wait primitives");
 torture_param(bool, gp_poll, false, "Use polling GP wait primitives");
 torture_param(bool, gp_poll_exp, false, "Use polling expedited GP wait primitives");
-<<<<<<< HEAD
-=======
 torture_param(bool, gp_poll_full, false, "Use polling full-state GP wait primitives");
 torture_param(bool, gp_poll_exp_full, false, "Use polling full-state expedited GP wait primitives");
->>>>>>> 7365df19
 torture_param(bool, gp_sync, false, "Use synchronous GP wait primitives");
 torture_param(int, irqreader, 1, "Allow RCU readers from irq handlers");
 torture_param(int, leakpointer, 0, "Leak pointer dereferences from readers");
@@ -205,18 +199,6 @@
 #define RTWS_DEF_FREE		3
 #define RTWS_EXP_SYNC		4
 #define RTWS_COND_GET		5
-<<<<<<< HEAD
-#define RTWS_COND_GET_EXP	6
-#define RTWS_COND_SYNC		7
-#define RTWS_COND_SYNC_EXP	8
-#define RTWS_POLL_GET		9
-#define RTWS_POLL_GET_EXP	10
-#define RTWS_POLL_WAIT		11
-#define RTWS_POLL_WAIT_EXP	12
-#define RTWS_SYNC		13
-#define RTWS_STUTTER		14
-#define RTWS_STOPPING		15
-=======
 #define RTWS_COND_GET_FULL	6
 #define RTWS_COND_GET_EXP	7
 #define RTWS_COND_GET_EXP_FULL	8
@@ -235,7 +217,6 @@
 #define RTWS_SYNC		21
 #define RTWS_STUTTER		22
 #define RTWS_STOPPING		23
->>>>>>> 7365df19
 static const char * const rcu_torture_writer_state_names[] = {
 	"RTWS_FIXED_DELAY",
 	"RTWS_DELAY",
@@ -243,15 +224,6 @@
 	"RTWS_DEF_FREE",
 	"RTWS_EXP_SYNC",
 	"RTWS_COND_GET",
-<<<<<<< HEAD
-	"RTWS_COND_GET_EXP",
-	"RTWS_COND_SYNC",
-	"RTWS_COND_SYNC_EXP",
-	"RTWS_POLL_GET",
-	"RTWS_POLL_GET_EXP",
-	"RTWS_POLL_WAIT",
-	"RTWS_POLL_WAIT_EXP",
-=======
 	"RTWS_COND_GET_FULL",
 	"RTWS_COND_GET_EXP",
 	"RTWS_COND_GET_EXP_FULL",
@@ -267,7 +239,6 @@
 	"RTWS_POLL_WAIT_FULL",
 	"RTWS_POLL_WAIT_EXP",
 	"RTWS_POLL_WAIT_EXP_FULL",
->>>>>>> 7365df19
 	"RTWS_SYNC",
 	"RTWS_STUTTER",
 	"RTWS_STOPPING",
@@ -382,12 +353,6 @@
 	void (*exp_sync)(void);
 	unsigned long (*get_gp_state_exp)(void);
 	unsigned long (*start_gp_poll_exp)(void);
-<<<<<<< HEAD
-	bool (*poll_gp_state_exp)(unsigned long oldstate);
-	void (*cond_sync_exp)(unsigned long oldstate);
-	unsigned long (*get_gp_state)(void);
-	unsigned long (*get_gp_completed)(void);
-=======
 	void (*start_gp_poll_exp_full)(struct rcu_gp_oldstate *rgosp);
 	bool (*poll_gp_state_exp)(unsigned long oldstate);
 	void (*cond_sync_exp)(unsigned long oldstate);
@@ -396,7 +361,6 @@
 	void (*get_gp_state_full)(struct rcu_gp_oldstate *rgosp);
 	unsigned long (*get_gp_completed)(void);
 	void (*get_gp_completed_full)(struct rcu_gp_oldstate *rgosp);
->>>>>>> 7365df19
 	unsigned long (*start_gp_poll)(void);
 	void (*start_gp_poll_full)(struct rcu_gp_oldstate *rgosp);
 	bool (*poll_gp_state)(unsigned long oldstate);
@@ -572,28 +536,19 @@
 	.sync			= synchronize_rcu,
 	.exp_sync		= synchronize_rcu_expedited,
 	.get_gp_state		= get_state_synchronize_rcu,
-<<<<<<< HEAD
-	.get_gp_completed	= get_completed_synchronize_rcu,
-=======
 	.get_gp_state_full	= get_state_synchronize_rcu_full,
 	.get_gp_completed	= get_completed_synchronize_rcu,
 	.get_gp_completed_full	= get_completed_synchronize_rcu_full,
->>>>>>> 7365df19
 	.start_gp_poll		= start_poll_synchronize_rcu,
 	.start_gp_poll_full	= start_poll_synchronize_rcu_full,
 	.poll_gp_state		= poll_state_synchronize_rcu,
 	.poll_gp_state_full	= poll_state_synchronize_rcu_full,
 	.poll_need_2gp		= rcu_poll_need_2gp,
 	.cond_sync		= cond_synchronize_rcu,
-<<<<<<< HEAD
-	.get_gp_state_exp	= get_state_synchronize_rcu,
-	.start_gp_poll_exp	= start_poll_synchronize_rcu_expedited,
-=======
 	.cond_sync_full		= cond_synchronize_rcu_full,
 	.get_gp_state_exp	= get_state_synchronize_rcu,
 	.start_gp_poll_exp	= start_poll_synchronize_rcu_expedited,
 	.start_gp_poll_exp_full	= start_poll_synchronize_rcu_expedited_full,
->>>>>>> 7365df19
 	.poll_gp_state_exp	= poll_state_synchronize_rcu,
 	.cond_sync_exp		= cond_synchronize_rcu_expedited,
 	.call			= call_rcu,
@@ -1237,17 +1192,6 @@
  */
 static void rcu_torture_write_types(void)
 {
-<<<<<<< HEAD
-	bool gp_cond1 = gp_cond, gp_cond_exp1 = gp_cond_exp, gp_exp1 = gp_exp;
-	bool gp_poll_exp1 = gp_poll_exp, gp_normal1 = gp_normal, gp_poll1 = gp_poll;
-	bool gp_sync1 = gp_sync;
-
-	/* Initialize synctype[] array.  If none set, take default. */
-	if (!gp_cond1 && !gp_cond_exp1 && !gp_exp1 && !gp_poll_exp &&
-	    !gp_normal1 && !gp_poll1 && !gp_sync1)
-		gp_cond1 = gp_cond_exp1 = gp_exp1 = gp_poll_exp1 =
-			   gp_normal1 = gp_poll1 = gp_sync1 = true;
-=======
 	bool gp_cond1 = gp_cond, gp_cond_exp1 = gp_cond_exp, gp_cond_full1 = gp_cond_full;
 	bool gp_cond_exp_full1 = gp_cond_exp_full, gp_exp1 = gp_exp, gp_poll_exp1 = gp_poll_exp;
 	bool gp_poll_exp_full1 = gp_poll_exp_full, gp_normal1 = gp_normal, gp_poll1 = gp_poll;
@@ -1277,7 +1221,6 @@
 		gp_poll_full1 = true;
 		gp_sync1 = true;
 	}
->>>>>>> 7365df19
 	if (gp_cond1 && cur_ops->get_gp_state && cur_ops->cond_sync) {
 		synctype[nsynctypes++] = RTWS_COND_GET;
 		pr_info("%s: Testing conditional GPs.\n", __func__);
@@ -1290,8 +1233,6 @@
 	} else if (gp_cond_exp && (!cur_ops->get_gp_state_exp || !cur_ops->cond_sync_exp)) {
 		pr_alert("%s: gp_cond_exp without primitives.\n", __func__);
 	}
-<<<<<<< HEAD
-=======
 	if (gp_cond_full1 && cur_ops->get_gp_state && cur_ops->cond_sync_full) {
 		synctype[nsynctypes++] = RTWS_COND_GET_FULL;
 		pr_info("%s: Testing conditional full-state GPs.\n", __func__);
@@ -1305,7 +1246,6 @@
 		   (!cur_ops->get_gp_state_exp || !cur_ops->cond_sync_exp_full)) {
 		pr_alert("%s: gp_cond_exp_full without primitives.\n", __func__);
 	}
->>>>>>> 7365df19
 	if (gp_exp1 && cur_ops->exp_sync) {
 		synctype[nsynctypes++] = RTWS_EXP_SYNC;
 		pr_info("%s: Testing expedited GPs.\n", __func__);
@@ -1324,23 +1264,18 @@
 	} else if (gp_poll && (!cur_ops->start_gp_poll || !cur_ops->poll_gp_state)) {
 		pr_alert("%s: gp_poll without primitives.\n", __func__);
 	}
-<<<<<<< HEAD
-=======
 	if (gp_poll_full1 && cur_ops->start_gp_poll_full && cur_ops->poll_gp_state_full) {
 		synctype[nsynctypes++] = RTWS_POLL_GET_FULL;
 		pr_info("%s: Testing polling full-state GPs.\n", __func__);
 	} else if (gp_poll_full && (!cur_ops->start_gp_poll_full || !cur_ops->poll_gp_state_full)) {
 		pr_alert("%s: gp_poll_full without primitives.\n", __func__);
 	}
->>>>>>> 7365df19
 	if (gp_poll_exp1 && cur_ops->start_gp_poll_exp && cur_ops->poll_gp_state_exp) {
 		synctype[nsynctypes++] = RTWS_POLL_GET_EXP;
 		pr_info("%s: Testing polling expedited GPs.\n", __func__);
 	} else if (gp_poll_exp && (!cur_ops->start_gp_poll_exp || !cur_ops->poll_gp_state_exp)) {
 		pr_alert("%s: gp_poll_exp without primitives.\n", __func__);
 	}
-<<<<<<< HEAD
-=======
 	if (gp_poll_exp_full1 && cur_ops->start_gp_poll_exp_full && cur_ops->poll_gp_state_full) {
 		synctype[nsynctypes++] = RTWS_POLL_GET_EXP_FULL;
 		pr_info("%s: Testing polling full-state expedited GPs.\n", __func__);
@@ -1348,7 +1283,6 @@
 		   (!cur_ops->start_gp_poll_exp_full || !cur_ops->poll_gp_state_full)) {
 		pr_alert("%s: gp_poll_exp_full without primitives.\n", __func__);
 	}
->>>>>>> 7365df19
 	if (gp_sync1 && cur_ops->sync) {
 		synctype[nsynctypes++] = RTWS_SYNC;
 		pr_info("%s: Testing normal GPs.\n", __func__);
@@ -1468,8 +1402,6 @@
 					cookie = cur_ops->get_gp_completed();
 					WARN_ON_ONCE(!cur_ops->poll_gp_state(cookie));
 				}
-<<<<<<< HEAD
-=======
 				cur_ops->readunlock(idx);
 			}
 			if (cur_ops->get_gp_state_full && cur_ops->poll_gp_state_full) {
@@ -1485,7 +1417,6 @@
 					cur_ops->get_gp_completed_full(&cookie_full);
 					WARN_ON_ONCE(!cur_ops->poll_gp_state_full(&cookie_full));
 				}
->>>>>>> 7365df19
 				cur_ops->readunlock(idx);
 			}
 			switch (synctype[torture_random(&rand) % nsynctypes]) {
@@ -1495,16 +1426,7 @@
 				break;
 			case RTWS_EXP_SYNC:
 				rcu_torture_writer_state = RTWS_EXP_SYNC;
-<<<<<<< HEAD
-				if (cur_ops->get_gp_state && cur_ops->poll_gp_state)
-					cookie = cur_ops->get_gp_state();
-				cur_ops->exp_sync();
-				cur_ops->exp_sync();
-				if (cur_ops->get_gp_state && cur_ops->poll_gp_state)
-					WARN_ON_ONCE(!cur_ops->poll_gp_state(cookie));
-=======
 				do_rtws_sync(&rand, cur_ops->exp_sync);
->>>>>>> 7365df19
 				rcu_torture_pipe_update(old_rp);
 				break;
 			case RTWS_COND_GET:
@@ -1523,8 +1445,6 @@
 				cur_ops->cond_sync_exp(gp_snap);
 				rcu_torture_pipe_update(old_rp);
 				break;
-<<<<<<< HEAD
-=======
 			case RTWS_COND_GET_FULL:
 				rcu_torture_writer_state = RTWS_COND_GET_FULL;
 				cur_ops->get_gp_state_full(&gp_snap_full);
@@ -1541,7 +1461,6 @@
 				cur_ops->cond_sync_exp_full(&gp_snap_full);
 				rcu_torture_pipe_update(old_rp);
 				break;
->>>>>>> 7365df19
 			case RTWS_POLL_GET:
 				rcu_torture_writer_state = RTWS_POLL_GET;
 				gp_snap = cur_ops->start_gp_poll();
@@ -1551,8 +1470,6 @@
 								  &rand);
 				rcu_torture_pipe_update(old_rp);
 				break;
-<<<<<<< HEAD
-=======
 			case RTWS_POLL_GET_FULL:
 				rcu_torture_writer_state = RTWS_POLL_GET_FULL;
 				cur_ops->start_gp_poll_full(&gp_snap_full);
@@ -1562,7 +1479,6 @@
 								  &rand);
 				rcu_torture_pipe_update(old_rp);
 				break;
->>>>>>> 7365df19
 			case RTWS_POLL_GET_EXP:
 				rcu_torture_writer_state = RTWS_POLL_GET_EXP;
 				gp_snap = cur_ops->start_gp_poll_exp();
@@ -1572,16 +1488,6 @@
 								  &rand);
 				rcu_torture_pipe_update(old_rp);
 				break;
-<<<<<<< HEAD
-			case RTWS_SYNC:
-				rcu_torture_writer_state = RTWS_SYNC;
-				if (cur_ops->get_gp_state && cur_ops->poll_gp_state)
-					cookie = cur_ops->get_gp_state();
-				cur_ops->sync();
-				cur_ops->sync();
-				if (cur_ops->get_gp_state && cur_ops->poll_gp_state)
-					WARN_ON_ONCE(!cur_ops->poll_gp_state(cookie));
-=======
 			case RTWS_POLL_GET_EXP_FULL:
 				rcu_torture_writer_state = RTWS_POLL_GET_EXP_FULL;
 				cur_ops->start_gp_poll_exp_full(&gp_snap_full);
@@ -1594,7 +1500,6 @@
 			case RTWS_SYNC:
 				rcu_torture_writer_state = RTWS_SYNC;
 				do_rtws_sync(&rand, cur_ops->sync);
->>>>>>> 7365df19
 				rcu_torture_pipe_update(old_rp);
 				break;
 			default:
@@ -1700,8 +1605,6 @@
 				torture_hrtimeout_jiffies(torture_random(&rand) % 16, &rand);
 				cur_ops->cond_sync_exp(gp_snap);
 				break;
-<<<<<<< HEAD
-=======
 			case RTWS_COND_GET_FULL:
 				cur_ops->get_gp_state_full(&gp_snap_full);
 				torture_hrtimeout_jiffies(torture_random(&rand) % 16, &rand);
@@ -1712,7 +1615,6 @@
 				torture_hrtimeout_jiffies(torture_random(&rand) % 16, &rand);
 				cur_ops->cond_sync_exp_full(&gp_snap_full);
 				break;
->>>>>>> 7365df19
 			case RTWS_POLL_GET:
 				gp_snap = cur_ops->start_gp_poll();
 				while (!cur_ops->poll_gp_state(gp_snap)) {
@@ -1720,8 +1622,6 @@
 								  &rand);
 				}
 				break;
-<<<<<<< HEAD
-=======
 			case RTWS_POLL_GET_FULL:
 				cur_ops->start_gp_poll_full(&gp_snap_full);
 				while (!cur_ops->poll_gp_state_full(&gp_snap_full)) {
@@ -1729,7 +1629,6 @@
 								  &rand);
 				}
 				break;
->>>>>>> 7365df19
 			case RTWS_POLL_GET_EXP:
 				gp_snap = cur_ops->start_gp_poll_exp();
 				while (!cur_ops->poll_gp_state_exp(gp_snap)) {
@@ -1737,8 +1636,6 @@
 								  &rand);
 				}
 				break;
-<<<<<<< HEAD
-=======
 			case RTWS_POLL_GET_EXP_FULL:
 				cur_ops->start_gp_poll_exp_full(&gp_snap_full);
 				while (!cur_ops->poll_gp_state_full(&gp_snap_full)) {
@@ -1746,7 +1643,6 @@
 								  &rand);
 				}
 				break;
->>>>>>> 7365df19
 			case RTWS_SYNC:
 				cur_ops->sync();
 				break;
