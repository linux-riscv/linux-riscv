// SPDX-License-Identifier: GPL-2.0
/* Copyright (c) 2018 Facebook */

#include <uapi/linux/btf.h>
#include <uapi/linux/bpf.h>
#include <uapi/linux/bpf_perf_event.h>
#include <uapi/linux/types.h>
#include <linux/seq_file.h>
#include <linux/compiler.h>
#include <linux/ctype.h>
#include <linux/errno.h>
#include <linux/slab.h>
#include <linux/anon_inodes.h>
#include <linux/file.h>
#include <linux/uaccess.h>
#include <linux/kernel.h>
#include <linux/idr.h>
#include <linux/sort.h>
#include <linux/bpf_verifier.h>
#include <linux/btf.h>
#include <linux/btf_ids.h>
#include <linux/skmsg.h>
#include <linux/perf_event.h>
#include <linux/bsearch.h>
#include <linux/kobject.h>
#include <linux/sysfs.h>
#include <net/sock.h>
#include "../tools/lib/bpf/relo_core.h"

/* BTF (BPF Type Format) is the meta data format which describes
 * the data types of BPF program/map.  Hence, it basically focus
 * on the C programming language which the modern BPF is primary
 * using.
 *
 * ELF Section:
 * ~~~~~~~~~~~
 * The BTF data is stored under the ".BTF" ELF section
 *
 * struct btf_type:
 * ~~~~~~~~~~~~~~~
 * Each 'struct btf_type' object describes a C data type.
 * Depending on the type it is describing, a 'struct btf_type'
 * object may be followed by more data.  F.e.
 * To describe an array, 'struct btf_type' is followed by
 * 'struct btf_array'.
 *
 * 'struct btf_type' and any extra data following it are
 * 4 bytes aligned.
 *
 * Type section:
 * ~~~~~~~~~~~~~
 * The BTF type section contains a list of 'struct btf_type' objects.
 * Each one describes a C type.  Recall from the above section
 * that a 'struct btf_type' object could be immediately followed by extra
 * data in order to describe some particular C types.
 *
 * type_id:
 * ~~~~~~~
 * Each btf_type object is identified by a type_id.  The type_id
 * is implicitly implied by the location of the btf_type object in
 * the BTF type section.  The first one has type_id 1.  The second
 * one has type_id 2...etc.  Hence, an earlier btf_type has
 * a smaller type_id.
 *
 * A btf_type object may refer to another btf_type object by using
 * type_id (i.e. the "type" in the "struct btf_type").
 *
 * NOTE that we cannot assume any reference-order.
 * A btf_type object can refer to an earlier btf_type object
 * but it can also refer to a later btf_type object.
 *
 * For example, to describe "const void *".  A btf_type
 * object describing "const" may refer to another btf_type
 * object describing "void *".  This type-reference is done
 * by specifying type_id:
 *
 * [1] CONST (anon) type_id=2
 * [2] PTR (anon) type_id=0
 *
 * The above is the btf_verifier debug log:
 *   - Each line started with "[?]" is a btf_type object
 *   - [?] is the type_id of the btf_type object.
 *   - CONST/PTR is the BTF_KIND_XXX
 *   - "(anon)" is the name of the type.  It just
 *     happens that CONST and PTR has no name.
 *   - type_id=XXX is the 'u32 type' in btf_type
 *
 * NOTE: "void" has type_id 0
 *
 * String section:
 * ~~~~~~~~~~~~~~
 * The BTF string section contains the names used by the type section.
 * Each string is referred by an "offset" from the beginning of the
 * string section.
 *
 * Each string is '\0' terminated.
 *
 * The first character in the string section must be '\0'
 * which is used to mean 'anonymous'. Some btf_type may not
 * have a name.
 */

/* BTF verification:
 *
 * To verify BTF data, two passes are needed.
 *
 * Pass #1
 * ~~~~~~~
 * The first pass is to collect all btf_type objects to
 * an array: "btf->types".
 *
 * Depending on the C type that a btf_type is describing,
 * a btf_type may be followed by extra data.  We don't know
 * how many btf_type is there, and more importantly we don't
 * know where each btf_type is located in the type section.
 *
 * Without knowing the location of each type_id, most verifications
 * cannot be done.  e.g. an earlier btf_type may refer to a later
 * btf_type (recall the "const void *" above), so we cannot
 * check this type-reference in the first pass.
 *
 * In the first pass, it still does some verifications (e.g.
 * checking the name is a valid offset to the string section).
 *
 * Pass #2
 * ~~~~~~~
 * The main focus is to resolve a btf_type that is referring
 * to another type.
 *
 * We have to ensure the referring type:
 * 1) does exist in the BTF (i.e. in btf->types[])
 * 2) does not cause a loop:
 *	struct A {
 *		struct B b;
 *	};
 *
 *	struct B {
 *		struct A a;
 *	};
 *
 * btf_type_needs_resolve() decides if a btf_type needs
 * to be resolved.
 *
 * The needs_resolve type implements the "resolve()" ops which
 * essentially does a DFS and detects backedge.
 *
 * During resolve (or DFS), different C types have different
 * "RESOLVED" conditions.
 *
 * When resolving a BTF_KIND_STRUCT, we need to resolve all its
 * members because a member is always referring to another
 * type.  A struct's member can be treated as "RESOLVED" if
 * it is referring to a BTF_KIND_PTR.  Otherwise, the
 * following valid C struct would be rejected:
 *
 *	struct A {
 *		int m;
 *		struct A *a;
 *	};
 *
 * When resolving a BTF_KIND_PTR, it needs to keep resolving if
 * it is referring to another BTF_KIND_PTR.  Otherwise, we cannot
 * detect a pointer loop, e.g.:
 * BTF_KIND_CONST -> BTF_KIND_PTR -> BTF_KIND_CONST -> BTF_KIND_PTR +
 *                        ^                                         |
 *                        +-----------------------------------------+
 *
 */

#define BITS_PER_U128 (sizeof(u64) * BITS_PER_BYTE * 2)
#define BITS_PER_BYTE_MASK (BITS_PER_BYTE - 1)
#define BITS_PER_BYTE_MASKED(bits) ((bits) & BITS_PER_BYTE_MASK)
#define BITS_ROUNDDOWN_BYTES(bits) ((bits) >> 3)
#define BITS_ROUNDUP_BYTES(bits) \
	(BITS_ROUNDDOWN_BYTES(bits) + !!BITS_PER_BYTE_MASKED(bits))

#define BTF_INFO_MASK 0x9f00ffff
#define BTF_INT_MASK 0x0fffffff
#define BTF_TYPE_ID_VALID(type_id) ((type_id) <= BTF_MAX_TYPE)
#define BTF_STR_OFFSET_VALID(name_off) ((name_off) <= BTF_MAX_NAME_OFFSET)

/* 16MB for 64k structs and each has 16 members and
 * a few MB spaces for the string section.
 * The hard limit is S32_MAX.
 */
#define BTF_MAX_SIZE (16 * 1024 * 1024)

#define for_each_member_from(i, from, struct_type, member)		\
	for (i = from, member = btf_type_member(struct_type) + from;	\
	     i < btf_type_vlen(struct_type);				\
	     i++, member++)

#define for_each_vsi_from(i, from, struct_type, member)				\
	for (i = from, member = btf_type_var_secinfo(struct_type) + from;	\
	     i < btf_type_vlen(struct_type);					\
	     i++, member++)

DEFINE_IDR(btf_idr);
DEFINE_SPINLOCK(btf_idr_lock);

enum btf_kfunc_hook {
	BTF_KFUNC_HOOK_XDP,
	BTF_KFUNC_HOOK_TC,
	BTF_KFUNC_HOOK_STRUCT_OPS,
	BTF_KFUNC_HOOK_MAX,
};

enum {
	BTF_KFUNC_SET_MAX_CNT = 32,
};

struct btf_kfunc_set_tab {
	struct btf_id_set *sets[BTF_KFUNC_HOOK_MAX][BTF_KFUNC_TYPE_MAX];
};

struct btf {
	void *data;
	struct btf_type **types;
	u32 *resolved_ids;
	u32 *resolved_sizes;
	const char *strings;
	void *nohdr_data;
	struct btf_header hdr;
	u32 nr_types; /* includes VOID for base BTF */
	u32 types_size;
	u32 data_size;
	refcount_t refcnt;
	u32 id;
	struct rcu_head rcu;
	struct btf_kfunc_set_tab *kfunc_set_tab;

	/* split BTF support */
	struct btf *base_btf;
	u32 start_id; /* first type ID in this BTF (0 for base BTF) */
	u32 start_str_off; /* first string offset (0 for base BTF) */
	char name[MODULE_NAME_LEN];
	bool kernel_btf;
};

enum verifier_phase {
	CHECK_META,
	CHECK_TYPE,
};

struct resolve_vertex {
	const struct btf_type *t;
	u32 type_id;
	u16 next_member;
};

enum visit_state {
	NOT_VISITED,
	VISITED,
	RESOLVED,
};

enum resolve_mode {
	RESOLVE_TBD,	/* To Be Determined */
	RESOLVE_PTR,	/* Resolving for Pointer */
	RESOLVE_STRUCT_OR_ARRAY,	/* Resolving for struct/union
					 * or array
					 */
};

#define MAX_RESOLVE_DEPTH 32

struct btf_sec_info {
	u32 off;
	u32 len;
};

struct btf_verifier_env {
	struct btf *btf;
	u8 *visit_states;
	struct resolve_vertex stack[MAX_RESOLVE_DEPTH];
	struct bpf_verifier_log log;
	u32 log_type_id;
	u32 top_stack;
	enum verifier_phase phase;
	enum resolve_mode resolve_mode;
};

static const char * const btf_kind_str[NR_BTF_KINDS] = {
	[BTF_KIND_UNKN]		= "UNKNOWN",
	[BTF_KIND_INT]		= "INT",
	[BTF_KIND_PTR]		= "PTR",
	[BTF_KIND_ARRAY]	= "ARRAY",
	[BTF_KIND_STRUCT]	= "STRUCT",
	[BTF_KIND_UNION]	= "UNION",
	[BTF_KIND_ENUM]		= "ENUM",
	[BTF_KIND_FWD]		= "FWD",
	[BTF_KIND_TYPEDEF]	= "TYPEDEF",
	[BTF_KIND_VOLATILE]	= "VOLATILE",
	[BTF_KIND_CONST]	= "CONST",
	[BTF_KIND_RESTRICT]	= "RESTRICT",
	[BTF_KIND_FUNC]		= "FUNC",
	[BTF_KIND_FUNC_PROTO]	= "FUNC_PROTO",
	[BTF_KIND_VAR]		= "VAR",
	[BTF_KIND_DATASEC]	= "DATASEC",
	[BTF_KIND_FLOAT]	= "FLOAT",
	[BTF_KIND_DECL_TAG]	= "DECL_TAG",
	[BTF_KIND_TYPE_TAG]	= "TYPE_TAG",
};

const char *btf_type_str(const struct btf_type *t)
{
	return btf_kind_str[BTF_INFO_KIND(t->info)];
}

/* Chunk size we use in safe copy of data to be shown. */
#define BTF_SHOW_OBJ_SAFE_SIZE		32

/*
 * This is the maximum size of a base type value (equivalent to a
 * 128-bit int); if we are at the end of our safe buffer and have
 * less than 16 bytes space we can't be assured of being able
 * to copy the next type safely, so in such cases we will initiate
 * a new copy.
 */
#define BTF_SHOW_OBJ_BASE_TYPE_SIZE	16

/* Type name size */
#define BTF_SHOW_NAME_SIZE		80

/*
 * Common data to all BTF show operations. Private show functions can add
 * their own data to a structure containing a struct btf_show and consult it
 * in the show callback.  See btf_type_show() below.
 *
 * One challenge with showing nested data is we want to skip 0-valued
 * data, but in order to figure out whether a nested object is all zeros
 * we need to walk through it.  As a result, we need to make two passes
 * when handling structs, unions and arrays; the first path simply looks
 * for nonzero data, while the second actually does the display.  The first
 * pass is signalled by show->state.depth_check being set, and if we
 * encounter a non-zero value we set show->state.depth_to_show to
 * the depth at which we encountered it.  When we have completed the
 * first pass, we will know if anything needs to be displayed if
 * depth_to_show > depth.  See btf_[struct,array]_show() for the
 * implementation of this.
 *
 * Another problem is we want to ensure the data for display is safe to
 * access.  To support this, the anonymous "struct {} obj" tracks the data
 * object and our safe copy of it.  We copy portions of the data needed
 * to the object "copy" buffer, but because its size is limited to
 * BTF_SHOW_OBJ_COPY_LEN bytes, multiple copies may be required as we
 * traverse larger objects for display.
 *
 * The various data type show functions all start with a call to
 * btf_show_start_type() which returns a pointer to the safe copy
 * of the data needed (or if BTF_SHOW_UNSAFE is specified, to the
 * raw data itself).  btf_show_obj_safe() is responsible for
 * using copy_from_kernel_nofault() to update the safe data if necessary
 * as we traverse the object's data.  skbuff-like semantics are
 * used:
 *
 * - obj.head points to the start of the toplevel object for display
 * - obj.size is the size of the toplevel object
 * - obj.data points to the current point in the original data at
 *   which our safe data starts.  obj.data will advance as we copy
 *   portions of the data.
 *
 * In most cases a single copy will suffice, but larger data structures
 * such as "struct task_struct" will require many copies.  The logic in
 * btf_show_obj_safe() handles the logic that determines if a new
 * copy_from_kernel_nofault() is needed.
 */
struct btf_show {
	u64 flags;
	void *target;	/* target of show operation (seq file, buffer) */
	void (*showfn)(struct btf_show *show, const char *fmt, va_list args);
	const struct btf *btf;
	/* below are used during iteration */
	struct {
		u8 depth;
		u8 depth_to_show;
		u8 depth_check;
		u8 array_member:1,
		   array_terminated:1;
		u16 array_encoding;
		u32 type_id;
		int status;			/* non-zero for error */
		const struct btf_type *type;
		const struct btf_member *member;
		char name[BTF_SHOW_NAME_SIZE];	/* space for member name/type */
	} state;
	struct {
		u32 size;
		void *head;
		void *data;
		u8 safe[BTF_SHOW_OBJ_SAFE_SIZE];
	} obj;
};

struct btf_kind_operations {
	s32 (*check_meta)(struct btf_verifier_env *env,
			  const struct btf_type *t,
			  u32 meta_left);
	int (*resolve)(struct btf_verifier_env *env,
		       const struct resolve_vertex *v);
	int (*check_member)(struct btf_verifier_env *env,
			    const struct btf_type *struct_type,
			    const struct btf_member *member,
			    const struct btf_type *member_type);
	int (*check_kflag_member)(struct btf_verifier_env *env,
				  const struct btf_type *struct_type,
				  const struct btf_member *member,
				  const struct btf_type *member_type);
	void (*log_details)(struct btf_verifier_env *env,
			    const struct btf_type *t);
	void (*show)(const struct btf *btf, const struct btf_type *t,
			 u32 type_id, void *data, u8 bits_offsets,
			 struct btf_show *show);
};

static const struct btf_kind_operations * const kind_ops[NR_BTF_KINDS];
static struct btf_type btf_void;

static int btf_resolve(struct btf_verifier_env *env,
		       const struct btf_type *t, u32 type_id);

static int btf_func_check(struct btf_verifier_env *env,
			  const struct btf_type *t);

static bool btf_type_is_modifier(const struct btf_type *t)
{
	/* Some of them is not strictly a C modifier
	 * but they are grouped into the same bucket
	 * for BTF concern:
	 *   A type (t) that refers to another
	 *   type through t->type AND its size cannot
	 *   be determined without following the t->type.
	 *
	 * ptr does not fall into this bucket
	 * because its size is always sizeof(void *).
	 */
	switch (BTF_INFO_KIND(t->info)) {
	case BTF_KIND_TYPEDEF:
	case BTF_KIND_VOLATILE:
	case BTF_KIND_CONST:
	case BTF_KIND_RESTRICT:
	case BTF_KIND_TYPE_TAG:
		return true;
	}

	return false;
}

bool btf_type_is_void(const struct btf_type *t)
{
	return t == &btf_void;
}

static bool btf_type_is_fwd(const struct btf_type *t)
{
	return BTF_INFO_KIND(t->info) == BTF_KIND_FWD;
}

static bool btf_type_nosize(const struct btf_type *t)
{
	return btf_type_is_void(t) || btf_type_is_fwd(t) ||
	       btf_type_is_func(t) || btf_type_is_func_proto(t);
}

static bool btf_type_nosize_or_null(const struct btf_type *t)
{
	return !t || btf_type_nosize(t);
}

static bool __btf_type_is_struct(const struct btf_type *t)
{
	return BTF_INFO_KIND(t->info) == BTF_KIND_STRUCT;
}

static bool btf_type_is_array(const struct btf_type *t)
{
	return BTF_INFO_KIND(t->info) == BTF_KIND_ARRAY;
}

static bool btf_type_is_datasec(const struct btf_type *t)
{
	return BTF_INFO_KIND(t->info) == BTF_KIND_DATASEC;
}

static bool btf_type_is_decl_tag(const struct btf_type *t)
{
	return BTF_INFO_KIND(t->info) == BTF_KIND_DECL_TAG;
}

static bool btf_type_is_decl_tag_target(const struct btf_type *t)
{
	return btf_type_is_func(t) || btf_type_is_struct(t) ||
	       btf_type_is_var(t) || btf_type_is_typedef(t);
}

u32 btf_nr_types(const struct btf *btf)
{
	u32 total = 0;

	while (btf) {
		total += btf->nr_types;
		btf = btf->base_btf;
	}

	return total;
}

s32 btf_find_by_name_kind(const struct btf *btf, const char *name, u8 kind)
{
	const struct btf_type *t;
	const char *tname;
	u32 i, total;

	total = btf_nr_types(btf);
	for (i = 1; i < total; i++) {
		t = btf_type_by_id(btf, i);
		if (BTF_INFO_KIND(t->info) != kind)
			continue;

		tname = btf_name_by_offset(btf, t->name_off);
		if (!strcmp(tname, name))
			return i;
	}

	return -ENOENT;
}

static s32 bpf_find_btf_id(const char *name, u32 kind, struct btf **btf_p)
{
	struct btf *btf;
	s32 ret;
	int id;

	btf = bpf_get_btf_vmlinux();
	if (IS_ERR(btf))
		return PTR_ERR(btf);
	if (!btf)
		return -EINVAL;

	ret = btf_find_by_name_kind(btf, name, kind);
	/* ret is never zero, since btf_find_by_name_kind returns
	 * positive btf_id or negative error.
	 */
	if (ret > 0) {
		btf_get(btf);
		*btf_p = btf;
		return ret;
	}

	/* If name is not found in vmlinux's BTF then search in module's BTFs */
	spin_lock_bh(&btf_idr_lock);
	idr_for_each_entry(&btf_idr, btf, id) {
		if (!btf_is_module(btf))
			continue;
		/* linear search could be slow hence unlock/lock
		 * the IDR to avoiding holding it for too long
		 */
		btf_get(btf);
		spin_unlock_bh(&btf_idr_lock);
		ret = btf_find_by_name_kind(btf, name, kind);
		if (ret > 0) {
			*btf_p = btf;
			return ret;
		}
		spin_lock_bh(&btf_idr_lock);
		btf_put(btf);
	}
	spin_unlock_bh(&btf_idr_lock);
	return ret;
}

const struct btf_type *btf_type_skip_modifiers(const struct btf *btf,
					       u32 id, u32 *res_id)
{
	const struct btf_type *t = btf_type_by_id(btf, id);

	while (btf_type_is_modifier(t)) {
		id = t->type;
		t = btf_type_by_id(btf, t->type);
	}

	if (res_id)
		*res_id = id;

	return t;
}

const struct btf_type *btf_type_resolve_ptr(const struct btf *btf,
					    u32 id, u32 *res_id)
{
	const struct btf_type *t;

	t = btf_type_skip_modifiers(btf, id, NULL);
	if (!btf_type_is_ptr(t))
		return NULL;

	return btf_type_skip_modifiers(btf, t->type, res_id);
}

const struct btf_type *btf_type_resolve_func_ptr(const struct btf *btf,
						 u32 id, u32 *res_id)
{
	const struct btf_type *ptype;

	ptype = btf_type_resolve_ptr(btf, id, res_id);
	if (ptype && btf_type_is_func_proto(ptype))
		return ptype;

	return NULL;
}

/* Types that act only as a source, not sink or intermediate
 * type when resolving.
 */
static bool btf_type_is_resolve_source_only(const struct btf_type *t)
{
	return btf_type_is_var(t) ||
	       btf_type_is_decl_tag(t) ||
	       btf_type_is_datasec(t);
}

/* What types need to be resolved?
 *
 * btf_type_is_modifier() is an obvious one.
 *
 * btf_type_is_struct() because its member refers to
 * another type (through member->type).
 *
 * btf_type_is_var() because the variable refers to
 * another type. btf_type_is_datasec() holds multiple
 * btf_type_is_var() types that need resolving.
 *
 * btf_type_is_array() because its element (array->type)
 * refers to another type.  Array can be thought of a
 * special case of struct while array just has the same
 * member-type repeated by array->nelems of times.
 */
static bool btf_type_needs_resolve(const struct btf_type *t)
{
	return btf_type_is_modifier(t) ||
	       btf_type_is_ptr(t) ||
	       btf_type_is_struct(t) ||
	       btf_type_is_array(t) ||
	       btf_type_is_var(t) ||
	       btf_type_is_func(t) ||
	       btf_type_is_decl_tag(t) ||
	       btf_type_is_datasec(t);
}

/* t->size can be used */
static bool btf_type_has_size(const struct btf_type *t)
{
	switch (BTF_INFO_KIND(t->info)) {
	case BTF_KIND_INT:
	case BTF_KIND_STRUCT:
	case BTF_KIND_UNION:
	case BTF_KIND_ENUM:
	case BTF_KIND_DATASEC:
	case BTF_KIND_FLOAT:
		return true;
	}

	return false;
}

static const char *btf_int_encoding_str(u8 encoding)
{
	if (encoding == 0)
		return "(none)";
	else if (encoding == BTF_INT_SIGNED)
		return "SIGNED";
	else if (encoding == BTF_INT_CHAR)
		return "CHAR";
	else if (encoding == BTF_INT_BOOL)
		return "BOOL";
	else
		return "UNKN";
}

static u32 btf_type_int(const struct btf_type *t)
{
	return *(u32 *)(t + 1);
}

static const struct btf_array *btf_type_array(const struct btf_type *t)
{
	return (const struct btf_array *)(t + 1);
}

static const struct btf_enum *btf_type_enum(const struct btf_type *t)
{
	return (const struct btf_enum *)(t + 1);
}

static const struct btf_var *btf_type_var(const struct btf_type *t)
{
	return (const struct btf_var *)(t + 1);
}

static const struct btf_decl_tag *btf_type_decl_tag(const struct btf_type *t)
{
	return (const struct btf_decl_tag *)(t + 1);
}

static const struct btf_kind_operations *btf_type_ops(const struct btf_type *t)
{
	return kind_ops[BTF_INFO_KIND(t->info)];
}

static bool btf_name_offset_valid(const struct btf *btf, u32 offset)
{
	if (!BTF_STR_OFFSET_VALID(offset))
		return false;

	while (offset < btf->start_str_off)
		btf = btf->base_btf;

	offset -= btf->start_str_off;
	return offset < btf->hdr.str_len;
}

static bool __btf_name_char_ok(char c, bool first, bool dot_ok)
{
	if ((first ? !isalpha(c) :
		     !isalnum(c)) &&
	    c != '_' &&
	    ((c == '.' && !dot_ok) ||
	      c != '.'))
		return false;
	return true;
}

static const char *btf_str_by_offset(const struct btf *btf, u32 offset)
{
	while (offset < btf->start_str_off)
		btf = btf->base_btf;

	offset -= btf->start_str_off;
	if (offset < btf->hdr.str_len)
		return &btf->strings[offset];

	return NULL;
}

static bool __btf_name_valid(const struct btf *btf, u32 offset, bool dot_ok)
{
	/* offset must be valid */
	const char *src = btf_str_by_offset(btf, offset);
	const char *src_limit;

	if (!__btf_name_char_ok(*src, true, dot_ok))
		return false;

	/* set a limit on identifier length */
	src_limit = src + KSYM_NAME_LEN;
	src++;
	while (*src && src < src_limit) {
		if (!__btf_name_char_ok(*src, false, dot_ok))
			return false;
		src++;
	}

	return !*src;
}

/* Only C-style identifier is permitted. This can be relaxed if
 * necessary.
 */
static bool btf_name_valid_identifier(const struct btf *btf, u32 offset)
{
	return __btf_name_valid(btf, offset, false);
}

static bool btf_name_valid_section(const struct btf *btf, u32 offset)
{
	return __btf_name_valid(btf, offset, true);
}

static const char *__btf_name_by_offset(const struct btf *btf, u32 offset)
{
	const char *name;

	if (!offset)
		return "(anon)";

	name = btf_str_by_offset(btf, offset);
	return name ?: "(invalid-name-offset)";
}

const char *btf_name_by_offset(const struct btf *btf, u32 offset)
{
	return btf_str_by_offset(btf, offset);
}

const struct btf_type *btf_type_by_id(const struct btf *btf, u32 type_id)
{
	while (type_id < btf->start_id)
		btf = btf->base_btf;

	type_id -= btf->start_id;
	if (type_id >= btf->nr_types)
		return NULL;
	return btf->types[type_id];
}

/*
 * Regular int is not a bit field and it must be either
 * u8/u16/u32/u64 or __int128.
 */
static bool btf_type_int_is_regular(const struct btf_type *t)
{
	u8 nr_bits, nr_bytes;
	u32 int_data;

	int_data = btf_type_int(t);
	nr_bits = BTF_INT_BITS(int_data);
	nr_bytes = BITS_ROUNDUP_BYTES(nr_bits);
	if (BITS_PER_BYTE_MASKED(nr_bits) ||
	    BTF_INT_OFFSET(int_data) ||
	    (nr_bytes != sizeof(u8) && nr_bytes != sizeof(u16) &&
	     nr_bytes != sizeof(u32) && nr_bytes != sizeof(u64) &&
	     nr_bytes != (2 * sizeof(u64)))) {
		return false;
	}

	return true;
}

/*
 * Check that given struct member is a regular int with expected
 * offset and size.
 */
bool btf_member_is_reg_int(const struct btf *btf, const struct btf_type *s,
			   const struct btf_member *m,
			   u32 expected_offset, u32 expected_size)
{
	const struct btf_type *t;
	u32 id, int_data;
	u8 nr_bits;

	id = m->type;
	t = btf_type_id_size(btf, &id, NULL);
	if (!t || !btf_type_is_int(t))
		return false;

	int_data = btf_type_int(t);
	nr_bits = BTF_INT_BITS(int_data);
	if (btf_type_kflag(s)) {
		u32 bitfield_size = BTF_MEMBER_BITFIELD_SIZE(m->offset);
		u32 bit_offset = BTF_MEMBER_BIT_OFFSET(m->offset);

		/* if kflag set, int should be a regular int and
		 * bit offset should be at byte boundary.
		 */
		return !bitfield_size &&
		       BITS_ROUNDUP_BYTES(bit_offset) == expected_offset &&
		       BITS_ROUNDUP_BYTES(nr_bits) == expected_size;
	}

	if (BTF_INT_OFFSET(int_data) ||
	    BITS_PER_BYTE_MASKED(m->offset) ||
	    BITS_ROUNDUP_BYTES(m->offset) != expected_offset ||
	    BITS_PER_BYTE_MASKED(nr_bits) ||
	    BITS_ROUNDUP_BYTES(nr_bits) != expected_size)
		return false;

	return true;
}

/* Similar to btf_type_skip_modifiers() but does not skip typedefs. */
static const struct btf_type *btf_type_skip_qualifiers(const struct btf *btf,
						       u32 id)
{
	const struct btf_type *t = btf_type_by_id(btf, id);

	while (btf_type_is_modifier(t) &&
	       BTF_INFO_KIND(t->info) != BTF_KIND_TYPEDEF) {
		t = btf_type_by_id(btf, t->type);
	}

	return t;
}

#define BTF_SHOW_MAX_ITER	10

#define BTF_KIND_BIT(kind)	(1ULL << kind)

/*
 * Populate show->state.name with type name information.
 * Format of type name is
 *
 * [.member_name = ] (type_name)
 */
static const char *btf_show_name(struct btf_show *show)
{
	/* BTF_MAX_ITER array suffixes "[]" */
	const char *array_suffixes = "[][][][][][][][][][]";
	const char *array_suffix = &array_suffixes[strlen(array_suffixes)];
	/* BTF_MAX_ITER pointer suffixes "*" */
	const char *ptr_suffixes = "**********";
	const char *ptr_suffix = &ptr_suffixes[strlen(ptr_suffixes)];
	const char *name = NULL, *prefix = "", *parens = "";
	const struct btf_member *m = show->state.member;
	const struct btf_type *t;
	const struct btf_array *array;
	u32 id = show->state.type_id;
	const char *member = NULL;
	bool show_member = false;
	u64 kinds = 0;
	int i;

	show->state.name[0] = '\0';

	/*
	 * Don't show type name if we're showing an array member;
	 * in that case we show the array type so don't need to repeat
	 * ourselves for each member.
	 */
	if (show->state.array_member)
		return "";

	/* Retrieve member name, if any. */
	if (m) {
		member = btf_name_by_offset(show->btf, m->name_off);
		show_member = strlen(member) > 0;
		id = m->type;
	}

	/*
	 * Start with type_id, as we have resolved the struct btf_type *
	 * via btf_modifier_show() past the parent typedef to the child
	 * struct, int etc it is defined as.  In such cases, the type_id
	 * still represents the starting type while the struct btf_type *
	 * in our show->state points at the resolved type of the typedef.
	 */
	t = btf_type_by_id(show->btf, id);
	if (!t)
		return "";

	/*
	 * The goal here is to build up the right number of pointer and
	 * array suffixes while ensuring the type name for a typedef
	 * is represented.  Along the way we accumulate a list of
	 * BTF kinds we have encountered, since these will inform later
	 * display; for example, pointer types will not require an
	 * opening "{" for struct, we will just display the pointer value.
	 *
	 * We also want to accumulate the right number of pointer or array
	 * indices in the format string while iterating until we get to
	 * the typedef/pointee/array member target type.
	 *
	 * We start by pointing at the end of pointer and array suffix
	 * strings; as we accumulate pointers and arrays we move the pointer
	 * or array string backwards so it will show the expected number of
	 * '*' or '[]' for the type.  BTF_SHOW_MAX_ITER of nesting of pointers
	 * and/or arrays and typedefs are supported as a precaution.
	 *
	 * We also want to get typedef name while proceeding to resolve
	 * type it points to so that we can add parentheses if it is a
	 * "typedef struct" etc.
	 */
	for (i = 0; i < BTF_SHOW_MAX_ITER; i++) {

		switch (BTF_INFO_KIND(t->info)) {
		case BTF_KIND_TYPEDEF:
			if (!name)
				name = btf_name_by_offset(show->btf,
							       t->name_off);
			kinds |= BTF_KIND_BIT(BTF_KIND_TYPEDEF);
			id = t->type;
			break;
		case BTF_KIND_ARRAY:
			kinds |= BTF_KIND_BIT(BTF_KIND_ARRAY);
			parens = "[";
			if (!t)
				return "";
			array = btf_type_array(t);
			if (array_suffix > array_suffixes)
				array_suffix -= 2;
			id = array->type;
			break;
		case BTF_KIND_PTR:
			kinds |= BTF_KIND_BIT(BTF_KIND_PTR);
			if (ptr_suffix > ptr_suffixes)
				ptr_suffix -= 1;
			id = t->type;
			break;
		default:
			id = 0;
			break;
		}
		if (!id)
			break;
		t = btf_type_skip_qualifiers(show->btf, id);
	}
	/* We may not be able to represent this type; bail to be safe */
	if (i == BTF_SHOW_MAX_ITER)
		return "";

	if (!name)
		name = btf_name_by_offset(show->btf, t->name_off);

	switch (BTF_INFO_KIND(t->info)) {
	case BTF_KIND_STRUCT:
	case BTF_KIND_UNION:
		prefix = BTF_INFO_KIND(t->info) == BTF_KIND_STRUCT ?
			 "struct" : "union";
		/* if it's an array of struct/union, parens is already set */
		if (!(kinds & (BTF_KIND_BIT(BTF_KIND_ARRAY))))
			parens = "{";
		break;
	case BTF_KIND_ENUM:
		prefix = "enum";
		break;
	default:
		break;
	}

	/* pointer does not require parens */
	if (kinds & BTF_KIND_BIT(BTF_KIND_PTR))
		parens = "";
	/* typedef does not require struct/union/enum prefix */
	if (kinds & BTF_KIND_BIT(BTF_KIND_TYPEDEF))
		prefix = "";

	if (!name)
		name = "";

	/* Even if we don't want type name info, we want parentheses etc */
	if (show->flags & BTF_SHOW_NONAME)
		snprintf(show->state.name, sizeof(show->state.name), "%s",
			 parens);
	else
		snprintf(show->state.name, sizeof(show->state.name),
			 "%s%s%s(%s%s%s%s%s%s)%s",
			 /* first 3 strings comprise ".member = " */
			 show_member ? "." : "",
			 show_member ? member : "",
			 show_member ? " = " : "",
			 /* ...next is our prefix (struct, enum, etc) */
			 prefix,
			 strlen(prefix) > 0 && strlen(name) > 0 ? " " : "",
			 /* ...this is the type name itself */
			 name,
			 /* ...suffixed by the appropriate '*', '[]' suffixes */
			 strlen(ptr_suffix) > 0 ? " " : "", ptr_suffix,
			 array_suffix, parens);

	return show->state.name;
}

static const char *__btf_show_indent(struct btf_show *show)
{
	const char *indents = "                                ";
	const char *indent = &indents[strlen(indents)];

	if ((indent - show->state.depth) >= indents)
		return indent - show->state.depth;
	return indents;
}

static const char *btf_show_indent(struct btf_show *show)
{
	return show->flags & BTF_SHOW_COMPACT ? "" : __btf_show_indent(show);
}

static const char *btf_show_newline(struct btf_show *show)
{
	return show->flags & BTF_SHOW_COMPACT ? "" : "\n";
}

static const char *btf_show_delim(struct btf_show *show)
{
	if (show->state.depth == 0)
		return "";

	if ((show->flags & BTF_SHOW_COMPACT) && show->state.type &&
		BTF_INFO_KIND(show->state.type->info) == BTF_KIND_UNION)
		return "|";

	return ",";
}

__printf(2, 3) static void btf_show(struct btf_show *show, const char *fmt, ...)
{
	va_list args;

	if (!show->state.depth_check) {
		va_start(args, fmt);
		show->showfn(show, fmt, args);
		va_end(args);
	}
}

/* Macros are used here as btf_show_type_value[s]() prepends and appends
 * format specifiers to the format specifier passed in; these do the work of
 * adding indentation, delimiters etc while the caller simply has to specify
 * the type value(s) in the format specifier + value(s).
 */
#define btf_show_type_value(show, fmt, value)				       \
	do {								       \
		if ((value) != 0 || (show->flags & BTF_SHOW_ZERO) ||	       \
		    show->state.depth == 0) {				       \
			btf_show(show, "%s%s" fmt "%s%s",		       \
				 btf_show_indent(show),			       \
				 btf_show_name(show),			       \
				 value, btf_show_delim(show),		       \
				 btf_show_newline(show));		       \
			if (show->state.depth > show->state.depth_to_show)     \
				show->state.depth_to_show = show->state.depth; \
		}							       \
	} while (0)

#define btf_show_type_values(show, fmt, ...)				       \
	do {								       \
		btf_show(show, "%s%s" fmt "%s%s", btf_show_indent(show),       \
			 btf_show_name(show),				       \
			 __VA_ARGS__, btf_show_delim(show),		       \
			 btf_show_newline(show));			       \
		if (show->state.depth > show->state.depth_to_show)	       \
			show->state.depth_to_show = show->state.depth;	       \
	} while (0)

/* How much is left to copy to safe buffer after @data? */
static int btf_show_obj_size_left(struct btf_show *show, void *data)
{
	return show->obj.head + show->obj.size - data;
}

/* Is object pointed to by @data of @size already copied to our safe buffer? */
static bool btf_show_obj_is_safe(struct btf_show *show, void *data, int size)
{
	return data >= show->obj.data &&
	       (data + size) < (show->obj.data + BTF_SHOW_OBJ_SAFE_SIZE);
}

/*
 * If object pointed to by @data of @size falls within our safe buffer, return
 * the equivalent pointer to the same safe data.  Assumes
 * copy_from_kernel_nofault() has already happened and our safe buffer is
 * populated.
 */
static void *__btf_show_obj_safe(struct btf_show *show, void *data, int size)
{
	if (btf_show_obj_is_safe(show, data, size))
		return show->obj.safe + (data - show->obj.data);
	return NULL;
}

/*
 * Return a safe-to-access version of data pointed to by @data.
 * We do this by copying the relevant amount of information
 * to the struct btf_show obj.safe buffer using copy_from_kernel_nofault().
 *
 * If BTF_SHOW_UNSAFE is specified, just return data as-is; no
 * safe copy is needed.
 *
 * Otherwise we need to determine if we have the required amount
 * of data (determined by the @data pointer and the size of the
 * largest base type we can encounter (represented by
 * BTF_SHOW_OBJ_BASE_TYPE_SIZE). Having that much data ensures
 * that we will be able to print some of the current object,
 * and if more is needed a copy will be triggered.
 * Some objects such as structs will not fit into the buffer;
 * in such cases additional copies when we iterate over their
 * members may be needed.
 *
 * btf_show_obj_safe() is used to return a safe buffer for
 * btf_show_start_type(); this ensures that as we recurse into
 * nested types we always have safe data for the given type.
 * This approach is somewhat wasteful; it's possible for example
 * that when iterating over a large union we'll end up copying the
 * same data repeatedly, but the goal is safety not performance.
 * We use stack data as opposed to per-CPU buffers because the
 * iteration over a type can take some time, and preemption handling
 * would greatly complicate use of the safe buffer.
 */
static void *btf_show_obj_safe(struct btf_show *show,
			       const struct btf_type *t,
			       void *data)
{
	const struct btf_type *rt;
	int size_left, size;
	void *safe = NULL;

	if (show->flags & BTF_SHOW_UNSAFE)
		return data;

	rt = btf_resolve_size(show->btf, t, &size);
	if (IS_ERR(rt)) {
		show->state.status = PTR_ERR(rt);
		return NULL;
	}

	/*
	 * Is this toplevel object? If so, set total object size and
	 * initialize pointers.  Otherwise check if we still fall within
	 * our safe object data.
	 */
	if (show->state.depth == 0) {
		show->obj.size = size;
		show->obj.head = data;
	} else {
		/*
		 * If the size of the current object is > our remaining
		 * safe buffer we _may_ need to do a new copy.  However
		 * consider the case of a nested struct; it's size pushes
		 * us over the safe buffer limit, but showing any individual
		 * struct members does not.  In such cases, we don't need
		 * to initiate a fresh copy yet; however we definitely need
		 * at least BTF_SHOW_OBJ_BASE_TYPE_SIZE bytes left
		 * in our buffer, regardless of the current object size.
		 * The logic here is that as we resolve types we will
		 * hit a base type at some point, and we need to be sure
		 * the next chunk of data is safely available to display
		 * that type info safely.  We cannot rely on the size of
		 * the current object here because it may be much larger
		 * than our current buffer (e.g. task_struct is 8k).
		 * All we want to do here is ensure that we can print the
		 * next basic type, which we can if either
		 * - the current type size is within the safe buffer; or
		 * - at least BTF_SHOW_OBJ_BASE_TYPE_SIZE bytes are left in
		 *   the safe buffer.
		 */
		safe = __btf_show_obj_safe(show, data,
					   min(size,
					       BTF_SHOW_OBJ_BASE_TYPE_SIZE));
	}

	/*
	 * We need a new copy to our safe object, either because we haven't
	 * yet copied and are initializing safe data, or because the data
	 * we want falls outside the boundaries of the safe object.
	 */
	if (!safe) {
		size_left = btf_show_obj_size_left(show, data);
		if (size_left > BTF_SHOW_OBJ_SAFE_SIZE)
			size_left = BTF_SHOW_OBJ_SAFE_SIZE;
		show->state.status = copy_from_kernel_nofault(show->obj.safe,
							      data, size_left);
		if (!show->state.status) {
			show->obj.data = data;
			safe = show->obj.safe;
		}
	}

	return safe;
}

/*
 * Set the type we are starting to show and return a safe data pointer
 * to be used for showing the associated data.
 */
static void *btf_show_start_type(struct btf_show *show,
				 const struct btf_type *t,
				 u32 type_id, void *data)
{
	show->state.type = t;
	show->state.type_id = type_id;
	show->state.name[0] = '\0';

	return btf_show_obj_safe(show, t, data);
}

static void btf_show_end_type(struct btf_show *show)
{
	show->state.type = NULL;
	show->state.type_id = 0;
	show->state.name[0] = '\0';
}

static void *btf_show_start_aggr_type(struct btf_show *show,
				      const struct btf_type *t,
				      u32 type_id, void *data)
{
	void *safe_data = btf_show_start_type(show, t, type_id, data);

	if (!safe_data)
		return safe_data;

	btf_show(show, "%s%s%s", btf_show_indent(show),
		 btf_show_name(show),
		 btf_show_newline(show));
	show->state.depth++;
	return safe_data;
}

static void btf_show_end_aggr_type(struct btf_show *show,
				   const char *suffix)
{
	show->state.depth--;
	btf_show(show, "%s%s%s%s", btf_show_indent(show), suffix,
		 btf_show_delim(show), btf_show_newline(show));
	btf_show_end_type(show);
}

static void btf_show_start_member(struct btf_show *show,
				  const struct btf_member *m)
{
	show->state.member = m;
}

static void btf_show_start_array_member(struct btf_show *show)
{
	show->state.array_member = 1;
	btf_show_start_member(show, NULL);
}

static void btf_show_end_member(struct btf_show *show)
{
	show->state.member = NULL;
}

static void btf_show_end_array_member(struct btf_show *show)
{
	show->state.array_member = 0;
	btf_show_end_member(show);
}

static void *btf_show_start_array_type(struct btf_show *show,
				       const struct btf_type *t,
				       u32 type_id,
				       u16 array_encoding,
				       void *data)
{
	show->state.array_encoding = array_encoding;
	show->state.array_terminated = 0;
	return btf_show_start_aggr_type(show, t, type_id, data);
}

static void btf_show_end_array_type(struct btf_show *show)
{
	show->state.array_encoding = 0;
	show->state.array_terminated = 0;
	btf_show_end_aggr_type(show, "]");
}

static void *btf_show_start_struct_type(struct btf_show *show,
					const struct btf_type *t,
					u32 type_id,
					void *data)
{
	return btf_show_start_aggr_type(show, t, type_id, data);
}

static void btf_show_end_struct_type(struct btf_show *show)
{
	btf_show_end_aggr_type(show, "}");
}

__printf(2, 3) static void __btf_verifier_log(struct bpf_verifier_log *log,
					      const char *fmt, ...)
{
	va_list args;

	va_start(args, fmt);
	bpf_verifier_vlog(log, fmt, args);
	va_end(args);
}

__printf(2, 3) static void btf_verifier_log(struct btf_verifier_env *env,
					    const char *fmt, ...)
{
	struct bpf_verifier_log *log = &env->log;
	va_list args;

	if (!bpf_verifier_log_needed(log))
		return;

	va_start(args, fmt);
	bpf_verifier_vlog(log, fmt, args);
	va_end(args);
}

__printf(4, 5) static void __btf_verifier_log_type(struct btf_verifier_env *env,
						   const struct btf_type *t,
						   bool log_details,
						   const char *fmt, ...)
{
	struct bpf_verifier_log *log = &env->log;
	u8 kind = BTF_INFO_KIND(t->info);
	struct btf *btf = env->btf;
	va_list args;

	if (!bpf_verifier_log_needed(log))
		return;

	/* btf verifier prints all types it is processing via
	 * btf_verifier_log_type(..., fmt = NULL).
	 * Skip those prints for in-kernel BTF verification.
	 */
	if (log->level == BPF_LOG_KERNEL && !fmt)
		return;

	__btf_verifier_log(log, "[%u] %s %s%s",
			   env->log_type_id,
			   btf_kind_str[kind],
			   __btf_name_by_offset(btf, t->name_off),
			   log_details ? " " : "");

	if (log_details)
		btf_type_ops(t)->log_details(env, t);

	if (fmt && *fmt) {
		__btf_verifier_log(log, " ");
		va_start(args, fmt);
		bpf_verifier_vlog(log, fmt, args);
		va_end(args);
	}

	__btf_verifier_log(log, "\n");
}

#define btf_verifier_log_type(env, t, ...) \
	__btf_verifier_log_type((env), (t), true, __VA_ARGS__)
#define btf_verifier_log_basic(env, t, ...) \
	__btf_verifier_log_type((env), (t), false, __VA_ARGS__)

__printf(4, 5)
static void btf_verifier_log_member(struct btf_verifier_env *env,
				    const struct btf_type *struct_type,
				    const struct btf_member *member,
				    const char *fmt, ...)
{
	struct bpf_verifier_log *log = &env->log;
	struct btf *btf = env->btf;
	va_list args;

	if (!bpf_verifier_log_needed(log))
		return;

	if (log->level == BPF_LOG_KERNEL && !fmt)
		return;
	/* The CHECK_META phase already did a btf dump.
	 *
	 * If member is logged again, it must hit an error in
	 * parsing this member.  It is useful to print out which
	 * struct this member belongs to.
	 */
	if (env->phase != CHECK_META)
		btf_verifier_log_type(env, struct_type, NULL);

	if (btf_type_kflag(struct_type))
		__btf_verifier_log(log,
				   "\t%s type_id=%u bitfield_size=%u bits_offset=%u",
				   __btf_name_by_offset(btf, member->name_off),
				   member->type,
				   BTF_MEMBER_BITFIELD_SIZE(member->offset),
				   BTF_MEMBER_BIT_OFFSET(member->offset));
	else
		__btf_verifier_log(log, "\t%s type_id=%u bits_offset=%u",
				   __btf_name_by_offset(btf, member->name_off),
				   member->type, member->offset);

	if (fmt && *fmt) {
		__btf_verifier_log(log, " ");
		va_start(args, fmt);
		bpf_verifier_vlog(log, fmt, args);
		va_end(args);
	}

	__btf_verifier_log(log, "\n");
}

__printf(4, 5)
static void btf_verifier_log_vsi(struct btf_verifier_env *env,
				 const struct btf_type *datasec_type,
				 const struct btf_var_secinfo *vsi,
				 const char *fmt, ...)
{
	struct bpf_verifier_log *log = &env->log;
	va_list args;

	if (!bpf_verifier_log_needed(log))
		return;
	if (log->level == BPF_LOG_KERNEL && !fmt)
		return;
	if (env->phase != CHECK_META)
		btf_verifier_log_type(env, datasec_type, NULL);

	__btf_verifier_log(log, "\t type_id=%u offset=%u size=%u",
			   vsi->type, vsi->offset, vsi->size);
	if (fmt && *fmt) {
		__btf_verifier_log(log, " ");
		va_start(args, fmt);
		bpf_verifier_vlog(log, fmt, args);
		va_end(args);
	}

	__btf_verifier_log(log, "\n");
}

static void btf_verifier_log_hdr(struct btf_verifier_env *env,
				 u32 btf_data_size)
{
	struct bpf_verifier_log *log = &env->log;
	const struct btf *btf = env->btf;
	const struct btf_header *hdr;

	if (!bpf_verifier_log_needed(log))
		return;

	if (log->level == BPF_LOG_KERNEL)
		return;
	hdr = &btf->hdr;
	__btf_verifier_log(log, "magic: 0x%x\n", hdr->magic);
	__btf_verifier_log(log, "version: %u\n", hdr->version);
	__btf_verifier_log(log, "flags: 0x%x\n", hdr->flags);
	__btf_verifier_log(log, "hdr_len: %u\n", hdr->hdr_len);
	__btf_verifier_log(log, "type_off: %u\n", hdr->type_off);
	__btf_verifier_log(log, "type_len: %u\n", hdr->type_len);
	__btf_verifier_log(log, "str_off: %u\n", hdr->str_off);
	__btf_verifier_log(log, "str_len: %u\n", hdr->str_len);
	__btf_verifier_log(log, "btf_total_size: %u\n", btf_data_size);
}

static int btf_add_type(struct btf_verifier_env *env, struct btf_type *t)
{
	struct btf *btf = env->btf;

	if (btf->types_size == btf->nr_types) {
		/* Expand 'types' array */

		struct btf_type **new_types;
		u32 expand_by, new_size;

		if (btf->start_id + btf->types_size == BTF_MAX_TYPE) {
			btf_verifier_log(env, "Exceeded max num of types");
			return -E2BIG;
		}

		expand_by = max_t(u32, btf->types_size >> 2, 16);
		new_size = min_t(u32, BTF_MAX_TYPE,
				 btf->types_size + expand_by);

		new_types = kvcalloc(new_size, sizeof(*new_types),
				     GFP_KERNEL | __GFP_NOWARN);
		if (!new_types)
			return -ENOMEM;

		if (btf->nr_types == 0) {
			if (!btf->base_btf) {
				/* lazily init VOID type */
				new_types[0] = &btf_void;
				btf->nr_types++;
			}
		} else {
			memcpy(new_types, btf->types,
			       sizeof(*btf->types) * btf->nr_types);
		}

		kvfree(btf->types);
		btf->types = new_types;
		btf->types_size = new_size;
	}

	btf->types[btf->nr_types++] = t;

	return 0;
}

static int btf_alloc_id(struct btf *btf)
{
	int id;

	idr_preload(GFP_KERNEL);
	spin_lock_bh(&btf_idr_lock);
	id = idr_alloc_cyclic(&btf_idr, btf, 1, INT_MAX, GFP_ATOMIC);
	if (id > 0)
		btf->id = id;
	spin_unlock_bh(&btf_idr_lock);
	idr_preload_end();

	if (WARN_ON_ONCE(!id))
		return -ENOSPC;

	return id > 0 ? 0 : id;
}

static void btf_free_id(struct btf *btf)
{
	unsigned long flags;

	/*
	 * In map-in-map, calling map_delete_elem() on outer
	 * map will call bpf_map_put on the inner map.
	 * It will then eventually call btf_free_id()
	 * on the inner map.  Some of the map_delete_elem()
	 * implementation may have irq disabled, so
	 * we need to use the _irqsave() version instead
	 * of the _bh() version.
	 */
	spin_lock_irqsave(&btf_idr_lock, flags);
	idr_remove(&btf_idr, btf->id);
	spin_unlock_irqrestore(&btf_idr_lock, flags);
}

static void btf_free_kfunc_set_tab(struct btf *btf)
{
	struct btf_kfunc_set_tab *tab = btf->kfunc_set_tab;
	int hook, type;

	if (!tab)
		return;
	/* For module BTF, we directly assign the sets being registered, so
	 * there is nothing to free except kfunc_set_tab.
	 */
	if (btf_is_module(btf))
		goto free_tab;
	for (hook = 0; hook < ARRAY_SIZE(tab->sets); hook++) {
		for (type = 0; type < ARRAY_SIZE(tab->sets[0]); type++)
			kfree(tab->sets[hook][type]);
	}
free_tab:
	kfree(tab);
	btf->kfunc_set_tab = NULL;
}

static void btf_free(struct btf *btf)
{
	btf_free_kfunc_set_tab(btf);
	kvfree(btf->types);
	kvfree(btf->resolved_sizes);
	kvfree(btf->resolved_ids);
	kvfree(btf->data);
	kfree(btf);
}

static void btf_free_rcu(struct rcu_head *rcu)
{
	struct btf *btf = container_of(rcu, struct btf, rcu);

	btf_free(btf);
}

void btf_get(struct btf *btf)
{
	refcount_inc(&btf->refcnt);
}

void btf_put(struct btf *btf)
{
	if (btf && refcount_dec_and_test(&btf->refcnt)) {
		btf_free_id(btf);
		call_rcu(&btf->rcu, btf_free_rcu);
	}
}

static int env_resolve_init(struct btf_verifier_env *env)
{
	struct btf *btf = env->btf;
	u32 nr_types = btf->nr_types;
	u32 *resolved_sizes = NULL;
	u32 *resolved_ids = NULL;
	u8 *visit_states = NULL;

	resolved_sizes = kvcalloc(nr_types, sizeof(*resolved_sizes),
				  GFP_KERNEL | __GFP_NOWARN);
	if (!resolved_sizes)
		goto nomem;

	resolved_ids = kvcalloc(nr_types, sizeof(*resolved_ids),
				GFP_KERNEL | __GFP_NOWARN);
	if (!resolved_ids)
		goto nomem;

	visit_states = kvcalloc(nr_types, sizeof(*visit_states),
				GFP_KERNEL | __GFP_NOWARN);
	if (!visit_states)
		goto nomem;

	btf->resolved_sizes = resolved_sizes;
	btf->resolved_ids = resolved_ids;
	env->visit_states = visit_states;

	return 0;

nomem:
	kvfree(resolved_sizes);
	kvfree(resolved_ids);
	kvfree(visit_states);
	return -ENOMEM;
}

static void btf_verifier_env_free(struct btf_verifier_env *env)
{
	kvfree(env->visit_states);
	kfree(env);
}

static bool env_type_is_resolve_sink(const struct btf_verifier_env *env,
				     const struct btf_type *next_type)
{
	switch (env->resolve_mode) {
	case RESOLVE_TBD:
		/* int, enum or void is a sink */
		return !btf_type_needs_resolve(next_type);
	case RESOLVE_PTR:
		/* int, enum, void, struct, array, func or func_proto is a sink
		 * for ptr
		 */
		return !btf_type_is_modifier(next_type) &&
			!btf_type_is_ptr(next_type);
	case RESOLVE_STRUCT_OR_ARRAY:
		/* int, enum, void, ptr, func or func_proto is a sink
		 * for struct and array
		 */
		return !btf_type_is_modifier(next_type) &&
			!btf_type_is_array(next_type) &&
			!btf_type_is_struct(next_type);
	default:
		BUG();
	}
}

static bool env_type_is_resolved(const struct btf_verifier_env *env,
				 u32 type_id)
{
	/* base BTF types should be resolved by now */
	if (type_id < env->btf->start_id)
		return true;

	return env->visit_states[type_id - env->btf->start_id] == RESOLVED;
}

static int env_stack_push(struct btf_verifier_env *env,
			  const struct btf_type *t, u32 type_id)
{
	const struct btf *btf = env->btf;
	struct resolve_vertex *v;

	if (env->top_stack == MAX_RESOLVE_DEPTH)
		return -E2BIG;

	if (type_id < btf->start_id
	    || env->visit_states[type_id - btf->start_id] != NOT_VISITED)
		return -EEXIST;

	env->visit_states[type_id - btf->start_id] = VISITED;

	v = &env->stack[env->top_stack++];
	v->t = t;
	v->type_id = type_id;
	v->next_member = 0;

	if (env->resolve_mode == RESOLVE_TBD) {
		if (btf_type_is_ptr(t))
			env->resolve_mode = RESOLVE_PTR;
		else if (btf_type_is_struct(t) || btf_type_is_array(t))
			env->resolve_mode = RESOLVE_STRUCT_OR_ARRAY;
	}

	return 0;
}

static void env_stack_set_next_member(struct btf_verifier_env *env,
				      u16 next_member)
{
	env->stack[env->top_stack - 1].next_member = next_member;
}

static void env_stack_pop_resolved(struct btf_verifier_env *env,
				   u32 resolved_type_id,
				   u32 resolved_size)
{
	u32 type_id = env->stack[--(env->top_stack)].type_id;
	struct btf *btf = env->btf;

	type_id -= btf->start_id; /* adjust to local type id */
	btf->resolved_sizes[type_id] = resolved_size;
	btf->resolved_ids[type_id] = resolved_type_id;
	env->visit_states[type_id] = RESOLVED;
}

static const struct resolve_vertex *env_stack_peak(struct btf_verifier_env *env)
{
	return env->top_stack ? &env->stack[env->top_stack - 1] : NULL;
}

/* Resolve the size of a passed-in "type"
 *
 * type: is an array (e.g. u32 array[x][y])
 * return type: type "u32[x][y]", i.e. BTF_KIND_ARRAY,
 * *type_size: (x * y * sizeof(u32)).  Hence, *type_size always
 *             corresponds to the return type.
 * *elem_type: u32
 * *elem_id: id of u32
 * *total_nelems: (x * y).  Hence, individual elem size is
 *                (*type_size / *total_nelems)
 * *type_id: id of type if it's changed within the function, 0 if not
 *
 * type: is not an array (e.g. const struct X)
 * return type: type "struct X"
 * *type_size: sizeof(struct X)
 * *elem_type: same as return type ("struct X")
 * *elem_id: 0
 * *total_nelems: 1
 * *type_id: id of type if it's changed within the function, 0 if not
 */
static const struct btf_type *
__btf_resolve_size(const struct btf *btf, const struct btf_type *type,
		   u32 *type_size, const struct btf_type **elem_type,
		   u32 *elem_id, u32 *total_nelems, u32 *type_id)
{
	const struct btf_type *array_type = NULL;
	const struct btf_array *array = NULL;
	u32 i, size, nelems = 1, id = 0;

	for (i = 0; i < MAX_RESOLVE_DEPTH; i++) {
		switch (BTF_INFO_KIND(type->info)) {
		/* type->size can be used */
		case BTF_KIND_INT:
		case BTF_KIND_STRUCT:
		case BTF_KIND_UNION:
		case BTF_KIND_ENUM:
		case BTF_KIND_FLOAT:
			size = type->size;
			goto resolved;

		case BTF_KIND_PTR:
			size = sizeof(void *);
			goto resolved;

		/* Modifiers */
		case BTF_KIND_TYPEDEF:
		case BTF_KIND_VOLATILE:
		case BTF_KIND_CONST:
		case BTF_KIND_RESTRICT:
		case BTF_KIND_TYPE_TAG:
			id = type->type;
			type = btf_type_by_id(btf, type->type);
			break;

		case BTF_KIND_ARRAY:
			if (!array_type)
				array_type = type;
			array = btf_type_array(type);
			if (nelems && array->nelems > U32_MAX / nelems)
				return ERR_PTR(-EINVAL);
			nelems *= array->nelems;
			type = btf_type_by_id(btf, array->type);
			break;

		/* type without size */
		default:
			return ERR_PTR(-EINVAL);
		}
	}

	return ERR_PTR(-EINVAL);

resolved:
	if (nelems && size > U32_MAX / nelems)
		return ERR_PTR(-EINVAL);

	*type_size = nelems * size;
	if (total_nelems)
		*total_nelems = nelems;
	if (elem_type)
		*elem_type = type;
	if (elem_id)
		*elem_id = array ? array->type : 0;
	if (type_id && id)
		*type_id = id;

	return array_type ? : type;
}

const struct btf_type *
btf_resolve_size(const struct btf *btf, const struct btf_type *type,
		 u32 *type_size)
{
	return __btf_resolve_size(btf, type, type_size, NULL, NULL, NULL, NULL);
}

static u32 btf_resolved_type_id(const struct btf *btf, u32 type_id)
{
	while (type_id < btf->start_id)
		btf = btf->base_btf;

	return btf->resolved_ids[type_id - btf->start_id];
}

/* The input param "type_id" must point to a needs_resolve type */
static const struct btf_type *btf_type_id_resolve(const struct btf *btf,
						  u32 *type_id)
{
	*type_id = btf_resolved_type_id(btf, *type_id);
	return btf_type_by_id(btf, *type_id);
}

static u32 btf_resolved_type_size(const struct btf *btf, u32 type_id)
{
	while (type_id < btf->start_id)
		btf = btf->base_btf;

	return btf->resolved_sizes[type_id - btf->start_id];
}

const struct btf_type *btf_type_id_size(const struct btf *btf,
					u32 *type_id, u32 *ret_size)
{
	const struct btf_type *size_type;
	u32 size_type_id = *type_id;
	u32 size = 0;

	size_type = btf_type_by_id(btf, size_type_id);
	if (btf_type_nosize_or_null(size_type))
		return NULL;

	if (btf_type_has_size(size_type)) {
		size = size_type->size;
	} else if (btf_type_is_array(size_type)) {
		size = btf_resolved_type_size(btf, size_type_id);
	} else if (btf_type_is_ptr(size_type)) {
		size = sizeof(void *);
	} else {
		if (WARN_ON_ONCE(!btf_type_is_modifier(size_type) &&
				 !btf_type_is_var(size_type)))
			return NULL;

		size_type_id = btf_resolved_type_id(btf, size_type_id);
		size_type = btf_type_by_id(btf, size_type_id);
		if (btf_type_nosize_or_null(size_type))
			return NULL;
		else if (btf_type_has_size(size_type))
			size = size_type->size;
		else if (btf_type_is_array(size_type))
			size = btf_resolved_type_size(btf, size_type_id);
		else if (btf_type_is_ptr(size_type))
			size = sizeof(void *);
		else
			return NULL;
	}

	*type_id = size_type_id;
	if (ret_size)
		*ret_size = size;

	return size_type;
}

static int btf_df_check_member(struct btf_verifier_env *env,
			       const struct btf_type *struct_type,
			       const struct btf_member *member,
			       const struct btf_type *member_type)
{
	btf_verifier_log_basic(env, struct_type,
			       "Unsupported check_member");
	return -EINVAL;
}

static int btf_df_check_kflag_member(struct btf_verifier_env *env,
				     const struct btf_type *struct_type,
				     const struct btf_member *member,
				     const struct btf_type *member_type)
{
	btf_verifier_log_basic(env, struct_type,
			       "Unsupported check_kflag_member");
	return -EINVAL;
}

/* Used for ptr, array struct/union and float type members.
 * int, enum and modifier types have their specific callback functions.
 */
static int btf_generic_check_kflag_member(struct btf_verifier_env *env,
					  const struct btf_type *struct_type,
					  const struct btf_member *member,
					  const struct btf_type *member_type)
{
	if (BTF_MEMBER_BITFIELD_SIZE(member->offset)) {
		btf_verifier_log_member(env, struct_type, member,
					"Invalid member bitfield_size");
		return -EINVAL;
	}

	/* bitfield size is 0, so member->offset represents bit offset only.
	 * It is safe to call non kflag check_member variants.
	 */
	return btf_type_ops(member_type)->check_member(env, struct_type,
						       member,
						       member_type);
}

static int btf_df_resolve(struct btf_verifier_env *env,
			  const struct resolve_vertex *v)
{
	btf_verifier_log_basic(env, v->t, "Unsupported resolve");
	return -EINVAL;
}

static void btf_df_show(const struct btf *btf, const struct btf_type *t,
			u32 type_id, void *data, u8 bits_offsets,
			struct btf_show *show)
{
	btf_show(show, "<unsupported kind:%u>", BTF_INFO_KIND(t->info));
}

static int btf_int_check_member(struct btf_verifier_env *env,
				const struct btf_type *struct_type,
				const struct btf_member *member,
				const struct btf_type *member_type)
{
	u32 int_data = btf_type_int(member_type);
	u32 struct_bits_off = member->offset;
	u32 struct_size = struct_type->size;
	u32 nr_copy_bits;
	u32 bytes_offset;

	if (U32_MAX - struct_bits_off < BTF_INT_OFFSET(int_data)) {
		btf_verifier_log_member(env, struct_type, member,
					"bits_offset exceeds U32_MAX");
		return -EINVAL;
	}

	struct_bits_off += BTF_INT_OFFSET(int_data);
	bytes_offset = BITS_ROUNDDOWN_BYTES(struct_bits_off);
	nr_copy_bits = BTF_INT_BITS(int_data) +
		BITS_PER_BYTE_MASKED(struct_bits_off);

	if (nr_copy_bits > BITS_PER_U128) {
		btf_verifier_log_member(env, struct_type, member,
					"nr_copy_bits exceeds 128");
		return -EINVAL;
	}

	if (struct_size < bytes_offset ||
	    struct_size - bytes_offset < BITS_ROUNDUP_BYTES(nr_copy_bits)) {
		btf_verifier_log_member(env, struct_type, member,
					"Member exceeds struct_size");
		return -EINVAL;
	}

	return 0;
}

static int btf_int_check_kflag_member(struct btf_verifier_env *env,
				      const struct btf_type *struct_type,
				      const struct btf_member *member,
				      const struct btf_type *member_type)
{
	u32 struct_bits_off, nr_bits, nr_int_data_bits, bytes_offset;
	u32 int_data = btf_type_int(member_type);
	u32 struct_size = struct_type->size;
	u32 nr_copy_bits;

	/* a regular int type is required for the kflag int member */
	if (!btf_type_int_is_regular(member_type)) {
		btf_verifier_log_member(env, struct_type, member,
					"Invalid member base type");
		return -EINVAL;
	}

	/* check sanity of bitfield size */
	nr_bits = BTF_MEMBER_BITFIELD_SIZE(member->offset);
	struct_bits_off = BTF_MEMBER_BIT_OFFSET(member->offset);
	nr_int_data_bits = BTF_INT_BITS(int_data);
	if (!nr_bits) {
		/* Not a bitfield member, member offset must be at byte
		 * boundary.
		 */
		if (BITS_PER_BYTE_MASKED(struct_bits_off)) {
			btf_verifier_log_member(env, struct_type, member,
						"Invalid member offset");
			return -EINVAL;
		}

		nr_bits = nr_int_data_bits;
	} else if (nr_bits > nr_int_data_bits) {
		btf_verifier_log_member(env, struct_type, member,
					"Invalid member bitfield_size");
		return -EINVAL;
	}

	bytes_offset = BITS_ROUNDDOWN_BYTES(struct_bits_off);
	nr_copy_bits = nr_bits + BITS_PER_BYTE_MASKED(struct_bits_off);
	if (nr_copy_bits > BITS_PER_U128) {
		btf_verifier_log_member(env, struct_type, member,
					"nr_copy_bits exceeds 128");
		return -EINVAL;
	}

	if (struct_size < bytes_offset ||
	    struct_size - bytes_offset < BITS_ROUNDUP_BYTES(nr_copy_bits)) {
		btf_verifier_log_member(env, struct_type, member,
					"Member exceeds struct_size");
		return -EINVAL;
	}

	return 0;
}

static s32 btf_int_check_meta(struct btf_verifier_env *env,
			      const struct btf_type *t,
			      u32 meta_left)
{
	u32 int_data, nr_bits, meta_needed = sizeof(int_data);
	u16 encoding;

	if (meta_left < meta_needed) {
		btf_verifier_log_basic(env, t,
				       "meta_left:%u meta_needed:%u",
				       meta_left, meta_needed);
		return -EINVAL;
	}

	if (btf_type_vlen(t)) {
		btf_verifier_log_type(env, t, "vlen != 0");
		return -EINVAL;
	}

	if (btf_type_kflag(t)) {
		btf_verifier_log_type(env, t, "Invalid btf_info kind_flag");
		return -EINVAL;
	}

	int_data = btf_type_int(t);
	if (int_data & ~BTF_INT_MASK) {
		btf_verifier_log_basic(env, t, "Invalid int_data:%x",
				       int_data);
		return -EINVAL;
	}

	nr_bits = BTF_INT_BITS(int_data) + BTF_INT_OFFSET(int_data);

	if (nr_bits > BITS_PER_U128) {
		btf_verifier_log_type(env, t, "nr_bits exceeds %zu",
				      BITS_PER_U128);
		return -EINVAL;
	}

	if (BITS_ROUNDUP_BYTES(nr_bits) > t->size) {
		btf_verifier_log_type(env, t, "nr_bits exceeds type_size");
		return -EINVAL;
	}

	/*
	 * Only one of the encoding bits is allowed and it
	 * should be sufficient for the pretty print purpose (i.e. decoding).
	 * Multiple bits can be allowed later if it is found
	 * to be insufficient.
	 */
	encoding = BTF_INT_ENCODING(int_data);
	if (encoding &&
	    encoding != BTF_INT_SIGNED &&
	    encoding != BTF_INT_CHAR &&
	    encoding != BTF_INT_BOOL) {
		btf_verifier_log_type(env, t, "Unsupported encoding");
		return -ENOTSUPP;
	}

	btf_verifier_log_type(env, t, NULL);

	return meta_needed;
}

static void btf_int_log(struct btf_verifier_env *env,
			const struct btf_type *t)
{
	int int_data = btf_type_int(t);

	btf_verifier_log(env,
			 "size=%u bits_offset=%u nr_bits=%u encoding=%s",
			 t->size, BTF_INT_OFFSET(int_data),
			 BTF_INT_BITS(int_data),
			 btf_int_encoding_str(BTF_INT_ENCODING(int_data)));
}

static void btf_int128_print(struct btf_show *show, void *data)
{
	/* data points to a __int128 number.
	 * Suppose
	 *     int128_num = *(__int128 *)data;
	 * The below formulas shows what upper_num and lower_num represents:
	 *     upper_num = int128_num >> 64;
	 *     lower_num = int128_num & 0xffffffffFFFFFFFFULL;
	 */
	u64 upper_num, lower_num;

#ifdef __BIG_ENDIAN_BITFIELD
	upper_num = *(u64 *)data;
	lower_num = *(u64 *)(data + 8);
#else
	upper_num = *(u64 *)(data + 8);
	lower_num = *(u64 *)data;
#endif
	if (upper_num == 0)
		btf_show_type_value(show, "0x%llx", lower_num);
	else
		btf_show_type_values(show, "0x%llx%016llx", upper_num,
				     lower_num);
}

static void btf_int128_shift(u64 *print_num, u16 left_shift_bits,
			     u16 right_shift_bits)
{
	u64 upper_num, lower_num;

#ifdef __BIG_ENDIAN_BITFIELD
	upper_num = print_num[0];
	lower_num = print_num[1];
#else
	upper_num = print_num[1];
	lower_num = print_num[0];
#endif

	/* shake out un-needed bits by shift/or operations */
	if (left_shift_bits >= 64) {
		upper_num = lower_num << (left_shift_bits - 64);
		lower_num = 0;
	} else {
		upper_num = (upper_num << left_shift_bits) |
			    (lower_num >> (64 - left_shift_bits));
		lower_num = lower_num << left_shift_bits;
	}

	if (right_shift_bits >= 64) {
		lower_num = upper_num >> (right_shift_bits - 64);
		upper_num = 0;
	} else {
		lower_num = (lower_num >> right_shift_bits) |
			    (upper_num << (64 - right_shift_bits));
		upper_num = upper_num >> right_shift_bits;
	}

#ifdef __BIG_ENDIAN_BITFIELD
	print_num[0] = upper_num;
	print_num[1] = lower_num;
#else
	print_num[0] = lower_num;
	print_num[1] = upper_num;
#endif
}

static void btf_bitfield_show(void *data, u8 bits_offset,
			      u8 nr_bits, struct btf_show *show)
{
	u16 left_shift_bits, right_shift_bits;
	u8 nr_copy_bytes;
	u8 nr_copy_bits;
	u64 print_num[2] = {};

	nr_copy_bits = nr_bits + bits_offset;
	nr_copy_bytes = BITS_ROUNDUP_BYTES(nr_copy_bits);

	memcpy(print_num, data, nr_copy_bytes);

#ifdef __BIG_ENDIAN_BITFIELD
	left_shift_bits = bits_offset;
#else
	left_shift_bits = BITS_PER_U128 - nr_copy_bits;
#endif
	right_shift_bits = BITS_PER_U128 - nr_bits;

	btf_int128_shift(print_num, left_shift_bits, right_shift_bits);
	btf_int128_print(show, print_num);
}


static void btf_int_bits_show(const struct btf *btf,
			      const struct btf_type *t,
			      void *data, u8 bits_offset,
			      struct btf_show *show)
{
	u32 int_data = btf_type_int(t);
	u8 nr_bits = BTF_INT_BITS(int_data);
	u8 total_bits_offset;

	/*
	 * bits_offset is at most 7.
	 * BTF_INT_OFFSET() cannot exceed 128 bits.
	 */
	total_bits_offset = bits_offset + BTF_INT_OFFSET(int_data);
	data += BITS_ROUNDDOWN_BYTES(total_bits_offset);
	bits_offset = BITS_PER_BYTE_MASKED(total_bits_offset);
	btf_bitfield_show(data, bits_offset, nr_bits, show);
}

static void btf_int_show(const struct btf *btf, const struct btf_type *t,
			 u32 type_id, void *data, u8 bits_offset,
			 struct btf_show *show)
{
	u32 int_data = btf_type_int(t);
	u8 encoding = BTF_INT_ENCODING(int_data);
	bool sign = encoding & BTF_INT_SIGNED;
	u8 nr_bits = BTF_INT_BITS(int_data);
	void *safe_data;

	safe_data = btf_show_start_type(show, t, type_id, data);
	if (!safe_data)
		return;

	if (bits_offset || BTF_INT_OFFSET(int_data) ||
	    BITS_PER_BYTE_MASKED(nr_bits)) {
		btf_int_bits_show(btf, t, safe_data, bits_offset, show);
		goto out;
	}

	switch (nr_bits) {
	case 128:
		btf_int128_print(show, safe_data);
		break;
	case 64:
		if (sign)
			btf_show_type_value(show, "%lld", *(s64 *)safe_data);
		else
			btf_show_type_value(show, "%llu", *(u64 *)safe_data);
		break;
	case 32:
		if (sign)
			btf_show_type_value(show, "%d", *(s32 *)safe_data);
		else
			btf_show_type_value(show, "%u", *(u32 *)safe_data);
		break;
	case 16:
		if (sign)
			btf_show_type_value(show, "%d", *(s16 *)safe_data);
		else
			btf_show_type_value(show, "%u", *(u16 *)safe_data);
		break;
	case 8:
		if (show->state.array_encoding == BTF_INT_CHAR) {
			/* check for null terminator */
			if (show->state.array_terminated)
				break;
			if (*(char *)data == '\0') {
				show->state.array_terminated = 1;
				break;
			}
			if (isprint(*(char *)data)) {
				btf_show_type_value(show, "'%c'",
						    *(char *)safe_data);
				break;
			}
		}
		if (sign)
			btf_show_type_value(show, "%d", *(s8 *)safe_data);
		else
			btf_show_type_value(show, "%u", *(u8 *)safe_data);
		break;
	default:
		btf_int_bits_show(btf, t, safe_data, bits_offset, show);
		break;
	}
out:
	btf_show_end_type(show);
}

static const struct btf_kind_operations int_ops = {
	.check_meta = btf_int_check_meta,
	.resolve = btf_df_resolve,
	.check_member = btf_int_check_member,
	.check_kflag_member = btf_int_check_kflag_member,
	.log_details = btf_int_log,
	.show = btf_int_show,
};

static int btf_modifier_check_member(struct btf_verifier_env *env,
				     const struct btf_type *struct_type,
				     const struct btf_member *member,
				     const struct btf_type *member_type)
{
	const struct btf_type *resolved_type;
	u32 resolved_type_id = member->type;
	struct btf_member resolved_member;
	struct btf *btf = env->btf;

	resolved_type = btf_type_id_size(btf, &resolved_type_id, NULL);
	if (!resolved_type) {
		btf_verifier_log_member(env, struct_type, member,
					"Invalid member");
		return -EINVAL;
	}

	resolved_member = *member;
	resolved_member.type = resolved_type_id;

	return btf_type_ops(resolved_type)->check_member(env, struct_type,
							 &resolved_member,
							 resolved_type);
}

static int btf_modifier_check_kflag_member(struct btf_verifier_env *env,
					   const struct btf_type *struct_type,
					   const struct btf_member *member,
					   const struct btf_type *member_type)
{
	const struct btf_type *resolved_type;
	u32 resolved_type_id = member->type;
	struct btf_member resolved_member;
	struct btf *btf = env->btf;

	resolved_type = btf_type_id_size(btf, &resolved_type_id, NULL);
	if (!resolved_type) {
		btf_verifier_log_member(env, struct_type, member,
					"Invalid member");
		return -EINVAL;
	}

	resolved_member = *member;
	resolved_member.type = resolved_type_id;

	return btf_type_ops(resolved_type)->check_kflag_member(env, struct_type,
							       &resolved_member,
							       resolved_type);
}

static int btf_ptr_check_member(struct btf_verifier_env *env,
				const struct btf_type *struct_type,
				const struct btf_member *member,
				const struct btf_type *member_type)
{
	u32 struct_size, struct_bits_off, bytes_offset;

	struct_size = struct_type->size;
	struct_bits_off = member->offset;
	bytes_offset = BITS_ROUNDDOWN_BYTES(struct_bits_off);

	if (BITS_PER_BYTE_MASKED(struct_bits_off)) {
		btf_verifier_log_member(env, struct_type, member,
					"Member is not byte aligned");
		return -EINVAL;
	}

	if (struct_size - bytes_offset < sizeof(void *)) {
		btf_verifier_log_member(env, struct_type, member,
					"Member exceeds struct_size");
		return -EINVAL;
	}

	return 0;
}

static int btf_ref_type_check_meta(struct btf_verifier_env *env,
				   const struct btf_type *t,
				   u32 meta_left)
{
	const char *value;

	if (btf_type_vlen(t)) {
		btf_verifier_log_type(env, t, "vlen != 0");
		return -EINVAL;
	}

	if (btf_type_kflag(t)) {
		btf_verifier_log_type(env, t, "Invalid btf_info kind_flag");
		return -EINVAL;
	}

	if (!BTF_TYPE_ID_VALID(t->type)) {
		btf_verifier_log_type(env, t, "Invalid type_id");
		return -EINVAL;
	}

	/* typedef/type_tag type must have a valid name, and other ref types,
	 * volatile, const, restrict, should have a null name.
	 */
	if (BTF_INFO_KIND(t->info) == BTF_KIND_TYPEDEF) {
		if (!t->name_off ||
		    !btf_name_valid_identifier(env->btf, t->name_off)) {
			btf_verifier_log_type(env, t, "Invalid name");
			return -EINVAL;
		}
	} else if (BTF_INFO_KIND(t->info) == BTF_KIND_TYPE_TAG) {
		value = btf_name_by_offset(env->btf, t->name_off);
		if (!value || !value[0]) {
			btf_verifier_log_type(env, t, "Invalid name");
			return -EINVAL;
		}
	} else {
		if (t->name_off) {
			btf_verifier_log_type(env, t, "Invalid name");
			return -EINVAL;
		}
	}

	btf_verifier_log_type(env, t, NULL);

	return 0;
}

static int btf_modifier_resolve(struct btf_verifier_env *env,
				const struct resolve_vertex *v)
{
	const struct btf_type *t = v->t;
	const struct btf_type *next_type;
	u32 next_type_id = t->type;
	struct btf *btf = env->btf;

	next_type = btf_type_by_id(btf, next_type_id);
	if (!next_type || btf_type_is_resolve_source_only(next_type)) {
		btf_verifier_log_type(env, v->t, "Invalid type_id");
		return -EINVAL;
	}

	if (!env_type_is_resolve_sink(env, next_type) &&
	    !env_type_is_resolved(env, next_type_id))
		return env_stack_push(env, next_type, next_type_id);

	/* Figure out the resolved next_type_id with size.
	 * They will be stored in the current modifier's
	 * resolved_ids and resolved_sizes such that it can
	 * save us a few type-following when we use it later (e.g. in
	 * pretty print).
	 */
	if (!btf_type_id_size(btf, &next_type_id, NULL)) {
		if (env_type_is_resolved(env, next_type_id))
			next_type = btf_type_id_resolve(btf, &next_type_id);

		/* "typedef void new_void", "const void"...etc */
		if (!btf_type_is_void(next_type) &&
		    !btf_type_is_fwd(next_type) &&
		    !btf_type_is_func_proto(next_type)) {
			btf_verifier_log_type(env, v->t, "Invalid type_id");
			return -EINVAL;
		}
	}

	env_stack_pop_resolved(env, next_type_id, 0);

	return 0;
}

static int btf_var_resolve(struct btf_verifier_env *env,
			   const struct resolve_vertex *v)
{
	const struct btf_type *next_type;
	const struct btf_type *t = v->t;
	u32 next_type_id = t->type;
	struct btf *btf = env->btf;

	next_type = btf_type_by_id(btf, next_type_id);
	if (!next_type || btf_type_is_resolve_source_only(next_type)) {
		btf_verifier_log_type(env, v->t, "Invalid type_id");
		return -EINVAL;
	}

	if (!env_type_is_resolve_sink(env, next_type) &&
	    !env_type_is_resolved(env, next_type_id))
		return env_stack_push(env, next_type, next_type_id);

	if (btf_type_is_modifier(next_type)) {
		const struct btf_type *resolved_type;
		u32 resolved_type_id;

		resolved_type_id = next_type_id;
		resolved_type = btf_type_id_resolve(btf, &resolved_type_id);

		if (btf_type_is_ptr(resolved_type) &&
		    !env_type_is_resolve_sink(env, resolved_type) &&
		    !env_type_is_resolved(env, resolved_type_id))
			return env_stack_push(env, resolved_type,
					      resolved_type_id);
	}

	/* We must resolve to something concrete at this point, no
	 * forward types or similar that would resolve to size of
	 * zero is allowed.
	 */
	if (!btf_type_id_size(btf, &next_type_id, NULL)) {
		btf_verifier_log_type(env, v->t, "Invalid type_id");
		return -EINVAL;
	}

	env_stack_pop_resolved(env, next_type_id, 0);

	return 0;
}

static int btf_ptr_resolve(struct btf_verifier_env *env,
			   const struct resolve_vertex *v)
{
	const struct btf_type *next_type;
	const struct btf_type *t = v->t;
	u32 next_type_id = t->type;
	struct btf *btf = env->btf;

	next_type = btf_type_by_id(btf, next_type_id);
	if (!next_type || btf_type_is_resolve_source_only(next_type)) {
		btf_verifier_log_type(env, v->t, "Invalid type_id");
		return -EINVAL;
	}

	if (!env_type_is_resolve_sink(env, next_type) &&
	    !env_type_is_resolved(env, next_type_id))
		return env_stack_push(env, next_type, next_type_id);

	/* If the modifier was RESOLVED during RESOLVE_STRUCT_OR_ARRAY,
	 * the modifier may have stopped resolving when it was resolved
	 * to a ptr (last-resolved-ptr).
	 *
	 * We now need to continue from the last-resolved-ptr to
	 * ensure the last-resolved-ptr will not referring back to
	 * the current ptr (t).
	 */
	if (btf_type_is_modifier(next_type)) {
		const struct btf_type *resolved_type;
		u32 resolved_type_id;

		resolved_type_id = next_type_id;
		resolved_type = btf_type_id_resolve(btf, &resolved_type_id);

		if (btf_type_is_ptr(resolved_type) &&
		    !env_type_is_resolve_sink(env, resolved_type) &&
		    !env_type_is_resolved(env, resolved_type_id))
			return env_stack_push(env, resolved_type,
					      resolved_type_id);
	}

	if (!btf_type_id_size(btf, &next_type_id, NULL)) {
		if (env_type_is_resolved(env, next_type_id))
			next_type = btf_type_id_resolve(btf, &next_type_id);

		if (!btf_type_is_void(next_type) &&
		    !btf_type_is_fwd(next_type) &&
		    !btf_type_is_func_proto(next_type)) {
			btf_verifier_log_type(env, v->t, "Invalid type_id");
			return -EINVAL;
		}
	}

	env_stack_pop_resolved(env, next_type_id, 0);

	return 0;
}

static void btf_modifier_show(const struct btf *btf,
			      const struct btf_type *t,
			      u32 type_id, void *data,
			      u8 bits_offset, struct btf_show *show)
{
	if (btf->resolved_ids)
		t = btf_type_id_resolve(btf, &type_id);
	else
		t = btf_type_skip_modifiers(btf, type_id, NULL);

	btf_type_ops(t)->show(btf, t, type_id, data, bits_offset, show);
}

static void btf_var_show(const struct btf *btf, const struct btf_type *t,
			 u32 type_id, void *data, u8 bits_offset,
			 struct btf_show *show)
{
	t = btf_type_id_resolve(btf, &type_id);

	btf_type_ops(t)->show(btf, t, type_id, data, bits_offset, show);
}

static void btf_ptr_show(const struct btf *btf, const struct btf_type *t,
			 u32 type_id, void *data, u8 bits_offset,
			 struct btf_show *show)
{
	void *safe_data;

	safe_data = btf_show_start_type(show, t, type_id, data);
	if (!safe_data)
		return;

	/* It is a hashed value unless BTF_SHOW_PTR_RAW is specified */
	if (show->flags & BTF_SHOW_PTR_RAW)
		btf_show_type_value(show, "0x%px", *(void **)safe_data);
	else
		btf_show_type_value(show, "0x%p", *(void **)safe_data);
	btf_show_end_type(show);
}

static void btf_ref_type_log(struct btf_verifier_env *env,
			     const struct btf_type *t)
{
	btf_verifier_log(env, "type_id=%u", t->type);
}

static struct btf_kind_operations modifier_ops = {
	.check_meta = btf_ref_type_check_meta,
	.resolve = btf_modifier_resolve,
	.check_member = btf_modifier_check_member,
	.check_kflag_member = btf_modifier_check_kflag_member,
	.log_details = btf_ref_type_log,
	.show = btf_modifier_show,
};

static struct btf_kind_operations ptr_ops = {
	.check_meta = btf_ref_type_check_meta,
	.resolve = btf_ptr_resolve,
	.check_member = btf_ptr_check_member,
	.check_kflag_member = btf_generic_check_kflag_member,
	.log_details = btf_ref_type_log,
	.show = btf_ptr_show,
};

static s32 btf_fwd_check_meta(struct btf_verifier_env *env,
			      const struct btf_type *t,
			      u32 meta_left)
{
	if (btf_type_vlen(t)) {
		btf_verifier_log_type(env, t, "vlen != 0");
		return -EINVAL;
	}

	if (t->type) {
		btf_verifier_log_type(env, t, "type != 0");
		return -EINVAL;
	}

	/* fwd type must have a valid name */
	if (!t->name_off ||
	    !btf_name_valid_identifier(env->btf, t->name_off)) {
		btf_verifier_log_type(env, t, "Invalid name");
		return -EINVAL;
	}

	btf_verifier_log_type(env, t, NULL);

	return 0;
}

static void btf_fwd_type_log(struct btf_verifier_env *env,
			     const struct btf_type *t)
{
	btf_verifier_log(env, "%s", btf_type_kflag(t) ? "union" : "struct");
}

static struct btf_kind_operations fwd_ops = {
	.check_meta = btf_fwd_check_meta,
	.resolve = btf_df_resolve,
	.check_member = btf_df_check_member,
	.check_kflag_member = btf_df_check_kflag_member,
	.log_details = btf_fwd_type_log,
	.show = btf_df_show,
};

static int btf_array_check_member(struct btf_verifier_env *env,
				  const struct btf_type *struct_type,
				  const struct btf_member *member,
				  const struct btf_type *member_type)
{
	u32 struct_bits_off = member->offset;
	u32 struct_size, bytes_offset;
	u32 array_type_id, array_size;
	struct btf *btf = env->btf;

	if (BITS_PER_BYTE_MASKED(struct_bits_off)) {
		btf_verifier_log_member(env, struct_type, member,
					"Member is not byte aligned");
		return -EINVAL;
	}

	array_type_id = member->type;
	btf_type_id_size(btf, &array_type_id, &array_size);
	struct_size = struct_type->size;
	bytes_offset = BITS_ROUNDDOWN_BYTES(struct_bits_off);
	if (struct_size - bytes_offset < array_size) {
		btf_verifier_log_member(env, struct_type, member,
					"Member exceeds struct_size");
		return -EINVAL;
	}

	return 0;
}

static s32 btf_array_check_meta(struct btf_verifier_env *env,
				const struct btf_type *t,
				u32 meta_left)
{
	const struct btf_array *array = btf_type_array(t);
	u32 meta_needed = sizeof(*array);

	if (meta_left < meta_needed) {
		btf_verifier_log_basic(env, t,
				       "meta_left:%u meta_needed:%u",
				       meta_left, meta_needed);
		return -EINVAL;
	}

	/* array type should not have a name */
	if (t->name_off) {
		btf_verifier_log_type(env, t, "Invalid name");
		return -EINVAL;
	}

	if (btf_type_vlen(t)) {
		btf_verifier_log_type(env, t, "vlen != 0");
		return -EINVAL;
	}

	if (btf_type_kflag(t)) {
		btf_verifier_log_type(env, t, "Invalid btf_info kind_flag");
		return -EINVAL;
	}

	if (t->size) {
		btf_verifier_log_type(env, t, "size != 0");
		return -EINVAL;
	}

	/* Array elem type and index type cannot be in type void,
	 * so !array->type and !array->index_type are not allowed.
	 */
	if (!array->type || !BTF_TYPE_ID_VALID(array->type)) {
		btf_verifier_log_type(env, t, "Invalid elem");
		return -EINVAL;
	}

	if (!array->index_type || !BTF_TYPE_ID_VALID(array->index_type)) {
		btf_verifier_log_type(env, t, "Invalid index");
		return -EINVAL;
	}

	btf_verifier_log_type(env, t, NULL);

	return meta_needed;
}

static int btf_array_resolve(struct btf_verifier_env *env,
			     const struct resolve_vertex *v)
{
	const struct btf_array *array = btf_type_array(v->t);
	const struct btf_type *elem_type, *index_type;
	u32 elem_type_id, index_type_id;
	struct btf *btf = env->btf;
	u32 elem_size;

	/* Check array->index_type */
	index_type_id = array->index_type;
	index_type = btf_type_by_id(btf, index_type_id);
	if (btf_type_nosize_or_null(index_type) ||
	    btf_type_is_resolve_source_only(index_type)) {
		btf_verifier_log_type(env, v->t, "Invalid index");
		return -EINVAL;
	}

	if (!env_type_is_resolve_sink(env, index_type) &&
	    !env_type_is_resolved(env, index_type_id))
		return env_stack_push(env, index_type, index_type_id);

	index_type = btf_type_id_size(btf, &index_type_id, NULL);
	if (!index_type || !btf_type_is_int(index_type) ||
	    !btf_type_int_is_regular(index_type)) {
		btf_verifier_log_type(env, v->t, "Invalid index");
		return -EINVAL;
	}

	/* Check array->type */
	elem_type_id = array->type;
	elem_type = btf_type_by_id(btf, elem_type_id);
	if (btf_type_nosize_or_null(elem_type) ||
	    btf_type_is_resolve_source_only(elem_type)) {
		btf_verifier_log_type(env, v->t,
				      "Invalid elem");
		return -EINVAL;
	}

	if (!env_type_is_resolve_sink(env, elem_type) &&
	    !env_type_is_resolved(env, elem_type_id))
		return env_stack_push(env, elem_type, elem_type_id);

	elem_type = btf_type_id_size(btf, &elem_type_id, &elem_size);
	if (!elem_type) {
		btf_verifier_log_type(env, v->t, "Invalid elem");
		return -EINVAL;
	}

	if (btf_type_is_int(elem_type) && !btf_type_int_is_regular(elem_type)) {
		btf_verifier_log_type(env, v->t, "Invalid array of int");
		return -EINVAL;
	}

	if (array->nelems && elem_size > U32_MAX / array->nelems) {
		btf_verifier_log_type(env, v->t,
				      "Array size overflows U32_MAX");
		return -EINVAL;
	}

	env_stack_pop_resolved(env, elem_type_id, elem_size * array->nelems);

	return 0;
}

static void btf_array_log(struct btf_verifier_env *env,
			  const struct btf_type *t)
{
	const struct btf_array *array = btf_type_array(t);

	btf_verifier_log(env, "type_id=%u index_type_id=%u nr_elems=%u",
			 array->type, array->index_type, array->nelems);
}

static void __btf_array_show(const struct btf *btf, const struct btf_type *t,
			     u32 type_id, void *data, u8 bits_offset,
			     struct btf_show *show)
{
	const struct btf_array *array = btf_type_array(t);
	const struct btf_kind_operations *elem_ops;
	const struct btf_type *elem_type;
	u32 i, elem_size = 0, elem_type_id;
	u16 encoding = 0;

	elem_type_id = array->type;
	elem_type = btf_type_skip_modifiers(btf, elem_type_id, NULL);
	if (elem_type && btf_type_has_size(elem_type))
		elem_size = elem_type->size;

	if (elem_type && btf_type_is_int(elem_type)) {
		u32 int_type = btf_type_int(elem_type);

		encoding = BTF_INT_ENCODING(int_type);

		/*
		 * BTF_INT_CHAR encoding never seems to be set for
		 * char arrays, so if size is 1 and element is
		 * printable as a char, we'll do that.
		 */
		if (elem_size == 1)
			encoding = BTF_INT_CHAR;
	}

	if (!btf_show_start_array_type(show, t, type_id, encoding, data))
		return;

	if (!elem_type)
		goto out;
	elem_ops = btf_type_ops(elem_type);

	for (i = 0; i < array->nelems; i++) {

		btf_show_start_array_member(show);

		elem_ops->show(btf, elem_type, elem_type_id, data,
			       bits_offset, show);
		data += elem_size;

		btf_show_end_array_member(show);

		if (show->state.array_terminated)
			break;
	}
out:
	btf_show_end_array_type(show);
}

static void btf_array_show(const struct btf *btf, const struct btf_type *t,
			   u32 type_id, void *data, u8 bits_offset,
			   struct btf_show *show)
{
	const struct btf_member *m = show->state.member;

	/*
	 * First check if any members would be shown (are non-zero).
	 * See comments above "struct btf_show" definition for more
	 * details on how this works at a high-level.
	 */
	if (show->state.depth > 0 && !(show->flags & BTF_SHOW_ZERO)) {
		if (!show->state.depth_check) {
			show->state.depth_check = show->state.depth + 1;
			show->state.depth_to_show = 0;
		}
		__btf_array_show(btf, t, type_id, data, bits_offset, show);
		show->state.member = m;

		if (show->state.depth_check != show->state.depth + 1)
			return;
		show->state.depth_check = 0;

		if (show->state.depth_to_show <= show->state.depth)
			return;
		/*
		 * Reaching here indicates we have recursed and found
		 * non-zero array member(s).
		 */
	}
	__btf_array_show(btf, t, type_id, data, bits_offset, show);
}

static struct btf_kind_operations array_ops = {
	.check_meta = btf_array_check_meta,
	.resolve = btf_array_resolve,
	.check_member = btf_array_check_member,
	.check_kflag_member = btf_generic_check_kflag_member,
	.log_details = btf_array_log,
	.show = btf_array_show,
};

static int btf_struct_check_member(struct btf_verifier_env *env,
				   const struct btf_type *struct_type,
				   const struct btf_member *member,
				   const struct btf_type *member_type)
{
	u32 struct_bits_off = member->offset;
	u32 struct_size, bytes_offset;

	if (BITS_PER_BYTE_MASKED(struct_bits_off)) {
		btf_verifier_log_member(env, struct_type, member,
					"Member is not byte aligned");
		return -EINVAL;
	}

	struct_size = struct_type->size;
	bytes_offset = BITS_ROUNDDOWN_BYTES(struct_bits_off);
	if (struct_size - bytes_offset < member_type->size) {
		btf_verifier_log_member(env, struct_type, member,
					"Member exceeds struct_size");
		return -EINVAL;
	}

	return 0;
}

static s32 btf_struct_check_meta(struct btf_verifier_env *env,
				 const struct btf_type *t,
				 u32 meta_left)
{
	bool is_union = BTF_INFO_KIND(t->info) == BTF_KIND_UNION;
	const struct btf_member *member;
	u32 meta_needed, last_offset;
	struct btf *btf = env->btf;
	u32 struct_size = t->size;
	u32 offset;
	u16 i;

	meta_needed = btf_type_vlen(t) * sizeof(*member);
	if (meta_left < meta_needed) {
		btf_verifier_log_basic(env, t,
				       "meta_left:%u meta_needed:%u",
				       meta_left, meta_needed);
		return -EINVAL;
	}

	/* struct type either no name or a valid one */
	if (t->name_off &&
	    !btf_name_valid_identifier(env->btf, t->name_off)) {
		btf_verifier_log_type(env, t, "Invalid name");
		return -EINVAL;
	}

	btf_verifier_log_type(env, t, NULL);

	last_offset = 0;
	for_each_member(i, t, member) {
		if (!btf_name_offset_valid(btf, member->name_off)) {
			btf_verifier_log_member(env, t, member,
						"Invalid member name_offset:%u",
						member->name_off);
			return -EINVAL;
		}

		/* struct member either no name or a valid one */
		if (member->name_off &&
		    !btf_name_valid_identifier(btf, member->name_off)) {
			btf_verifier_log_member(env, t, member, "Invalid name");
			return -EINVAL;
		}
		/* A member cannot be in type void */
		if (!member->type || !BTF_TYPE_ID_VALID(member->type)) {
			btf_verifier_log_member(env, t, member,
						"Invalid type_id");
			return -EINVAL;
		}

		offset = __btf_member_bit_offset(t, member);
		if (is_union && offset) {
			btf_verifier_log_member(env, t, member,
						"Invalid member bits_offset");
			return -EINVAL;
		}

		/*
		 * ">" instead of ">=" because the last member could be
		 * "char a[0];"
		 */
		if (last_offset > offset) {
			btf_verifier_log_member(env, t, member,
						"Invalid member bits_offset");
			return -EINVAL;
		}

		if (BITS_ROUNDUP_BYTES(offset) > struct_size) {
			btf_verifier_log_member(env, t, member,
						"Member bits_offset exceeds its struct size");
			return -EINVAL;
		}

		btf_verifier_log_member(env, t, member, NULL);
		last_offset = offset;
	}

	return meta_needed;
}

static int btf_struct_resolve(struct btf_verifier_env *env,
			      const struct resolve_vertex *v)
{
	const struct btf_member *member;
	int err;
	u16 i;

	/* Before continue resolving the next_member,
	 * ensure the last member is indeed resolved to a
	 * type with size info.
	 */
	if (v->next_member) {
		const struct btf_type *last_member_type;
		const struct btf_member *last_member;
		u16 last_member_type_id;

		last_member = btf_type_member(v->t) + v->next_member - 1;
		last_member_type_id = last_member->type;
		if (WARN_ON_ONCE(!env_type_is_resolved(env,
						       last_member_type_id)))
			return -EINVAL;

		last_member_type = btf_type_by_id(env->btf,
						  last_member_type_id);
		if (btf_type_kflag(v->t))
			err = btf_type_ops(last_member_type)->check_kflag_member(env, v->t,
								last_member,
								last_member_type);
		else
			err = btf_type_ops(last_member_type)->check_member(env, v->t,
								last_member,
								last_member_type);
		if (err)
			return err;
	}

	for_each_member_from(i, v->next_member, v->t, member) {
		u32 member_type_id = member->type;
		const struct btf_type *member_type = btf_type_by_id(env->btf,
								member_type_id);

		if (btf_type_nosize_or_null(member_type) ||
		    btf_type_is_resolve_source_only(member_type)) {
			btf_verifier_log_member(env, v->t, member,
						"Invalid member");
			return -EINVAL;
		}

		if (!env_type_is_resolve_sink(env, member_type) &&
		    !env_type_is_resolved(env, member_type_id)) {
			env_stack_set_next_member(env, i + 1);
			return env_stack_push(env, member_type, member_type_id);
		}

		if (btf_type_kflag(v->t))
			err = btf_type_ops(member_type)->check_kflag_member(env, v->t,
									    member,
									    member_type);
		else
			err = btf_type_ops(member_type)->check_member(env, v->t,
								      member,
								      member_type);
		if (err)
			return err;
	}

	env_stack_pop_resolved(env, 0, 0);

	return 0;
}

static void btf_struct_log(struct btf_verifier_env *env,
			   const struct btf_type *t)
{
	btf_verifier_log(env, "size=%u vlen=%u", t->size, btf_type_vlen(t));
}

static int btf_find_struct_field(const struct btf *btf, const struct btf_type *t,
				 const char *name, int sz, int align)
{
	const struct btf_member *member;
	u32 i, off = -ENOENT;

	for_each_member(i, t, member) {
		const struct btf_type *member_type = btf_type_by_id(btf,
								    member->type);
		if (!__btf_type_is_struct(member_type))
			continue;
		if (member_type->size != sz)
			continue;
		if (strcmp(__btf_name_by_offset(btf, member_type->name_off), name))
			continue;
		if (off != -ENOENT)
			/* only one such field is allowed */
			return -E2BIG;
		off = __btf_member_bit_offset(t, member);
		if (off % 8)
			/* valid C code cannot generate such BTF */
			return -EINVAL;
		off /= 8;
		if (off % align)
			return -EINVAL;
	}
	return off;
}

static int btf_find_datasec_var(const struct btf *btf, const struct btf_type *t,
				const char *name, int sz, int align)
{
	const struct btf_var_secinfo *vsi;
	u32 i, off = -ENOENT;

	for_each_vsi(i, t, vsi) {
		const struct btf_type *var = btf_type_by_id(btf, vsi->type);
		const struct btf_type *var_type = btf_type_by_id(btf, var->type);

		if (!__btf_type_is_struct(var_type))
			continue;
		if (var_type->size != sz)
			continue;
		if (vsi->size != sz)
			continue;
		if (strcmp(__btf_name_by_offset(btf, var_type->name_off), name))
			continue;
		if (off != -ENOENT)
			/* only one such field is allowed */
			return -E2BIG;
		off = vsi->offset;
		if (off % align)
			return -EINVAL;
	}
	return off;
}

static int btf_find_field(const struct btf *btf, const struct btf_type *t,
			  const char *name, int sz, int align)
{

	if (__btf_type_is_struct(t))
		return btf_find_struct_field(btf, t, name, sz, align);
	else if (btf_type_is_datasec(t))
		return btf_find_datasec_var(btf, t, name, sz, align);
	return -EINVAL;
}

/* find 'struct bpf_spin_lock' in map value.
 * return >= 0 offset if found
 * and < 0 in case of error
 */
int btf_find_spin_lock(const struct btf *btf, const struct btf_type *t)
{
	return btf_find_field(btf, t, "bpf_spin_lock",
			      sizeof(struct bpf_spin_lock),
			      __alignof__(struct bpf_spin_lock));
}

int btf_find_timer(const struct btf *btf, const struct btf_type *t)
{
	return btf_find_field(btf, t, "bpf_timer",
			      sizeof(struct bpf_timer),
			      __alignof__(struct bpf_timer));
}

static void __btf_struct_show(const struct btf *btf, const struct btf_type *t,
			      u32 type_id, void *data, u8 bits_offset,
			      struct btf_show *show)
{
	const struct btf_member *member;
	void *safe_data;
	u32 i;

	safe_data = btf_show_start_struct_type(show, t, type_id, data);
	if (!safe_data)
		return;

	for_each_member(i, t, member) {
		const struct btf_type *member_type = btf_type_by_id(btf,
								member->type);
		const struct btf_kind_operations *ops;
		u32 member_offset, bitfield_size;
		u32 bytes_offset;
		u8 bits8_offset;

		btf_show_start_member(show, member);

		member_offset = __btf_member_bit_offset(t, member);
		bitfield_size = __btf_member_bitfield_size(t, member);
		bytes_offset = BITS_ROUNDDOWN_BYTES(member_offset);
		bits8_offset = BITS_PER_BYTE_MASKED(member_offset);
		if (bitfield_size) {
			safe_data = btf_show_start_type(show, member_type,
							member->type,
							data + bytes_offset);
			if (safe_data)
				btf_bitfield_show(safe_data,
						  bits8_offset,
						  bitfield_size, show);
			btf_show_end_type(show);
		} else {
			ops = btf_type_ops(member_type);
			ops->show(btf, member_type, member->type,
				  data + bytes_offset, bits8_offset, show);
		}

		btf_show_end_member(show);
	}

	btf_show_end_struct_type(show);
}

static void btf_struct_show(const struct btf *btf, const struct btf_type *t,
			    u32 type_id, void *data, u8 bits_offset,
			    struct btf_show *show)
{
	const struct btf_member *m = show->state.member;

	/*
	 * First check if any members would be shown (are non-zero).
	 * See comments above "struct btf_show" definition for more
	 * details on how this works at a high-level.
	 */
	if (show->state.depth > 0 && !(show->flags & BTF_SHOW_ZERO)) {
		if (!show->state.depth_check) {
			show->state.depth_check = show->state.depth + 1;
			show->state.depth_to_show = 0;
		}
		__btf_struct_show(btf, t, type_id, data, bits_offset, show);
		/* Restore saved member data here */
		show->state.member = m;
		if (show->state.depth_check != show->state.depth + 1)
			return;
		show->state.depth_check = 0;

		if (show->state.depth_to_show <= show->state.depth)
			return;
		/*
		 * Reaching here indicates we have recursed and found
		 * non-zero child values.
		 */
	}

	__btf_struct_show(btf, t, type_id, data, bits_offset, show);
}

static struct btf_kind_operations struct_ops = {
	.check_meta = btf_struct_check_meta,
	.resolve = btf_struct_resolve,
	.check_member = btf_struct_check_member,
	.check_kflag_member = btf_generic_check_kflag_member,
	.log_details = btf_struct_log,
	.show = btf_struct_show,
};

static int btf_enum_check_member(struct btf_verifier_env *env,
				 const struct btf_type *struct_type,
				 const struct btf_member *member,
				 const struct btf_type *member_type)
{
	u32 struct_bits_off = member->offset;
	u32 struct_size, bytes_offset;

	if (BITS_PER_BYTE_MASKED(struct_bits_off)) {
		btf_verifier_log_member(env, struct_type, member,
					"Member is not byte aligned");
		return -EINVAL;
	}

	struct_size = struct_type->size;
	bytes_offset = BITS_ROUNDDOWN_BYTES(struct_bits_off);
	if (struct_size - bytes_offset < member_type->size) {
		btf_verifier_log_member(env, struct_type, member,
					"Member exceeds struct_size");
		return -EINVAL;
	}

	return 0;
}

static int btf_enum_check_kflag_member(struct btf_verifier_env *env,
				       const struct btf_type *struct_type,
				       const struct btf_member *member,
				       const struct btf_type *member_type)
{
	u32 struct_bits_off, nr_bits, bytes_end, struct_size;
	u32 int_bitsize = sizeof(int) * BITS_PER_BYTE;

	struct_bits_off = BTF_MEMBER_BIT_OFFSET(member->offset);
	nr_bits = BTF_MEMBER_BITFIELD_SIZE(member->offset);
	if (!nr_bits) {
		if (BITS_PER_BYTE_MASKED(struct_bits_off)) {
			btf_verifier_log_member(env, struct_type, member,
						"Member is not byte aligned");
			return -EINVAL;
		}

		nr_bits = int_bitsize;
	} else if (nr_bits > int_bitsize) {
		btf_verifier_log_member(env, struct_type, member,
					"Invalid member bitfield_size");
		return -EINVAL;
	}

	struct_size = struct_type->size;
	bytes_end = BITS_ROUNDUP_BYTES(struct_bits_off + nr_bits);
	if (struct_size < bytes_end) {
		btf_verifier_log_member(env, struct_type, member,
					"Member exceeds struct_size");
		return -EINVAL;
	}

	return 0;
}

static s32 btf_enum_check_meta(struct btf_verifier_env *env,
			       const struct btf_type *t,
			       u32 meta_left)
{
	const struct btf_enum *enums = btf_type_enum(t);
	struct btf *btf = env->btf;
	u16 i, nr_enums;
	u32 meta_needed;

	nr_enums = btf_type_vlen(t);
	meta_needed = nr_enums * sizeof(*enums);

	if (meta_left < meta_needed) {
		btf_verifier_log_basic(env, t,
				       "meta_left:%u meta_needed:%u",
				       meta_left, meta_needed);
		return -EINVAL;
	}

	if (btf_type_kflag(t)) {
		btf_verifier_log_type(env, t, "Invalid btf_info kind_flag");
		return -EINVAL;
	}

	if (t->size > 8 || !is_power_of_2(t->size)) {
		btf_verifier_log_type(env, t, "Unexpected size");
		return -EINVAL;
	}

	/* enum type either no name or a valid one */
	if (t->name_off &&
	    !btf_name_valid_identifier(env->btf, t->name_off)) {
		btf_verifier_log_type(env, t, "Invalid name");
		return -EINVAL;
	}

	btf_verifier_log_type(env, t, NULL);

	for (i = 0; i < nr_enums; i++) {
		if (!btf_name_offset_valid(btf, enums[i].name_off)) {
			btf_verifier_log(env, "\tInvalid name_offset:%u",
					 enums[i].name_off);
			return -EINVAL;
		}

		/* enum member must have a valid name */
		if (!enums[i].name_off ||
		    !btf_name_valid_identifier(btf, enums[i].name_off)) {
			btf_verifier_log_type(env, t, "Invalid name");
			return -EINVAL;
		}

		if (env->log.level == BPF_LOG_KERNEL)
			continue;
		btf_verifier_log(env, "\t%s val=%d\n",
				 __btf_name_by_offset(btf, enums[i].name_off),
				 enums[i].val);
	}

	return meta_needed;
}

static void btf_enum_log(struct btf_verifier_env *env,
			 const struct btf_type *t)
{
	btf_verifier_log(env, "size=%u vlen=%u", t->size, btf_type_vlen(t));
}

static void btf_enum_show(const struct btf *btf, const struct btf_type *t,
			  u32 type_id, void *data, u8 bits_offset,
			  struct btf_show *show)
{
	const struct btf_enum *enums = btf_type_enum(t);
	u32 i, nr_enums = btf_type_vlen(t);
	void *safe_data;
	int v;

	safe_data = btf_show_start_type(show, t, type_id, data);
	if (!safe_data)
		return;

	v = *(int *)safe_data;

	for (i = 0; i < nr_enums; i++) {
		if (v != enums[i].val)
			continue;

		btf_show_type_value(show, "%s",
				    __btf_name_by_offset(btf,
							 enums[i].name_off));

		btf_show_end_type(show);
		return;
	}

	btf_show_type_value(show, "%d", v);
	btf_show_end_type(show);
}

static struct btf_kind_operations enum_ops = {
	.check_meta = btf_enum_check_meta,
	.resolve = btf_df_resolve,
	.check_member = btf_enum_check_member,
	.check_kflag_member = btf_enum_check_kflag_member,
	.log_details = btf_enum_log,
	.show = btf_enum_show,
};

static s32 btf_func_proto_check_meta(struct btf_verifier_env *env,
				     const struct btf_type *t,
				     u32 meta_left)
{
	u32 meta_needed = btf_type_vlen(t) * sizeof(struct btf_param);

	if (meta_left < meta_needed) {
		btf_verifier_log_basic(env, t,
				       "meta_left:%u meta_needed:%u",
				       meta_left, meta_needed);
		return -EINVAL;
	}

	if (t->name_off) {
		btf_verifier_log_type(env, t, "Invalid name");
		return -EINVAL;
	}

	if (btf_type_kflag(t)) {
		btf_verifier_log_type(env, t, "Invalid btf_info kind_flag");
		return -EINVAL;
	}

	btf_verifier_log_type(env, t, NULL);

	return meta_needed;
}

static void btf_func_proto_log(struct btf_verifier_env *env,
			       const struct btf_type *t)
{
	const struct btf_param *args = (const struct btf_param *)(t + 1);
	u16 nr_args = btf_type_vlen(t), i;

	btf_verifier_log(env, "return=%u args=(", t->type);
	if (!nr_args) {
		btf_verifier_log(env, "void");
		goto done;
	}

	if (nr_args == 1 && !args[0].type) {
		/* Only one vararg */
		btf_verifier_log(env, "vararg");
		goto done;
	}

	btf_verifier_log(env, "%u %s", args[0].type,
			 __btf_name_by_offset(env->btf,
					      args[0].name_off));
	for (i = 1; i < nr_args - 1; i++)
		btf_verifier_log(env, ", %u %s", args[i].type,
				 __btf_name_by_offset(env->btf,
						      args[i].name_off));

	if (nr_args > 1) {
		const struct btf_param *last_arg = &args[nr_args - 1];

		if (last_arg->type)
			btf_verifier_log(env, ", %u %s", last_arg->type,
					 __btf_name_by_offset(env->btf,
							      last_arg->name_off));
		else
			btf_verifier_log(env, ", vararg");
	}

done:
	btf_verifier_log(env, ")");
}

static struct btf_kind_operations func_proto_ops = {
	.check_meta = btf_func_proto_check_meta,
	.resolve = btf_df_resolve,
	/*
	 * BTF_KIND_FUNC_PROTO cannot be directly referred by
	 * a struct's member.
	 *
	 * It should be a function pointer instead.
	 * (i.e. struct's member -> BTF_KIND_PTR -> BTF_KIND_FUNC_PROTO)
	 *
	 * Hence, there is no btf_func_check_member().
	 */
	.check_member = btf_df_check_member,
	.check_kflag_member = btf_df_check_kflag_member,
	.log_details = btf_func_proto_log,
	.show = btf_df_show,
};

static s32 btf_func_check_meta(struct btf_verifier_env *env,
			       const struct btf_type *t,
			       u32 meta_left)
{
	if (!t->name_off ||
	    !btf_name_valid_identifier(env->btf, t->name_off)) {
		btf_verifier_log_type(env, t, "Invalid name");
		return -EINVAL;
	}

	if (btf_type_vlen(t) > BTF_FUNC_GLOBAL) {
		btf_verifier_log_type(env, t, "Invalid func linkage");
		return -EINVAL;
	}

	if (btf_type_kflag(t)) {
		btf_verifier_log_type(env, t, "Invalid btf_info kind_flag");
		return -EINVAL;
	}

	btf_verifier_log_type(env, t, NULL);

	return 0;
}

static int btf_func_resolve(struct btf_verifier_env *env,
			    const struct resolve_vertex *v)
{
	const struct btf_type *t = v->t;
	u32 next_type_id = t->type;
	int err;

	err = btf_func_check(env, t);
	if (err)
		return err;

	env_stack_pop_resolved(env, next_type_id, 0);
	return 0;
}

static struct btf_kind_operations func_ops = {
	.check_meta = btf_func_check_meta,
	.resolve = btf_func_resolve,
	.check_member = btf_df_check_member,
	.check_kflag_member = btf_df_check_kflag_member,
	.log_details = btf_ref_type_log,
	.show = btf_df_show,
};

static s32 btf_var_check_meta(struct btf_verifier_env *env,
			      const struct btf_type *t,
			      u32 meta_left)
{
	const struct btf_var *var;
	u32 meta_needed = sizeof(*var);

	if (meta_left < meta_needed) {
		btf_verifier_log_basic(env, t,
				       "meta_left:%u meta_needed:%u",
				       meta_left, meta_needed);
		return -EINVAL;
	}

	if (btf_type_vlen(t)) {
		btf_verifier_log_type(env, t, "vlen != 0");
		return -EINVAL;
	}

	if (btf_type_kflag(t)) {
		btf_verifier_log_type(env, t, "Invalid btf_info kind_flag");
		return -EINVAL;
	}

	if (!t->name_off ||
	    !__btf_name_valid(env->btf, t->name_off, true)) {
		btf_verifier_log_type(env, t, "Invalid name");
		return -EINVAL;
	}

	/* A var cannot be in type void */
	if (!t->type || !BTF_TYPE_ID_VALID(t->type)) {
		btf_verifier_log_type(env, t, "Invalid type_id");
		return -EINVAL;
	}

	var = btf_type_var(t);
	if (var->linkage != BTF_VAR_STATIC &&
	    var->linkage != BTF_VAR_GLOBAL_ALLOCATED) {
		btf_verifier_log_type(env, t, "Linkage not supported");
		return -EINVAL;
	}

	btf_verifier_log_type(env, t, NULL);

	return meta_needed;
}

static void btf_var_log(struct btf_verifier_env *env, const struct btf_type *t)
{
	const struct btf_var *var = btf_type_var(t);

	btf_verifier_log(env, "type_id=%u linkage=%u", t->type, var->linkage);
}

static const struct btf_kind_operations var_ops = {
	.check_meta		= btf_var_check_meta,
	.resolve		= btf_var_resolve,
	.check_member		= btf_df_check_member,
	.check_kflag_member	= btf_df_check_kflag_member,
	.log_details		= btf_var_log,
	.show			= btf_var_show,
};

static s32 btf_datasec_check_meta(struct btf_verifier_env *env,
				  const struct btf_type *t,
				  u32 meta_left)
{
	const struct btf_var_secinfo *vsi;
	u64 last_vsi_end_off = 0, sum = 0;
	u32 i, meta_needed;

	meta_needed = btf_type_vlen(t) * sizeof(*vsi);
	if (meta_left < meta_needed) {
		btf_verifier_log_basic(env, t,
				       "meta_left:%u meta_needed:%u",
				       meta_left, meta_needed);
		return -EINVAL;
	}

	if (!t->size) {
		btf_verifier_log_type(env, t, "size == 0");
		return -EINVAL;
	}

	if (btf_type_kflag(t)) {
		btf_verifier_log_type(env, t, "Invalid btf_info kind_flag");
		return -EINVAL;
	}

	if (!t->name_off ||
	    !btf_name_valid_section(env->btf, t->name_off)) {
		btf_verifier_log_type(env, t, "Invalid name");
		return -EINVAL;
	}

	btf_verifier_log_type(env, t, NULL);

	for_each_vsi(i, t, vsi) {
		/* A var cannot be in type void */
		if (!vsi->type || !BTF_TYPE_ID_VALID(vsi->type)) {
			btf_verifier_log_vsi(env, t, vsi,
					     "Invalid type_id");
			return -EINVAL;
		}

		if (vsi->offset < last_vsi_end_off || vsi->offset >= t->size) {
			btf_verifier_log_vsi(env, t, vsi,
					     "Invalid offset");
			return -EINVAL;
		}

		if (!vsi->size || vsi->size > t->size) {
			btf_verifier_log_vsi(env, t, vsi,
					     "Invalid size");
			return -EINVAL;
		}

		last_vsi_end_off = vsi->offset + vsi->size;
		if (last_vsi_end_off > t->size) {
			btf_verifier_log_vsi(env, t, vsi,
					     "Invalid offset+size");
			return -EINVAL;
		}

		btf_verifier_log_vsi(env, t, vsi, NULL);
		sum += vsi->size;
	}

	if (t->size < sum) {
		btf_verifier_log_type(env, t, "Invalid btf_info size");
		return -EINVAL;
	}

	return meta_needed;
}

static int btf_datasec_resolve(struct btf_verifier_env *env,
			       const struct resolve_vertex *v)
{
	const struct btf_var_secinfo *vsi;
	struct btf *btf = env->btf;
	u16 i;

	for_each_vsi_from(i, v->next_member, v->t, vsi) {
		u32 var_type_id = vsi->type, type_id, type_size = 0;
		const struct btf_type *var_type = btf_type_by_id(env->btf,
								 var_type_id);
		if (!var_type || !btf_type_is_var(var_type)) {
			btf_verifier_log_vsi(env, v->t, vsi,
					     "Not a VAR kind member");
			return -EINVAL;
		}

		if (!env_type_is_resolve_sink(env, var_type) &&
		    !env_type_is_resolved(env, var_type_id)) {
			env_stack_set_next_member(env, i + 1);
			return env_stack_push(env, var_type, var_type_id);
		}

		type_id = var_type->type;
		if (!btf_type_id_size(btf, &type_id, &type_size)) {
			btf_verifier_log_vsi(env, v->t, vsi, "Invalid type");
			return -EINVAL;
		}

		if (vsi->size < type_size) {
			btf_verifier_log_vsi(env, v->t, vsi, "Invalid size");
			return -EINVAL;
		}
	}

	env_stack_pop_resolved(env, 0, 0);
	return 0;
}

static void btf_datasec_log(struct btf_verifier_env *env,
			    const struct btf_type *t)
{
	btf_verifier_log(env, "size=%u vlen=%u", t->size, btf_type_vlen(t));
}

static void btf_datasec_show(const struct btf *btf,
			     const struct btf_type *t, u32 type_id,
			     void *data, u8 bits_offset,
			     struct btf_show *show)
{
	const struct btf_var_secinfo *vsi;
	const struct btf_type *var;
	u32 i;

	if (!btf_show_start_type(show, t, type_id, data))
		return;

	btf_show_type_value(show, "section (\"%s\") = {",
			    __btf_name_by_offset(btf, t->name_off));
	for_each_vsi(i, t, vsi) {
		var = btf_type_by_id(btf, vsi->type);
		if (i)
			btf_show(show, ",");
		btf_type_ops(var)->show(btf, var, vsi->type,
					data + vsi->offset, bits_offset, show);
	}
	btf_show_end_type(show);
}

static const struct btf_kind_operations datasec_ops = {
	.check_meta		= btf_datasec_check_meta,
	.resolve		= btf_datasec_resolve,
	.check_member		= btf_df_check_member,
	.check_kflag_member	= btf_df_check_kflag_member,
	.log_details		= btf_datasec_log,
	.show			= btf_datasec_show,
};

static s32 btf_float_check_meta(struct btf_verifier_env *env,
				const struct btf_type *t,
				u32 meta_left)
{
	if (btf_type_vlen(t)) {
		btf_verifier_log_type(env, t, "vlen != 0");
		return -EINVAL;
	}

	if (btf_type_kflag(t)) {
		btf_verifier_log_type(env, t, "Invalid btf_info kind_flag");
		return -EINVAL;
	}

	if (t->size != 2 && t->size != 4 && t->size != 8 && t->size != 12 &&
	    t->size != 16) {
		btf_verifier_log_type(env, t, "Invalid type_size");
		return -EINVAL;
	}

	btf_verifier_log_type(env, t, NULL);

	return 0;
}

static int btf_float_check_member(struct btf_verifier_env *env,
				  const struct btf_type *struct_type,
				  const struct btf_member *member,
				  const struct btf_type *member_type)
{
	u64 start_offset_bytes;
	u64 end_offset_bytes;
	u64 misalign_bits;
	u64 align_bytes;
	u64 align_bits;

	/* Different architectures have different alignment requirements, so
	 * here we check only for the reasonable minimum. This way we ensure
	 * that types after CO-RE can pass the kernel BTF verifier.
	 */
	align_bytes = min_t(u64, sizeof(void *), member_type->size);
	align_bits = align_bytes * BITS_PER_BYTE;
	div64_u64_rem(member->offset, align_bits, &misalign_bits);
	if (misalign_bits) {
		btf_verifier_log_member(env, struct_type, member,
					"Member is not properly aligned");
		return -EINVAL;
	}

	start_offset_bytes = member->offset / BITS_PER_BYTE;
	end_offset_bytes = start_offset_bytes + member_type->size;
	if (end_offset_bytes > struct_type->size) {
		btf_verifier_log_member(env, struct_type, member,
					"Member exceeds struct_size");
		return -EINVAL;
	}

	return 0;
}

static void btf_float_log(struct btf_verifier_env *env,
			  const struct btf_type *t)
{
	btf_verifier_log(env, "size=%u", t->size);
}

static const struct btf_kind_operations float_ops = {
	.check_meta = btf_float_check_meta,
	.resolve = btf_df_resolve,
	.check_member = btf_float_check_member,
	.check_kflag_member = btf_generic_check_kflag_member,
	.log_details = btf_float_log,
	.show = btf_df_show,
};

static s32 btf_decl_tag_check_meta(struct btf_verifier_env *env,
			      const struct btf_type *t,
			      u32 meta_left)
{
	const struct btf_decl_tag *tag;
	u32 meta_needed = sizeof(*tag);
	s32 component_idx;
	const char *value;

	if (meta_left < meta_needed) {
		btf_verifier_log_basic(env, t,
				       "meta_left:%u meta_needed:%u",
				       meta_left, meta_needed);
		return -EINVAL;
	}

	value = btf_name_by_offset(env->btf, t->name_off);
	if (!value || !value[0]) {
		btf_verifier_log_type(env, t, "Invalid value");
		return -EINVAL;
	}

	if (btf_type_vlen(t)) {
		btf_verifier_log_type(env, t, "vlen != 0");
		return -EINVAL;
	}

	if (btf_type_kflag(t)) {
		btf_verifier_log_type(env, t, "Invalid btf_info kind_flag");
		return -EINVAL;
	}

	component_idx = btf_type_decl_tag(t)->component_idx;
	if (component_idx < -1) {
		btf_verifier_log_type(env, t, "Invalid component_idx");
		return -EINVAL;
	}

	btf_verifier_log_type(env, t, NULL);

	return meta_needed;
}

static int btf_decl_tag_resolve(struct btf_verifier_env *env,
			   const struct resolve_vertex *v)
{
	const struct btf_type *next_type;
	const struct btf_type *t = v->t;
	u32 next_type_id = t->type;
	struct btf *btf = env->btf;
	s32 component_idx;
	u32 vlen;

	next_type = btf_type_by_id(btf, next_type_id);
	if (!next_type || !btf_type_is_decl_tag_target(next_type)) {
		btf_verifier_log_type(env, v->t, "Invalid type_id");
		return -EINVAL;
	}

	if (!env_type_is_resolve_sink(env, next_type) &&
	    !env_type_is_resolved(env, next_type_id))
		return env_stack_push(env, next_type, next_type_id);

	component_idx = btf_type_decl_tag(t)->component_idx;
	if (component_idx != -1) {
		if (btf_type_is_var(next_type) || btf_type_is_typedef(next_type)) {
			btf_verifier_log_type(env, v->t, "Invalid component_idx");
			return -EINVAL;
		}

		if (btf_type_is_struct(next_type)) {
			vlen = btf_type_vlen(next_type);
		} else {
			/* next_type should be a function */
			next_type = btf_type_by_id(btf, next_type->type);
			vlen = btf_type_vlen(next_type);
		}

		if ((u32)component_idx >= vlen) {
			btf_verifier_log_type(env, v->t, "Invalid component_idx");
			return -EINVAL;
		}
	}

	env_stack_pop_resolved(env, next_type_id, 0);

	return 0;
}

static void btf_decl_tag_log(struct btf_verifier_env *env, const struct btf_type *t)
{
	btf_verifier_log(env, "type=%u component_idx=%d", t->type,
			 btf_type_decl_tag(t)->component_idx);
}

static const struct btf_kind_operations decl_tag_ops = {
	.check_meta = btf_decl_tag_check_meta,
	.resolve = btf_decl_tag_resolve,
	.check_member = btf_df_check_member,
	.check_kflag_member = btf_df_check_kflag_member,
	.log_details = btf_decl_tag_log,
	.show = btf_df_show,
};

static int btf_func_proto_check(struct btf_verifier_env *env,
				const struct btf_type *t)
{
	const struct btf_type *ret_type;
	const struct btf_param *args;
	const struct btf *btf;
	u16 nr_args, i;
	int err;

	btf = env->btf;
	args = (const struct btf_param *)(t + 1);
	nr_args = btf_type_vlen(t);

	/* Check func return type which could be "void" (t->type == 0) */
	if (t->type) {
		u32 ret_type_id = t->type;

		ret_type = btf_type_by_id(btf, ret_type_id);
		if (!ret_type) {
			btf_verifier_log_type(env, t, "Invalid return type");
			return -EINVAL;
		}

		if (btf_type_needs_resolve(ret_type) &&
		    !env_type_is_resolved(env, ret_type_id)) {
			err = btf_resolve(env, ret_type, ret_type_id);
			if (err)
				return err;
		}

		/* Ensure the return type is a type that has a size */
		if (!btf_type_id_size(btf, &ret_type_id, NULL)) {
			btf_verifier_log_type(env, t, "Invalid return type");
			return -EINVAL;
		}
	}

	if (!nr_args)
		return 0;

	/* Last func arg type_id could be 0 if it is a vararg */
	if (!args[nr_args - 1].type) {
		if (args[nr_args - 1].name_off) {
			btf_verifier_log_type(env, t, "Invalid arg#%u",
					      nr_args);
			return -EINVAL;
		}
		nr_args--;
	}

	err = 0;
	for (i = 0; i < nr_args; i++) {
		const struct btf_type *arg_type;
		u32 arg_type_id;

		arg_type_id = args[i].type;
		arg_type = btf_type_by_id(btf, arg_type_id);
		if (!arg_type) {
			btf_verifier_log_type(env, t, "Invalid arg#%u", i + 1);
			err = -EINVAL;
			break;
		}

		if (args[i].name_off &&
		    (!btf_name_offset_valid(btf, args[i].name_off) ||
		     !btf_name_valid_identifier(btf, args[i].name_off))) {
			btf_verifier_log_type(env, t,
					      "Invalid arg#%u", i + 1);
			err = -EINVAL;
			break;
		}

		if (btf_type_needs_resolve(arg_type) &&
		    !env_type_is_resolved(env, arg_type_id)) {
			err = btf_resolve(env, arg_type, arg_type_id);
			if (err)
				break;
		}

		if (!btf_type_id_size(btf, &arg_type_id, NULL)) {
			btf_verifier_log_type(env, t, "Invalid arg#%u", i + 1);
			err = -EINVAL;
			break;
		}
	}

	return err;
}

static int btf_func_check(struct btf_verifier_env *env,
			  const struct btf_type *t)
{
	const struct btf_type *proto_type;
	const struct btf_param *args;
	const struct btf *btf;
	u16 nr_args, i;

	btf = env->btf;
	proto_type = btf_type_by_id(btf, t->type);

	if (!proto_type || !btf_type_is_func_proto(proto_type)) {
		btf_verifier_log_type(env, t, "Invalid type_id");
		return -EINVAL;
	}

	args = (const struct btf_param *)(proto_type + 1);
	nr_args = btf_type_vlen(proto_type);
	for (i = 0; i < nr_args; i++) {
		if (!args[i].name_off && args[i].type) {
			btf_verifier_log_type(env, t, "Invalid arg#%u", i + 1);
			return -EINVAL;
		}
	}

	return 0;
}

static const struct btf_kind_operations * const kind_ops[NR_BTF_KINDS] = {
	[BTF_KIND_INT] = &int_ops,
	[BTF_KIND_PTR] = &ptr_ops,
	[BTF_KIND_ARRAY] = &array_ops,
	[BTF_KIND_STRUCT] = &struct_ops,
	[BTF_KIND_UNION] = &struct_ops,
	[BTF_KIND_ENUM] = &enum_ops,
	[BTF_KIND_FWD] = &fwd_ops,
	[BTF_KIND_TYPEDEF] = &modifier_ops,
	[BTF_KIND_VOLATILE] = &modifier_ops,
	[BTF_KIND_CONST] = &modifier_ops,
	[BTF_KIND_RESTRICT] = &modifier_ops,
	[BTF_KIND_FUNC] = &func_ops,
	[BTF_KIND_FUNC_PROTO] = &func_proto_ops,
	[BTF_KIND_VAR] = &var_ops,
	[BTF_KIND_DATASEC] = &datasec_ops,
	[BTF_KIND_FLOAT] = &float_ops,
	[BTF_KIND_DECL_TAG] = &decl_tag_ops,
	[BTF_KIND_TYPE_TAG] = &modifier_ops,
};

static s32 btf_check_meta(struct btf_verifier_env *env,
			  const struct btf_type *t,
			  u32 meta_left)
{
	u32 saved_meta_left = meta_left;
	s32 var_meta_size;

	if (meta_left < sizeof(*t)) {
		btf_verifier_log(env, "[%u] meta_left:%u meta_needed:%zu",
				 env->log_type_id, meta_left, sizeof(*t));
		return -EINVAL;
	}
	meta_left -= sizeof(*t);

	if (t->info & ~BTF_INFO_MASK) {
		btf_verifier_log(env, "[%u] Invalid btf_info:%x",
				 env->log_type_id, t->info);
		return -EINVAL;
	}

	if (BTF_INFO_KIND(t->info) > BTF_KIND_MAX ||
	    BTF_INFO_KIND(t->info) == BTF_KIND_UNKN) {
		btf_verifier_log(env, "[%u] Invalid kind:%u",
				 env->log_type_id, BTF_INFO_KIND(t->info));
		return -EINVAL;
	}

	if (!btf_name_offset_valid(env->btf, t->name_off)) {
		btf_verifier_log(env, "[%u] Invalid name_offset:%u",
				 env->log_type_id, t->name_off);
		return -EINVAL;
	}

	var_meta_size = btf_type_ops(t)->check_meta(env, t, meta_left);
	if (var_meta_size < 0)
		return var_meta_size;

	meta_left -= var_meta_size;

	return saved_meta_left - meta_left;
}

static int btf_check_all_metas(struct btf_verifier_env *env)
{
	struct btf *btf = env->btf;
	struct btf_header *hdr;
	void *cur, *end;

	hdr = &btf->hdr;
	cur = btf->nohdr_data + hdr->type_off;
	end = cur + hdr->type_len;

	env->log_type_id = btf->base_btf ? btf->start_id : 1;
	while (cur < end) {
		struct btf_type *t = cur;
		s32 meta_size;

		meta_size = btf_check_meta(env, t, end - cur);
		if (meta_size < 0)
			return meta_size;

		btf_add_type(env, t);
		cur += meta_size;
		env->log_type_id++;
	}

	return 0;
}

static bool btf_resolve_valid(struct btf_verifier_env *env,
			      const struct btf_type *t,
			      u32 type_id)
{
	struct btf *btf = env->btf;

	if (!env_type_is_resolved(env, type_id))
		return false;

	if (btf_type_is_struct(t) || btf_type_is_datasec(t))
		return !btf_resolved_type_id(btf, type_id) &&
		       !btf_resolved_type_size(btf, type_id);

	if (btf_type_is_decl_tag(t) || btf_type_is_func(t))
		return btf_resolved_type_id(btf, type_id) &&
		       !btf_resolved_type_size(btf, type_id);

	if (btf_type_is_modifier(t) || btf_type_is_ptr(t) ||
	    btf_type_is_var(t)) {
		t = btf_type_id_resolve(btf, &type_id);
		return t &&
		       !btf_type_is_modifier(t) &&
		       !btf_type_is_var(t) &&
		       !btf_type_is_datasec(t);
	}

	if (btf_type_is_array(t)) {
		const struct btf_array *array = btf_type_array(t);
		const struct btf_type *elem_type;
		u32 elem_type_id = array->type;
		u32 elem_size;

		elem_type = btf_type_id_size(btf, &elem_type_id, &elem_size);
		return elem_type && !btf_type_is_modifier(elem_type) &&
			(array->nelems * elem_size ==
			 btf_resolved_type_size(btf, type_id));
	}

	return false;
}

static int btf_resolve(struct btf_verifier_env *env,
		       const struct btf_type *t, u32 type_id)
{
	u32 save_log_type_id = env->log_type_id;
	const struct resolve_vertex *v;
	int err = 0;

	env->resolve_mode = RESOLVE_TBD;
	env_stack_push(env, t, type_id);
	while (!err && (v = env_stack_peak(env))) {
		env->log_type_id = v->type_id;
		err = btf_type_ops(v->t)->resolve(env, v);
	}

	env->log_type_id = type_id;
	if (err == -E2BIG) {
		btf_verifier_log_type(env, t,
				      "Exceeded max resolving depth:%u",
				      MAX_RESOLVE_DEPTH);
	} else if (err == -EEXIST) {
		btf_verifier_log_type(env, t, "Loop detected");
	}

	/* Final sanity check */
	if (!err && !btf_resolve_valid(env, t, type_id)) {
		btf_verifier_log_type(env, t, "Invalid resolve state");
		err = -EINVAL;
	}

	env->log_type_id = save_log_type_id;
	return err;
}

static int btf_check_all_types(struct btf_verifier_env *env)
{
	struct btf *btf = env->btf;
	const struct btf_type *t;
	u32 type_id, i;
	int err;

	err = env_resolve_init(env);
	if (err)
		return err;

	env->phase++;
	for (i = btf->base_btf ? 0 : 1; i < btf->nr_types; i++) {
		type_id = btf->start_id + i;
		t = btf_type_by_id(btf, type_id);

		env->log_type_id = type_id;
		if (btf_type_needs_resolve(t) &&
		    !env_type_is_resolved(env, type_id)) {
			err = btf_resolve(env, t, type_id);
			if (err)
				return err;
		}

		if (btf_type_is_func_proto(t)) {
			err = btf_func_proto_check(env, t);
			if (err)
				return err;
		}
	}

	return 0;
}

static int btf_parse_type_sec(struct btf_verifier_env *env)
{
	const struct btf_header *hdr = &env->btf->hdr;
	int err;

	/* Type section must align to 4 bytes */
	if (hdr->type_off & (sizeof(u32) - 1)) {
		btf_verifier_log(env, "Unaligned type_off");
		return -EINVAL;
	}

	if (!env->btf->base_btf && !hdr->type_len) {
		btf_verifier_log(env, "No type found");
		return -EINVAL;
	}

	err = btf_check_all_metas(env);
	if (err)
		return err;

	return btf_check_all_types(env);
}

static int btf_parse_str_sec(struct btf_verifier_env *env)
{
	const struct btf_header *hdr;
	struct btf *btf = env->btf;
	const char *start, *end;

	hdr = &btf->hdr;
	start = btf->nohdr_data + hdr->str_off;
	end = start + hdr->str_len;

	if (end != btf->data + btf->data_size) {
		btf_verifier_log(env, "String section is not at the end");
		return -EINVAL;
	}

	btf->strings = start;

	if (btf->base_btf && !hdr->str_len)
		return 0;
	if (!hdr->str_len || hdr->str_len - 1 > BTF_MAX_NAME_OFFSET || end[-1]) {
		btf_verifier_log(env, "Invalid string section");
		return -EINVAL;
	}
	if (!btf->base_btf && start[0]) {
		btf_verifier_log(env, "Invalid string section");
		return -EINVAL;
	}

	return 0;
}

static const size_t btf_sec_info_offset[] = {
	offsetof(struct btf_header, type_off),
	offsetof(struct btf_header, str_off),
};

static int btf_sec_info_cmp(const void *a, const void *b)
{
	const struct btf_sec_info *x = a;
	const struct btf_sec_info *y = b;

	return (int)(x->off - y->off) ? : (int)(x->len - y->len);
}

static int btf_check_sec_info(struct btf_verifier_env *env,
			      u32 btf_data_size)
{
	struct btf_sec_info secs[ARRAY_SIZE(btf_sec_info_offset)];
	u32 total, expected_total, i;
	const struct btf_header *hdr;
	const struct btf *btf;

	btf = env->btf;
	hdr = &btf->hdr;

	/* Populate the secs from hdr */
	for (i = 0; i < ARRAY_SIZE(btf_sec_info_offset); i++)
		secs[i] = *(struct btf_sec_info *)((void *)hdr +
						   btf_sec_info_offset[i]);

	sort(secs, ARRAY_SIZE(btf_sec_info_offset),
	     sizeof(struct btf_sec_info), btf_sec_info_cmp, NULL);

	/* Check for gaps and overlap among sections */
	total = 0;
	expected_total = btf_data_size - hdr->hdr_len;
	for (i = 0; i < ARRAY_SIZE(btf_sec_info_offset); i++) {
		if (expected_total < secs[i].off) {
			btf_verifier_log(env, "Invalid section offset");
			return -EINVAL;
		}
		if (total < secs[i].off) {
			/* gap */
			btf_verifier_log(env, "Unsupported section found");
			return -EINVAL;
		}
		if (total > secs[i].off) {
			btf_verifier_log(env, "Section overlap found");
			return -EINVAL;
		}
		if (expected_total - total < secs[i].len) {
			btf_verifier_log(env,
					 "Total section length too long");
			return -EINVAL;
		}
		total += secs[i].len;
	}

	/* There is data other than hdr and known sections */
	if (expected_total != total) {
		btf_verifier_log(env, "Unsupported section found");
		return -EINVAL;
	}

	return 0;
}

static int btf_parse_hdr(struct btf_verifier_env *env)
{
	u32 hdr_len, hdr_copy, btf_data_size;
	const struct btf_header *hdr;
	struct btf *btf;
	int err;

	btf = env->btf;
	btf_data_size = btf->data_size;

	if (btf_data_size < offsetofend(struct btf_header, hdr_len)) {
		btf_verifier_log(env, "hdr_len not found");
		return -EINVAL;
	}

	hdr = btf->data;
	hdr_len = hdr->hdr_len;
	if (btf_data_size < hdr_len) {
		btf_verifier_log(env, "btf_header not found");
		return -EINVAL;
	}

	/* Ensure the unsupported header fields are zero */
	if (hdr_len > sizeof(btf->hdr)) {
		u8 *expected_zero = btf->data + sizeof(btf->hdr);
		u8 *end = btf->data + hdr_len;

		for (; expected_zero < end; expected_zero++) {
			if (*expected_zero) {
				btf_verifier_log(env, "Unsupported btf_header");
				return -E2BIG;
			}
		}
	}

	hdr_copy = min_t(u32, hdr_len, sizeof(btf->hdr));
	memcpy(&btf->hdr, btf->data, hdr_copy);

	hdr = &btf->hdr;

	btf_verifier_log_hdr(env, btf_data_size);

	if (hdr->magic != BTF_MAGIC) {
		btf_verifier_log(env, "Invalid magic");
		return -EINVAL;
	}

	if (hdr->version != BTF_VERSION) {
		btf_verifier_log(env, "Unsupported version");
		return -ENOTSUPP;
	}

	if (hdr->flags) {
		btf_verifier_log(env, "Unsupported flags");
		return -ENOTSUPP;
	}

	if (!btf->base_btf && btf_data_size == hdr->hdr_len) {
		btf_verifier_log(env, "No data");
		return -EINVAL;
	}

	err = btf_check_sec_info(env, btf_data_size);
	if (err)
		return err;

	return 0;
}

static struct btf *btf_parse(bpfptr_t btf_data, u32 btf_data_size,
			     u32 log_level, char __user *log_ubuf, u32 log_size)
{
	struct btf_verifier_env *env = NULL;
	struct bpf_verifier_log *log;
	struct btf *btf = NULL;
	u8 *data;
	int err;

	if (btf_data_size > BTF_MAX_SIZE)
		return ERR_PTR(-E2BIG);

	env = kzalloc(sizeof(*env), GFP_KERNEL | __GFP_NOWARN);
	if (!env)
		return ERR_PTR(-ENOMEM);

	log = &env->log;
	if (log_level || log_ubuf || log_size) {
		/* user requested verbose verifier output
		 * and supplied buffer to store the verification trace
		 */
		log->level = log_level;
		log->ubuf = log_ubuf;
		log->len_total = log_size;

		/* log attributes have to be sane */
		if (!bpf_verifier_log_attr_valid(log)) {
			err = -EINVAL;
			goto errout;
		}
	}

	btf = kzalloc(sizeof(*btf), GFP_KERNEL | __GFP_NOWARN);
	if (!btf) {
		err = -ENOMEM;
		goto errout;
	}
	env->btf = btf;

	data = kvmalloc(btf_data_size, GFP_KERNEL | __GFP_NOWARN);
	if (!data) {
		err = -ENOMEM;
		goto errout;
	}

	btf->data = data;
	btf->data_size = btf_data_size;

	if (copy_from_bpfptr(data, btf_data, btf_data_size)) {
		err = -EFAULT;
		goto errout;
	}

	err = btf_parse_hdr(env);
	if (err)
		goto errout;

	btf->nohdr_data = btf->data + btf->hdr.hdr_len;

	err = btf_parse_str_sec(env);
	if (err)
		goto errout;

	err = btf_parse_type_sec(env);
	if (err)
		goto errout;

	if (log->level && bpf_verifier_log_full(log)) {
		err = -ENOSPC;
		goto errout;
	}

	btf_verifier_env_free(env);
	refcount_set(&btf->refcnt, 1);
	return btf;

errout:
	btf_verifier_env_free(env);
	if (btf)
		btf_free(btf);
	return ERR_PTR(err);
}

extern char __weak __start_BTF[];
extern char __weak __stop_BTF[];
extern struct btf *btf_vmlinux;

#define BPF_MAP_TYPE(_id, _ops)
#define BPF_LINK_TYPE(_id, _name)
static union {
	struct bpf_ctx_convert {
#define BPF_PROG_TYPE(_id, _name, prog_ctx_type, kern_ctx_type) \
	prog_ctx_type _id##_prog; \
	kern_ctx_type _id##_kern;
#include <linux/bpf_types.h>
#undef BPF_PROG_TYPE
	} *__t;
	/* 't' is written once under lock. Read many times. */
	const struct btf_type *t;
} bpf_ctx_convert;
enum {
#define BPF_PROG_TYPE(_id, _name, prog_ctx_type, kern_ctx_type) \
	__ctx_convert##_id,
#include <linux/bpf_types.h>
#undef BPF_PROG_TYPE
	__ctx_convert_unused, /* to avoid empty enum in extreme .config */
};
static u8 bpf_ctx_convert_map[] = {
#define BPF_PROG_TYPE(_id, _name, prog_ctx_type, kern_ctx_type) \
	[_id] = __ctx_convert##_id,
#include <linux/bpf_types.h>
#undef BPF_PROG_TYPE
	0, /* avoid empty array */
};
#undef BPF_MAP_TYPE
#undef BPF_LINK_TYPE

static const struct btf_member *
btf_get_prog_ctx_type(struct bpf_verifier_log *log, const struct btf *btf,
		      const struct btf_type *t, enum bpf_prog_type prog_type,
		      int arg)
{
	const struct btf_type *conv_struct;
	const struct btf_type *ctx_struct;
	const struct btf_member *ctx_type;
	const char *tname, *ctx_tname;

	conv_struct = bpf_ctx_convert.t;
	if (!conv_struct) {
		bpf_log(log, "btf_vmlinux is malformed\n");
		return NULL;
	}
	t = btf_type_by_id(btf, t->type);
	while (btf_type_is_modifier(t))
		t = btf_type_by_id(btf, t->type);
	if (!btf_type_is_struct(t)) {
		/* Only pointer to struct is supported for now.
		 * That means that BPF_PROG_TYPE_TRACEPOINT with BTF
		 * is not supported yet.
		 * BPF_PROG_TYPE_RAW_TRACEPOINT is fine.
		 */
		return NULL;
	}
	tname = btf_name_by_offset(btf, t->name_off);
	if (!tname) {
		bpf_log(log, "arg#%d struct doesn't have a name\n", arg);
		return NULL;
	}
	/* prog_type is valid bpf program type. No need for bounds check. */
	ctx_type = btf_type_member(conv_struct) + bpf_ctx_convert_map[prog_type] * 2;
	/* ctx_struct is a pointer to prog_ctx_type in vmlinux.
	 * Like 'struct __sk_buff'
	 */
	ctx_struct = btf_type_by_id(btf_vmlinux, ctx_type->type);
	if (!ctx_struct)
		/* should not happen */
		return NULL;
	ctx_tname = btf_name_by_offset(btf_vmlinux, ctx_struct->name_off);
	if (!ctx_tname) {
		/* should not happen */
		bpf_log(log, "Please fix kernel include/linux/bpf_types.h\n");
		return NULL;
	}
	/* only compare that prog's ctx type name is the same as
	 * kernel expects. No need to compare field by field.
	 * It's ok for bpf prog to do:
	 * struct __sk_buff {};
	 * int socket_filter_bpf_prog(struct __sk_buff *skb)
	 * { // no fields of skb are ever used }
	 */
	if (strcmp(ctx_tname, tname))
		return NULL;
	return ctx_type;
}

static const struct bpf_map_ops * const btf_vmlinux_map_ops[] = {
#define BPF_PROG_TYPE(_id, _name, prog_ctx_type, kern_ctx_type)
#define BPF_LINK_TYPE(_id, _name)
#define BPF_MAP_TYPE(_id, _ops) \
	[_id] = &_ops,
#include <linux/bpf_types.h>
#undef BPF_PROG_TYPE
#undef BPF_LINK_TYPE
#undef BPF_MAP_TYPE
};

static int btf_vmlinux_map_ids_init(const struct btf *btf,
				    struct bpf_verifier_log *log)
{
	const struct bpf_map_ops *ops;
	int i, btf_id;

	for (i = 0; i < ARRAY_SIZE(btf_vmlinux_map_ops); ++i) {
		ops = btf_vmlinux_map_ops[i];
		if (!ops || (!ops->map_btf_name && !ops->map_btf_id))
			continue;
		if (!ops->map_btf_name || !ops->map_btf_id) {
			bpf_log(log, "map type %d is misconfigured\n", i);
			return -EINVAL;
		}
		btf_id = btf_find_by_name_kind(btf, ops->map_btf_name,
					       BTF_KIND_STRUCT);
		if (btf_id < 0)
			return btf_id;
		*ops->map_btf_id = btf_id;
	}

	return 0;
}

static int btf_translate_to_vmlinux(struct bpf_verifier_log *log,
				     struct btf *btf,
				     const struct btf_type *t,
				     enum bpf_prog_type prog_type,
				     int arg)
{
	const struct btf_member *prog_ctx_type, *kern_ctx_type;

	prog_ctx_type = btf_get_prog_ctx_type(log, btf, t, prog_type, arg);
	if (!prog_ctx_type)
		return -ENOENT;
	kern_ctx_type = prog_ctx_type + 1;
	return kern_ctx_type->type;
}

BTF_ID_LIST(bpf_ctx_convert_btf_id)
BTF_ID(struct, bpf_ctx_convert)

struct btf *btf_parse_vmlinux(void)
{
	struct btf_verifier_env *env = NULL;
	struct bpf_verifier_log *log;
	struct btf *btf = NULL;
	int err;

	env = kzalloc(sizeof(*env), GFP_KERNEL | __GFP_NOWARN);
	if (!env)
		return ERR_PTR(-ENOMEM);

	log = &env->log;
	log->level = BPF_LOG_KERNEL;

	btf = kzalloc(sizeof(*btf), GFP_KERNEL | __GFP_NOWARN);
	if (!btf) {
		err = -ENOMEM;
		goto errout;
	}
	env->btf = btf;

	btf->data = __start_BTF;
	btf->data_size = __stop_BTF - __start_BTF;
	btf->kernel_btf = true;
	snprintf(btf->name, sizeof(btf->name), "vmlinux");

	err = btf_parse_hdr(env);
	if (err)
		goto errout;

	btf->nohdr_data = btf->data + btf->hdr.hdr_len;

	err = btf_parse_str_sec(env);
	if (err)
		goto errout;

	err = btf_check_all_metas(env);
	if (err)
		goto errout;

	/* btf_parse_vmlinux() runs under bpf_verifier_lock */
	bpf_ctx_convert.t = btf_type_by_id(btf, bpf_ctx_convert_btf_id[0]);

	/* find bpf map structs for map_ptr access checking */
	err = btf_vmlinux_map_ids_init(btf, log);
	if (err < 0)
		goto errout;

	bpf_struct_ops_init(btf, log);

	refcount_set(&btf->refcnt, 1);

	err = btf_alloc_id(btf);
	if (err)
		goto errout;

	btf_verifier_env_free(env);
	return btf;

errout:
	btf_verifier_env_free(env);
	if (btf) {
		kvfree(btf->types);
		kfree(btf);
	}
	return ERR_PTR(err);
}

#ifdef CONFIG_DEBUG_INFO_BTF_MODULES

static struct btf *btf_parse_module(const char *module_name, const void *data, unsigned int data_size)
{
	struct btf_verifier_env *env = NULL;
	struct bpf_verifier_log *log;
	struct btf *btf = NULL, *base_btf;
	int err;

	base_btf = bpf_get_btf_vmlinux();
	if (IS_ERR(base_btf))
		return base_btf;
	if (!base_btf)
		return ERR_PTR(-EINVAL);

	env = kzalloc(sizeof(*env), GFP_KERNEL | __GFP_NOWARN);
	if (!env)
		return ERR_PTR(-ENOMEM);

	log = &env->log;
	log->level = BPF_LOG_KERNEL;

	btf = kzalloc(sizeof(*btf), GFP_KERNEL | __GFP_NOWARN);
	if (!btf) {
		err = -ENOMEM;
		goto errout;
	}
	env->btf = btf;

	btf->base_btf = base_btf;
	btf->start_id = base_btf->nr_types;
	btf->start_str_off = base_btf->hdr.str_len;
	btf->kernel_btf = true;
	snprintf(btf->name, sizeof(btf->name), "%s", module_name);

	btf->data = kvmalloc(data_size, GFP_KERNEL | __GFP_NOWARN);
	if (!btf->data) {
		err = -ENOMEM;
		goto errout;
	}
	memcpy(btf->data, data, data_size);
	btf->data_size = data_size;

	err = btf_parse_hdr(env);
	if (err)
		goto errout;

	btf->nohdr_data = btf->data + btf->hdr.hdr_len;

	err = btf_parse_str_sec(env);
	if (err)
		goto errout;

	err = btf_check_all_metas(env);
	if (err)
		goto errout;

	btf_verifier_env_free(env);
	refcount_set(&btf->refcnt, 1);
	return btf;

errout:
	btf_verifier_env_free(env);
	if (btf) {
		kvfree(btf->data);
		kvfree(btf->types);
		kfree(btf);
	}
	return ERR_PTR(err);
}

#endif /* CONFIG_DEBUG_INFO_BTF_MODULES */

struct btf *bpf_prog_get_target_btf(const struct bpf_prog *prog)
{
	struct bpf_prog *tgt_prog = prog->aux->dst_prog;

	if (tgt_prog)
		return tgt_prog->aux->btf;
	else
		return prog->aux->attach_btf;
}

static bool is_int_ptr(struct btf *btf, const struct btf_type *t)
{
	/* t comes in already as a pointer */
	t = btf_type_by_id(btf, t->type);

	/* allow const */
	if (BTF_INFO_KIND(t->info) == BTF_KIND_CONST)
		t = btf_type_by_id(btf, t->type);

	return btf_type_is_int(t);
}

bool btf_ctx_access(int off, int size, enum bpf_access_type type,
		    const struct bpf_prog *prog,
		    struct bpf_insn_access_aux *info)
{
	const struct btf_type *t = prog->aux->attach_func_proto;
	struct bpf_prog *tgt_prog = prog->aux->dst_prog;
	struct btf *btf = bpf_prog_get_target_btf(prog);
	const char *tname = prog->aux->attach_func_name;
	struct bpf_verifier_log *log = info->log;
	const struct btf_param *args;
	const char *tag_value;
	u32 nr_args, arg;
	int i, ret;

	if (off % 8) {
		bpf_log(log, "func '%s' offset %d is not multiple of 8\n",
			tname, off);
		return false;
	}
	arg = off / 8;
	args = (const struct btf_param *)(t + 1);
	/* if (t == NULL) Fall back to default BPF prog with
	 * MAX_BPF_FUNC_REG_ARGS u64 arguments.
	 */
	nr_args = t ? btf_type_vlen(t) : MAX_BPF_FUNC_REG_ARGS;
	if (prog->aux->attach_btf_trace) {
		/* skip first 'void *__data' argument in btf_trace_##name typedef */
		args++;
		nr_args--;
	}

	if (arg > nr_args) {
		bpf_log(log, "func '%s' doesn't have %d-th argument\n",
			tname, arg + 1);
		return false;
	}

	if (arg == nr_args) {
		switch (prog->expected_attach_type) {
		case BPF_LSM_MAC:
		case BPF_TRACE_FEXIT:
			/* When LSM programs are attached to void LSM hooks
			 * they use FEXIT trampolines and when attached to
			 * int LSM hooks, they use MODIFY_RETURN trampolines.
			 *
			 * While the LSM programs are BPF_MODIFY_RETURN-like
			 * the check:
			 *
			 *	if (ret_type != 'int')
			 *		return -EINVAL;
			 *
			 * is _not_ done here. This is still safe as LSM hooks
			 * have only void and int return types.
			 */
			if (!t)
				return true;
			t = btf_type_by_id(btf, t->type);
			break;
		case BPF_MODIFY_RETURN:
			/* For now the BPF_MODIFY_RETURN can only be attached to
			 * functions that return an int.
			 */
			if (!t)
				return false;

			t = btf_type_skip_modifiers(btf, t->type, NULL);
			if (!btf_type_is_small_int(t)) {
				bpf_log(log,
					"ret type %s not allowed for fmod_ret\n",
					btf_kind_str[BTF_INFO_KIND(t->info)]);
				return false;
			}
			break;
		default:
			bpf_log(log, "func '%s' doesn't have %d-th argument\n",
				tname, arg + 1);
			return false;
		}
	} else {
		if (!t)
			/* Default prog with MAX_BPF_FUNC_REG_ARGS args */
			return true;
		t = btf_type_by_id(btf, args[arg].type);
	}

	/* skip modifiers */
	while (btf_type_is_modifier(t))
		t = btf_type_by_id(btf, t->type);
	if (btf_type_is_small_int(t) || btf_type_is_enum(t))
		/* accessing a scalar */
		return true;
	if (!btf_type_is_ptr(t)) {
		bpf_log(log,
			"func '%s' arg%d '%s' has type %s. Only pointer access is allowed\n",
			tname, arg,
			__btf_name_by_offset(btf, t->name_off),
			btf_kind_str[BTF_INFO_KIND(t->info)]);
		return false;
	}

	/* check for PTR_TO_RDONLY_BUF_OR_NULL or PTR_TO_RDWR_BUF_OR_NULL */
	for (i = 0; i < prog->aux->ctx_arg_info_size; i++) {
		const struct bpf_ctx_arg_aux *ctx_arg_info = &prog->aux->ctx_arg_info[i];
		u32 type, flag;

		type = base_type(ctx_arg_info->reg_type);
		flag = type_flag(ctx_arg_info->reg_type);
		if (ctx_arg_info->offset == off && type == PTR_TO_BUF &&
		    (flag & PTR_MAYBE_NULL)) {
			info->reg_type = ctx_arg_info->reg_type;
			return true;
		}
	}

	if (t->type == 0)
		/* This is a pointer to void.
		 * It is the same as scalar from the verifier safety pov.
		 * No further pointer walking is allowed.
		 */
		return true;

	if (is_int_ptr(btf, t))
		return true;

	/* this is a pointer to another type */
	for (i = 0; i < prog->aux->ctx_arg_info_size; i++) {
		const struct bpf_ctx_arg_aux *ctx_arg_info = &prog->aux->ctx_arg_info[i];

		if (ctx_arg_info->offset == off) {
			if (!ctx_arg_info->btf_id) {
				bpf_log(log,"invalid btf_id for context argument offset %u\n", off);
				return false;
			}

			info->reg_type = ctx_arg_info->reg_type;
			info->btf = btf_vmlinux;
			info->btf_id = ctx_arg_info->btf_id;
			return true;
		}
	}

	info->reg_type = PTR_TO_BTF_ID;
	if (tgt_prog) {
		enum bpf_prog_type tgt_type;

		if (tgt_prog->type == BPF_PROG_TYPE_EXT)
			tgt_type = tgt_prog->aux->saved_dst_prog_type;
		else
			tgt_type = tgt_prog->type;

		ret = btf_translate_to_vmlinux(log, btf, t, tgt_type, arg);
		if (ret > 0) {
			info->btf = btf_vmlinux;
			info->btf_id = ret;
			return true;
		} else {
			return false;
		}
	}

	info->btf = btf;
	info->btf_id = t->type;
	t = btf_type_by_id(btf, t->type);

	if (btf_type_is_type_tag(t)) {
		tag_value = __btf_name_by_offset(btf, t->name_off);
		if (strcmp(tag_value, "user") == 0)
			info->reg_type |= MEM_USER;
		if (strcmp(tag_value, "percpu") == 0)
			info->reg_type |= MEM_PERCPU;
	}

	/* skip modifiers */
	while (btf_type_is_modifier(t)) {
		info->btf_id = t->type;
		t = btf_type_by_id(btf, t->type);
	}
	if (!btf_type_is_struct(t)) {
		bpf_log(log,
			"func '%s' arg%d type %s is not a struct\n",
			tname, arg, btf_kind_str[BTF_INFO_KIND(t->info)]);
		return false;
	}
	bpf_log(log, "func '%s' arg%d has btf_id %d type %s '%s'\n",
		tname, arg, info->btf_id, btf_kind_str[BTF_INFO_KIND(t->info)],
		__btf_name_by_offset(btf, t->name_off));
	return true;
}

enum bpf_struct_walk_result {
	/* < 0 error */
	WALK_SCALAR = 0,
	WALK_PTR,
	WALK_STRUCT,
};

static int btf_struct_walk(struct bpf_verifier_log *log, const struct btf *btf,
			   const struct btf_type *t, int off, int size,
			   u32 *next_btf_id, enum bpf_type_flag *flag)
{
	u32 i, moff, mtrue_end, msize = 0, total_nelems = 0;
	const struct btf_type *mtype, *elem_type = NULL;
	const struct btf_member *member;
	const char *tname, *mname, *tag_value;
	u32 vlen, elem_id, mid;

again:
	tname = __btf_name_by_offset(btf, t->name_off);
	if (!btf_type_is_struct(t)) {
		bpf_log(log, "Type '%s' is not a struct\n", tname);
		return -EINVAL;
	}

	vlen = btf_type_vlen(t);
	if (off + size > t->size) {
		/* If the last element is a variable size array, we may
		 * need to relax the rule.
		 */
		struct btf_array *array_elem;

		if (vlen == 0)
			goto error;

		member = btf_type_member(t) + vlen - 1;
		mtype = btf_type_skip_modifiers(btf, member->type,
						NULL);
		if (!btf_type_is_array(mtype))
			goto error;

		array_elem = (struct btf_array *)(mtype + 1);
		if (array_elem->nelems != 0)
			goto error;

		moff = __btf_member_bit_offset(t, member) / 8;
		if (off < moff)
			goto error;

		/* Only allow structure for now, can be relaxed for
		 * other types later.
		 */
		t = btf_type_skip_modifiers(btf, array_elem->type,
					    NULL);
		if (!btf_type_is_struct(t))
			goto error;

		off = (off - moff) % t->size;
		goto again;

error:
		bpf_log(log, "access beyond struct %s at off %u size %u\n",
			tname, off, size);
		return -EACCES;
	}

	for_each_member(i, t, member) {
		/* offset of the field in bytes */
		moff = __btf_member_bit_offset(t, member) / 8;
		if (off + size <= moff)
			/* won't find anything, field is already too far */
			break;

		if (__btf_member_bitfield_size(t, member)) {
			u32 end_bit = __btf_member_bit_offset(t, member) +
				__btf_member_bitfield_size(t, member);

			/* off <= moff instead of off == moff because clang
			 * does not generate a BTF member for anonymous
			 * bitfield like the ":16" here:
			 * struct {
			 *	int :16;
			 *	int x:8;
			 * };
			 */
			if (off <= moff &&
			    BITS_ROUNDUP_BYTES(end_bit) <= off + size)
				return WALK_SCALAR;

			/* off may be accessing a following member
			 *
			 * or
			 *
			 * Doing partial access at either end of this
			 * bitfield.  Continue on this case also to
			 * treat it as not accessing this bitfield
			 * and eventually error out as field not
			 * found to keep it simple.
			 * It could be relaxed if there was a legit
			 * partial access case later.
			 */
			continue;
		}

		/* In case of "off" is pointing to holes of a struct */
		if (off < moff)
			break;

		/* type of the field */
		mid = member->type;
		mtype = btf_type_by_id(btf, member->type);
		mname = __btf_name_by_offset(btf, member->name_off);

		mtype = __btf_resolve_size(btf, mtype, &msize,
					   &elem_type, &elem_id, &total_nelems,
					   &mid);
		if (IS_ERR(mtype)) {
			bpf_log(log, "field %s doesn't have size\n", mname);
			return -EFAULT;
		}

		mtrue_end = moff + msize;
		if (off >= mtrue_end)
			/* no overlap with member, keep iterating */
			continue;

		if (btf_type_is_array(mtype)) {
			u32 elem_idx;

			/* __btf_resolve_size() above helps to
			 * linearize a multi-dimensional array.
			 *
			 * The logic here is treating an array
			 * in a struct as the following way:
			 *
			 * struct outer {
			 *	struct inner array[2][2];
			 * };
			 *
			 * looks like:
			 *
			 * struct outer {
			 *	struct inner array_elem0;
			 *	struct inner array_elem1;
			 *	struct inner array_elem2;
			 *	struct inner array_elem3;
			 * };
			 *
			 * When accessing outer->array[1][0], it moves
			 * moff to "array_elem2", set mtype to
			 * "struct inner", and msize also becomes
			 * sizeof(struct inner).  Then most of the
			 * remaining logic will fall through without
			 * caring the current member is an array or
			 * not.
			 *
			 * Unlike mtype/msize/moff, mtrue_end does not
			 * change.  The naming difference ("_true") tells
			 * that it is not always corresponding to
			 * the current mtype/msize/moff.
			 * It is the true end of the current
			 * member (i.e. array in this case).  That
			 * will allow an int array to be accessed like
			 * a scratch space,
			 * i.e. allow access beyond the size of
			 *      the array's element as long as it is
			 *      within the mtrue_end boundary.
			 */

			/* skip empty array */
			if (moff == mtrue_end)
				continue;

			msize /= total_nelems;
			elem_idx = (off - moff) / msize;
			moff += elem_idx * msize;
			mtype = elem_type;
			mid = elem_id;
		}

		/* the 'off' we're looking for is either equal to start
		 * of this field or inside of this struct
		 */
		if (btf_type_is_struct(mtype)) {
			/* our field must be inside that union or struct */
			t = mtype;

			/* return if the offset matches the member offset */
			if (off == moff) {
				*next_btf_id = mid;
				return WALK_STRUCT;
			}

			/* adjust offset we're looking for */
			off -= moff;
			goto again;
		}

		if (btf_type_is_ptr(mtype)) {
			const struct btf_type *stype, *t;
			enum bpf_type_flag tmp_flag = 0;
			u32 id;

			if (msize != size || off != moff) {
				bpf_log(log,
					"cannot access ptr member %s with moff %u in struct %s with off %u size %u\n",
					mname, moff, tname, off, size);
				return -EACCES;
			}

			/* check type tag */
			t = btf_type_by_id(btf, mtype->type);
			if (btf_type_is_type_tag(t)) {
				tag_value = __btf_name_by_offset(btf, t->name_off);
				/* check __user tag */
				if (strcmp(tag_value, "user") == 0)
					tmp_flag = MEM_USER;
				/* check __percpu tag */
				if (strcmp(tag_value, "percpu") == 0)
					tmp_flag = MEM_PERCPU;
			}

			stype = btf_type_skip_modifiers(btf, mtype->type, &id);
			if (btf_type_is_struct(stype)) {
				*next_btf_id = id;
				*flag = tmp_flag;
				return WALK_PTR;
			}
		}

		/* Allow more flexible access within an int as long as
		 * it is within mtrue_end.
		 * Since mtrue_end could be the end of an array,
		 * that also allows using an array of int as a scratch
		 * space. e.g. skb->cb[].
		 */
		if (off + size > mtrue_end) {
			bpf_log(log,
				"access beyond the end of member %s (mend:%u) in struct %s with off %u size %u\n",
				mname, mtrue_end, tname, off, size);
			return -EACCES;
		}

		return WALK_SCALAR;
	}
	bpf_log(log, "struct %s doesn't have field at offset %d\n", tname, off);
	return -EINVAL;
}

int btf_struct_access(struct bpf_verifier_log *log, const struct btf *btf,
		      const struct btf_type *t, int off, int size,
		      enum bpf_access_type atype __maybe_unused,
		      u32 *next_btf_id, enum bpf_type_flag *flag)
{
	enum bpf_type_flag tmp_flag = 0;
	int err;
	u32 id;

	do {
		err = btf_struct_walk(log, btf, t, off, size, &id, &tmp_flag);

		switch (err) {
		case WALK_PTR:
			/* If we found the pointer or scalar on t+off,
			 * we're done.
			 */
			*next_btf_id = id;
			*flag = tmp_flag;
			return PTR_TO_BTF_ID;
		case WALK_SCALAR:
			return SCALAR_VALUE;
		case WALK_STRUCT:
			/* We found nested struct, so continue the search
			 * by diving in it. At this point the offset is
			 * aligned with the new type, so set it to 0.
			 */
			t = btf_type_by_id(btf, id);
			off = 0;
			break;
		default:
			/* It's either error or unknown return value..
			 * scream and leave.
			 */
			if (WARN_ONCE(err > 0, "unknown btf_struct_walk return value"))
				return -EINVAL;
			return err;
		}
	} while (t);

	return -EINVAL;
}

/* Check that two BTF types, each specified as an BTF object + id, are exactly
 * the same. Trivial ID check is not enough due to module BTFs, because we can
 * end up with two different module BTFs, but IDs point to the common type in
 * vmlinux BTF.
 */
static bool btf_types_are_same(const struct btf *btf1, u32 id1,
			       const struct btf *btf2, u32 id2)
{
	if (id1 != id2)
		return false;
	if (btf1 == btf2)
		return true;
	return btf_type_by_id(btf1, id1) == btf_type_by_id(btf2, id2);
}

bool btf_struct_ids_match(struct bpf_verifier_log *log,
			  const struct btf *btf, u32 id, int off,
			  const struct btf *need_btf, u32 need_type_id)
{
	const struct btf_type *type;
	enum bpf_type_flag flag;
	int err;

	/* Are we already done? */
	if (off == 0 && btf_types_are_same(btf, id, need_btf, need_type_id))
		return true;

again:
	type = btf_type_by_id(btf, id);
	if (!type)
		return false;
	err = btf_struct_walk(log, btf, type, off, 1, &id, &flag);
	if (err != WALK_STRUCT)
		return false;

	/* We found nested struct object. If it matches
	 * the requested ID, we're done. Otherwise let's
	 * continue the search with offset 0 in the new
	 * type.
	 */
	if (!btf_types_are_same(btf, id, need_btf, need_type_id)) {
		off = 0;
		goto again;
	}

	return true;
}

static int __get_type_size(struct btf *btf, u32 btf_id,
			   const struct btf_type **bad_type)
{
	const struct btf_type *t;

	if (!btf_id)
		/* void */
		return 0;
	t = btf_type_by_id(btf, btf_id);
	while (t && btf_type_is_modifier(t))
		t = btf_type_by_id(btf, t->type);
	if (!t) {
		*bad_type = btf_type_by_id(btf, 0);
		return -EINVAL;
	}
	if (btf_type_is_ptr(t))
		/* kernel size of pointer. Not BPF's size of pointer*/
		return sizeof(void *);
	if (btf_type_is_int(t) || btf_type_is_enum(t))
		return t->size;
	*bad_type = t;
	return -EINVAL;
}

int btf_distill_func_proto(struct bpf_verifier_log *log,
			   struct btf *btf,
			   const struct btf_type *func,
			   const char *tname,
			   struct btf_func_model *m)
{
	const struct btf_param *args;
	const struct btf_type *t;
	u32 i, nargs;
	int ret;

	if (!func) {
		/* BTF function prototype doesn't match the verifier types.
		 * Fall back to MAX_BPF_FUNC_REG_ARGS u64 args.
		 */
		for (i = 0; i < MAX_BPF_FUNC_REG_ARGS; i++)
			m->arg_size[i] = 8;
		m->ret_size = 8;
		m->nr_args = MAX_BPF_FUNC_REG_ARGS;
		return 0;
	}
	args = (const struct btf_param *)(func + 1);
	nargs = btf_type_vlen(func);
	if (nargs > MAX_BPF_FUNC_ARGS) {
		bpf_log(log,
			"The function %s has %d arguments. Too many.\n",
			tname, nargs);
		return -EINVAL;
	}
	ret = __get_type_size(btf, func->type, &t);
	if (ret < 0) {
		bpf_log(log,
			"The function %s return type %s is unsupported.\n",
			tname, btf_kind_str[BTF_INFO_KIND(t->info)]);
		return -EINVAL;
	}
	m->ret_size = ret;

	for (i = 0; i < nargs; i++) {
		if (i == nargs - 1 && args[i].type == 0) {
			bpf_log(log,
				"The function %s with variable args is unsupported.\n",
				tname);
			return -EINVAL;
		}
		ret = __get_type_size(btf, args[i].type, &t);
		if (ret < 0) {
			bpf_log(log,
				"The function %s arg%d type %s is unsupported.\n",
				tname, i, btf_kind_str[BTF_INFO_KIND(t->info)]);
			return -EINVAL;
		}
		if (ret == 0) {
			bpf_log(log,
				"The function %s has malformed void argument.\n",
				tname);
			return -EINVAL;
		}
		m->arg_size[i] = ret;
	}
	m->nr_args = nargs;
	return 0;
}

/* Compare BTFs of two functions assuming only scalars and pointers to context.
 * t1 points to BTF_KIND_FUNC in btf1
 * t2 points to BTF_KIND_FUNC in btf2
 * Returns:
 * EINVAL - function prototype mismatch
 * EFAULT - verifier bug
 * 0 - 99% match. The last 1% is validated by the verifier.
 */
static int btf_check_func_type_match(struct bpf_verifier_log *log,
				     struct btf *btf1, const struct btf_type *t1,
				     struct btf *btf2, const struct btf_type *t2)
{
	const struct btf_param *args1, *args2;
	const char *fn1, *fn2, *s1, *s2;
	u32 nargs1, nargs2, i;

	fn1 = btf_name_by_offset(btf1, t1->name_off);
	fn2 = btf_name_by_offset(btf2, t2->name_off);

	if (btf_func_linkage(t1) != BTF_FUNC_GLOBAL) {
		bpf_log(log, "%s() is not a global function\n", fn1);
		return -EINVAL;
	}
	if (btf_func_linkage(t2) != BTF_FUNC_GLOBAL) {
		bpf_log(log, "%s() is not a global function\n", fn2);
		return -EINVAL;
	}

	t1 = btf_type_by_id(btf1, t1->type);
	if (!t1 || !btf_type_is_func_proto(t1))
		return -EFAULT;
	t2 = btf_type_by_id(btf2, t2->type);
	if (!t2 || !btf_type_is_func_proto(t2))
		return -EFAULT;

	args1 = (const struct btf_param *)(t1 + 1);
	nargs1 = btf_type_vlen(t1);
	args2 = (const struct btf_param *)(t2 + 1);
	nargs2 = btf_type_vlen(t2);

	if (nargs1 != nargs2) {
		bpf_log(log, "%s() has %d args while %s() has %d args\n",
			fn1, nargs1, fn2, nargs2);
		return -EINVAL;
	}

	t1 = btf_type_skip_modifiers(btf1, t1->type, NULL);
	t2 = btf_type_skip_modifiers(btf2, t2->type, NULL);
	if (t1->info != t2->info) {
		bpf_log(log,
			"Return type %s of %s() doesn't match type %s of %s()\n",
			btf_type_str(t1), fn1,
			btf_type_str(t2), fn2);
		return -EINVAL;
	}

	for (i = 0; i < nargs1; i++) {
		t1 = btf_type_skip_modifiers(btf1, args1[i].type, NULL);
		t2 = btf_type_skip_modifiers(btf2, args2[i].type, NULL);

		if (t1->info != t2->info) {
			bpf_log(log, "arg%d in %s() is %s while %s() has %s\n",
				i, fn1, btf_type_str(t1),
				fn2, btf_type_str(t2));
			return -EINVAL;
		}
		if (btf_type_has_size(t1) && t1->size != t2->size) {
			bpf_log(log,
				"arg%d in %s() has size %d while %s() has %d\n",
				i, fn1, t1->size,
				fn2, t2->size);
			return -EINVAL;
		}

		/* global functions are validated with scalars and pointers
		 * to context only. And only global functions can be replaced.
		 * Hence type check only those types.
		 */
		if (btf_type_is_int(t1) || btf_type_is_enum(t1))
			continue;
		if (!btf_type_is_ptr(t1)) {
			bpf_log(log,
				"arg%d in %s() has unrecognized type\n",
				i, fn1);
			return -EINVAL;
		}
		t1 = btf_type_skip_modifiers(btf1, t1->type, NULL);
		t2 = btf_type_skip_modifiers(btf2, t2->type, NULL);
		if (!btf_type_is_struct(t1)) {
			bpf_log(log,
				"arg%d in %s() is not a pointer to context\n",
				i, fn1);
			return -EINVAL;
		}
		if (!btf_type_is_struct(t2)) {
			bpf_log(log,
				"arg%d in %s() is not a pointer to context\n",
				i, fn2);
			return -EINVAL;
		}
		/* This is an optional check to make program writing easier.
		 * Compare names of structs and report an error to the user.
		 * btf_prepare_func_args() already checked that t2 struct
		 * is a context type. btf_prepare_func_args() will check
		 * later that t1 struct is a context type as well.
		 */
		s1 = btf_name_by_offset(btf1, t1->name_off);
		s2 = btf_name_by_offset(btf2, t2->name_off);
		if (strcmp(s1, s2)) {
			bpf_log(log,
				"arg%d %s(struct %s *) doesn't match %s(struct %s *)\n",
				i, fn1, s1, fn2, s2);
			return -EINVAL;
		}
	}
	return 0;
}

/* Compare BTFs of given program with BTF of target program */
int btf_check_type_match(struct bpf_verifier_log *log, const struct bpf_prog *prog,
			 struct btf *btf2, const struct btf_type *t2)
{
	struct btf *btf1 = prog->aux->btf;
	const struct btf_type *t1;
	u32 btf_id = 0;

	if (!prog->aux->func_info) {
		bpf_log(log, "Program extension requires BTF\n");
		return -EINVAL;
	}

	btf_id = prog->aux->func_info[0].type_id;
	if (!btf_id)
		return -EFAULT;

	t1 = btf_type_by_id(btf1, btf_id);
	if (!t1 || !btf_type_is_func(t1))
		return -EFAULT;

	return btf_check_func_type_match(log, btf1, t1, btf2, t2);
}

static u32 *reg2btf_ids[__BPF_REG_TYPE_MAX] = {
#ifdef CONFIG_NET
	[PTR_TO_SOCKET] = &btf_sock_ids[BTF_SOCK_TYPE_SOCK],
	[PTR_TO_SOCK_COMMON] = &btf_sock_ids[BTF_SOCK_TYPE_SOCK_COMMON],
	[PTR_TO_TCP_SOCK] = &btf_sock_ids[BTF_SOCK_TYPE_TCP],
#endif
};

/* Returns true if struct is composed of scalars, 4 levels of nesting allowed */
static bool __btf_type_is_scalar_struct(struct bpf_verifier_log *log,
					const struct btf *btf,
					const struct btf_type *t, int rec)
{
	const struct btf_type *member_type;
	const struct btf_member *member;
	u32 i;

	if (!btf_type_is_struct(t))
		return false;

	for_each_member(i, t, member) {
		const struct btf_array *array;

		member_type = btf_type_skip_modifiers(btf, member->type, NULL);
		if (btf_type_is_struct(member_type)) {
			if (rec >= 3) {
				bpf_log(log, "max struct nesting depth exceeded\n");
				return false;
			}
			if (!__btf_type_is_scalar_struct(log, btf, member_type, rec + 1))
				return false;
			continue;
		}
		if (btf_type_is_array(member_type)) {
			array = btf_type_array(member_type);
			if (!array->nelems)
				return false;
			member_type = btf_type_skip_modifiers(btf, array->type, NULL);
			if (!btf_type_is_scalar(member_type))
				return false;
			continue;
		}
		if (!btf_type_is_scalar(member_type))
			return false;
	}
	return true;
}

static bool is_kfunc_arg_mem_size(const struct btf *btf,
				  const struct btf_param *arg,
				  const struct bpf_reg_state *reg)
{
	int len, sfx_len = sizeof("__sz") - 1;
	const struct btf_type *t;
	const char *param_name;

	t = btf_type_skip_modifiers(btf, arg->type, NULL);
	if (!btf_type_is_scalar(t) || reg->type != SCALAR_VALUE)
		return false;

	/* In the future, this can be ported to use BTF tagging */
	param_name = btf_name_by_offset(btf, arg->name_off);
	if (str_is_empty(param_name))
		return false;
	len = strlen(param_name);
	if (len < sfx_len)
		return false;
	param_name += len - sfx_len;
	if (strncmp(param_name, "__sz", sfx_len))
		return false;

	return true;
}

static int btf_check_func_arg_match(struct bpf_verifier_env *env,
				    const struct btf *btf, u32 func_id,
				    struct bpf_reg_state *regs,
				    bool ptr_to_mem_ok)
{
	struct bpf_verifier_log *log = &env->log;
	u32 i, nargs, ref_id, ref_obj_id = 0;
	bool is_kfunc = btf_is_kernel(btf);
	const char *func_name, *ref_tname;
	const struct btf_type *t, *ref_t;
	const struct btf_param *args;
	int ref_regno = 0, ret;
	bool rel = false;

	t = btf_type_by_id(btf, func_id);
	if (!t || !btf_type_is_func(t)) {
		/* These checks were already done by the verifier while loading
		 * struct bpf_func_info or in add_kfunc_call().
		 */
		bpf_log(log, "BTF of func_id %u doesn't point to KIND_FUNC\n",
			func_id);
		return -EFAULT;
	}
	func_name = btf_name_by_offset(btf, t->name_off);

	t = btf_type_by_id(btf, t->type);
	if (!t || !btf_type_is_func_proto(t)) {
		bpf_log(log, "Invalid BTF of func %s\n", func_name);
		return -EFAULT;
	}
	args = (const struct btf_param *)(t + 1);
	nargs = btf_type_vlen(t);
	if (nargs > MAX_BPF_FUNC_REG_ARGS) {
		bpf_log(log, "Function %s has %d > %d args\n", func_name, nargs,
			MAX_BPF_FUNC_REG_ARGS);
		return -EINVAL;
	}

	/* Only kfunc can be release func */
	if (is_kfunc)
		rel = btf_kfunc_id_set_contains(btf, resolve_prog_type(env->prog),
						BTF_KFUNC_TYPE_RELEASE, func_id);
	/* check that BTF function arguments match actual types that the
	 * verifier sees.
	 */
	for (i = 0; i < nargs; i++) {
		u32 regno = i + 1;
		struct bpf_reg_state *reg = &regs[regno];

		t = btf_type_skip_modifiers(btf, args[i].type, NULL);
		if (btf_type_is_scalar(t)) {
			if (reg->type == SCALAR_VALUE)
				continue;
			bpf_log(log, "R%d is not a scalar\n", regno);
			return -EINVAL;
		}

		if (!btf_type_is_ptr(t)) {
			bpf_log(log, "Unrecognized arg#%d type %s\n",
				i, btf_type_str(t));
			return -EINVAL;
		}

		ref_t = btf_type_skip_modifiers(btf, t->type, &ref_id);
		ref_tname = btf_name_by_offset(btf, ref_t->name_off);

		ret = check_func_arg_reg_off(env, reg, regno, ARG_DONTCARE, rel);
		if (ret < 0)
			return ret;

		if (btf_get_prog_ctx_type(log, btf, t,
					  env->prog->type, i)) {
			/* If function expects ctx type in BTF check that caller
			 * is passing PTR_TO_CTX.
			 */
			if (reg->type != PTR_TO_CTX) {
				bpf_log(log,
					"arg#%d expected pointer to ctx, but got %s\n",
					i, btf_type_str(t));
				return -EINVAL;
			}
<<<<<<< HEAD
			if (check_ptr_off_reg(env, reg, regno))
				return -EINVAL;
=======
>>>>>>> 31231092
		} else if (is_kfunc && (reg->type == PTR_TO_BTF_ID ||
			   (reg2btf_ids[base_type(reg->type)] && !type_flag(reg->type)))) {
			const struct btf_type *reg_ref_t;
			const struct btf *reg_btf;
			const char *reg_ref_tname;
			u32 reg_ref_id;

			if (!btf_type_is_struct(ref_t)) {
				bpf_log(log, "kernel function %s args#%d pointer type %s %s is not supported\n",
					func_name, i, btf_type_str(ref_t),
					ref_tname);
				return -EINVAL;
			}

			if (reg->type == PTR_TO_BTF_ID) {
				reg_btf = reg->btf;
				reg_ref_id = reg->btf_id;
				/* Ensure only one argument is referenced
				 * PTR_TO_BTF_ID, check_func_arg_reg_off relies
				 * on only one referenced register being allowed
				 * for kfuncs.
				 */
				if (reg->ref_obj_id) {
					if (ref_obj_id) {
						bpf_log(log, "verifier internal error: more than one arg with ref_obj_id R%d %u %u\n",
							regno, reg->ref_obj_id, ref_obj_id);
						return -EFAULT;
					}
					ref_regno = regno;
					ref_obj_id = reg->ref_obj_id;
				}
			} else {
				reg_btf = btf_vmlinux;
				reg_ref_id = *reg2btf_ids[base_type(reg->type)];
			}

			reg_ref_t = btf_type_skip_modifiers(reg_btf, reg_ref_id,
							    &reg_ref_id);
			reg_ref_tname = btf_name_by_offset(reg_btf,
							   reg_ref_t->name_off);
			if (!btf_struct_ids_match(log, reg_btf, reg_ref_id,
						  reg->off, btf, ref_id)) {
				bpf_log(log, "kernel function %s args#%d expected pointer to %s %s but R%d has a pointer to %s %s\n",
					func_name, i,
					btf_type_str(ref_t), ref_tname,
					regno, btf_type_str(reg_ref_t),
					reg_ref_tname);
				return -EINVAL;
			}
		} else if (ptr_to_mem_ok) {
			const struct btf_type *resolve_ret;
			u32 type_size;

			if (is_kfunc) {
				bool arg_mem_size = i + 1 < nargs && is_kfunc_arg_mem_size(btf, &args[i + 1], &regs[regno + 1]);

				/* Permit pointer to mem, but only when argument
				 * type is pointer to scalar, or struct composed
				 * (recursively) of scalars.
				 * When arg_mem_size is true, the pointer can be
				 * void *.
				 */
				if (!btf_type_is_scalar(ref_t) &&
				    !__btf_type_is_scalar_struct(log, btf, ref_t, 0) &&
				    (arg_mem_size ? !btf_type_is_void(ref_t) : 1)) {
					bpf_log(log,
						"arg#%d pointer type %s %s must point to %sscalar, or struct with scalar\n",
						i, btf_type_str(ref_t), ref_tname, arg_mem_size ? "void, " : "");
					return -EINVAL;
				}

				/* Check for mem, len pair */
				if (arg_mem_size) {
					if (check_kfunc_mem_size_reg(env, &regs[regno + 1], regno + 1)) {
						bpf_log(log, "arg#%d arg#%d memory, len pair leads to invalid memory access\n",
							i, i + 1);
						return -EINVAL;
					}
					i++;
					continue;
				}
			}

			resolve_ret = btf_resolve_size(btf, ref_t, &type_size);
			if (IS_ERR(resolve_ret)) {
				bpf_log(log,
					"arg#%d reference type('%s %s') size cannot be determined: %ld\n",
					i, btf_type_str(ref_t), ref_tname,
					PTR_ERR(resolve_ret));
				return -EINVAL;
			}

			if (check_mem_reg(env, reg, regno, type_size))
				return -EINVAL;
		} else {
			bpf_log(log, "reg type unsupported for arg#%d %sfunction %s#%d\n", i,
				is_kfunc ? "kernel " : "", func_name, func_id);
			return -EINVAL;
		}
	}

	/* Either both are set, or neither */
	WARN_ON_ONCE((ref_obj_id && !ref_regno) || (!ref_obj_id && ref_regno));
	/* We already made sure ref_obj_id is set only for one argument. We do
	 * allow (!rel && ref_obj_id), so that passing such referenced
	 * PTR_TO_BTF_ID to other kfuncs works. Note that rel is only true when
	 * is_kfunc is true.
	 */
	if (rel && !ref_obj_id) {
		bpf_log(log, "release kernel function %s expects refcounted PTR_TO_BTF_ID\n",
			func_name);
		return -EINVAL;
	}
	/* returns argument register number > 0 in case of reference release kfunc */
	return rel ? ref_regno : 0;
}

/* Compare BTF of a function with given bpf_reg_state.
 * Returns:
 * EFAULT - there is a verifier bug. Abort verification.
 * EINVAL - there is a type mismatch or BTF is not available.
 * 0 - BTF matches with what bpf_reg_state expects.
 * Only PTR_TO_CTX and SCALAR_VALUE states are recognized.
 */
int btf_check_subprog_arg_match(struct bpf_verifier_env *env, int subprog,
				struct bpf_reg_state *regs)
{
	struct bpf_prog *prog = env->prog;
	struct btf *btf = prog->aux->btf;
	bool is_global;
	u32 btf_id;
	int err;

	if (!prog->aux->func_info)
		return -EINVAL;

	btf_id = prog->aux->func_info[subprog].type_id;
	if (!btf_id)
		return -EFAULT;

	if (prog->aux->func_info_aux[subprog].unreliable)
		return -EINVAL;

	is_global = prog->aux->func_info_aux[subprog].linkage == BTF_FUNC_GLOBAL;
	err = btf_check_func_arg_match(env, btf, btf_id, regs, is_global);

	/* Compiler optimizations can remove arguments from static functions
	 * or mismatched type can be passed into a global function.
	 * In such cases mark the function as unreliable from BTF point of view.
	 */
	if (err)
		prog->aux->func_info_aux[subprog].unreliable = true;
	return err;
}

int btf_check_kfunc_arg_match(struct bpf_verifier_env *env,
			      const struct btf *btf, u32 func_id,
			      struct bpf_reg_state *regs)
{
	return btf_check_func_arg_match(env, btf, func_id, regs, true);
}

/* Convert BTF of a function into bpf_reg_state if possible
 * Returns:
 * EFAULT - there is a verifier bug. Abort verification.
 * EINVAL - cannot convert BTF.
 * 0 - Successfully converted BTF into bpf_reg_state
 * (either PTR_TO_CTX or SCALAR_VALUE).
 */
int btf_prepare_func_args(struct bpf_verifier_env *env, int subprog,
			  struct bpf_reg_state *regs)
{
	struct bpf_verifier_log *log = &env->log;
	struct bpf_prog *prog = env->prog;
	enum bpf_prog_type prog_type = prog->type;
	struct btf *btf = prog->aux->btf;
	const struct btf_param *args;
	const struct btf_type *t, *ref_t;
	u32 i, nargs, btf_id;
	const char *tname;

	if (!prog->aux->func_info ||
	    prog->aux->func_info_aux[subprog].linkage != BTF_FUNC_GLOBAL) {
		bpf_log(log, "Verifier bug\n");
		return -EFAULT;
	}

	btf_id = prog->aux->func_info[subprog].type_id;
	if (!btf_id) {
		bpf_log(log, "Global functions need valid BTF\n");
		return -EFAULT;
	}

	t = btf_type_by_id(btf, btf_id);
	if (!t || !btf_type_is_func(t)) {
		/* These checks were already done by the verifier while loading
		 * struct bpf_func_info
		 */
		bpf_log(log, "BTF of func#%d doesn't point to KIND_FUNC\n",
			subprog);
		return -EFAULT;
	}
	tname = btf_name_by_offset(btf, t->name_off);

	if (log->level & BPF_LOG_LEVEL)
		bpf_log(log, "Validating %s() func#%d...\n",
			tname, subprog);

	if (prog->aux->func_info_aux[subprog].unreliable) {
		bpf_log(log, "Verifier bug in function %s()\n", tname);
		return -EFAULT;
	}
	if (prog_type == BPF_PROG_TYPE_EXT)
		prog_type = prog->aux->dst_prog->type;

	t = btf_type_by_id(btf, t->type);
	if (!t || !btf_type_is_func_proto(t)) {
		bpf_log(log, "Invalid type of function %s()\n", tname);
		return -EFAULT;
	}
	args = (const struct btf_param *)(t + 1);
	nargs = btf_type_vlen(t);
	if (nargs > MAX_BPF_FUNC_REG_ARGS) {
		bpf_log(log, "Global function %s() with %d > %d args. Buggy compiler.\n",
			tname, nargs, MAX_BPF_FUNC_REG_ARGS);
		return -EINVAL;
	}
	/* check that function returns int */
	t = btf_type_by_id(btf, t->type);
	while (btf_type_is_modifier(t))
		t = btf_type_by_id(btf, t->type);
	if (!btf_type_is_int(t) && !btf_type_is_enum(t)) {
		bpf_log(log,
			"Global function %s() doesn't return scalar. Only those are supported.\n",
			tname);
		return -EINVAL;
	}
	/* Convert BTF function arguments into verifier types.
	 * Only PTR_TO_CTX and SCALAR are supported atm.
	 */
	for (i = 0; i < nargs; i++) {
		struct bpf_reg_state *reg = &regs[i + 1];

		t = btf_type_by_id(btf, args[i].type);
		while (btf_type_is_modifier(t))
			t = btf_type_by_id(btf, t->type);
		if (btf_type_is_int(t) || btf_type_is_enum(t)) {
			reg->type = SCALAR_VALUE;
			continue;
		}
		if (btf_type_is_ptr(t)) {
			if (btf_get_prog_ctx_type(log, btf, t, prog_type, i)) {
				reg->type = PTR_TO_CTX;
				continue;
			}

			t = btf_type_skip_modifiers(btf, t->type, NULL);

			ref_t = btf_resolve_size(btf, t, &reg->mem_size);
			if (IS_ERR(ref_t)) {
				bpf_log(log,
				    "arg#%d reference type('%s %s') size cannot be determined: %ld\n",
				    i, btf_type_str(t), btf_name_by_offset(btf, t->name_off),
					PTR_ERR(ref_t));
				return -EINVAL;
			}

			reg->type = PTR_TO_MEM | PTR_MAYBE_NULL;
			reg->id = ++env->id_gen;

			continue;
		}
		bpf_log(log, "Arg#%d type %s in %s() is not supported yet.\n",
			i, btf_kind_str[BTF_INFO_KIND(t->info)], tname);
		return -EINVAL;
	}
	return 0;
}

static void btf_type_show(const struct btf *btf, u32 type_id, void *obj,
			  struct btf_show *show)
{
	const struct btf_type *t = btf_type_by_id(btf, type_id);

	show->btf = btf;
	memset(&show->state, 0, sizeof(show->state));
	memset(&show->obj, 0, sizeof(show->obj));

	btf_type_ops(t)->show(btf, t, type_id, obj, 0, show);
}

static void btf_seq_show(struct btf_show *show, const char *fmt,
			 va_list args)
{
	seq_vprintf((struct seq_file *)show->target, fmt, args);
}

int btf_type_seq_show_flags(const struct btf *btf, u32 type_id,
			    void *obj, struct seq_file *m, u64 flags)
{
	struct btf_show sseq;

	sseq.target = m;
	sseq.showfn = btf_seq_show;
	sseq.flags = flags;

	btf_type_show(btf, type_id, obj, &sseq);

	return sseq.state.status;
}

void btf_type_seq_show(const struct btf *btf, u32 type_id, void *obj,
		       struct seq_file *m)
{
	(void) btf_type_seq_show_flags(btf, type_id, obj, m,
				       BTF_SHOW_NONAME | BTF_SHOW_COMPACT |
				       BTF_SHOW_ZERO | BTF_SHOW_UNSAFE);
}

struct btf_show_snprintf {
	struct btf_show show;
	int len_left;		/* space left in string */
	int len;		/* length we would have written */
};

static void btf_snprintf_show(struct btf_show *show, const char *fmt,
			      va_list args)
{
	struct btf_show_snprintf *ssnprintf = (struct btf_show_snprintf *)show;
	int len;

	len = vsnprintf(show->target, ssnprintf->len_left, fmt, args);

	if (len < 0) {
		ssnprintf->len_left = 0;
		ssnprintf->len = len;
	} else if (len > ssnprintf->len_left) {
		/* no space, drive on to get length we would have written */
		ssnprintf->len_left = 0;
		ssnprintf->len += len;
	} else {
		ssnprintf->len_left -= len;
		ssnprintf->len += len;
		show->target += len;
	}
}

int btf_type_snprintf_show(const struct btf *btf, u32 type_id, void *obj,
			   char *buf, int len, u64 flags)
{
	struct btf_show_snprintf ssnprintf;

	ssnprintf.show.target = buf;
	ssnprintf.show.flags = flags;
	ssnprintf.show.showfn = btf_snprintf_show;
	ssnprintf.len_left = len;
	ssnprintf.len = 0;

	btf_type_show(btf, type_id, obj, (struct btf_show *)&ssnprintf);

	/* If we encountered an error, return it. */
	if (ssnprintf.show.state.status)
		return ssnprintf.show.state.status;

	/* Otherwise return length we would have written */
	return ssnprintf.len;
}

#ifdef CONFIG_PROC_FS
static void bpf_btf_show_fdinfo(struct seq_file *m, struct file *filp)
{
	const struct btf *btf = filp->private_data;

	seq_printf(m, "btf_id:\t%u\n", btf->id);
}
#endif

static int btf_release(struct inode *inode, struct file *filp)
{
	btf_put(filp->private_data);
	return 0;
}

const struct file_operations btf_fops = {
#ifdef CONFIG_PROC_FS
	.show_fdinfo	= bpf_btf_show_fdinfo,
#endif
	.release	= btf_release,
};

static int __btf_new_fd(struct btf *btf)
{
	return anon_inode_getfd("btf", &btf_fops, btf, O_RDONLY | O_CLOEXEC);
}

int btf_new_fd(const union bpf_attr *attr, bpfptr_t uattr)
{
	struct btf *btf;
	int ret;

	btf = btf_parse(make_bpfptr(attr->btf, uattr.is_kernel),
			attr->btf_size, attr->btf_log_level,
			u64_to_user_ptr(attr->btf_log_buf),
			attr->btf_log_size);
	if (IS_ERR(btf))
		return PTR_ERR(btf);

	ret = btf_alloc_id(btf);
	if (ret) {
		btf_free(btf);
		return ret;
	}

	/*
	 * The BTF ID is published to the userspace.
	 * All BTF free must go through call_rcu() from
	 * now on (i.e. free by calling btf_put()).
	 */

	ret = __btf_new_fd(btf);
	if (ret < 0)
		btf_put(btf);

	return ret;
}

struct btf *btf_get_by_fd(int fd)
{
	struct btf *btf;
	struct fd f;

	f = fdget(fd);

	if (!f.file)
		return ERR_PTR(-EBADF);

	if (f.file->f_op != &btf_fops) {
		fdput(f);
		return ERR_PTR(-EINVAL);
	}

	btf = f.file->private_data;
	refcount_inc(&btf->refcnt);
	fdput(f);

	return btf;
}

int btf_get_info_by_fd(const struct btf *btf,
		       const union bpf_attr *attr,
		       union bpf_attr __user *uattr)
{
	struct bpf_btf_info __user *uinfo;
	struct bpf_btf_info info;
	u32 info_copy, btf_copy;
	void __user *ubtf;
	char __user *uname;
	u32 uinfo_len, uname_len, name_len;
	int ret = 0;

	uinfo = u64_to_user_ptr(attr->info.info);
	uinfo_len = attr->info.info_len;

	info_copy = min_t(u32, uinfo_len, sizeof(info));
	memset(&info, 0, sizeof(info));
	if (copy_from_user(&info, uinfo, info_copy))
		return -EFAULT;

	info.id = btf->id;
	ubtf = u64_to_user_ptr(info.btf);
	btf_copy = min_t(u32, btf->data_size, info.btf_size);
	if (copy_to_user(ubtf, btf->data, btf_copy))
		return -EFAULT;
	info.btf_size = btf->data_size;

	info.kernel_btf = btf->kernel_btf;

	uname = u64_to_user_ptr(info.name);
	uname_len = info.name_len;
	if (!uname ^ !uname_len)
		return -EINVAL;

	name_len = strlen(btf->name);
	info.name_len = name_len;

	if (uname) {
		if (uname_len >= name_len + 1) {
			if (copy_to_user(uname, btf->name, name_len + 1))
				return -EFAULT;
		} else {
			char zero = '\0';

			if (copy_to_user(uname, btf->name, uname_len - 1))
				return -EFAULT;
			if (put_user(zero, uname + uname_len - 1))
				return -EFAULT;
			/* let user-space know about too short buffer */
			ret = -ENOSPC;
		}
	}

	if (copy_to_user(uinfo, &info, info_copy) ||
	    put_user(info_copy, &uattr->info.info_len))
		return -EFAULT;

	return ret;
}

int btf_get_fd_by_id(u32 id)
{
	struct btf *btf;
	int fd;

	rcu_read_lock();
	btf = idr_find(&btf_idr, id);
	if (!btf || !refcount_inc_not_zero(&btf->refcnt))
		btf = ERR_PTR(-ENOENT);
	rcu_read_unlock();

	if (IS_ERR(btf))
		return PTR_ERR(btf);

	fd = __btf_new_fd(btf);
	if (fd < 0)
		btf_put(btf);

	return fd;
}

u32 btf_obj_id(const struct btf *btf)
{
	return btf->id;
}

bool btf_is_kernel(const struct btf *btf)
{
	return btf->kernel_btf;
}

bool btf_is_module(const struct btf *btf)
{
	return btf->kernel_btf && strcmp(btf->name, "vmlinux") != 0;
}

static int btf_id_cmp_func(const void *a, const void *b)
{
	const int *pa = a, *pb = b;

	return *pa - *pb;
}

bool btf_id_set_contains(const struct btf_id_set *set, u32 id)
{
	return bsearch(&id, set->ids, set->cnt, sizeof(u32), btf_id_cmp_func) != NULL;
}

enum {
	BTF_MODULE_F_LIVE = (1 << 0),
};

#ifdef CONFIG_DEBUG_INFO_BTF_MODULES
struct btf_module {
	struct list_head list;
	struct module *module;
	struct btf *btf;
	struct bin_attribute *sysfs_attr;
	int flags;
};

static LIST_HEAD(btf_modules);
static DEFINE_MUTEX(btf_module_mutex);

static ssize_t
btf_module_read(struct file *file, struct kobject *kobj,
		struct bin_attribute *bin_attr,
		char *buf, loff_t off, size_t len)
{
	const struct btf *btf = bin_attr->private;

	memcpy(buf, btf->data + off, len);
	return len;
}

static void purge_cand_cache(struct btf *btf);

static int btf_module_notify(struct notifier_block *nb, unsigned long op,
			     void *module)
{
	struct btf_module *btf_mod, *tmp;
	struct module *mod = module;
	struct btf *btf;
	int err = 0;

	if (mod->btf_data_size == 0 ||
	    (op != MODULE_STATE_COMING && op != MODULE_STATE_LIVE &&
	     op != MODULE_STATE_GOING))
		goto out;

	switch (op) {
	case MODULE_STATE_COMING:
		btf_mod = kzalloc(sizeof(*btf_mod), GFP_KERNEL);
		if (!btf_mod) {
			err = -ENOMEM;
			goto out;
		}
		btf = btf_parse_module(mod->name, mod->btf_data, mod->btf_data_size);
		if (IS_ERR(btf)) {
			pr_warn("failed to validate module [%s] BTF: %ld\n",
				mod->name, PTR_ERR(btf));
			kfree(btf_mod);
			if (!IS_ENABLED(CONFIG_MODULE_ALLOW_BTF_MISMATCH))
				err = PTR_ERR(btf);
			goto out;
		}
		err = btf_alloc_id(btf);
		if (err) {
			btf_free(btf);
			kfree(btf_mod);
			goto out;
		}

		purge_cand_cache(NULL);
		mutex_lock(&btf_module_mutex);
		btf_mod->module = module;
		btf_mod->btf = btf;
		list_add(&btf_mod->list, &btf_modules);
		mutex_unlock(&btf_module_mutex);

		if (IS_ENABLED(CONFIG_SYSFS)) {
			struct bin_attribute *attr;

			attr = kzalloc(sizeof(*attr), GFP_KERNEL);
			if (!attr)
				goto out;

			sysfs_bin_attr_init(attr);
			attr->attr.name = btf->name;
			attr->attr.mode = 0444;
			attr->size = btf->data_size;
			attr->private = btf;
			attr->read = btf_module_read;

			err = sysfs_create_bin_file(btf_kobj, attr);
			if (err) {
				pr_warn("failed to register module [%s] BTF in sysfs: %d\n",
					mod->name, err);
				kfree(attr);
				err = 0;
				goto out;
			}

			btf_mod->sysfs_attr = attr;
		}

		break;
	case MODULE_STATE_LIVE:
		mutex_lock(&btf_module_mutex);
		list_for_each_entry_safe(btf_mod, tmp, &btf_modules, list) {
			if (btf_mod->module != module)
				continue;

			btf_mod->flags |= BTF_MODULE_F_LIVE;
			break;
		}
		mutex_unlock(&btf_module_mutex);
		break;
	case MODULE_STATE_GOING:
		mutex_lock(&btf_module_mutex);
		list_for_each_entry_safe(btf_mod, tmp, &btf_modules, list) {
			if (btf_mod->module != module)
				continue;

			list_del(&btf_mod->list);
			if (btf_mod->sysfs_attr)
				sysfs_remove_bin_file(btf_kobj, btf_mod->sysfs_attr);
			purge_cand_cache(btf_mod->btf);
			btf_put(btf_mod->btf);
			kfree(btf_mod->sysfs_attr);
			kfree(btf_mod);
			break;
		}
		mutex_unlock(&btf_module_mutex);
		break;
	}
out:
	return notifier_from_errno(err);
}

static struct notifier_block btf_module_nb = {
	.notifier_call = btf_module_notify,
};

static int __init btf_module_init(void)
{
	register_module_notifier(&btf_module_nb);
	return 0;
}

fs_initcall(btf_module_init);
#endif /* CONFIG_DEBUG_INFO_BTF_MODULES */

struct module *btf_try_get_module(const struct btf *btf)
{
	struct module *res = NULL;
#ifdef CONFIG_DEBUG_INFO_BTF_MODULES
	struct btf_module *btf_mod, *tmp;

	mutex_lock(&btf_module_mutex);
	list_for_each_entry_safe(btf_mod, tmp, &btf_modules, list) {
		if (btf_mod->btf != btf)
			continue;

		/* We must only consider module whose __init routine has
		 * finished, hence we must check for BTF_MODULE_F_LIVE flag,
		 * which is set from the notifier callback for
		 * MODULE_STATE_LIVE.
		 */
		if ((btf_mod->flags & BTF_MODULE_F_LIVE) && try_module_get(btf_mod->module))
			res = btf_mod->module;

		break;
	}
	mutex_unlock(&btf_module_mutex);
#endif

	return res;
}

/* Returns struct btf corresponding to the struct module.
 * This function can return NULL or ERR_PTR.
 */
static struct btf *btf_get_module_btf(const struct module *module)
{
#ifdef CONFIG_DEBUG_INFO_BTF_MODULES
	struct btf_module *btf_mod, *tmp;
#endif
	struct btf *btf = NULL;

	if (!module) {
		btf = bpf_get_btf_vmlinux();
		if (!IS_ERR_OR_NULL(btf))
			btf_get(btf);
		return btf;
	}

#ifdef CONFIG_DEBUG_INFO_BTF_MODULES
	mutex_lock(&btf_module_mutex);
	list_for_each_entry_safe(btf_mod, tmp, &btf_modules, list) {
		if (btf_mod->module != module)
			continue;

		btf_get(btf_mod->btf);
		btf = btf_mod->btf;
		break;
	}
	mutex_unlock(&btf_module_mutex);
#endif

	return btf;
}

BPF_CALL_4(bpf_btf_find_by_name_kind, char *, name, int, name_sz, u32, kind, int, flags)
{
	struct btf *btf = NULL;
	int btf_obj_fd = 0;
	long ret;

	if (flags)
		return -EINVAL;

	if (name_sz <= 1 || name[name_sz - 1])
		return -EINVAL;

	ret = bpf_find_btf_id(name, kind, &btf);
	if (ret > 0 && btf_is_module(btf)) {
		btf_obj_fd = __btf_new_fd(btf);
		if (btf_obj_fd < 0) {
			btf_put(btf);
			return btf_obj_fd;
		}
		return ret | (((u64)btf_obj_fd) << 32);
	}
	if (ret > 0)
		btf_put(btf);
	return ret;
}

const struct bpf_func_proto bpf_btf_find_by_name_kind_proto = {
	.func		= bpf_btf_find_by_name_kind,
	.gpl_only	= false,
	.ret_type	= RET_INTEGER,
	.arg1_type	= ARG_PTR_TO_MEM | MEM_RDONLY,
	.arg2_type	= ARG_CONST_SIZE,
	.arg3_type	= ARG_ANYTHING,
	.arg4_type	= ARG_ANYTHING,
};

BTF_ID_LIST_GLOBAL(btf_tracing_ids, MAX_BTF_TRACING_TYPE)
#define BTF_TRACING_TYPE(name, type) BTF_ID(struct, type)
BTF_TRACING_TYPE_xxx
#undef BTF_TRACING_TYPE

/* Kernel Function (kfunc) BTF ID set registration API */

static int __btf_populate_kfunc_set(struct btf *btf, enum btf_kfunc_hook hook,
				    enum btf_kfunc_type type,
				    struct btf_id_set *add_set, bool vmlinux_set)
{
	struct btf_kfunc_set_tab *tab;
	struct btf_id_set *set;
	u32 set_cnt;
	int ret;

	if (hook >= BTF_KFUNC_HOOK_MAX || type >= BTF_KFUNC_TYPE_MAX) {
		ret = -EINVAL;
		goto end;
	}

	if (!add_set->cnt)
		return 0;

	tab = btf->kfunc_set_tab;
	if (!tab) {
		tab = kzalloc(sizeof(*tab), GFP_KERNEL | __GFP_NOWARN);
		if (!tab)
			return -ENOMEM;
		btf->kfunc_set_tab = tab;
	}

	set = tab->sets[hook][type];
	/* Warn when register_btf_kfunc_id_set is called twice for the same hook
	 * for module sets.
	 */
	if (WARN_ON_ONCE(set && !vmlinux_set)) {
		ret = -EINVAL;
		goto end;
	}

	/* We don't need to allocate, concatenate, and sort module sets, because
	 * only one is allowed per hook. Hence, we can directly assign the
	 * pointer and return.
	 */
	if (!vmlinux_set) {
		tab->sets[hook][type] = add_set;
		return 0;
	}

	/* In case of vmlinux sets, there may be more than one set being
	 * registered per hook. To create a unified set, we allocate a new set
	 * and concatenate all individual sets being registered. While each set
	 * is individually sorted, they may become unsorted when concatenated,
	 * hence re-sorting the final set again is required to make binary
	 * searching the set using btf_id_set_contains function work.
	 */
	set_cnt = set ? set->cnt : 0;

	if (set_cnt > U32_MAX - add_set->cnt) {
		ret = -EOVERFLOW;
		goto end;
	}

	if (set_cnt + add_set->cnt > BTF_KFUNC_SET_MAX_CNT) {
		ret = -E2BIG;
		goto end;
	}

	/* Grow set */
	set = krealloc(tab->sets[hook][type],
		       offsetof(struct btf_id_set, ids[set_cnt + add_set->cnt]),
		       GFP_KERNEL | __GFP_NOWARN);
	if (!set) {
		ret = -ENOMEM;
		goto end;
	}

	/* For newly allocated set, initialize set->cnt to 0 */
	if (!tab->sets[hook][type])
		set->cnt = 0;
	tab->sets[hook][type] = set;

	/* Concatenate the two sets */
	memcpy(set->ids + set->cnt, add_set->ids, add_set->cnt * sizeof(set->ids[0]));
	set->cnt += add_set->cnt;

	sort(set->ids, set->cnt, sizeof(set->ids[0]), btf_id_cmp_func, NULL);

	return 0;
end:
	btf_free_kfunc_set_tab(btf);
	return ret;
}

static int btf_populate_kfunc_set(struct btf *btf, enum btf_kfunc_hook hook,
				  const struct btf_kfunc_id_set *kset)
{
	bool vmlinux_set = !btf_is_module(btf);
	int type, ret = 0;

	for (type = 0; type < ARRAY_SIZE(kset->sets); type++) {
		if (!kset->sets[type])
			continue;

		ret = __btf_populate_kfunc_set(btf, hook, type, kset->sets[type], vmlinux_set);
		if (ret)
			break;
	}
	return ret;
}

static bool __btf_kfunc_id_set_contains(const struct btf *btf,
					enum btf_kfunc_hook hook,
					enum btf_kfunc_type type,
					u32 kfunc_btf_id)
{
	struct btf_id_set *set;

	if (hook >= BTF_KFUNC_HOOK_MAX || type >= BTF_KFUNC_TYPE_MAX)
		return false;
	if (!btf->kfunc_set_tab)
		return false;
	set = btf->kfunc_set_tab->sets[hook][type];
	if (!set)
		return false;
	return btf_id_set_contains(set, kfunc_btf_id);
}

static int bpf_prog_type_to_kfunc_hook(enum bpf_prog_type prog_type)
{
	switch (prog_type) {
	case BPF_PROG_TYPE_XDP:
		return BTF_KFUNC_HOOK_XDP;
	case BPF_PROG_TYPE_SCHED_CLS:
		return BTF_KFUNC_HOOK_TC;
	case BPF_PROG_TYPE_STRUCT_OPS:
		return BTF_KFUNC_HOOK_STRUCT_OPS;
	default:
		return BTF_KFUNC_HOOK_MAX;
	}
}

/* Caution:
 * Reference to the module (obtained using btf_try_get_module) corresponding to
 * the struct btf *MUST* be held when calling this function from verifier
 * context. This is usually true as we stash references in prog's kfunc_btf_tab;
 * keeping the reference for the duration of the call provides the necessary
 * protection for looking up a well-formed btf->kfunc_set_tab.
 */
bool btf_kfunc_id_set_contains(const struct btf *btf,
			       enum bpf_prog_type prog_type,
			       enum btf_kfunc_type type, u32 kfunc_btf_id)
{
	enum btf_kfunc_hook hook;

	hook = bpf_prog_type_to_kfunc_hook(prog_type);
	return __btf_kfunc_id_set_contains(btf, hook, type, kfunc_btf_id);
}

/* This function must be invoked only from initcalls/module init functions */
int register_btf_kfunc_id_set(enum bpf_prog_type prog_type,
			      const struct btf_kfunc_id_set *kset)
{
	enum btf_kfunc_hook hook;
	struct btf *btf;
	int ret;

	btf = btf_get_module_btf(kset->owner);
	if (!btf) {
		if (!kset->owner && IS_ENABLED(CONFIG_DEBUG_INFO_BTF)) {
			pr_err("missing vmlinux BTF, cannot register kfuncs\n");
			return -ENOENT;
		}
		if (kset->owner && IS_ENABLED(CONFIG_DEBUG_INFO_BTF_MODULES)) {
			pr_err("missing module BTF, cannot register kfuncs\n");
			return -ENOENT;
		}
		return 0;
	}
	if (IS_ERR(btf))
		return PTR_ERR(btf);

	hook = bpf_prog_type_to_kfunc_hook(prog_type);
	ret = btf_populate_kfunc_set(btf, hook, kset);
	btf_put(btf);
	return ret;
}
EXPORT_SYMBOL_GPL(register_btf_kfunc_id_set);

#define MAX_TYPES_ARE_COMPAT_DEPTH 2

static
int __bpf_core_types_are_compat(const struct btf *local_btf, __u32 local_id,
				const struct btf *targ_btf, __u32 targ_id,
				int level)
{
	const struct btf_type *local_type, *targ_type;
	int depth = 32; /* max recursion depth */

	/* caller made sure that names match (ignoring flavor suffix) */
	local_type = btf_type_by_id(local_btf, local_id);
	targ_type = btf_type_by_id(targ_btf, targ_id);
	if (btf_kind(local_type) != btf_kind(targ_type))
		return 0;

recur:
	depth--;
	if (depth < 0)
		return -EINVAL;

	local_type = btf_type_skip_modifiers(local_btf, local_id, &local_id);
	targ_type = btf_type_skip_modifiers(targ_btf, targ_id, &targ_id);
	if (!local_type || !targ_type)
		return -EINVAL;

	if (btf_kind(local_type) != btf_kind(targ_type))
		return 0;

	switch (btf_kind(local_type)) {
	case BTF_KIND_UNKN:
	case BTF_KIND_STRUCT:
	case BTF_KIND_UNION:
	case BTF_KIND_ENUM:
	case BTF_KIND_FWD:
		return 1;
	case BTF_KIND_INT:
		/* just reject deprecated bitfield-like integers; all other
		 * integers are by default compatible between each other
		 */
		return btf_int_offset(local_type) == 0 && btf_int_offset(targ_type) == 0;
	case BTF_KIND_PTR:
		local_id = local_type->type;
		targ_id = targ_type->type;
		goto recur;
	case BTF_KIND_ARRAY:
		local_id = btf_array(local_type)->type;
		targ_id = btf_array(targ_type)->type;
		goto recur;
	case BTF_KIND_FUNC_PROTO: {
		struct btf_param *local_p = btf_params(local_type);
		struct btf_param *targ_p = btf_params(targ_type);
		__u16 local_vlen = btf_vlen(local_type);
		__u16 targ_vlen = btf_vlen(targ_type);
		int i, err;

		if (local_vlen != targ_vlen)
			return 0;

		for (i = 0; i < local_vlen; i++, local_p++, targ_p++) {
			if (level <= 0)
				return -EINVAL;

			btf_type_skip_modifiers(local_btf, local_p->type, &local_id);
			btf_type_skip_modifiers(targ_btf, targ_p->type, &targ_id);
			err = __bpf_core_types_are_compat(local_btf, local_id,
							  targ_btf, targ_id,
							  level - 1);
			if (err <= 0)
				return err;
		}

		/* tail recurse for return type check */
		btf_type_skip_modifiers(local_btf, local_type->type, &local_id);
		btf_type_skip_modifiers(targ_btf, targ_type->type, &targ_id);
		goto recur;
	}
	default:
		return 0;
	}
}

/* Check local and target types for compatibility. This check is used for
 * type-based CO-RE relocations and follow slightly different rules than
 * field-based relocations. This function assumes that root types were already
 * checked for name match. Beyond that initial root-level name check, names
 * are completely ignored. Compatibility rules are as follows:
 *   - any two STRUCTs/UNIONs/FWDs/ENUMs/INTs are considered compatible, but
 *     kind should match for local and target types (i.e., STRUCT is not
 *     compatible with UNION);
 *   - for ENUMs, the size is ignored;
 *   - for INT, size and signedness are ignored;
 *   - for ARRAY, dimensionality is ignored, element types are checked for
 *     compatibility recursively;
 *   - CONST/VOLATILE/RESTRICT modifiers are ignored;
 *   - TYPEDEFs/PTRs are compatible if types they pointing to are compatible;
 *   - FUNC_PROTOs are compatible if they have compatible signature: same
 *     number of input args and compatible return and argument types.
 * These rules are not set in stone and probably will be adjusted as we get
 * more experience with using BPF CO-RE relocations.
 */
int bpf_core_types_are_compat(const struct btf *local_btf, __u32 local_id,
			      const struct btf *targ_btf, __u32 targ_id)
{
	return __bpf_core_types_are_compat(local_btf, local_id,
					   targ_btf, targ_id,
					   MAX_TYPES_ARE_COMPAT_DEPTH);
}

static bool bpf_core_is_flavor_sep(const char *s)
{
	/* check X___Y name pattern, where X and Y are not underscores */
	return s[0] != '_' &&				      /* X */
	       s[1] == '_' && s[2] == '_' && s[3] == '_' &&   /* ___ */
	       s[4] != '_';				      /* Y */
}

size_t bpf_core_essential_name_len(const char *name)
{
	size_t n = strlen(name);
	int i;

	for (i = n - 5; i >= 0; i--) {
		if (bpf_core_is_flavor_sep(name + i))
			return i + 1;
	}
	return n;
}

struct bpf_cand_cache {
	const char *name;
	u32 name_len;
	u16 kind;
	u16 cnt;
	struct {
		const struct btf *btf;
		u32 id;
	} cands[];
};

static void bpf_free_cands(struct bpf_cand_cache *cands)
{
	if (!cands->cnt)
		/* empty candidate array was allocated on stack */
		return;
	kfree(cands);
}

static void bpf_free_cands_from_cache(struct bpf_cand_cache *cands)
{
	kfree(cands->name);
	kfree(cands);
}

#define VMLINUX_CAND_CACHE_SIZE 31
static struct bpf_cand_cache *vmlinux_cand_cache[VMLINUX_CAND_CACHE_SIZE];

#define MODULE_CAND_CACHE_SIZE 31
static struct bpf_cand_cache *module_cand_cache[MODULE_CAND_CACHE_SIZE];

static DEFINE_MUTEX(cand_cache_mutex);

static void __print_cand_cache(struct bpf_verifier_log *log,
			       struct bpf_cand_cache **cache,
			       int cache_size)
{
	struct bpf_cand_cache *cc;
	int i, j;

	for (i = 0; i < cache_size; i++) {
		cc = cache[i];
		if (!cc)
			continue;
		bpf_log(log, "[%d]%s(", i, cc->name);
		for (j = 0; j < cc->cnt; j++) {
			bpf_log(log, "%d", cc->cands[j].id);
			if (j < cc->cnt - 1)
				bpf_log(log, " ");
		}
		bpf_log(log, "), ");
	}
}

static void print_cand_cache(struct bpf_verifier_log *log)
{
	mutex_lock(&cand_cache_mutex);
	bpf_log(log, "vmlinux_cand_cache:");
	__print_cand_cache(log, vmlinux_cand_cache, VMLINUX_CAND_CACHE_SIZE);
	bpf_log(log, "\nmodule_cand_cache:");
	__print_cand_cache(log, module_cand_cache, MODULE_CAND_CACHE_SIZE);
	bpf_log(log, "\n");
	mutex_unlock(&cand_cache_mutex);
}

static u32 hash_cands(struct bpf_cand_cache *cands)
{
	return jhash(cands->name, cands->name_len, 0);
}

static struct bpf_cand_cache *check_cand_cache(struct bpf_cand_cache *cands,
					       struct bpf_cand_cache **cache,
					       int cache_size)
{
	struct bpf_cand_cache *cc = cache[hash_cands(cands) % cache_size];

	if (cc && cc->name_len == cands->name_len &&
	    !strncmp(cc->name, cands->name, cands->name_len))
		return cc;
	return NULL;
}

static size_t sizeof_cands(int cnt)
{
	return offsetof(struct bpf_cand_cache, cands[cnt]);
}

static struct bpf_cand_cache *populate_cand_cache(struct bpf_cand_cache *cands,
						  struct bpf_cand_cache **cache,
						  int cache_size)
{
	struct bpf_cand_cache **cc = &cache[hash_cands(cands) % cache_size], *new_cands;

	if (*cc) {
		bpf_free_cands_from_cache(*cc);
		*cc = NULL;
	}
	new_cands = kmemdup(cands, sizeof_cands(cands->cnt), GFP_KERNEL);
	if (!new_cands) {
		bpf_free_cands(cands);
		return ERR_PTR(-ENOMEM);
	}
	/* strdup the name, since it will stay in cache.
	 * the cands->name points to strings in prog's BTF and the prog can be unloaded.
	 */
	new_cands->name = kmemdup_nul(cands->name, cands->name_len, GFP_KERNEL);
	bpf_free_cands(cands);
	if (!new_cands->name) {
		kfree(new_cands);
		return ERR_PTR(-ENOMEM);
	}
	*cc = new_cands;
	return new_cands;
}

#ifdef CONFIG_DEBUG_INFO_BTF_MODULES
static void __purge_cand_cache(struct btf *btf, struct bpf_cand_cache **cache,
			       int cache_size)
{
	struct bpf_cand_cache *cc;
	int i, j;

	for (i = 0; i < cache_size; i++) {
		cc = cache[i];
		if (!cc)
			continue;
		if (!btf) {
			/* when new module is loaded purge all of module_cand_cache,
			 * since new module might have candidates with the name
			 * that matches cached cands.
			 */
			bpf_free_cands_from_cache(cc);
			cache[i] = NULL;
			continue;
		}
		/* when module is unloaded purge cache entries
		 * that match module's btf
		 */
		for (j = 0; j < cc->cnt; j++)
			if (cc->cands[j].btf == btf) {
				bpf_free_cands_from_cache(cc);
				cache[i] = NULL;
				break;
			}
	}

}

static void purge_cand_cache(struct btf *btf)
{
	mutex_lock(&cand_cache_mutex);
	__purge_cand_cache(btf, module_cand_cache, MODULE_CAND_CACHE_SIZE);
	mutex_unlock(&cand_cache_mutex);
}
#endif

static struct bpf_cand_cache *
bpf_core_add_cands(struct bpf_cand_cache *cands, const struct btf *targ_btf,
		   int targ_start_id)
{
	struct bpf_cand_cache *new_cands;
	const struct btf_type *t;
	const char *targ_name;
	size_t targ_essent_len;
	int n, i;

	n = btf_nr_types(targ_btf);
	for (i = targ_start_id; i < n; i++) {
		t = btf_type_by_id(targ_btf, i);
		if (btf_kind(t) != cands->kind)
			continue;

		targ_name = btf_name_by_offset(targ_btf, t->name_off);
		if (!targ_name)
			continue;

		/* the resched point is before strncmp to make sure that search
		 * for non-existing name will have a chance to schedule().
		 */
		cond_resched();

		if (strncmp(cands->name, targ_name, cands->name_len) != 0)
			continue;

		targ_essent_len = bpf_core_essential_name_len(targ_name);
		if (targ_essent_len != cands->name_len)
			continue;

		/* most of the time there is only one candidate for a given kind+name pair */
		new_cands = kmalloc(sizeof_cands(cands->cnt + 1), GFP_KERNEL);
		if (!new_cands) {
			bpf_free_cands(cands);
			return ERR_PTR(-ENOMEM);
		}

		memcpy(new_cands, cands, sizeof_cands(cands->cnt));
		bpf_free_cands(cands);
		cands = new_cands;
		cands->cands[cands->cnt].btf = targ_btf;
		cands->cands[cands->cnt].id = i;
		cands->cnt++;
	}
	return cands;
}

static struct bpf_cand_cache *
bpf_core_find_cands(struct bpf_core_ctx *ctx, u32 local_type_id)
{
	struct bpf_cand_cache *cands, *cc, local_cand = {};
	const struct btf *local_btf = ctx->btf;
	const struct btf_type *local_type;
	const struct btf *main_btf;
	size_t local_essent_len;
	struct btf *mod_btf;
	const char *name;
	int id;

	main_btf = bpf_get_btf_vmlinux();
	if (IS_ERR(main_btf))
		return ERR_CAST(main_btf);
	if (!main_btf)
		return ERR_PTR(-EINVAL);

	local_type = btf_type_by_id(local_btf, local_type_id);
	if (!local_type)
		return ERR_PTR(-EINVAL);

	name = btf_name_by_offset(local_btf, local_type->name_off);
	if (str_is_empty(name))
		return ERR_PTR(-EINVAL);
	local_essent_len = bpf_core_essential_name_len(name);

	cands = &local_cand;
	cands->name = name;
	cands->kind = btf_kind(local_type);
	cands->name_len = local_essent_len;

	cc = check_cand_cache(cands, vmlinux_cand_cache, VMLINUX_CAND_CACHE_SIZE);
	/* cands is a pointer to stack here */
	if (cc) {
		if (cc->cnt)
			return cc;
		goto check_modules;
	}

	/* Attempt to find target candidates in vmlinux BTF first */
	cands = bpf_core_add_cands(cands, main_btf, 1);
	if (IS_ERR(cands))
		return ERR_CAST(cands);

	/* cands is a pointer to kmalloced memory here if cands->cnt > 0 */

	/* populate cache even when cands->cnt == 0 */
	cc = populate_cand_cache(cands, vmlinux_cand_cache, VMLINUX_CAND_CACHE_SIZE);
	if (IS_ERR(cc))
		return ERR_CAST(cc);

	/* if vmlinux BTF has any candidate, don't go for module BTFs */
	if (cc->cnt)
		return cc;

check_modules:
	/* cands is a pointer to stack here and cands->cnt == 0 */
	cc = check_cand_cache(cands, module_cand_cache, MODULE_CAND_CACHE_SIZE);
	if (cc)
		/* if cache has it return it even if cc->cnt == 0 */
		return cc;

	/* If candidate is not found in vmlinux's BTF then search in module's BTFs */
	spin_lock_bh(&btf_idr_lock);
	idr_for_each_entry(&btf_idr, mod_btf, id) {
		if (!btf_is_module(mod_btf))
			continue;
		/* linear search could be slow hence unlock/lock
		 * the IDR to avoiding holding it for too long
		 */
		btf_get(mod_btf);
		spin_unlock_bh(&btf_idr_lock);
		cands = bpf_core_add_cands(cands, mod_btf, btf_nr_types(main_btf));
		if (IS_ERR(cands)) {
			btf_put(mod_btf);
			return ERR_CAST(cands);
		}
		spin_lock_bh(&btf_idr_lock);
		btf_put(mod_btf);
	}
	spin_unlock_bh(&btf_idr_lock);
	/* cands is a pointer to kmalloced memory here if cands->cnt > 0
	 * or pointer to stack if cands->cnd == 0.
	 * Copy it into the cache even when cands->cnt == 0 and
	 * return the result.
	 */
	return populate_cand_cache(cands, module_cand_cache, MODULE_CAND_CACHE_SIZE);
}

int bpf_core_apply(struct bpf_core_ctx *ctx, const struct bpf_core_relo *relo,
		   int relo_idx, void *insn)
{
	bool need_cands = relo->kind != BPF_CORE_TYPE_ID_LOCAL;
	struct bpf_core_cand_list cands = {};
	struct bpf_core_relo_res targ_res;
	struct bpf_core_spec *specs;
	int err;

	/* ~4k of temp memory necessary to convert LLVM spec like "0:1:0:5"
	 * into arrays of btf_ids of struct fields and array indices.
	 */
	specs = kcalloc(3, sizeof(*specs), GFP_KERNEL);
	if (!specs)
		return -ENOMEM;

	if (need_cands) {
		struct bpf_cand_cache *cc;
		int i;

		mutex_lock(&cand_cache_mutex);
		cc = bpf_core_find_cands(ctx, relo->type_id);
		if (IS_ERR(cc)) {
			bpf_log(ctx->log, "target candidate search failed for %d\n",
				relo->type_id);
			err = PTR_ERR(cc);
			goto out;
		}
		if (cc->cnt) {
			cands.cands = kcalloc(cc->cnt, sizeof(*cands.cands), GFP_KERNEL);
			if (!cands.cands) {
				err = -ENOMEM;
				goto out;
			}
		}
		for (i = 0; i < cc->cnt; i++) {
			bpf_log(ctx->log,
				"CO-RE relocating %s %s: found target candidate [%d]\n",
				btf_kind_str[cc->kind], cc->name, cc->cands[i].id);
			cands.cands[i].btf = cc->cands[i].btf;
			cands.cands[i].id = cc->cands[i].id;
		}
		cands.len = cc->cnt;
		/* cand_cache_mutex needs to span the cache lookup and
		 * copy of btf pointer into bpf_core_cand_list,
		 * since module can be unloaded while bpf_core_calc_relo_insn
		 * is working with module's btf.
		 */
	}

	err = bpf_core_calc_relo_insn((void *)ctx->log, relo, relo_idx, ctx->btf, &cands, specs,
				      &targ_res);
	if (err)
		goto out;

	err = bpf_core_patch_insn((void *)ctx->log, insn, relo->insn_off / 8, relo, relo_idx,
				  &targ_res);

out:
	kfree(specs);
	if (need_cands) {
		kfree(cands.cands);
		mutex_unlock(&cand_cache_mutex);
		if (ctx->log->level & BPF_LOG_LEVEL2)
			print_cand_cache(ctx->log);
	}
	return err;
}<|MERGE_RESOLUTION|>--- conflicted
+++ resolved
@@ -5845,11 +5845,6 @@
 					i, btf_type_str(t));
 				return -EINVAL;
 			}
-<<<<<<< HEAD
-			if (check_ptr_off_reg(env, reg, regno))
-				return -EINVAL;
-=======
->>>>>>> 31231092
 		} else if (is_kfunc && (reg->type == PTR_TO_BTF_ID ||
 			   (reg2btf_ids[base_type(reg->type)] && !type_flag(reg->type)))) {
 			const struct btf_type *reg_ref_t;
