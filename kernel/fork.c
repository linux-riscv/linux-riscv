--- conflicted
+++ resolved
@@ -617,10 +617,7 @@
 	if (retval)
 		goto out;
 
-<<<<<<< HEAD
-=======
 	mt_clear_in_rcu(vmi.mas.tree);
->>>>>>> 8455cbb2
 	for_each_vma(old_vmi, mpnt) {
 		struct file *file;
 
@@ -704,11 +701,8 @@
 	retval = arch_dup_mmap(oldmm, mm);
 loop_out:
 	vma_iter_free(&vmi);
-<<<<<<< HEAD
-=======
 	if (!retval)
 		mt_set_in_rcu(vmi.mas.tree);
->>>>>>> 8455cbb2
 out:
 	mmap_write_unlock(mm);
 	flush_tlb_mm(oldmm);
