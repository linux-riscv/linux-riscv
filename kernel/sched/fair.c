--- conflicted
+++ resolved
@@ -3815,19 +3815,6 @@
 	enqueue_load_avg(cfs_rq, se);
 	if (se->on_rq) {
 		update_load_add(&cfs_rq->load, se->load.weight);
-<<<<<<< HEAD
-		if (!curr) {
-			/*
-			 * The entity's vruntime has been adjusted, so let's check
-			 * whether the rq-wide min_vruntime needs updated too. Since
-			 * the calculations above require stable min_vruntime rather
-			 * than up-to-date one, we do the update at the end of the
-			 * reweight process.
-			 */
-			__enqueue_entity(cfs_rq, se);
-			update_min_vruntime(cfs_rq);
-		}
-=======
 		if (!curr)
 			__enqueue_entity(cfs_rq, se);
 
@@ -3839,7 +3826,6 @@
 		 * reweight process.
 		 */
 		update_min_vruntime(cfs_rq);
->>>>>>> de927f6c
 	}
 }
 
