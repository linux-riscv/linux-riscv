/*
 *  kernel/sched/core.c
 *
 *  Kernel scheduler and related syscalls
 *
 *  Copyright (C) 1991-2002  Linus Torvalds
 *
 *  1996-12-23  Modified by Dave Grothe to fix bugs in semaphores and
 *		make semaphores SMP safe
 *  1998-11-19	Implemented schedule_timeout() and related stuff
 *		by Andrea Arcangeli
 *  2002-01-04	New ultra-scalable O(1) scheduler by Ingo Molnar:
 *		hybrid priority-list and round-robin design with
 *		an array-switch method of distributing timeslices
 *		and per-CPU runqueues.  Cleanups and useful suggestions
 *		by Davide Libenzi, preemptible kernel bits by Robert Love.
 *  2003-09-03	Interactivity tuning by Con Kolivas.
 *  2004-04-02	Scheduler domains code by Nick Piggin
 *  2007-04-15  Work begun on replacing all interactivity tuning with a
 *              fair scheduling design by Con Kolivas.
 *  2007-05-05  Load balancing (smp-nice) and other improvements
 *              by Peter Williams
 *  2007-05-06  Interactivity improvements to CFS by Mike Galbraith
 *  2007-07-01  Group scheduling enhancements by Srivatsa Vaddagiri
 *  2007-11-29  RT balancing improvements by Steven Rostedt, Gregory Haskins,
 *              Thomas Gleixner, Mike Kravetz
 */

#include <linux/kasan.h>
#include <linux/mm.h>
#include <linux/module.h>
#include <linux/nmi.h>
#include <linux/init.h>
#include <linux/uaccess.h>
#include <linux/highmem.h>
#include <asm/mmu_context.h>
#include <linux/interrupt.h>
#include <linux/capability.h>
#include <linux/completion.h>
#include <linux/kernel_stat.h>
#include <linux/debug_locks.h>
#include <linux/perf_event.h>
#include <linux/security.h>
#include <linux/notifier.h>
#include <linux/profile.h>
#include <linux/freezer.h>
#include <linux/vmalloc.h>
#include <linux/blkdev.h>
#include <linux/delay.h>
#include <linux/pid_namespace.h>
#include <linux/smp.h>
#include <linux/threads.h>
#include <linux/timer.h>
#include <linux/rcupdate.h>
#include <linux/cpu.h>
#include <linux/cpuset.h>
#include <linux/percpu.h>
#include <linux/proc_fs.h>
#include <linux/seq_file.h>
#include <linux/sysctl.h>
#include <linux/syscalls.h>
#include <linux/times.h>
#include <linux/tsacct_kern.h>
#include <linux/kprobes.h>
#include <linux/delayacct.h>
#include <linux/unistd.h>
#include <linux/pagemap.h>
#include <linux/hrtimer.h>
#include <linux/tick.h>
#include <linux/ctype.h>
#include <linux/ftrace.h>
#include <linux/slab.h>
#include <linux/init_task.h>
#include <linux/context_tracking.h>
#include <linux/compiler.h>
#include <linux/frame.h>

#include <asm/switch_to.h>
#include <asm/tlb.h>
#include <asm/irq_regs.h>
#include <asm/mutex.h>
#ifdef CONFIG_PARAVIRT
#include <asm/paravirt.h>
#endif

#include "sched.h"
#include "../workqueue_internal.h"
#include "../smpboot.h"

#define CREATE_TRACE_POINTS
#include <trace/events/sched.h>

DEFINE_MUTEX(sched_domains_mutex);
DEFINE_PER_CPU_SHARED_ALIGNED(struct rq, runqueues);

static void update_rq_clock_task(struct rq *rq, s64 delta);

void update_rq_clock(struct rq *rq)
{
	s64 delta;

	lockdep_assert_held(&rq->lock);

	if (rq->clock_skip_update & RQCF_ACT_SKIP)
		return;

	delta = sched_clock_cpu(cpu_of(rq)) - rq->clock;
	if (delta < 0)
		return;
	rq->clock += delta;
	update_rq_clock_task(rq, delta);
}

/*
 * Debugging: various feature bits
 */

#define SCHED_FEAT(name, enabled)	\
	(1UL << __SCHED_FEAT_##name) * enabled |

const_debug unsigned int sysctl_sched_features =
#include "features.h"
	0;

#undef SCHED_FEAT

/*
 * Number of tasks to iterate in a single balance run.
 * Limited because this is done with IRQs disabled.
 */
const_debug unsigned int sysctl_sched_nr_migrate = 32;

/*
 * period over which we average the RT time consumption, measured
 * in ms.
 *
 * default: 1s
 */
const_debug unsigned int sysctl_sched_time_avg = MSEC_PER_SEC;

/*
 * period over which we measure -rt task cpu usage in us.
 * default: 1s
 */
unsigned int sysctl_sched_rt_period = 1000000;

__read_mostly int scheduler_running;

/*
 * part of the period that we allow rt tasks to run in us.
 * default: 0.95s
 */
int sysctl_sched_rt_runtime = 950000;

/* cpus with isolated domains */
cpumask_var_t cpu_isolated_map;

/*
 * this_rq_lock - lock this runqueue and disable interrupts.
 */
static struct rq *this_rq_lock(void)
	__acquires(rq->lock)
{
	struct rq *rq;

	local_irq_disable();
	rq = this_rq();
	raw_spin_lock(&rq->lock);

	return rq;
}

#ifdef CONFIG_SCHED_HRTICK
/*
 * Use HR-timers to deliver accurate preemption points.
 */

static void hrtick_clear(struct rq *rq)
{
	if (hrtimer_active(&rq->hrtick_timer))
		hrtimer_cancel(&rq->hrtick_timer);
}

/*
 * High-resolution timer tick.
 * Runs from hardirq context with interrupts disabled.
 */
static enum hrtimer_restart hrtick(struct hrtimer *timer)
{
	struct rq *rq = container_of(timer, struct rq, hrtick_timer);

	WARN_ON_ONCE(cpu_of(rq) != smp_processor_id());

	raw_spin_lock(&rq->lock);
	update_rq_clock(rq);
	rq->curr->sched_class->task_tick(rq, rq->curr, 1);
	raw_spin_unlock(&rq->lock);

	return HRTIMER_NORESTART;
}

#ifdef CONFIG_SMP

static void __hrtick_restart(struct rq *rq)
{
	struct hrtimer *timer = &rq->hrtick_timer;

	hrtimer_start_expires(timer, HRTIMER_MODE_ABS_PINNED);
}

/*
 * called from hardirq (IPI) context
 */
static void __hrtick_start(void *arg)
{
	struct rq *rq = arg;

	raw_spin_lock(&rq->lock);
	__hrtick_restart(rq);
	rq->hrtick_csd_pending = 0;
	raw_spin_unlock(&rq->lock);
}

/*
 * Called to set the hrtick timer state.
 *
 * called with rq->lock held and irqs disabled
 */
void hrtick_start(struct rq *rq, u64 delay)
{
	struct hrtimer *timer = &rq->hrtick_timer;
	ktime_t time;
	s64 delta;

	/*
	 * Don't schedule slices shorter than 10000ns, that just
	 * doesn't make sense and can cause timer DoS.
	 */
	delta = max_t(s64, delay, 10000LL);
	time = ktime_add_ns(timer->base->get_time(), delta);

	hrtimer_set_expires(timer, time);

	if (rq == this_rq()) {
		__hrtick_restart(rq);
	} else if (!rq->hrtick_csd_pending) {
		smp_call_function_single_async(cpu_of(rq), &rq->hrtick_csd);
		rq->hrtick_csd_pending = 1;
	}
}

static int
hotplug_hrtick(struct notifier_block *nfb, unsigned long action, void *hcpu)
{
	int cpu = (int)(long)hcpu;

	switch (action) {
	case CPU_UP_CANCELED:
	case CPU_UP_CANCELED_FROZEN:
	case CPU_DOWN_PREPARE:
	case CPU_DOWN_PREPARE_FROZEN:
	case CPU_DEAD:
	case CPU_DEAD_FROZEN:
		hrtick_clear(cpu_rq(cpu));
		return NOTIFY_OK;
	}

	return NOTIFY_DONE;
}

static __init void init_hrtick(void)
{
	hotcpu_notifier(hotplug_hrtick, 0);
}
#else
/*
 * Called to set the hrtick timer state.
 *
 * called with rq->lock held and irqs disabled
 */
void hrtick_start(struct rq *rq, u64 delay)
{
	/*
	 * Don't schedule slices shorter than 10000ns, that just
	 * doesn't make sense. Rely on vruntime for fairness.
	 */
	delay = max_t(u64, delay, 10000LL);
	hrtimer_start(&rq->hrtick_timer, ns_to_ktime(delay),
		      HRTIMER_MODE_REL_PINNED);
}

static inline void init_hrtick(void)
{
}
#endif /* CONFIG_SMP */

static void init_rq_hrtick(struct rq *rq)
{
#ifdef CONFIG_SMP
	rq->hrtick_csd_pending = 0;

	rq->hrtick_csd.flags = 0;
	rq->hrtick_csd.func = __hrtick_start;
	rq->hrtick_csd.info = rq;
#endif

	hrtimer_init(&rq->hrtick_timer, CLOCK_MONOTONIC, HRTIMER_MODE_REL);
	rq->hrtick_timer.function = hrtick;
}
#else	/* CONFIG_SCHED_HRTICK */
static inline void hrtick_clear(struct rq *rq)
{
}

static inline void init_rq_hrtick(struct rq *rq)
{
}

static inline void init_hrtick(void)
{
}
#endif	/* CONFIG_SCHED_HRTICK */

<<<<<<< HEAD
=======
/*
 * cmpxchg based fetch_or, macro so it works for different integer types
 */
#define fetch_or(ptr, mask)						\
	({								\
		typeof(ptr) _ptr = (ptr);				\
		typeof(mask) _mask = (mask);				\
		typeof(*_ptr) _old, _val = *_ptr;			\
									\
		for (;;) {						\
			_old = cmpxchg(_ptr, _val, _val | _mask);	\
			if (_old == _val)				\
				break;					\
			_val = _old;					\
		}							\
	_old;								\
})

>>>>>>> f03b24a8
#if defined(CONFIG_SMP) && defined(TIF_POLLING_NRFLAG)
/*
 * Atomically set TIF_NEED_RESCHED and test for TIF_POLLING_NRFLAG,
 * this avoids any races wrt polling state changes and thereby avoids
 * spurious IPIs.
 */
static bool set_nr_and_not_polling(struct task_struct *p)
{
	struct thread_info *ti = task_thread_info(p);
	return !(fetch_or(&ti->flags, _TIF_NEED_RESCHED) & _TIF_POLLING_NRFLAG);
}

/*
 * Atomically set TIF_NEED_RESCHED if TIF_POLLING_NRFLAG is set.
 *
 * If this returns true, then the idle task promises to call
 * sched_ttwu_pending() and reschedule soon.
 */
static bool set_nr_if_polling(struct task_struct *p)
{
	struct thread_info *ti = task_thread_info(p);
	typeof(ti->flags) old, val = READ_ONCE(ti->flags);

	for (;;) {
		if (!(val & _TIF_POLLING_NRFLAG))
			return false;
		if (val & _TIF_NEED_RESCHED)
			return true;
		old = cmpxchg(&ti->flags, val, val | _TIF_NEED_RESCHED);
		if (old == val)
			break;
		val = old;
	}
	return true;
}

#else
static bool set_nr_and_not_polling(struct task_struct *p)
{
	set_tsk_need_resched(p);
	return true;
}

#ifdef CONFIG_SMP
static bool set_nr_if_polling(struct task_struct *p)
{
	return false;
}
#endif
#endif

void wake_q_add(struct wake_q_head *head, struct task_struct *task)
{
	struct wake_q_node *node = &task->wake_q;

	/*
	 * Atomically grab the task, if ->wake_q is !nil already it means
	 * its already queued (either by us or someone else) and will get the
	 * wakeup due to that.
	 *
	 * This cmpxchg() implies a full barrier, which pairs with the write
	 * barrier implied by the wakeup in wake_up_list().
	 */
	if (cmpxchg(&node->next, NULL, WAKE_Q_TAIL))
		return;

	get_task_struct(task);

	/*
	 * The head is context local, there can be no concurrency.
	 */
	*head->lastp = node;
	head->lastp = &node->next;
}

void wake_up_q(struct wake_q_head *head)
{
	struct wake_q_node *node = head->first;

	while (node != WAKE_Q_TAIL) {
		struct task_struct *task;

		task = container_of(node, struct task_struct, wake_q);
		BUG_ON(!task);
		/* task can safely be re-inserted now */
		node = node->next;
		task->wake_q.next = NULL;

		/*
		 * wake_up_process() implies a wmb() to pair with the queueing
		 * in wake_q_add() so as not to miss wakeups.
		 */
		wake_up_process(task);
		put_task_struct(task);
	}
}

/*
 * resched_curr - mark rq's current task 'to be rescheduled now'.
 *
 * On UP this means the setting of the need_resched flag, on SMP it
 * might also involve a cross-CPU call to trigger the scheduler on
 * the target CPU.
 */
void resched_curr(struct rq *rq)
{
	struct task_struct *curr = rq->curr;
	int cpu;

	lockdep_assert_held(&rq->lock);

	if (test_tsk_need_resched(curr))
		return;

	cpu = cpu_of(rq);

	if (cpu == smp_processor_id()) {
		set_tsk_need_resched(curr);
		set_preempt_need_resched();
		return;
	}

	if (set_nr_and_not_polling(curr))
		smp_send_reschedule(cpu);
	else
		trace_sched_wake_idle_without_ipi(cpu);
}

void resched_cpu(int cpu)
{
	struct rq *rq = cpu_rq(cpu);
	unsigned long flags;

	if (!raw_spin_trylock_irqsave(&rq->lock, flags))
		return;
	resched_curr(rq);
	raw_spin_unlock_irqrestore(&rq->lock, flags);
}

#ifdef CONFIG_SMP
#ifdef CONFIG_NO_HZ_COMMON
/*
 * In the semi idle case, use the nearest busy cpu for migrating timers
 * from an idle cpu.  This is good for power-savings.
 *
 * We don't do similar optimization for completely idle system, as
 * selecting an idle cpu will add more delays to the timers than intended
 * (as that cpu's timer base may not be uptodate wrt jiffies etc).
 */
int get_nohz_timer_target(void)
{
	int i, cpu = smp_processor_id();
	struct sched_domain *sd;

	if (!idle_cpu(cpu) && is_housekeeping_cpu(cpu))
		return cpu;

	rcu_read_lock();
	for_each_domain(cpu, sd) {
		for_each_cpu(i, sched_domain_span(sd)) {
			if (!idle_cpu(i) && is_housekeeping_cpu(cpu)) {
				cpu = i;
				goto unlock;
			}
		}
	}

	if (!is_housekeeping_cpu(cpu))
		cpu = housekeeping_any_cpu();
unlock:
	rcu_read_unlock();
	return cpu;
}
/*
 * When add_timer_on() enqueues a timer into the timer wheel of an
 * idle CPU then this timer might expire before the next timer event
 * which is scheduled to wake up that CPU. In case of a completely
 * idle system the next event might even be infinite time into the
 * future. wake_up_idle_cpu() ensures that the CPU is woken up and
 * leaves the inner idle loop so the newly added timer is taken into
 * account when the CPU goes back to idle and evaluates the timer
 * wheel for the next timer event.
 */
static void wake_up_idle_cpu(int cpu)
{
	struct rq *rq = cpu_rq(cpu);

	if (cpu == smp_processor_id())
		return;

	if (set_nr_and_not_polling(rq->idle))
		smp_send_reschedule(cpu);
	else
		trace_sched_wake_idle_without_ipi(cpu);
}

static bool wake_up_full_nohz_cpu(int cpu)
{
	/*
	 * We just need the target to call irq_exit() and re-evaluate
	 * the next tick. The nohz full kick at least implies that.
	 * If needed we can still optimize that later with an
	 * empty IRQ.
	 */
	if (tick_nohz_full_cpu(cpu)) {
		if (cpu != smp_processor_id() ||
		    tick_nohz_tick_stopped())
			tick_nohz_full_kick_cpu(cpu);
		return true;
	}

	return false;
}

void wake_up_nohz_cpu(int cpu)
{
	if (!wake_up_full_nohz_cpu(cpu))
		wake_up_idle_cpu(cpu);
}

static inline bool got_nohz_idle_kick(void)
{
	int cpu = smp_processor_id();

	if (!test_bit(NOHZ_BALANCE_KICK, nohz_flags(cpu)))
		return false;

	if (idle_cpu(cpu) && !need_resched())
		return true;

	/*
	 * We can't run Idle Load Balance on this CPU for this time so we
	 * cancel it and clear NOHZ_BALANCE_KICK
	 */
	clear_bit(NOHZ_BALANCE_KICK, nohz_flags(cpu));
	return false;
}

#else /* CONFIG_NO_HZ_COMMON */

static inline bool got_nohz_idle_kick(void)
{
	return false;
}

#endif /* CONFIG_NO_HZ_COMMON */

#ifdef CONFIG_NO_HZ_FULL
bool sched_can_stop_tick(struct rq *rq)
{
	int fifo_nr_running;

	/* Deadline tasks, even if single, need the tick */
	if (rq->dl.dl_nr_running)
		return false;

	/*
	 * FIFO realtime policy runs the highest priority task (after DEADLINE).
	 * Other runnable tasks are of a lower priority. The scheduler tick
	 * isn't needed.
	 */
	fifo_nr_running = rq->rt.rt_nr_running - rq->rt.rr_nr_running;
	if (fifo_nr_running)
		return true;

	/*
	 * Round-robin realtime tasks time slice with other tasks at the same
	 * realtime priority.
	 */
	if (rq->rt.rr_nr_running) {
		if (rq->rt.rr_nr_running == 1)
			return true;
		else
			return false;
	}

	/* Normal multitasking need periodic preemption checks */
	if (rq->cfs.nr_running > 1)
		return false;

	return true;
}
#endif /* CONFIG_NO_HZ_FULL */

void sched_avg_update(struct rq *rq)
{
	s64 period = sched_avg_period();

	while ((s64)(rq_clock(rq) - rq->age_stamp) > period) {
		/*
		 * Inline assembly required to prevent the compiler
		 * optimising this loop into a divmod call.
		 * See __iter_div_u64_rem() for another example of this.
		 */
		asm("" : "+rm" (rq->age_stamp));
		rq->age_stamp += period;
		rq->rt_avg /= 2;
	}
}

#endif /* CONFIG_SMP */

#if defined(CONFIG_RT_GROUP_SCHED) || (defined(CONFIG_FAIR_GROUP_SCHED) && \
			(defined(CONFIG_SMP) || defined(CONFIG_CFS_BANDWIDTH)))
/*
 * Iterate task_group tree rooted at *from, calling @down when first entering a
 * node and @up when leaving it for the final time.
 *
 * Caller must hold rcu_lock or sufficient equivalent.
 */
int walk_tg_tree_from(struct task_group *from,
			     tg_visitor down, tg_visitor up, void *data)
{
	struct task_group *parent, *child;
	int ret;

	parent = from;

down:
	ret = (*down)(parent, data);
	if (ret)
		goto out;
	list_for_each_entry_rcu(child, &parent->children, siblings) {
		parent = child;
		goto down;

up:
		continue;
	}
	ret = (*up)(parent, data);
	if (ret || parent == from)
		goto out;

	child = parent;
	parent = parent->parent;
	if (parent)
		goto up;
out:
	return ret;
}

int tg_nop(struct task_group *tg, void *data)
{
	return 0;
}
#endif

static void set_load_weight(struct task_struct *p)
{
	int prio = p->static_prio - MAX_RT_PRIO;
	struct load_weight *load = &p->se.load;

	/*
	 * SCHED_IDLE tasks get minimal weight:
	 */
	if (idle_policy(p->policy)) {
		load->weight = scale_load(WEIGHT_IDLEPRIO);
		load->inv_weight = WMULT_IDLEPRIO;
		return;
	}

	load->weight = scale_load(sched_prio_to_weight[prio]);
	load->inv_weight = sched_prio_to_wmult[prio];
}

static inline void enqueue_task(struct rq *rq, struct task_struct *p, int flags)
{
	update_rq_clock(rq);
	if (!(flags & ENQUEUE_RESTORE))
		sched_info_queued(rq, p);
	p->sched_class->enqueue_task(rq, p, flags);
}

static inline void dequeue_task(struct rq *rq, struct task_struct *p, int flags)
{
	update_rq_clock(rq);
	if (!(flags & DEQUEUE_SAVE))
		sched_info_dequeued(rq, p);
	p->sched_class->dequeue_task(rq, p, flags);
}

void activate_task(struct rq *rq, struct task_struct *p, int flags)
{
	if (task_contributes_to_load(p))
		rq->nr_uninterruptible--;

	enqueue_task(rq, p, flags);
}

void deactivate_task(struct rq *rq, struct task_struct *p, int flags)
{
	if (task_contributes_to_load(p))
		rq->nr_uninterruptible++;

	dequeue_task(rq, p, flags);
}

static void update_rq_clock_task(struct rq *rq, s64 delta)
{
/*
 * In theory, the compile should just see 0 here, and optimize out the call
 * to sched_rt_avg_update. But I don't trust it...
 */
#if defined(CONFIG_IRQ_TIME_ACCOUNTING) || defined(CONFIG_PARAVIRT_TIME_ACCOUNTING)
	s64 steal = 0, irq_delta = 0;
#endif
#ifdef CONFIG_IRQ_TIME_ACCOUNTING
	irq_delta = irq_time_read(cpu_of(rq)) - rq->prev_irq_time;

	/*
	 * Since irq_time is only updated on {soft,}irq_exit, we might run into
	 * this case when a previous update_rq_clock() happened inside a
	 * {soft,}irq region.
	 *
	 * When this happens, we stop ->clock_task and only update the
	 * prev_irq_time stamp to account for the part that fit, so that a next
	 * update will consume the rest. This ensures ->clock_task is
	 * monotonic.
	 *
	 * It does however cause some slight miss-attribution of {soft,}irq
	 * time, a more accurate solution would be to update the irq_time using
	 * the current rq->clock timestamp, except that would require using
	 * atomic ops.
	 */
	if (irq_delta > delta)
		irq_delta = delta;

	rq->prev_irq_time += irq_delta;
	delta -= irq_delta;
#endif
#ifdef CONFIG_PARAVIRT_TIME_ACCOUNTING
	if (static_key_false((&paravirt_steal_rq_enabled))) {
		steal = paravirt_steal_clock(cpu_of(rq));
		steal -= rq->prev_steal_time_rq;

		if (unlikely(steal > delta))
			steal = delta;

		rq->prev_steal_time_rq += steal;
		delta -= steal;
	}
#endif

	rq->clock_task += delta;

#if defined(CONFIG_IRQ_TIME_ACCOUNTING) || defined(CONFIG_PARAVIRT_TIME_ACCOUNTING)
	if ((irq_delta + steal) && sched_feat(NONTASK_CAPACITY))
		sched_rt_avg_update(rq, irq_delta + steal);
#endif
}

void sched_set_stop_task(int cpu, struct task_struct *stop)
{
	struct sched_param param = { .sched_priority = MAX_RT_PRIO - 1 };
	struct task_struct *old_stop = cpu_rq(cpu)->stop;

	if (stop) {
		/*
		 * Make it appear like a SCHED_FIFO task, its something
		 * userspace knows about and won't get confused about.
		 *
		 * Also, it will make PI more or less work without too
		 * much confusion -- but then, stop work should not
		 * rely on PI working anyway.
		 */
		sched_setscheduler_nocheck(stop, SCHED_FIFO, &param);

		stop->sched_class = &stop_sched_class;
	}

	cpu_rq(cpu)->stop = stop;

	if (old_stop) {
		/*
		 * Reset it back to a normal scheduling class so that
		 * it can die in pieces.
		 */
		old_stop->sched_class = &rt_sched_class;
	}
}

/*
 * __normal_prio - return the priority that is based on the static prio
 */
static inline int __normal_prio(struct task_struct *p)
{
	return p->static_prio;
}

/*
 * Calculate the expected normal priority: i.e. priority
 * without taking RT-inheritance into account. Might be
 * boosted by interactivity modifiers. Changes upon fork,
 * setprio syscalls, and whenever the interactivity
 * estimator recalculates.
 */
static inline int normal_prio(struct task_struct *p)
{
	int prio;

	if (task_has_dl_policy(p))
		prio = MAX_DL_PRIO-1;
	else if (task_has_rt_policy(p))
		prio = MAX_RT_PRIO-1 - p->rt_priority;
	else
		prio = __normal_prio(p);
	return prio;
}

/*
 * Calculate the current priority, i.e. the priority
 * taken into account by the scheduler. This value might
 * be boosted by RT tasks, or might be boosted by
 * interactivity modifiers. Will be RT if the task got
 * RT-boosted. If not then it returns p->normal_prio.
 */
static int effective_prio(struct task_struct *p)
{
	p->normal_prio = normal_prio(p);
	/*
	 * If we are RT tasks or we were boosted to RT priority,
	 * keep the priority unchanged. Otherwise, update priority
	 * to the normal priority:
	 */
	if (!rt_prio(p->prio))
		return p->normal_prio;
	return p->prio;
}

/**
 * task_curr - is this task currently executing on a CPU?
 * @p: the task in question.
 *
 * Return: 1 if the task is currently executing. 0 otherwise.
 */
inline int task_curr(const struct task_struct *p)
{
	return cpu_curr(task_cpu(p)) == p;
}

/*
 * switched_from, switched_to and prio_changed must _NOT_ drop rq->lock,
 * use the balance_callback list if you want balancing.
 *
 * this means any call to check_class_changed() must be followed by a call to
 * balance_callback().
 */
static inline void check_class_changed(struct rq *rq, struct task_struct *p,
				       const struct sched_class *prev_class,
				       int oldprio)
{
	if (prev_class != p->sched_class) {
		if (prev_class->switched_from)
			prev_class->switched_from(rq, p);

		p->sched_class->switched_to(rq, p);
	} else if (oldprio != p->prio || dl_task(p))
		p->sched_class->prio_changed(rq, p, oldprio);
}

void check_preempt_curr(struct rq *rq, struct task_struct *p, int flags)
{
	const struct sched_class *class;

	if (p->sched_class == rq->curr->sched_class) {
		rq->curr->sched_class->check_preempt_curr(rq, p, flags);
	} else {
		for_each_class(class) {
			if (class == rq->curr->sched_class)
				break;
			if (class == p->sched_class) {
				resched_curr(rq);
				break;
			}
		}
	}

	/*
	 * A queue event has occurred, and we're going to schedule.  In
	 * this case, we can save a useless back to back clock update.
	 */
	if (task_on_rq_queued(rq->curr) && test_tsk_need_resched(rq->curr))
		rq_clock_skip_update(rq, true);
}

#ifdef CONFIG_SMP
/*
 * This is how migration works:
 *
 * 1) we invoke migration_cpu_stop() on the target CPU using
 *    stop_one_cpu().
 * 2) stopper starts to run (implicitly forcing the migrated thread
 *    off the CPU)
 * 3) it checks whether the migrated task is still in the wrong runqueue.
 * 4) if it's in the wrong runqueue then the migration thread removes
 *    it and puts it into the right queue.
 * 5) stopper completes and stop_one_cpu() returns and the migration
 *    is done.
 */

/*
 * move_queued_task - move a queued task to new rq.
 *
 * Returns (locked) new rq. Old rq's lock is released.
 */
static struct rq *move_queued_task(struct rq *rq, struct task_struct *p, int new_cpu)
{
	lockdep_assert_held(&rq->lock);

	p->on_rq = TASK_ON_RQ_MIGRATING;
	dequeue_task(rq, p, 0);
	set_task_cpu(p, new_cpu);
	raw_spin_unlock(&rq->lock);

	rq = cpu_rq(new_cpu);

	raw_spin_lock(&rq->lock);
	BUG_ON(task_cpu(p) != new_cpu);
	enqueue_task(rq, p, 0);
	p->on_rq = TASK_ON_RQ_QUEUED;
	check_preempt_curr(rq, p, 0);

	return rq;
}

struct migration_arg {
	struct task_struct *task;
	int dest_cpu;
};

/*
 * Move (not current) task off this cpu, onto dest cpu. We're doing
 * this because either it can't run here any more (set_cpus_allowed()
 * away from this CPU, or CPU going down), or because we're
 * attempting to rebalance this task on exec (sched_exec).
 *
 * So we race with normal scheduler movements, but that's OK, as long
 * as the task is no longer on this CPU.
 */
static struct rq *__migrate_task(struct rq *rq, struct task_struct *p, int dest_cpu)
{
	if (unlikely(!cpu_active(dest_cpu)))
		return rq;

	/* Affinity changed (again). */
	if (!cpumask_test_cpu(dest_cpu, tsk_cpus_allowed(p)))
		return rq;

	rq = move_queued_task(rq, p, dest_cpu);

	return rq;
}

/*
 * migration_cpu_stop - this will be executed by a highprio stopper thread
 * and performs thread migration by bumping thread off CPU then
 * 'pushing' onto another runqueue.
 */
static int migration_cpu_stop(void *data)
{
	struct migration_arg *arg = data;
	struct task_struct *p = arg->task;
	struct rq *rq = this_rq();

	/*
	 * The original target cpu might have gone down and we might
	 * be on another cpu but it doesn't matter.
	 */
	local_irq_disable();
	/*
	 * We need to explicitly wake pending tasks before running
	 * __migrate_task() such that we will not miss enforcing cpus_allowed
	 * during wakeups, see set_cpus_allowed_ptr()'s TASK_WAKING test.
	 */
	sched_ttwu_pending();

	raw_spin_lock(&p->pi_lock);
	raw_spin_lock(&rq->lock);
	/*
	 * If task_rq(p) != rq, it cannot be migrated here, because we're
	 * holding rq->lock, if p->on_rq == 0 it cannot get enqueued because
	 * we're holding p->pi_lock.
	 */
	if (task_rq(p) == rq && task_on_rq_queued(p))
		rq = __migrate_task(rq, p, arg->dest_cpu);
	raw_spin_unlock(&rq->lock);
	raw_spin_unlock(&p->pi_lock);

	local_irq_enable();
	return 0;
}

/*
 * sched_class::set_cpus_allowed must do the below, but is not required to
 * actually call this function.
 */
void set_cpus_allowed_common(struct task_struct *p, const struct cpumask *new_mask)
{
	cpumask_copy(&p->cpus_allowed, new_mask);
	p->nr_cpus_allowed = cpumask_weight(new_mask);
}

void do_set_cpus_allowed(struct task_struct *p, const struct cpumask *new_mask)
{
	struct rq *rq = task_rq(p);
	bool queued, running;

	lockdep_assert_held(&p->pi_lock);

	queued = task_on_rq_queued(p);
	running = task_current(rq, p);

	if (queued) {
		/*
		 * Because __kthread_bind() calls this on blocked tasks without
		 * holding rq->lock.
		 */
		lockdep_assert_held(&rq->lock);
		dequeue_task(rq, p, DEQUEUE_SAVE);
	}
	if (running)
		put_prev_task(rq, p);

	p->sched_class->set_cpus_allowed(p, new_mask);

	if (running)
		p->sched_class->set_curr_task(rq);
	if (queued)
		enqueue_task(rq, p, ENQUEUE_RESTORE);
}

/*
 * Change a given task's CPU affinity. Migrate the thread to a
 * proper CPU and schedule it away if the CPU it's executing on
 * is removed from the allowed bitmask.
 *
 * NOTE: the caller must have a valid reference to the task, the
 * task must not exit() & deallocate itself prematurely. The
 * call is not atomic; no spinlocks may be held.
 */
static int __set_cpus_allowed_ptr(struct task_struct *p,
				  const struct cpumask *new_mask, bool check)
{
	unsigned long flags;
	struct rq *rq;
	unsigned int dest_cpu;
	int ret = 0;

	rq = task_rq_lock(p, &flags);

	/*
	 * Must re-check here, to close a race against __kthread_bind(),
	 * sched_setaffinity() is not guaranteed to observe the flag.
	 */
	if (check && (p->flags & PF_NO_SETAFFINITY)) {
		ret = -EINVAL;
		goto out;
	}

	if (cpumask_equal(&p->cpus_allowed, new_mask))
		goto out;

	if (!cpumask_intersects(new_mask, cpu_active_mask)) {
		ret = -EINVAL;
		goto out;
	}

	do_set_cpus_allowed(p, new_mask);

	/* Can the task run on the task's current CPU? If so, we're done */
	if (cpumask_test_cpu(task_cpu(p), new_mask))
		goto out;

	dest_cpu = cpumask_any_and(cpu_active_mask, new_mask);
	if (task_running(rq, p) || p->state == TASK_WAKING) {
		struct migration_arg arg = { p, dest_cpu };
		/* Need help from migration thread: drop lock and wait. */
		task_rq_unlock(rq, p, &flags);
		stop_one_cpu(cpu_of(rq), migration_cpu_stop, &arg);
		tlb_migrate_finish(p->mm);
		return 0;
	} else if (task_on_rq_queued(p)) {
		/*
		 * OK, since we're going to drop the lock immediately
		 * afterwards anyway.
		 */
		lockdep_unpin_lock(&rq->lock);
		rq = move_queued_task(rq, p, dest_cpu);
		lockdep_pin_lock(&rq->lock);
	}
out:
	task_rq_unlock(rq, p, &flags);

	return ret;
}

int set_cpus_allowed_ptr(struct task_struct *p, const struct cpumask *new_mask)
{
	return __set_cpus_allowed_ptr(p, new_mask, false);
}
EXPORT_SYMBOL_GPL(set_cpus_allowed_ptr);

void set_task_cpu(struct task_struct *p, unsigned int new_cpu)
{
#ifdef CONFIG_SCHED_DEBUG
	/*
	 * We should never call set_task_cpu() on a blocked task,
	 * ttwu() will sort out the placement.
	 */
	WARN_ON_ONCE(p->state != TASK_RUNNING && p->state != TASK_WAKING &&
			!p->on_rq);

	/*
	 * Migrating fair class task must have p->on_rq = TASK_ON_RQ_MIGRATING,
	 * because schedstat_wait_{start,end} rebase migrating task's wait_start
	 * time relying on p->on_rq.
	 */
	WARN_ON_ONCE(p->state == TASK_RUNNING &&
		     p->sched_class == &fair_sched_class &&
		     (p->on_rq && !task_on_rq_migrating(p)));

#ifdef CONFIG_LOCKDEP
	/*
	 * The caller should hold either p->pi_lock or rq->lock, when changing
	 * a task's CPU. ->pi_lock for waking tasks, rq->lock for runnable tasks.
	 *
	 * sched_move_task() holds both and thus holding either pins the cgroup,
	 * see task_group().
	 *
	 * Furthermore, all task_rq users should acquire both locks, see
	 * task_rq_lock().
	 */
	WARN_ON_ONCE(debug_locks && !(lockdep_is_held(&p->pi_lock) ||
				      lockdep_is_held(&task_rq(p)->lock)));
#endif
#endif

	trace_sched_migrate_task(p, new_cpu);

	if (task_cpu(p) != new_cpu) {
		if (p->sched_class->migrate_task_rq)
			p->sched_class->migrate_task_rq(p);
		p->se.nr_migrations++;
		perf_event_task_migrate(p);
	}

	__set_task_cpu(p, new_cpu);
}

static void __migrate_swap_task(struct task_struct *p, int cpu)
{
	if (task_on_rq_queued(p)) {
		struct rq *src_rq, *dst_rq;

		src_rq = task_rq(p);
		dst_rq = cpu_rq(cpu);

		p->on_rq = TASK_ON_RQ_MIGRATING;
		deactivate_task(src_rq, p, 0);
		set_task_cpu(p, cpu);
		activate_task(dst_rq, p, 0);
		p->on_rq = TASK_ON_RQ_QUEUED;
		check_preempt_curr(dst_rq, p, 0);
	} else {
		/*
		 * Task isn't running anymore; make it appear like we migrated
		 * it before it went to sleep. This means on wakeup we make the
		 * previous cpu our targer instead of where it really is.
		 */
		p->wake_cpu = cpu;
	}
}

struct migration_swap_arg {
	struct task_struct *src_task, *dst_task;
	int src_cpu, dst_cpu;
};

static int migrate_swap_stop(void *data)
{
	struct migration_swap_arg *arg = data;
	struct rq *src_rq, *dst_rq;
	int ret = -EAGAIN;

	if (!cpu_active(arg->src_cpu) || !cpu_active(arg->dst_cpu))
		return -EAGAIN;

	src_rq = cpu_rq(arg->src_cpu);
	dst_rq = cpu_rq(arg->dst_cpu);

	double_raw_lock(&arg->src_task->pi_lock,
			&arg->dst_task->pi_lock);
	double_rq_lock(src_rq, dst_rq);

	if (task_cpu(arg->dst_task) != arg->dst_cpu)
		goto unlock;

	if (task_cpu(arg->src_task) != arg->src_cpu)
		goto unlock;

	if (!cpumask_test_cpu(arg->dst_cpu, tsk_cpus_allowed(arg->src_task)))
		goto unlock;

	if (!cpumask_test_cpu(arg->src_cpu, tsk_cpus_allowed(arg->dst_task)))
		goto unlock;

	__migrate_swap_task(arg->src_task, arg->dst_cpu);
	__migrate_swap_task(arg->dst_task, arg->src_cpu);

	ret = 0;

unlock:
	double_rq_unlock(src_rq, dst_rq);
	raw_spin_unlock(&arg->dst_task->pi_lock);
	raw_spin_unlock(&arg->src_task->pi_lock);

	return ret;
}

/*
 * Cross migrate two tasks
 */
int migrate_swap(struct task_struct *cur, struct task_struct *p)
{
	struct migration_swap_arg arg;
	int ret = -EINVAL;

	arg = (struct migration_swap_arg){
		.src_task = cur,
		.src_cpu = task_cpu(cur),
		.dst_task = p,
		.dst_cpu = task_cpu(p),
	};

	if (arg.src_cpu == arg.dst_cpu)
		goto out;

	/*
	 * These three tests are all lockless; this is OK since all of them
	 * will be re-checked with proper locks held further down the line.
	 */
	if (!cpu_active(arg.src_cpu) || !cpu_active(arg.dst_cpu))
		goto out;

	if (!cpumask_test_cpu(arg.dst_cpu, tsk_cpus_allowed(arg.src_task)))
		goto out;

	if (!cpumask_test_cpu(arg.src_cpu, tsk_cpus_allowed(arg.dst_task)))
		goto out;

	trace_sched_swap_numa(cur, arg.src_cpu, p, arg.dst_cpu);
	ret = stop_two_cpus(arg.dst_cpu, arg.src_cpu, migrate_swap_stop, &arg);

out:
	return ret;
}

/*
 * wait_task_inactive - wait for a thread to unschedule.
 *
 * If @match_state is nonzero, it's the @p->state value just checked and
 * not expected to change.  If it changes, i.e. @p might have woken up,
 * then return zero.  When we succeed in waiting for @p to be off its CPU,
 * we return a positive number (its total switch count).  If a second call
 * a short while later returns the same number, the caller can be sure that
 * @p has remained unscheduled the whole time.
 *
 * The caller must ensure that the task *will* unschedule sometime soon,
 * else this function might spin for a *long* time. This function can't
 * be called with interrupts off, or it may introduce deadlock with
 * smp_call_function() if an IPI is sent by the same process we are
 * waiting to become inactive.
 */
unsigned long wait_task_inactive(struct task_struct *p, long match_state)
{
	unsigned long flags;
	int running, queued;
	unsigned long ncsw;
	struct rq *rq;

	for (;;) {
		/*
		 * We do the initial early heuristics without holding
		 * any task-queue locks at all. We'll only try to get
		 * the runqueue lock when things look like they will
		 * work out!
		 */
		rq = task_rq(p);

		/*
		 * If the task is actively running on another CPU
		 * still, just relax and busy-wait without holding
		 * any locks.
		 *
		 * NOTE! Since we don't hold any locks, it's not
		 * even sure that "rq" stays as the right runqueue!
		 * But we don't care, since "task_running()" will
		 * return false if the runqueue has changed and p
		 * is actually now running somewhere else!
		 */
		while (task_running(rq, p)) {
			if (match_state && unlikely(p->state != match_state))
				return 0;
			cpu_relax();
		}

		/*
		 * Ok, time to look more closely! We need the rq
		 * lock now, to be *sure*. If we're wrong, we'll
		 * just go back and repeat.
		 */
		rq = task_rq_lock(p, &flags);
		trace_sched_wait_task(p);
		running = task_running(rq, p);
		queued = task_on_rq_queued(p);
		ncsw = 0;
		if (!match_state || p->state == match_state)
			ncsw = p->nvcsw | LONG_MIN; /* sets MSB */
		task_rq_unlock(rq, p, &flags);

		/*
		 * If it changed from the expected state, bail out now.
		 */
		if (unlikely(!ncsw))
			break;

		/*
		 * Was it really running after all now that we
		 * checked with the proper locks actually held?
		 *
		 * Oops. Go back and try again..
		 */
		if (unlikely(running)) {
			cpu_relax();
			continue;
		}

		/*
		 * It's not enough that it's not actively running,
		 * it must be off the runqueue _entirely_, and not
		 * preempted!
		 *
		 * So if it was still runnable (but just not actively
		 * running right now), it's preempted, and we should
		 * yield - it could be a while.
		 */
		if (unlikely(queued)) {
			ktime_t to = ktime_set(0, NSEC_PER_SEC/HZ);

			set_current_state(TASK_UNINTERRUPTIBLE);
			schedule_hrtimeout(&to, HRTIMER_MODE_REL);
			continue;
		}

		/*
		 * Ahh, all good. It wasn't running, and it wasn't
		 * runnable, which means that it will never become
		 * running in the future either. We're all done!
		 */
		break;
	}

	return ncsw;
}

/***
 * kick_process - kick a running thread to enter/exit the kernel
 * @p: the to-be-kicked thread
 *
 * Cause a process which is running on another CPU to enter
 * kernel-mode, without any delay. (to get signals handled.)
 *
 * NOTE: this function doesn't have to take the runqueue lock,
 * because all it wants to ensure is that the remote task enters
 * the kernel. If the IPI races and the task has been migrated
 * to another CPU then no harm is done and the purpose has been
 * achieved as well.
 */
void kick_process(struct task_struct *p)
{
	int cpu;

	preempt_disable();
	cpu = task_cpu(p);
	if ((cpu != smp_processor_id()) && task_curr(p))
		smp_send_reschedule(cpu);
	preempt_enable();
}
EXPORT_SYMBOL_GPL(kick_process);

/*
 * ->cpus_allowed is protected by both rq->lock and p->pi_lock
 */
static int select_fallback_rq(int cpu, struct task_struct *p)
{
	int nid = cpu_to_node(cpu);
	const struct cpumask *nodemask = NULL;
	enum { cpuset, possible, fail } state = cpuset;
	int dest_cpu;

	/*
	 * If the node that the cpu is on has been offlined, cpu_to_node()
	 * will return -1. There is no cpu on the node, and we should
	 * select the cpu on the other node.
	 */
	if (nid != -1) {
		nodemask = cpumask_of_node(nid);

		/* Look for allowed, online CPU in same node. */
		for_each_cpu(dest_cpu, nodemask) {
			if (!cpu_online(dest_cpu))
				continue;
			if (!cpu_active(dest_cpu))
				continue;
			if (cpumask_test_cpu(dest_cpu, tsk_cpus_allowed(p)))
				return dest_cpu;
		}
	}

	for (;;) {
		/* Any allowed, online CPU? */
		for_each_cpu(dest_cpu, tsk_cpus_allowed(p)) {
			if (!cpu_online(dest_cpu))
				continue;
			if (!cpu_active(dest_cpu))
				continue;
			goto out;
		}

		/* No more Mr. Nice Guy. */
		switch (state) {
		case cpuset:
			if (IS_ENABLED(CONFIG_CPUSETS)) {
				cpuset_cpus_allowed_fallback(p);
				state = possible;
				break;
			}
			/* fall-through */
		case possible:
			do_set_cpus_allowed(p, cpu_possible_mask);
			state = fail;
			break;

		case fail:
			BUG();
			break;
		}
	}

out:
	if (state != cpuset) {
		/*
		 * Don't tell them about moving exiting tasks or
		 * kernel threads (both mm NULL), since they never
		 * leave kernel.
		 */
		if (p->mm && printk_ratelimit()) {
			printk_deferred("process %d (%s) no longer affine to cpu%d\n",
					task_pid_nr(p), p->comm, cpu);
		}
	}

	return dest_cpu;
}

/*
 * The caller (fork, wakeup) owns p->pi_lock, ->cpus_allowed is stable.
 */
static inline
int select_task_rq(struct task_struct *p, int cpu, int sd_flags, int wake_flags)
{
	lockdep_assert_held(&p->pi_lock);

	if (p->nr_cpus_allowed > 1)
		cpu = p->sched_class->select_task_rq(p, cpu, sd_flags, wake_flags);

	/*
	 * In order not to call set_task_cpu() on a blocking task we need
	 * to rely on ttwu() to place the task on a valid ->cpus_allowed
	 * cpu.
	 *
	 * Since this is common to all placement strategies, this lives here.
	 *
	 * [ this allows ->select_task() to simply return task_cpu(p) and
	 *   not worry about this generic constraint ]
	 */
	if (unlikely(!cpumask_test_cpu(cpu, tsk_cpus_allowed(p)) ||
		     !cpu_online(cpu)))
		cpu = select_fallback_rq(task_cpu(p), p);

	return cpu;
}

static void update_avg(u64 *avg, u64 sample)
{
	s64 diff = sample - *avg;
	*avg += diff >> 3;
}

#else

static inline int __set_cpus_allowed_ptr(struct task_struct *p,
					 const struct cpumask *new_mask, bool check)
{
	return set_cpus_allowed_ptr(p, new_mask);
}

#endif /* CONFIG_SMP */

static void
ttwu_stat(struct task_struct *p, int cpu, int wake_flags)
{
#ifdef CONFIG_SCHEDSTATS
	struct rq *rq = this_rq();

#ifdef CONFIG_SMP
	int this_cpu = smp_processor_id();

	if (cpu == this_cpu) {
		schedstat_inc(rq, ttwu_local);
		schedstat_inc(p, se.statistics.nr_wakeups_local);
	} else {
		struct sched_domain *sd;

		schedstat_inc(p, se.statistics.nr_wakeups_remote);
		rcu_read_lock();
		for_each_domain(this_cpu, sd) {
			if (cpumask_test_cpu(cpu, sched_domain_span(sd))) {
				schedstat_inc(sd, ttwu_wake_remote);
				break;
			}
		}
		rcu_read_unlock();
	}

	if (wake_flags & WF_MIGRATED)
		schedstat_inc(p, se.statistics.nr_wakeups_migrate);

#endif /* CONFIG_SMP */

	schedstat_inc(rq, ttwu_count);
	schedstat_inc(p, se.statistics.nr_wakeups);

	if (wake_flags & WF_SYNC)
		schedstat_inc(p, se.statistics.nr_wakeups_sync);

#endif /* CONFIG_SCHEDSTATS */
}

static inline void ttwu_activate(struct rq *rq, struct task_struct *p, int en_flags)
{
	activate_task(rq, p, en_flags);
	p->on_rq = TASK_ON_RQ_QUEUED;

	/* if a worker is waking up, notify workqueue */
	if (p->flags & PF_WQ_WORKER)
		wq_worker_waking_up(p, cpu_of(rq));
}

/*
 * Mark the task runnable and perform wakeup-preemption.
 */
static void
ttwu_do_wakeup(struct rq *rq, struct task_struct *p, int wake_flags)
{
	check_preempt_curr(rq, p, wake_flags);
	p->state = TASK_RUNNING;
	trace_sched_wakeup(p);

#ifdef CONFIG_SMP
	if (p->sched_class->task_woken) {
		/*
		 * Our task @p is fully woken up and running; so its safe to
		 * drop the rq->lock, hereafter rq is only used for statistics.
		 */
		lockdep_unpin_lock(&rq->lock);
		p->sched_class->task_woken(rq, p);
		lockdep_pin_lock(&rq->lock);
	}

	if (rq->idle_stamp) {
		u64 delta = rq_clock(rq) - rq->idle_stamp;
		u64 max = 2*rq->max_idle_balance_cost;

		update_avg(&rq->avg_idle, delta);

		if (rq->avg_idle > max)
			rq->avg_idle = max;

		rq->idle_stamp = 0;
	}
#endif
}

static void
ttwu_do_activate(struct rq *rq, struct task_struct *p, int wake_flags)
{
	lockdep_assert_held(&rq->lock);

#ifdef CONFIG_SMP
	if (p->sched_contributes_to_load)
		rq->nr_uninterruptible--;
#endif

	ttwu_activate(rq, p, ENQUEUE_WAKEUP | ENQUEUE_WAKING);
	ttwu_do_wakeup(rq, p, wake_flags);
}

/*
 * Called in case the task @p isn't fully descheduled from its runqueue,
 * in this case we must do a remote wakeup. Its a 'light' wakeup though,
 * since all we need to do is flip p->state to TASK_RUNNING, since
 * the task is still ->on_rq.
 */
static int ttwu_remote(struct task_struct *p, int wake_flags)
{
	struct rq *rq;
	int ret = 0;

	rq = __task_rq_lock(p);
	if (task_on_rq_queued(p)) {
		/* check_preempt_curr() may use rq clock */
		update_rq_clock(rq);
		ttwu_do_wakeup(rq, p, wake_flags);
		ret = 1;
	}
	__task_rq_unlock(rq);

	return ret;
}

#ifdef CONFIG_SMP
void sched_ttwu_pending(void)
{
	struct rq *rq = this_rq();
	struct llist_node *llist = llist_del_all(&rq->wake_list);
	struct task_struct *p;
	unsigned long flags;

	if (!llist)
		return;

	raw_spin_lock_irqsave(&rq->lock, flags);
	lockdep_pin_lock(&rq->lock);

	while (llist) {
		p = llist_entry(llist, struct task_struct, wake_entry);
		llist = llist_next(llist);
		ttwu_do_activate(rq, p, 0);
	}

	lockdep_unpin_lock(&rq->lock);
	raw_spin_unlock_irqrestore(&rq->lock, flags);
}

void scheduler_ipi(void)
{
	/*
	 * Fold TIF_NEED_RESCHED into the preempt_count; anybody setting
	 * TIF_NEED_RESCHED remotely (for the first time) will also send
	 * this IPI.
	 */
	preempt_fold_need_resched();

	if (llist_empty(&this_rq()->wake_list) && !got_nohz_idle_kick())
		return;

	/*
	 * Not all reschedule IPI handlers call irq_enter/irq_exit, since
	 * traditionally all their work was done from the interrupt return
	 * path. Now that we actually do some work, we need to make sure
	 * we do call them.
	 *
	 * Some archs already do call them, luckily irq_enter/exit nest
	 * properly.
	 *
	 * Arguably we should visit all archs and update all handlers,
	 * however a fair share of IPIs are still resched only so this would
	 * somewhat pessimize the simple resched case.
	 */
	irq_enter();
	sched_ttwu_pending();

	/*
	 * Check if someone kicked us for doing the nohz idle load balance.
	 */
	if (unlikely(got_nohz_idle_kick())) {
		this_rq()->idle_balance = 1;
		raise_softirq_irqoff(SCHED_SOFTIRQ);
	}
	irq_exit();
}

static void ttwu_queue_remote(struct task_struct *p, int cpu)
{
	struct rq *rq = cpu_rq(cpu);

	if (llist_add(&p->wake_entry, &cpu_rq(cpu)->wake_list)) {
		if (!set_nr_if_polling(rq->idle))
			smp_send_reschedule(cpu);
		else
			trace_sched_wake_idle_without_ipi(cpu);
	}
}

void wake_up_if_idle(int cpu)
{
	struct rq *rq = cpu_rq(cpu);
	unsigned long flags;

	rcu_read_lock();

	if (!is_idle_task(rcu_dereference(rq->curr)))
		goto out;

	if (set_nr_if_polling(rq->idle)) {
		trace_sched_wake_idle_without_ipi(cpu);
	} else {
		raw_spin_lock_irqsave(&rq->lock, flags);
		if (is_idle_task(rq->curr))
			smp_send_reschedule(cpu);
		/* Else cpu is not in idle, do nothing here */
		raw_spin_unlock_irqrestore(&rq->lock, flags);
	}

out:
	rcu_read_unlock();
}

bool cpus_share_cache(int this_cpu, int that_cpu)
{
	return per_cpu(sd_llc_id, this_cpu) == per_cpu(sd_llc_id, that_cpu);
}
#endif /* CONFIG_SMP */

static void ttwu_queue(struct task_struct *p, int cpu)
{
	struct rq *rq = cpu_rq(cpu);

#if defined(CONFIG_SMP)
	if (sched_feat(TTWU_QUEUE) && !cpus_share_cache(smp_processor_id(), cpu)) {
		sched_clock_cpu(cpu); /* sync clocks x-cpu */
		ttwu_queue_remote(p, cpu);
		return;
	}
#endif

	raw_spin_lock(&rq->lock);
	lockdep_pin_lock(&rq->lock);
	ttwu_do_activate(rq, p, 0);
	lockdep_unpin_lock(&rq->lock);
	raw_spin_unlock(&rq->lock);
}

/*
 * Notes on Program-Order guarantees on SMP systems.
 *
 *  MIGRATION
 *
 * The basic program-order guarantee on SMP systems is that when a task [t]
 * migrates, all its activity on its old cpu [c0] happens-before any subsequent
 * execution on its new cpu [c1].
 *
 * For migration (of runnable tasks) this is provided by the following means:
 *
 *  A) UNLOCK of the rq(c0)->lock scheduling out task t
 *  B) migration for t is required to synchronize *both* rq(c0)->lock and
 *     rq(c1)->lock (if not at the same time, then in that order).
 *  C) LOCK of the rq(c1)->lock scheduling in task
 *
 * Transitivity guarantees that B happens after A and C after B.
 * Note: we only require RCpc transitivity.
 * Note: the cpu doing B need not be c0 or c1
 *
 * Example:
 *
 *   CPU0            CPU1            CPU2
 *
 *   LOCK rq(0)->lock
 *   sched-out X
 *   sched-in Y
 *   UNLOCK rq(0)->lock
 *
 *                                   LOCK rq(0)->lock // orders against CPU0
 *                                   dequeue X
 *                                   UNLOCK rq(0)->lock
 *
 *                                   LOCK rq(1)->lock
 *                                   enqueue X
 *                                   UNLOCK rq(1)->lock
 *
 *                   LOCK rq(1)->lock // orders against CPU2
 *                   sched-out Z
 *                   sched-in X
 *                   UNLOCK rq(1)->lock
 *
 *
 *  BLOCKING -- aka. SLEEP + WAKEUP
 *
 * For blocking we (obviously) need to provide the same guarantee as for
 * migration. However the means are completely different as there is no lock
 * chain to provide order. Instead we do:
 *
 *   1) smp_store_release(X->on_cpu, 0)
 *   2) smp_cond_acquire(!X->on_cpu)
 *
 * Example:
 *
 *   CPU0 (schedule)  CPU1 (try_to_wake_up) CPU2 (schedule)
 *
 *   LOCK rq(0)->lock LOCK X->pi_lock
 *   dequeue X
 *   sched-out X
 *   smp_store_release(X->on_cpu, 0);
 *
 *                    smp_cond_acquire(!X->on_cpu);
 *                    X->state = WAKING
 *                    set_task_cpu(X,2)
 *
 *                    LOCK rq(2)->lock
 *                    enqueue X
 *                    X->state = RUNNING
 *                    UNLOCK rq(2)->lock
 *
 *                                          LOCK rq(2)->lock // orders against CPU1
 *                                          sched-out Z
 *                                          sched-in X
 *                                          UNLOCK rq(2)->lock
 *
 *                    UNLOCK X->pi_lock
 *   UNLOCK rq(0)->lock
 *
 *
 * However; for wakeups there is a second guarantee we must provide, namely we
 * must observe the state that lead to our wakeup. That is, not only must our
 * task observe its own prior state, it must also observe the stores prior to
 * its wakeup.
 *
 * This means that any means of doing remote wakeups must order the CPU doing
 * the wakeup against the CPU the task is going to end up running on. This,
 * however, is already required for the regular Program-Order guarantee above,
 * since the waking CPU is the one issueing the ACQUIRE (smp_cond_acquire).
 *
 */

/**
 * try_to_wake_up - wake up a thread
 * @p: the thread to be awakened
 * @state: the mask of task states that can be woken
 * @wake_flags: wake modifier flags (WF_*)
 *
 * Put it on the run-queue if it's not already there. The "current"
 * thread is always on the run-queue (except when the actual
 * re-schedule is in progress), and as such you're allowed to do
 * the simpler "current->state = TASK_RUNNING" to mark yourself
 * runnable without the overhead of this.
 *
 * Return: %true if @p was woken up, %false if it was already running.
 * or @state didn't match @p's state.
 */
static int
try_to_wake_up(struct task_struct *p, unsigned int state, int wake_flags)
{
	unsigned long flags;
	int cpu, success = 0;

	/*
	 * If we are going to wake up a thread waiting for CONDITION we
	 * need to ensure that CONDITION=1 done by the caller can not be
	 * reordered with p->state check below. This pairs with mb() in
	 * set_current_state() the waiting thread does.
	 */
	smp_mb__before_spinlock();
	raw_spin_lock_irqsave(&p->pi_lock, flags);
	if (!(p->state & state))
		goto out;

	trace_sched_waking(p);

	success = 1; /* we're going to change ->state */
	cpu = task_cpu(p);

	if (p->on_rq && ttwu_remote(p, wake_flags))
		goto stat;

#ifdef CONFIG_SMP
	/*
	 * Ensure we load p->on_cpu _after_ p->on_rq, otherwise it would be
	 * possible to, falsely, observe p->on_cpu == 0.
	 *
	 * One must be running (->on_cpu == 1) in order to remove oneself
	 * from the runqueue.
	 *
	 *  [S] ->on_cpu = 1;	[L] ->on_rq
	 *      UNLOCK rq->lock
	 *			RMB
	 *      LOCK   rq->lock
	 *  [S] ->on_rq = 0;    [L] ->on_cpu
	 *
	 * Pairs with the full barrier implied in the UNLOCK+LOCK on rq->lock
	 * from the consecutive calls to schedule(); the first switching to our
	 * task, the second putting it to sleep.
	 */
	smp_rmb();

	/*
	 * If the owning (remote) cpu is still in the middle of schedule() with
	 * this task as prev, wait until its done referencing the task.
	 *
	 * Pairs with the smp_store_release() in finish_lock_switch().
	 *
	 * This ensures that tasks getting woken will be fully ordered against
	 * their previous state and preserve Program Order.
	 */
	smp_cond_acquire(!p->on_cpu);

	p->sched_contributes_to_load = !!task_contributes_to_load(p);
	p->state = TASK_WAKING;

	if (p->sched_class->task_waking)
		p->sched_class->task_waking(p);

	cpu = select_task_rq(p, p->wake_cpu, SD_BALANCE_WAKE, wake_flags);
	if (task_cpu(p) != cpu) {
		wake_flags |= WF_MIGRATED;
		set_task_cpu(p, cpu);
	}
#endif /* CONFIG_SMP */

	ttwu_queue(p, cpu);
stat:
	if (schedstat_enabled())
		ttwu_stat(p, cpu, wake_flags);
out:
	raw_spin_unlock_irqrestore(&p->pi_lock, flags);

	return success;
}

/**
 * try_to_wake_up_local - try to wake up a local task with rq lock held
 * @p: the thread to be awakened
 *
 * Put @p on the run-queue if it's not already there. The caller must
 * ensure that this_rq() is locked, @p is bound to this_rq() and not
 * the current task.
 */
static void try_to_wake_up_local(struct task_struct *p)
{
	struct rq *rq = task_rq(p);

	if (WARN_ON_ONCE(rq != this_rq()) ||
	    WARN_ON_ONCE(p == current))
		return;

	lockdep_assert_held(&rq->lock);

	if (!raw_spin_trylock(&p->pi_lock)) {
		/*
		 * This is OK, because current is on_cpu, which avoids it being
		 * picked for load-balance and preemption/IRQs are still
		 * disabled avoiding further scheduler activity on it and we've
		 * not yet picked a replacement task.
		 */
		lockdep_unpin_lock(&rq->lock);
		raw_spin_unlock(&rq->lock);
		raw_spin_lock(&p->pi_lock);
		raw_spin_lock(&rq->lock);
		lockdep_pin_lock(&rq->lock);
	}

	if (!(p->state & TASK_NORMAL))
		goto out;

	trace_sched_waking(p);

	if (!task_on_rq_queued(p))
		ttwu_activate(rq, p, ENQUEUE_WAKEUP);

	ttwu_do_wakeup(rq, p, 0);
	if (schedstat_enabled())
		ttwu_stat(p, smp_processor_id(), 0);
out:
	raw_spin_unlock(&p->pi_lock);
}

/**
 * wake_up_process - Wake up a specific process
 * @p: The process to be woken up.
 *
 * Attempt to wake up the nominated process and move it to the set of runnable
 * processes.
 *
 * Return: 1 if the process was woken up, 0 if it was already running.
 *
 * It may be assumed that this function implies a write memory barrier before
 * changing the task state if and only if any tasks are woken up.
 */
int wake_up_process(struct task_struct *p)
{
	return try_to_wake_up(p, TASK_NORMAL, 0);
}
EXPORT_SYMBOL(wake_up_process);

int wake_up_state(struct task_struct *p, unsigned int state)
{
	return try_to_wake_up(p, state, 0);
}

/*
 * This function clears the sched_dl_entity static params.
 */
void __dl_clear_params(struct task_struct *p)
{
	struct sched_dl_entity *dl_se = &p->dl;

	dl_se->dl_runtime = 0;
	dl_se->dl_deadline = 0;
	dl_se->dl_period = 0;
	dl_se->flags = 0;
	dl_se->dl_bw = 0;

	dl_se->dl_throttled = 0;
	dl_se->dl_yielded = 0;
}

/*
 * Perform scheduler related setup for a newly forked process p.
 * p is forked by current.
 *
 * __sched_fork() is basic setup used by init_idle() too:
 */
static void __sched_fork(unsigned long clone_flags, struct task_struct *p)
{
	p->on_rq			= 0;

	p->se.on_rq			= 0;
	p->se.exec_start		= 0;
	p->se.sum_exec_runtime		= 0;
	p->se.prev_sum_exec_runtime	= 0;
	p->se.nr_migrations		= 0;
	p->se.vruntime			= 0;
	INIT_LIST_HEAD(&p->se.group_node);

#ifdef CONFIG_FAIR_GROUP_SCHED
	p->se.cfs_rq			= NULL;
#endif

#ifdef CONFIG_SCHEDSTATS
	/* Even if schedstat is disabled, there should not be garbage */
	memset(&p->se.statistics, 0, sizeof(p->se.statistics));
#endif

	RB_CLEAR_NODE(&p->dl.rb_node);
	init_dl_task_timer(&p->dl);
	__dl_clear_params(p);

	INIT_LIST_HEAD(&p->rt.run_list);
	p->rt.timeout		= 0;
	p->rt.time_slice	= sched_rr_timeslice;
	p->rt.on_rq		= 0;
	p->rt.on_list		= 0;

#ifdef CONFIG_PREEMPT_NOTIFIERS
	INIT_HLIST_HEAD(&p->preempt_notifiers);
#endif

#ifdef CONFIG_NUMA_BALANCING
	if (p->mm && atomic_read(&p->mm->mm_users) == 1) {
		p->mm->numa_next_scan = jiffies + msecs_to_jiffies(sysctl_numa_balancing_scan_delay);
		p->mm->numa_scan_seq = 0;
	}

	if (clone_flags & CLONE_VM)
		p->numa_preferred_nid = current->numa_preferred_nid;
	else
		p->numa_preferred_nid = -1;

	p->node_stamp = 0ULL;
	p->numa_scan_seq = p->mm ? p->mm->numa_scan_seq : 0;
	p->numa_scan_period = sysctl_numa_balancing_scan_delay;
	p->numa_work.next = &p->numa_work;
	p->numa_faults = NULL;
	p->last_task_numa_placement = 0;
	p->last_sum_exec_runtime = 0;

	p->numa_group = NULL;
#endif /* CONFIG_NUMA_BALANCING */
}

DEFINE_STATIC_KEY_FALSE(sched_numa_balancing);

#ifdef CONFIG_NUMA_BALANCING

void set_numabalancing_state(bool enabled)
{
	if (enabled)
		static_branch_enable(&sched_numa_balancing);
	else
		static_branch_disable(&sched_numa_balancing);
}

#ifdef CONFIG_PROC_SYSCTL
int sysctl_numa_balancing(struct ctl_table *table, int write,
			 void __user *buffer, size_t *lenp, loff_t *ppos)
{
	struct ctl_table t;
	int err;
	int state = static_branch_likely(&sched_numa_balancing);

	if (write && !capable(CAP_SYS_ADMIN))
		return -EPERM;

	t = *table;
	t.data = &state;
	err = proc_dointvec_minmax(&t, write, buffer, lenp, ppos);
	if (err < 0)
		return err;
	if (write)
		set_numabalancing_state(state);
	return err;
}
#endif
#endif

DEFINE_STATIC_KEY_FALSE(sched_schedstats);

#ifdef CONFIG_SCHEDSTATS
static void set_schedstats(bool enabled)
{
	if (enabled)
		static_branch_enable(&sched_schedstats);
	else
		static_branch_disable(&sched_schedstats);
}

void force_schedstat_enabled(void)
{
	if (!schedstat_enabled()) {
		pr_info("kernel profiling enabled schedstats, disable via kernel.sched_schedstats.\n");
		static_branch_enable(&sched_schedstats);
	}
}

static int __init setup_schedstats(char *str)
{
	int ret = 0;
	if (!str)
		goto out;

	if (!strcmp(str, "enable")) {
		set_schedstats(true);
		ret = 1;
	} else if (!strcmp(str, "disable")) {
		set_schedstats(false);
		ret = 1;
	}
out:
	if (!ret)
		pr_warn("Unable to parse schedstats=\n");

	return ret;
}
__setup("schedstats=", setup_schedstats);

#ifdef CONFIG_PROC_SYSCTL
int sysctl_schedstats(struct ctl_table *table, int write,
			 void __user *buffer, size_t *lenp, loff_t *ppos)
{
	struct ctl_table t;
	int err;
	int state = static_branch_likely(&sched_schedstats);

	if (write && !capable(CAP_SYS_ADMIN))
		return -EPERM;

	t = *table;
	t.data = &state;
	err = proc_dointvec_minmax(&t, write, buffer, lenp, ppos);
	if (err < 0)
		return err;
	if (write)
		set_schedstats(state);
	return err;
}
#endif
#endif

/*
 * fork()/clone()-time setup:
 */
int sched_fork(unsigned long clone_flags, struct task_struct *p)
{
	unsigned long flags;
	int cpu = get_cpu();

	__sched_fork(clone_flags, p);
	/*
	 * We mark the process as running here. This guarantees that
	 * nobody will actually run it, and a signal or other external
	 * event cannot wake it up and insert it on the runqueue either.
	 */
	p->state = TASK_RUNNING;

	/*
	 * Make sure we do not leak PI boosting priority to the child.
	 */
	p->prio = current->normal_prio;

	/*
	 * Revert to default priority/policy on fork if requested.
	 */
	if (unlikely(p->sched_reset_on_fork)) {
		if (task_has_dl_policy(p) || task_has_rt_policy(p)) {
			p->policy = SCHED_NORMAL;
			p->static_prio = NICE_TO_PRIO(0);
			p->rt_priority = 0;
		} else if (PRIO_TO_NICE(p->static_prio) < 0)
			p->static_prio = NICE_TO_PRIO(0);

		p->prio = p->normal_prio = __normal_prio(p);
		set_load_weight(p);

		/*
		 * We don't need the reset flag anymore after the fork. It has
		 * fulfilled its duty:
		 */
		p->sched_reset_on_fork = 0;
	}

	if (dl_prio(p->prio)) {
		put_cpu();
		return -EAGAIN;
	} else if (rt_prio(p->prio)) {
		p->sched_class = &rt_sched_class;
	} else {
		p->sched_class = &fair_sched_class;
	}

	if (p->sched_class->task_fork)
		p->sched_class->task_fork(p);

	/*
	 * The child is not yet in the pid-hash so no cgroup attach races,
	 * and the cgroup is pinned to this child due to cgroup_fork()
	 * is ran before sched_fork().
	 *
	 * Silence PROVE_RCU.
	 */
	raw_spin_lock_irqsave(&p->pi_lock, flags);
	set_task_cpu(p, cpu);
	raw_spin_unlock_irqrestore(&p->pi_lock, flags);

#ifdef CONFIG_SCHED_INFO
	if (likely(sched_info_on()))
		memset(&p->sched_info, 0, sizeof(p->sched_info));
#endif
#if defined(CONFIG_SMP)
	p->on_cpu = 0;
#endif
	init_task_preempt_count(p);
#ifdef CONFIG_SMP
	plist_node_init(&p->pushable_tasks, MAX_PRIO);
	RB_CLEAR_NODE(&p->pushable_dl_tasks);
#endif

	put_cpu();
	return 0;
}

unsigned long to_ratio(u64 period, u64 runtime)
{
	if (runtime == RUNTIME_INF)
		return 1ULL << 20;

	/*
	 * Doing this here saves a lot of checks in all
	 * the calling paths, and returning zero seems
	 * safe for them anyway.
	 */
	if (period == 0)
		return 0;

	return div64_u64(runtime << 20, period);
}

#ifdef CONFIG_SMP
inline struct dl_bw *dl_bw_of(int i)
{
	RCU_LOCKDEP_WARN(!rcu_read_lock_sched_held(),
			 "sched RCU must be held");
	return &cpu_rq(i)->rd->dl_bw;
}

static inline int dl_bw_cpus(int i)
{
	struct root_domain *rd = cpu_rq(i)->rd;
	int cpus = 0;

	RCU_LOCKDEP_WARN(!rcu_read_lock_sched_held(),
			 "sched RCU must be held");
	for_each_cpu_and(i, rd->span, cpu_active_mask)
		cpus++;

	return cpus;
}
#else
inline struct dl_bw *dl_bw_of(int i)
{
	return &cpu_rq(i)->dl.dl_bw;
}

static inline int dl_bw_cpus(int i)
{
	return 1;
}
#endif

/*
 * We must be sure that accepting a new task (or allowing changing the
 * parameters of an existing one) is consistent with the bandwidth
 * constraints. If yes, this function also accordingly updates the currently
 * allocated bandwidth to reflect the new situation.
 *
 * This function is called while holding p's rq->lock.
 *
 * XXX we should delay bw change until the task's 0-lag point, see
 * __setparam_dl().
 */
static int dl_overflow(struct task_struct *p, int policy,
		       const struct sched_attr *attr)
{

	struct dl_bw *dl_b = dl_bw_of(task_cpu(p));
	u64 period = attr->sched_period ?: attr->sched_deadline;
	u64 runtime = attr->sched_runtime;
	u64 new_bw = dl_policy(policy) ? to_ratio(period, runtime) : 0;
	int cpus, err = -1;

	if (new_bw == p->dl.dl_bw)
		return 0;

	/*
	 * Either if a task, enters, leave, or stays -deadline but changes
	 * its parameters, we may need to update accordingly the total
	 * allocated bandwidth of the container.
	 */
	raw_spin_lock(&dl_b->lock);
	cpus = dl_bw_cpus(task_cpu(p));
	if (dl_policy(policy) && !task_has_dl_policy(p) &&
	    !__dl_overflow(dl_b, cpus, 0, new_bw)) {
		__dl_add(dl_b, new_bw);
		err = 0;
	} else if (dl_policy(policy) && task_has_dl_policy(p) &&
		   !__dl_overflow(dl_b, cpus, p->dl.dl_bw, new_bw)) {
		__dl_clear(dl_b, p->dl.dl_bw);
		__dl_add(dl_b, new_bw);
		err = 0;
	} else if (!dl_policy(policy) && task_has_dl_policy(p)) {
		__dl_clear(dl_b, p->dl.dl_bw);
		err = 0;
	}
	raw_spin_unlock(&dl_b->lock);

	return err;
}

extern void init_dl_bw(struct dl_bw *dl_b);

/*
 * wake_up_new_task - wake up a newly created task for the first time.
 *
 * This function will do some initial scheduler statistics housekeeping
 * that must be done for every newly created context, then puts the task
 * on the runqueue and wakes it.
 */
void wake_up_new_task(struct task_struct *p)
{
	unsigned long flags;
	struct rq *rq;

	raw_spin_lock_irqsave(&p->pi_lock, flags);
	/* Initialize new task's runnable average */
	init_entity_runnable_average(&p->se);
#ifdef CONFIG_SMP
	/*
	 * Fork balancing, do it here and not earlier because:
	 *  - cpus_allowed can change in the fork path
	 *  - any previously selected cpu might disappear through hotplug
	 */
	set_task_cpu(p, select_task_rq(p, task_cpu(p), SD_BALANCE_FORK, 0));
#endif

	rq = __task_rq_lock(p);
	activate_task(rq, p, 0);
	p->on_rq = TASK_ON_RQ_QUEUED;
	trace_sched_wakeup_new(p);
	check_preempt_curr(rq, p, WF_FORK);
#ifdef CONFIG_SMP
	if (p->sched_class->task_woken) {
		/*
		 * Nothing relies on rq->lock after this, so its fine to
		 * drop it.
		 */
		lockdep_unpin_lock(&rq->lock);
		p->sched_class->task_woken(rq, p);
		lockdep_pin_lock(&rq->lock);
	}
#endif
	task_rq_unlock(rq, p, &flags);
}

#ifdef CONFIG_PREEMPT_NOTIFIERS

static struct static_key preempt_notifier_key = STATIC_KEY_INIT_FALSE;

void preempt_notifier_inc(void)
{
	static_key_slow_inc(&preempt_notifier_key);
}
EXPORT_SYMBOL_GPL(preempt_notifier_inc);

void preempt_notifier_dec(void)
{
	static_key_slow_dec(&preempt_notifier_key);
}
EXPORT_SYMBOL_GPL(preempt_notifier_dec);

/**
 * preempt_notifier_register - tell me when current is being preempted & rescheduled
 * @notifier: notifier struct to register
 */
void preempt_notifier_register(struct preempt_notifier *notifier)
{
	if (!static_key_false(&preempt_notifier_key))
		WARN(1, "registering preempt_notifier while notifiers disabled\n");

	hlist_add_head(&notifier->link, &current->preempt_notifiers);
}
EXPORT_SYMBOL_GPL(preempt_notifier_register);

/**
 * preempt_notifier_unregister - no longer interested in preemption notifications
 * @notifier: notifier struct to unregister
 *
 * This is *not* safe to call from within a preemption notifier.
 */
void preempt_notifier_unregister(struct preempt_notifier *notifier)
{
	hlist_del(&notifier->link);
}
EXPORT_SYMBOL_GPL(preempt_notifier_unregister);

static void __fire_sched_in_preempt_notifiers(struct task_struct *curr)
{
	struct preempt_notifier *notifier;

	hlist_for_each_entry(notifier, &curr->preempt_notifiers, link)
		notifier->ops->sched_in(notifier, raw_smp_processor_id());
}

static __always_inline void fire_sched_in_preempt_notifiers(struct task_struct *curr)
{
	if (static_key_false(&preempt_notifier_key))
		__fire_sched_in_preempt_notifiers(curr);
}

static void
__fire_sched_out_preempt_notifiers(struct task_struct *curr,
				   struct task_struct *next)
{
	struct preempt_notifier *notifier;

	hlist_for_each_entry(notifier, &curr->preempt_notifiers, link)
		notifier->ops->sched_out(notifier, next);
}

static __always_inline void
fire_sched_out_preempt_notifiers(struct task_struct *curr,
				 struct task_struct *next)
{
	if (static_key_false(&preempt_notifier_key))
		__fire_sched_out_preempt_notifiers(curr, next);
}

#else /* !CONFIG_PREEMPT_NOTIFIERS */

static inline void fire_sched_in_preempt_notifiers(struct task_struct *curr)
{
}

static inline void
fire_sched_out_preempt_notifiers(struct task_struct *curr,
				 struct task_struct *next)
{
}

#endif /* CONFIG_PREEMPT_NOTIFIERS */

/**
 * prepare_task_switch - prepare to switch tasks
 * @rq: the runqueue preparing to switch
 * @prev: the current task that is being switched out
 * @next: the task we are going to switch to.
 *
 * This is called with the rq lock held and interrupts off. It must
 * be paired with a subsequent finish_task_switch after the context
 * switch.
 *
 * prepare_task_switch sets up locking and calls architecture specific
 * hooks.
 */
static inline void
prepare_task_switch(struct rq *rq, struct task_struct *prev,
		    struct task_struct *next)
{
	sched_info_switch(rq, prev, next);
	perf_event_task_sched_out(prev, next);
	fire_sched_out_preempt_notifiers(prev, next);
	prepare_lock_switch(rq, next);
	prepare_arch_switch(next);
}

/**
 * finish_task_switch - clean up after a task-switch
 * @prev: the thread we just switched away from.
 *
 * finish_task_switch must be called after the context switch, paired
 * with a prepare_task_switch call before the context switch.
 * finish_task_switch will reconcile locking set up by prepare_task_switch,
 * and do any other architecture-specific cleanup actions.
 *
 * Note that we may have delayed dropping an mm in context_switch(). If
 * so, we finish that here outside of the runqueue lock. (Doing it
 * with the lock held can cause deadlocks; see schedule() for
 * details.)
 *
 * The context switch have flipped the stack from under us and restored the
 * local variables which were saved when this task called schedule() in the
 * past. prev == current is still correct but we need to recalculate this_rq
 * because prev may have moved to another CPU.
 */
static struct rq *finish_task_switch(struct task_struct *prev)
	__releases(rq->lock)
{
	struct rq *rq = this_rq();
	struct mm_struct *mm = rq->prev_mm;
	long prev_state;

	/*
	 * The previous task will have left us with a preempt_count of 2
	 * because it left us after:
	 *
	 *	schedule()
	 *	  preempt_disable();			// 1
	 *	  __schedule()
	 *	    raw_spin_lock_irq(&rq->lock)	// 2
	 *
	 * Also, see FORK_PREEMPT_COUNT.
	 */
	if (WARN_ONCE(preempt_count() != 2*PREEMPT_DISABLE_OFFSET,
		      "corrupted preempt_count: %s/%d/0x%x\n",
		      current->comm, current->pid, preempt_count()))
		preempt_count_set(FORK_PREEMPT_COUNT);

	rq->prev_mm = NULL;

	/*
	 * A task struct has one reference for the use as "current".
	 * If a task dies, then it sets TASK_DEAD in tsk->state and calls
	 * schedule one last time. The schedule call will never return, and
	 * the scheduled task must drop that reference.
	 *
	 * We must observe prev->state before clearing prev->on_cpu (in
	 * finish_lock_switch), otherwise a concurrent wakeup can get prev
	 * running on another CPU and we could rave with its RUNNING -> DEAD
	 * transition, resulting in a double drop.
	 */
	prev_state = prev->state;
	vtime_task_switch(prev);
	perf_event_task_sched_in(prev, current);
	finish_lock_switch(rq, prev);
	finish_arch_post_lock_switch();

	fire_sched_in_preempt_notifiers(current);
	if (mm)
		mmdrop(mm);
	if (unlikely(prev_state == TASK_DEAD)) {
		if (prev->sched_class->task_dead)
			prev->sched_class->task_dead(prev);

		/*
		 * Remove function-return probe instances associated with this
		 * task and put them back on the free list.
		 */
		kprobe_flush_task(prev);
		put_task_struct(prev);
	}

	tick_nohz_task_switch();
	return rq;
}

#ifdef CONFIG_SMP

/* rq->lock is NOT held, but preemption is disabled */
static void __balance_callback(struct rq *rq)
{
	struct callback_head *head, *next;
	void (*func)(struct rq *rq);
	unsigned long flags;

	raw_spin_lock_irqsave(&rq->lock, flags);
	head = rq->balance_callback;
	rq->balance_callback = NULL;
	while (head) {
		func = (void (*)(struct rq *))head->func;
		next = head->next;
		head->next = NULL;
		head = next;

		func(rq);
	}
	raw_spin_unlock_irqrestore(&rq->lock, flags);
}

static inline void balance_callback(struct rq *rq)
{
	if (unlikely(rq->balance_callback))
		__balance_callback(rq);
}

#else

static inline void balance_callback(struct rq *rq)
{
}

#endif

/**
 * schedule_tail - first thing a freshly forked thread must call.
 * @prev: the thread we just switched away from.
 */
asmlinkage __visible void schedule_tail(struct task_struct *prev)
	__releases(rq->lock)
{
	struct rq *rq;

	/*
	 * New tasks start with FORK_PREEMPT_COUNT, see there and
	 * finish_task_switch() for details.
	 *
	 * finish_task_switch() will drop rq->lock() and lower preempt_count
	 * and the preempt_enable() will end up enabling preemption (on
	 * PREEMPT_COUNT kernels).
	 */

	rq = finish_task_switch(prev);
	balance_callback(rq);
	preempt_enable();

	if (current->set_child_tid)
		put_user(task_pid_vnr(current), current->set_child_tid);
}

/*
 * context_switch - switch to the new MM and the new thread's register state.
 */
static __always_inline struct rq *
context_switch(struct rq *rq, struct task_struct *prev,
	       struct task_struct *next)
{
	struct mm_struct *mm, *oldmm;

	prepare_task_switch(rq, prev, next);

	mm = next->mm;
	oldmm = prev->active_mm;
	/*
	 * For paravirt, this is coupled with an exit in switch_to to
	 * combine the page table reload and the switch backend into
	 * one hypercall.
	 */
	arch_start_context_switch(prev);

	if (!mm) {
		next->active_mm = oldmm;
		atomic_inc(&oldmm->mm_count);
		enter_lazy_tlb(oldmm, next);
	} else
		switch_mm(oldmm, mm, next);

	if (!prev->mm) {
		prev->active_mm = NULL;
		rq->prev_mm = oldmm;
	}
	/*
	 * Since the runqueue lock will be released by the next
	 * task (which is an invalid locking op but in the case
	 * of the scheduler it's an obvious special-case), so we
	 * do an early lockdep release here:
	 */
	lockdep_unpin_lock(&rq->lock);
	spin_release(&rq->lock.dep_map, 1, _THIS_IP_);

	/* Here we just switch the register state and the stack. */
	switch_to(prev, next, prev);
	barrier();

	return finish_task_switch(prev);
}

/*
 * nr_running and nr_context_switches:
 *
 * externally visible scheduler statistics: current number of runnable
 * threads, total number of context switches performed since bootup.
 */
unsigned long nr_running(void)
{
	unsigned long i, sum = 0;

	for_each_online_cpu(i)
		sum += cpu_rq(i)->nr_running;

	return sum;
}

/*
 * Check if only the current task is running on the cpu.
 *
 * Caution: this function does not check that the caller has disabled
 * preemption, thus the result might have a time-of-check-to-time-of-use
 * race.  The caller is responsible to use it correctly, for example:
 *
 * - from a non-preemptable section (of course)
 *
 * - from a thread that is bound to a single CPU
 *
 * - in a loop with very short iterations (e.g. a polling loop)
 */
bool single_task_running(void)
{
	return raw_rq()->nr_running == 1;
}
EXPORT_SYMBOL(single_task_running);

unsigned long long nr_context_switches(void)
{
	int i;
	unsigned long long sum = 0;

	for_each_possible_cpu(i)
		sum += cpu_rq(i)->nr_switches;

	return sum;
}

unsigned long nr_iowait(void)
{
	unsigned long i, sum = 0;

	for_each_possible_cpu(i)
		sum += atomic_read(&cpu_rq(i)->nr_iowait);

	return sum;
}

unsigned long nr_iowait_cpu(int cpu)
{
	struct rq *this = cpu_rq(cpu);
	return atomic_read(&this->nr_iowait);
}

void get_iowait_load(unsigned long *nr_waiters, unsigned long *load)
{
	struct rq *rq = this_rq();
	*nr_waiters = atomic_read(&rq->nr_iowait);
	*load = rq->load.weight;
}

#ifdef CONFIG_SMP

/*
 * sched_exec - execve() is a valuable balancing opportunity, because at
 * this point the task has the smallest effective memory and cache footprint.
 */
void sched_exec(void)
{
	struct task_struct *p = current;
	unsigned long flags;
	int dest_cpu;

	raw_spin_lock_irqsave(&p->pi_lock, flags);
	dest_cpu = p->sched_class->select_task_rq(p, task_cpu(p), SD_BALANCE_EXEC, 0);
	if (dest_cpu == smp_processor_id())
		goto unlock;

	if (likely(cpu_active(dest_cpu))) {
		struct migration_arg arg = { p, dest_cpu };

		raw_spin_unlock_irqrestore(&p->pi_lock, flags);
		stop_one_cpu(task_cpu(p), migration_cpu_stop, &arg);
		return;
	}
unlock:
	raw_spin_unlock_irqrestore(&p->pi_lock, flags);
}

#endif

DEFINE_PER_CPU(struct kernel_stat, kstat);
DEFINE_PER_CPU(struct kernel_cpustat, kernel_cpustat);

EXPORT_PER_CPU_SYMBOL(kstat);
EXPORT_PER_CPU_SYMBOL(kernel_cpustat);

/*
 * Return accounted runtime for the task.
 * In case the task is currently running, return the runtime plus current's
 * pending runtime that have not been accounted yet.
 */
unsigned long long task_sched_runtime(struct task_struct *p)
{
	unsigned long flags;
	struct rq *rq;
	u64 ns;

#if defined(CONFIG_64BIT) && defined(CONFIG_SMP)
	/*
	 * 64-bit doesn't need locks to atomically read a 64bit value.
	 * So we have a optimization chance when the task's delta_exec is 0.
	 * Reading ->on_cpu is racy, but this is ok.
	 *
	 * If we race with it leaving cpu, we'll take a lock. So we're correct.
	 * If we race with it entering cpu, unaccounted time is 0. This is
	 * indistinguishable from the read occurring a few cycles earlier.
	 * If we see ->on_cpu without ->on_rq, the task is leaving, and has
	 * been accounted, so we're correct here as well.
	 */
	if (!p->on_cpu || !task_on_rq_queued(p))
		return p->se.sum_exec_runtime;
#endif

	rq = task_rq_lock(p, &flags);
	/*
	 * Must be ->curr _and_ ->on_rq.  If dequeued, we would
	 * project cycles that may never be accounted to this
	 * thread, breaking clock_gettime().
	 */
	if (task_current(rq, p) && task_on_rq_queued(p)) {
		update_rq_clock(rq);
		p->sched_class->update_curr(rq);
	}
	ns = p->se.sum_exec_runtime;
	task_rq_unlock(rq, p, &flags);

	return ns;
}

/*
 * This function gets called by the timer code, with HZ frequency.
 * We call it with interrupts disabled.
 */
void scheduler_tick(void)
{
	int cpu = smp_processor_id();
	struct rq *rq = cpu_rq(cpu);
	struct task_struct *curr = rq->curr;

	sched_clock_tick();

	raw_spin_lock(&rq->lock);
	update_rq_clock(rq);
	curr->sched_class->task_tick(rq, curr, 0);
	update_cpu_load_active(rq);
	calc_global_load_tick(rq);
	raw_spin_unlock(&rq->lock);

	perf_event_task_tick();

#ifdef CONFIG_SMP
	rq->idle_balance = idle_cpu(cpu);
	trigger_load_balance(rq);
#endif
	rq_last_tick_reset(rq);
}

#ifdef CONFIG_NO_HZ_FULL
/**
 * scheduler_tick_max_deferment
 *
 * Keep at least one tick per second when a single
 * active task is running because the scheduler doesn't
 * yet completely support full dynticks environment.
 *
 * This makes sure that uptime, CFS vruntime, load
 * balancing, etc... continue to move forward, even
 * with a very low granularity.
 *
 * Return: Maximum deferment in nanoseconds.
 */
u64 scheduler_tick_max_deferment(void)
{
	struct rq *rq = this_rq();
	unsigned long next, now = READ_ONCE(jiffies);

	next = rq->last_sched_tick + HZ;

	if (time_before_eq(next, now))
		return 0;

	return jiffies_to_nsecs(next - now);
}
#endif

#if defined(CONFIG_PREEMPT) && (defined(CONFIG_DEBUG_PREEMPT) || \
				defined(CONFIG_PREEMPT_TRACER))

void preempt_count_add(int val)
{
#ifdef CONFIG_DEBUG_PREEMPT
	/*
	 * Underflow?
	 */
	if (DEBUG_LOCKS_WARN_ON((preempt_count() < 0)))
		return;
#endif
	__preempt_count_add(val);
#ifdef CONFIG_DEBUG_PREEMPT
	/*
	 * Spinlock count overflowing soon?
	 */
	DEBUG_LOCKS_WARN_ON((preempt_count() & PREEMPT_MASK) >=
				PREEMPT_MASK - 10);
#endif
	if (preempt_count() == val) {
		unsigned long ip = get_lock_parent_ip();
#ifdef CONFIG_DEBUG_PREEMPT
		current->preempt_disable_ip = ip;
#endif
		trace_preempt_off(CALLER_ADDR0, ip);
	}
}
EXPORT_SYMBOL(preempt_count_add);
NOKPROBE_SYMBOL(preempt_count_add);

void preempt_count_sub(int val)
{
#ifdef CONFIG_DEBUG_PREEMPT
	/*
	 * Underflow?
	 */
	if (DEBUG_LOCKS_WARN_ON(val > preempt_count()))
		return;
	/*
	 * Is the spinlock portion underflowing?
	 */
	if (DEBUG_LOCKS_WARN_ON((val < PREEMPT_MASK) &&
			!(preempt_count() & PREEMPT_MASK)))
		return;
#endif

	if (preempt_count() == val)
		trace_preempt_on(CALLER_ADDR0, get_lock_parent_ip());
	__preempt_count_sub(val);
}
EXPORT_SYMBOL(preempt_count_sub);
NOKPROBE_SYMBOL(preempt_count_sub);

#endif

/*
 * Print scheduling while atomic bug:
 */
static noinline void __schedule_bug(struct task_struct *prev)
{
	if (oops_in_progress)
		return;

	printk(KERN_ERR "BUG: scheduling while atomic: %s/%d/0x%08x\n",
		prev->comm, prev->pid, preempt_count());

	debug_show_held_locks(prev);
	print_modules();
	if (irqs_disabled())
		print_irqtrace_events(prev);
#ifdef CONFIG_DEBUG_PREEMPT
	if (in_atomic_preempt_off()) {
		pr_err("Preemption disabled at:");
		print_ip_sym(current->preempt_disable_ip);
		pr_cont("\n");
	}
#endif
	dump_stack();
	add_taint(TAINT_WARN, LOCKDEP_STILL_OK);
}

/*
 * Various schedule()-time debugging checks and statistics:
 */
static inline void schedule_debug(struct task_struct *prev)
{
#ifdef CONFIG_SCHED_STACK_END_CHECK
	BUG_ON(task_stack_end_corrupted(prev));
#endif

	if (unlikely(in_atomic_preempt_off())) {
		__schedule_bug(prev);
		preempt_count_set(PREEMPT_DISABLED);
	}
	rcu_sleep_check();

	profile_hit(SCHED_PROFILING, __builtin_return_address(0));

	schedstat_inc(this_rq(), sched_count);
}

/*
 * Pick up the highest-prio task:
 */
static inline struct task_struct *
pick_next_task(struct rq *rq, struct task_struct *prev)
{
	const struct sched_class *class = &fair_sched_class;
	struct task_struct *p;

	/*
	 * Optimization: we know that if all tasks are in
	 * the fair class we can call that function directly:
	 */
	if (likely(prev->sched_class == class &&
		   rq->nr_running == rq->cfs.h_nr_running)) {
		p = fair_sched_class.pick_next_task(rq, prev);
		if (unlikely(p == RETRY_TASK))
			goto again;

		/* assumes fair_sched_class->next == idle_sched_class */
		if (unlikely(!p))
			p = idle_sched_class.pick_next_task(rq, prev);

		return p;
	}

again:
	for_each_class(class) {
		p = class->pick_next_task(rq, prev);
		if (p) {
			if (unlikely(p == RETRY_TASK))
				goto again;
			return p;
		}
	}

	BUG(); /* the idle class will always have a runnable task */
}

/*
 * __schedule() is the main scheduler function.
 *
 * The main means of driving the scheduler and thus entering this function are:
 *
 *   1. Explicit blocking: mutex, semaphore, waitqueue, etc.
 *
 *   2. TIF_NEED_RESCHED flag is checked on interrupt and userspace return
 *      paths. For example, see arch/x86/entry_64.S.
 *
 *      To drive preemption between tasks, the scheduler sets the flag in timer
 *      interrupt handler scheduler_tick().
 *
 *   3. Wakeups don't really cause entry into schedule(). They add a
 *      task to the run-queue and that's it.
 *
 *      Now, if the new task added to the run-queue preempts the current
 *      task, then the wakeup sets TIF_NEED_RESCHED and schedule() gets
 *      called on the nearest possible occasion:
 *
 *       - If the kernel is preemptible (CONFIG_PREEMPT=y):
 *
 *         - in syscall or exception context, at the next outmost
 *           preempt_enable(). (this might be as soon as the wake_up()'s
 *           spin_unlock()!)
 *
 *         - in IRQ context, return from interrupt-handler to
 *           preemptible context
 *
 *       - If the kernel is not preemptible (CONFIG_PREEMPT is not set)
 *         then at the next:
 *
 *          - cond_resched() call
 *          - explicit schedule() call
 *          - return from syscall or exception to user-space
 *          - return from interrupt-handler to user-space
 *
 * WARNING: must be called with preemption disabled!
 */
static void __sched notrace __schedule(bool preempt)
{
	struct task_struct *prev, *next;
	unsigned long *switch_count;
	struct rq *rq;
	int cpu;

	cpu = smp_processor_id();
	rq = cpu_rq(cpu);
	prev = rq->curr;

	/*
	 * do_exit() calls schedule() with preemption disabled as an exception;
	 * however we must fix that up, otherwise the next task will see an
	 * inconsistent (higher) preempt count.
	 *
	 * It also avoids the below schedule_debug() test from complaining
	 * about this.
	 */
	if (unlikely(prev->state == TASK_DEAD))
		preempt_enable_no_resched_notrace();

	schedule_debug(prev);

	if (sched_feat(HRTICK))
		hrtick_clear(rq);

	local_irq_disable();
	rcu_note_context_switch();

	/*
	 * Make sure that signal_pending_state()->signal_pending() below
	 * can't be reordered with __set_current_state(TASK_INTERRUPTIBLE)
	 * done by the caller to avoid the race with signal_wake_up().
	 */
	smp_mb__before_spinlock();
	raw_spin_lock(&rq->lock);
	lockdep_pin_lock(&rq->lock);

	rq->clock_skip_update <<= 1; /* promote REQ to ACT */

	switch_count = &prev->nivcsw;
	if (!preempt && prev->state) {
		if (unlikely(signal_pending_state(prev->state, prev))) {
			prev->state = TASK_RUNNING;
		} else {
			deactivate_task(rq, prev, DEQUEUE_SLEEP);
			prev->on_rq = 0;

			/*
			 * If a worker went to sleep, notify and ask workqueue
			 * whether it wants to wake up a task to maintain
			 * concurrency.
			 */
			if (prev->flags & PF_WQ_WORKER) {
				struct task_struct *to_wakeup;

				to_wakeup = wq_worker_sleeping(prev);
				if (to_wakeup)
					try_to_wake_up_local(to_wakeup);
			}
		}
		switch_count = &prev->nvcsw;
	}

	if (task_on_rq_queued(prev))
		update_rq_clock(rq);

	next = pick_next_task(rq, prev);
	clear_tsk_need_resched(prev);
	clear_preempt_need_resched();
	rq->clock_skip_update = 0;

	if (likely(prev != next)) {
		rq->nr_switches++;
		rq->curr = next;
		++*switch_count;

		trace_sched_switch(preempt, prev, next);
		rq = context_switch(rq, prev, next); /* unlocks the rq */
	} else {
		lockdep_unpin_lock(&rq->lock);
		raw_spin_unlock_irq(&rq->lock);
	}

	balance_callback(rq);
}
STACK_FRAME_NON_STANDARD(__schedule); /* switch_to() */

static inline void sched_submit_work(struct task_struct *tsk)
{
	if (!tsk->state || tsk_is_pi_blocked(tsk))
		return;
	/*
	 * If we are going to sleep and we have plugged IO queued,
	 * make sure to submit it to avoid deadlocks.
	 */
	if (blk_needs_flush_plug(tsk))
		blk_schedule_flush_plug(tsk);
}

asmlinkage __visible void __sched schedule(void)
{
	struct task_struct *tsk = current;

	sched_submit_work(tsk);
	do {
		preempt_disable();
		__schedule(false);
		sched_preempt_enable_no_resched();
	} while (need_resched());
}
EXPORT_SYMBOL(schedule);

#ifdef CONFIG_CONTEXT_TRACKING
asmlinkage __visible void __sched schedule_user(void)
{
	/*
	 * If we come here after a random call to set_need_resched(),
	 * or we have been woken up remotely but the IPI has not yet arrived,
	 * we haven't yet exited the RCU idle mode. Do it here manually until
	 * we find a better solution.
	 *
	 * NB: There are buggy callers of this function.  Ideally we
	 * should warn if prev_state != CONTEXT_USER, but that will trigger
	 * too frequently to make sense yet.
	 */
	enum ctx_state prev_state = exception_enter();
	schedule();
	exception_exit(prev_state);
}
#endif

/**
 * schedule_preempt_disabled - called with preemption disabled
 *
 * Returns with preemption disabled. Note: preempt_count must be 1
 */
void __sched schedule_preempt_disabled(void)
{
	sched_preempt_enable_no_resched();
	schedule();
	preempt_disable();
}

static void __sched notrace preempt_schedule_common(void)
{
	do {
		preempt_disable_notrace();
		__schedule(true);
		preempt_enable_no_resched_notrace();

		/*
		 * Check again in case we missed a preemption opportunity
		 * between schedule and now.
		 */
	} while (need_resched());
}

#ifdef CONFIG_PREEMPT
/*
 * this is the entry point to schedule() from in-kernel preemption
 * off of preempt_enable. Kernel preemptions off return from interrupt
 * occur there and call schedule directly.
 */
asmlinkage __visible void __sched notrace preempt_schedule(void)
{
	/*
	 * If there is a non-zero preempt_count or interrupts are disabled,
	 * we do not want to preempt the current task. Just return..
	 */
	if (likely(!preemptible()))
		return;

	preempt_schedule_common();
}
NOKPROBE_SYMBOL(preempt_schedule);
EXPORT_SYMBOL(preempt_schedule);

/**
 * preempt_schedule_notrace - preempt_schedule called by tracing
 *
 * The tracing infrastructure uses preempt_enable_notrace to prevent
 * recursion and tracing preempt enabling caused by the tracing
 * infrastructure itself. But as tracing can happen in areas coming
 * from userspace or just about to enter userspace, a preempt enable
 * can occur before user_exit() is called. This will cause the scheduler
 * to be called when the system is still in usermode.
 *
 * To prevent this, the preempt_enable_notrace will use this function
 * instead of preempt_schedule() to exit user context if needed before
 * calling the scheduler.
 */
asmlinkage __visible void __sched notrace preempt_schedule_notrace(void)
{
	enum ctx_state prev_ctx;

	if (likely(!preemptible()))
		return;

	do {
		preempt_disable_notrace();
		/*
		 * Needs preempt disabled in case user_exit() is traced
		 * and the tracer calls preempt_enable_notrace() causing
		 * an infinite recursion.
		 */
		prev_ctx = exception_enter();
		__schedule(true);
		exception_exit(prev_ctx);

		preempt_enable_no_resched_notrace();
	} while (need_resched());
}
EXPORT_SYMBOL_GPL(preempt_schedule_notrace);

#endif /* CONFIG_PREEMPT */

/*
 * this is the entry point to schedule() from kernel preemption
 * off of irq context.
 * Note, that this is called and return with irqs disabled. This will
 * protect us against recursive calling from irq.
 */
asmlinkage __visible void __sched preempt_schedule_irq(void)
{
	enum ctx_state prev_state;

	/* Catch callers which need to be fixed */
	BUG_ON(preempt_count() || !irqs_disabled());

	prev_state = exception_enter();

	do {
		preempt_disable();
		local_irq_enable();
		__schedule(true);
		local_irq_disable();
		sched_preempt_enable_no_resched();
	} while (need_resched());

	exception_exit(prev_state);
}

int default_wake_function(wait_queue_t *curr, unsigned mode, int wake_flags,
			  void *key)
{
	return try_to_wake_up(curr->private, mode, wake_flags);
}
EXPORT_SYMBOL(default_wake_function);

#ifdef CONFIG_RT_MUTEXES

/*
 * rt_mutex_setprio - set the current priority of a task
 * @p: task
 * @prio: prio value (kernel-internal form)
 *
 * This function changes the 'effective' priority of a task. It does
 * not touch ->normal_prio like __setscheduler().
 *
 * Used by the rt_mutex code to implement priority inheritance
 * logic. Call site only calls if the priority of the task changed.
 */
void rt_mutex_setprio(struct task_struct *p, int prio)
{
	int oldprio, queued, running, queue_flag = DEQUEUE_SAVE | DEQUEUE_MOVE;
	struct rq *rq;
	const struct sched_class *prev_class;

	BUG_ON(prio > MAX_PRIO);

	rq = __task_rq_lock(p);

	/*
	 * Idle task boosting is a nono in general. There is one
	 * exception, when PREEMPT_RT and NOHZ is active:
	 *
	 * The idle task calls get_next_timer_interrupt() and holds
	 * the timer wheel base->lock on the CPU and another CPU wants
	 * to access the timer (probably to cancel it). We can safely
	 * ignore the boosting request, as the idle CPU runs this code
	 * with interrupts disabled and will complete the lock
	 * protected section without being interrupted. So there is no
	 * real need to boost.
	 */
	if (unlikely(p == rq->idle)) {
		WARN_ON(p != rq->curr);
		WARN_ON(p->pi_blocked_on);
		goto out_unlock;
	}

	trace_sched_pi_setprio(p, prio);
	oldprio = p->prio;

	if (oldprio == prio)
		queue_flag &= ~DEQUEUE_MOVE;

	prev_class = p->sched_class;
	queued = task_on_rq_queued(p);
	running = task_current(rq, p);
	if (queued)
		dequeue_task(rq, p, queue_flag);
	if (running)
		put_prev_task(rq, p);

	/*
	 * Boosting condition are:
	 * 1. -rt task is running and holds mutex A
	 *      --> -dl task blocks on mutex A
	 *
	 * 2. -dl task is running and holds mutex A
	 *      --> -dl task blocks on mutex A and could preempt the
	 *          running task
	 */
	if (dl_prio(prio)) {
		struct task_struct *pi_task = rt_mutex_get_top_task(p);
		if (!dl_prio(p->normal_prio) ||
		    (pi_task && dl_entity_preempt(&pi_task->dl, &p->dl))) {
			p->dl.dl_boosted = 1;
			queue_flag |= ENQUEUE_REPLENISH;
		} else
			p->dl.dl_boosted = 0;
		p->sched_class = &dl_sched_class;
	} else if (rt_prio(prio)) {
		if (dl_prio(oldprio))
			p->dl.dl_boosted = 0;
		if (oldprio < prio)
			queue_flag |= ENQUEUE_HEAD;
		p->sched_class = &rt_sched_class;
	} else {
		if (dl_prio(oldprio))
			p->dl.dl_boosted = 0;
		if (rt_prio(oldprio))
			p->rt.timeout = 0;
		p->sched_class = &fair_sched_class;
	}

	p->prio = prio;

	if (running)
		p->sched_class->set_curr_task(rq);
	if (queued)
		enqueue_task(rq, p, queue_flag);

	check_class_changed(rq, p, prev_class, oldprio);
out_unlock:
	preempt_disable(); /* avoid rq from going away on us */
	__task_rq_unlock(rq);

	balance_callback(rq);
	preempt_enable();
}
#endif

void set_user_nice(struct task_struct *p, long nice)
{
	int old_prio, delta, queued;
	unsigned long flags;
	struct rq *rq;

	if (task_nice(p) == nice || nice < MIN_NICE || nice > MAX_NICE)
		return;
	/*
	 * We have to be careful, if called from sys_setpriority(),
	 * the task might be in the middle of scheduling on another CPU.
	 */
	rq = task_rq_lock(p, &flags);
	/*
	 * The RT priorities are set via sched_setscheduler(), but we still
	 * allow the 'normal' nice value to be set - but as expected
	 * it wont have any effect on scheduling until the task is
	 * SCHED_DEADLINE, SCHED_FIFO or SCHED_RR:
	 */
	if (task_has_dl_policy(p) || task_has_rt_policy(p)) {
		p->static_prio = NICE_TO_PRIO(nice);
		goto out_unlock;
	}
	queued = task_on_rq_queued(p);
	if (queued)
		dequeue_task(rq, p, DEQUEUE_SAVE);

	p->static_prio = NICE_TO_PRIO(nice);
	set_load_weight(p);
	old_prio = p->prio;
	p->prio = effective_prio(p);
	delta = p->prio - old_prio;

	if (queued) {
		enqueue_task(rq, p, ENQUEUE_RESTORE);
		/*
		 * If the task increased its priority or is running and
		 * lowered its priority, then reschedule its CPU:
		 */
		if (delta < 0 || (delta > 0 && task_running(rq, p)))
			resched_curr(rq);
	}
out_unlock:
	task_rq_unlock(rq, p, &flags);
}
EXPORT_SYMBOL(set_user_nice);

/*
 * can_nice - check if a task can reduce its nice value
 * @p: task
 * @nice: nice value
 */
int can_nice(const struct task_struct *p, const int nice)
{
	/* convert nice value [19,-20] to rlimit style value [1,40] */
	int nice_rlim = nice_to_rlimit(nice);

	return (nice_rlim <= task_rlimit(p, RLIMIT_NICE) ||
		capable(CAP_SYS_NICE));
}

#ifdef __ARCH_WANT_SYS_NICE

/*
 * sys_nice - change the priority of the current process.
 * @increment: priority increment
 *
 * sys_setpriority is a more generic, but much slower function that
 * does similar things.
 */
SYSCALL_DEFINE1(nice, int, increment)
{
	long nice, retval;

	/*
	 * Setpriority might change our priority at the same moment.
	 * We don't have to worry. Conceptually one call occurs first
	 * and we have a single winner.
	 */
	increment = clamp(increment, -NICE_WIDTH, NICE_WIDTH);
	nice = task_nice(current) + increment;

	nice = clamp_val(nice, MIN_NICE, MAX_NICE);
	if (increment < 0 && !can_nice(current, nice))
		return -EPERM;

	retval = security_task_setnice(current, nice);
	if (retval)
		return retval;

	set_user_nice(current, nice);
	return 0;
}

#endif

/**
 * task_prio - return the priority value of a given task.
 * @p: the task in question.
 *
 * Return: The priority value as seen by users in /proc.
 * RT tasks are offset by -200. Normal tasks are centered
 * around 0, value goes from -16 to +15.
 */
int task_prio(const struct task_struct *p)
{
	return p->prio - MAX_RT_PRIO;
}

/**
 * idle_cpu - is a given cpu idle currently?
 * @cpu: the processor in question.
 *
 * Return: 1 if the CPU is currently idle. 0 otherwise.
 */
int idle_cpu(int cpu)
{
	struct rq *rq = cpu_rq(cpu);

	if (rq->curr != rq->idle)
		return 0;

	if (rq->nr_running)
		return 0;

#ifdef CONFIG_SMP
	if (!llist_empty(&rq->wake_list))
		return 0;
#endif

	return 1;
}

/**
 * idle_task - return the idle task for a given cpu.
 * @cpu: the processor in question.
 *
 * Return: The idle task for the cpu @cpu.
 */
struct task_struct *idle_task(int cpu)
{
	return cpu_rq(cpu)->idle;
}

/**
 * find_process_by_pid - find a process with a matching PID value.
 * @pid: the pid in question.
 *
 * The task of @pid, if found. %NULL otherwise.
 */
static struct task_struct *find_process_by_pid(pid_t pid)
{
	return pid ? find_task_by_vpid(pid) : current;
}

/*
 * This function initializes the sched_dl_entity of a newly becoming
 * SCHED_DEADLINE task.
 *
 * Only the static values are considered here, the actual runtime and the
 * absolute deadline will be properly calculated when the task is enqueued
 * for the first time with its new policy.
 */
static void
__setparam_dl(struct task_struct *p, const struct sched_attr *attr)
{
	struct sched_dl_entity *dl_se = &p->dl;

	dl_se->dl_runtime = attr->sched_runtime;
	dl_se->dl_deadline = attr->sched_deadline;
	dl_se->dl_period = attr->sched_period ?: dl_se->dl_deadline;
	dl_se->flags = attr->sched_flags;
	dl_se->dl_bw = to_ratio(dl_se->dl_period, dl_se->dl_runtime);

	/*
	 * Changing the parameters of a task is 'tricky' and we're not doing
	 * the correct thing -- also see task_dead_dl() and switched_from_dl().
	 *
	 * What we SHOULD do is delay the bandwidth release until the 0-lag
	 * point. This would include retaining the task_struct until that time
	 * and change dl_overflow() to not immediately decrement the current
	 * amount.
	 *
	 * Instead we retain the current runtime/deadline and let the new
	 * parameters take effect after the current reservation period lapses.
	 * This is safe (albeit pessimistic) because the 0-lag point is always
	 * before the current scheduling deadline.
	 *
	 * We can still have temporary overloads because we do not delay the
	 * change in bandwidth until that time; so admission control is
	 * not on the safe side. It does however guarantee tasks will never
	 * consume more than promised.
	 */
}

/*
 * sched_setparam() passes in -1 for its policy, to let the functions
 * it calls know not to change it.
 */
#define SETPARAM_POLICY	-1

static void __setscheduler_params(struct task_struct *p,
		const struct sched_attr *attr)
{
	int policy = attr->sched_policy;

	if (policy == SETPARAM_POLICY)
		policy = p->policy;

	p->policy = policy;

	if (dl_policy(policy))
		__setparam_dl(p, attr);
	else if (fair_policy(policy))
		p->static_prio = NICE_TO_PRIO(attr->sched_nice);

	/*
	 * __sched_setscheduler() ensures attr->sched_priority == 0 when
	 * !rt_policy. Always setting this ensures that things like
	 * getparam()/getattr() don't report silly values for !rt tasks.
	 */
	p->rt_priority = attr->sched_priority;
	p->normal_prio = normal_prio(p);
	set_load_weight(p);
}

/* Actually do priority change: must hold pi & rq lock. */
static void __setscheduler(struct rq *rq, struct task_struct *p,
			   const struct sched_attr *attr, bool keep_boost)
{
	__setscheduler_params(p, attr);

	/*
	 * Keep a potential priority boosting if called from
	 * sched_setscheduler().
	 */
	if (keep_boost)
		p->prio = rt_mutex_get_effective_prio(p, normal_prio(p));
	else
		p->prio = normal_prio(p);

	if (dl_prio(p->prio))
		p->sched_class = &dl_sched_class;
	else if (rt_prio(p->prio))
		p->sched_class = &rt_sched_class;
	else
		p->sched_class = &fair_sched_class;
}

static void
__getparam_dl(struct task_struct *p, struct sched_attr *attr)
{
	struct sched_dl_entity *dl_se = &p->dl;

	attr->sched_priority = p->rt_priority;
	attr->sched_runtime = dl_se->dl_runtime;
	attr->sched_deadline = dl_se->dl_deadline;
	attr->sched_period = dl_se->dl_period;
	attr->sched_flags = dl_se->flags;
}

/*
 * This function validates the new parameters of a -deadline task.
 * We ask for the deadline not being zero, and greater or equal
 * than the runtime, as well as the period of being zero or
 * greater than deadline. Furthermore, we have to be sure that
 * user parameters are above the internal resolution of 1us (we
 * check sched_runtime only since it is always the smaller one) and
 * below 2^63 ns (we have to check both sched_deadline and
 * sched_period, as the latter can be zero).
 */
static bool
__checkparam_dl(const struct sched_attr *attr)
{
	/* deadline != 0 */
	if (attr->sched_deadline == 0)
		return false;

	/*
	 * Since we truncate DL_SCALE bits, make sure we're at least
	 * that big.
	 */
	if (attr->sched_runtime < (1ULL << DL_SCALE))
		return false;

	/*
	 * Since we use the MSB for wrap-around and sign issues, make
	 * sure it's not set (mind that period can be equal to zero).
	 */
	if (attr->sched_deadline & (1ULL << 63) ||
	    attr->sched_period & (1ULL << 63))
		return false;

	/* runtime <= deadline <= period (if period != 0) */
	if ((attr->sched_period != 0 &&
	     attr->sched_period < attr->sched_deadline) ||
	    attr->sched_deadline < attr->sched_runtime)
		return false;

	return true;
}

/*
 * check the target process has a UID that matches the current process's
 */
static bool check_same_owner(struct task_struct *p)
{
	const struct cred *cred = current_cred(), *pcred;
	bool match;

	rcu_read_lock();
	pcred = __task_cred(p);
	match = (uid_eq(cred->euid, pcred->euid) ||
		 uid_eq(cred->euid, pcred->uid));
	rcu_read_unlock();
	return match;
}

static bool dl_param_changed(struct task_struct *p,
		const struct sched_attr *attr)
{
	struct sched_dl_entity *dl_se = &p->dl;

	if (dl_se->dl_runtime != attr->sched_runtime ||
		dl_se->dl_deadline != attr->sched_deadline ||
		dl_se->dl_period != attr->sched_period ||
		dl_se->flags != attr->sched_flags)
		return true;

	return false;
}

static int __sched_setscheduler(struct task_struct *p,
				const struct sched_attr *attr,
				bool user, bool pi)
{
	int newprio = dl_policy(attr->sched_policy) ? MAX_DL_PRIO - 1 :
		      MAX_RT_PRIO - 1 - attr->sched_priority;
	int retval, oldprio, oldpolicy = -1, queued, running;
	int new_effective_prio, policy = attr->sched_policy;
	unsigned long flags;
	const struct sched_class *prev_class;
	struct rq *rq;
	int reset_on_fork;
	int queue_flags = DEQUEUE_SAVE | DEQUEUE_MOVE;

	/* may grab non-irq protected spin_locks */
	BUG_ON(in_interrupt());
recheck:
	/* double check policy once rq lock held */
	if (policy < 0) {
		reset_on_fork = p->sched_reset_on_fork;
		policy = oldpolicy = p->policy;
	} else {
		reset_on_fork = !!(attr->sched_flags & SCHED_FLAG_RESET_ON_FORK);

		if (!valid_policy(policy))
			return -EINVAL;
	}

	if (attr->sched_flags & ~(SCHED_FLAG_RESET_ON_FORK))
		return -EINVAL;

	/*
	 * Valid priorities for SCHED_FIFO and SCHED_RR are
	 * 1..MAX_USER_RT_PRIO-1, valid priority for SCHED_NORMAL,
	 * SCHED_BATCH and SCHED_IDLE is 0.
	 */
	if ((p->mm && attr->sched_priority > MAX_USER_RT_PRIO-1) ||
	    (!p->mm && attr->sched_priority > MAX_RT_PRIO-1))
		return -EINVAL;
	if ((dl_policy(policy) && !__checkparam_dl(attr)) ||
	    (rt_policy(policy) != (attr->sched_priority != 0)))
		return -EINVAL;

	/*
	 * Allow unprivileged RT tasks to decrease priority:
	 */
	if (user && !capable(CAP_SYS_NICE)) {
		if (fair_policy(policy)) {
			if (attr->sched_nice < task_nice(p) &&
			    !can_nice(p, attr->sched_nice))
				return -EPERM;
		}

		if (rt_policy(policy)) {
			unsigned long rlim_rtprio =
					task_rlimit(p, RLIMIT_RTPRIO);

			/* can't set/change the rt policy */
			if (policy != p->policy && !rlim_rtprio)
				return -EPERM;

			/* can't increase priority */
			if (attr->sched_priority > p->rt_priority &&
			    attr->sched_priority > rlim_rtprio)
				return -EPERM;
		}

		 /*
		  * Can't set/change SCHED_DEADLINE policy at all for now
		  * (safest behavior); in the future we would like to allow
		  * unprivileged DL tasks to increase their relative deadline
		  * or reduce their runtime (both ways reducing utilization)
		  */
		if (dl_policy(policy))
			return -EPERM;

		/*
		 * Treat SCHED_IDLE as nice 20. Only allow a switch to
		 * SCHED_NORMAL if the RLIMIT_NICE would normally permit it.
		 */
		if (idle_policy(p->policy) && !idle_policy(policy)) {
			if (!can_nice(p, task_nice(p)))
				return -EPERM;
		}

		/* can't change other user's priorities */
		if (!check_same_owner(p))
			return -EPERM;

		/* Normal users shall not reset the sched_reset_on_fork flag */
		if (p->sched_reset_on_fork && !reset_on_fork)
			return -EPERM;
	}

	if (user) {
		retval = security_task_setscheduler(p);
		if (retval)
			return retval;
	}

	/*
	 * make sure no PI-waiters arrive (or leave) while we are
	 * changing the priority of the task:
	 *
	 * To be able to change p->policy safely, the appropriate
	 * runqueue lock must be held.
	 */
	rq = task_rq_lock(p, &flags);

	/*
	 * Changing the policy of the stop threads its a very bad idea
	 */
	if (p == rq->stop) {
		task_rq_unlock(rq, p, &flags);
		return -EINVAL;
	}

	/*
	 * If not changing anything there's no need to proceed further,
	 * but store a possible modification of reset_on_fork.
	 */
	if (unlikely(policy == p->policy)) {
		if (fair_policy(policy) && attr->sched_nice != task_nice(p))
			goto change;
		if (rt_policy(policy) && attr->sched_priority != p->rt_priority)
			goto change;
		if (dl_policy(policy) && dl_param_changed(p, attr))
			goto change;

		p->sched_reset_on_fork = reset_on_fork;
		task_rq_unlock(rq, p, &flags);
		return 0;
	}
change:

	if (user) {
#ifdef CONFIG_RT_GROUP_SCHED
		/*
		 * Do not allow realtime tasks into groups that have no runtime
		 * assigned.
		 */
		if (rt_bandwidth_enabled() && rt_policy(policy) &&
				task_group(p)->rt_bandwidth.rt_runtime == 0 &&
				!task_group_is_autogroup(task_group(p))) {
			task_rq_unlock(rq, p, &flags);
			return -EPERM;
		}
#endif
#ifdef CONFIG_SMP
		if (dl_bandwidth_enabled() && dl_policy(policy)) {
			cpumask_t *span = rq->rd->span;

			/*
			 * Don't allow tasks with an affinity mask smaller than
			 * the entire root_domain to become SCHED_DEADLINE. We
			 * will also fail if there's no bandwidth available.
			 */
			if (!cpumask_subset(span, &p->cpus_allowed) ||
			    rq->rd->dl_bw.bw == 0) {
				task_rq_unlock(rq, p, &flags);
				return -EPERM;
			}
		}
#endif
	}

	/* recheck policy now with rq lock held */
	if (unlikely(oldpolicy != -1 && oldpolicy != p->policy)) {
		policy = oldpolicy = -1;
		task_rq_unlock(rq, p, &flags);
		goto recheck;
	}

	/*
	 * If setscheduling to SCHED_DEADLINE (or changing the parameters
	 * of a SCHED_DEADLINE task) we need to check if enough bandwidth
	 * is available.
	 */
	if ((dl_policy(policy) || dl_task(p)) && dl_overflow(p, policy, attr)) {
		task_rq_unlock(rq, p, &flags);
		return -EBUSY;
	}

	p->sched_reset_on_fork = reset_on_fork;
	oldprio = p->prio;

	if (pi) {
		/*
		 * Take priority boosted tasks into account. If the new
		 * effective priority is unchanged, we just store the new
		 * normal parameters and do not touch the scheduler class and
		 * the runqueue. This will be done when the task deboost
		 * itself.
		 */
		new_effective_prio = rt_mutex_get_effective_prio(p, newprio);
		if (new_effective_prio == oldprio)
			queue_flags &= ~DEQUEUE_MOVE;
	}

	queued = task_on_rq_queued(p);
	running = task_current(rq, p);
	if (queued)
		dequeue_task(rq, p, queue_flags);
	if (running)
		put_prev_task(rq, p);

	prev_class = p->sched_class;
	__setscheduler(rq, p, attr, pi);

	if (running)
		p->sched_class->set_curr_task(rq);
	if (queued) {
		/*
		 * We enqueue to tail when the priority of a task is
		 * increased (user space view).
		 */
		if (oldprio < p->prio)
			queue_flags |= ENQUEUE_HEAD;

		enqueue_task(rq, p, queue_flags);
	}

	check_class_changed(rq, p, prev_class, oldprio);
	preempt_disable(); /* avoid rq from going away on us */
	task_rq_unlock(rq, p, &flags);

	if (pi)
		rt_mutex_adjust_pi(p);

	/*
	 * Run balance callbacks after we've adjusted the PI chain.
	 */
	balance_callback(rq);
	preempt_enable();

	return 0;
}

static int _sched_setscheduler(struct task_struct *p, int policy,
			       const struct sched_param *param, bool check)
{
	struct sched_attr attr = {
		.sched_policy   = policy,
		.sched_priority = param->sched_priority,
		.sched_nice	= PRIO_TO_NICE(p->static_prio),
	};

	/* Fixup the legacy SCHED_RESET_ON_FORK hack. */
	if ((policy != SETPARAM_POLICY) && (policy & SCHED_RESET_ON_FORK)) {
		attr.sched_flags |= SCHED_FLAG_RESET_ON_FORK;
		policy &= ~SCHED_RESET_ON_FORK;
		attr.sched_policy = policy;
	}

	return __sched_setscheduler(p, &attr, check, true);
}
/**
 * sched_setscheduler - change the scheduling policy and/or RT priority of a thread.
 * @p: the task in question.
 * @policy: new policy.
 * @param: structure containing the new RT priority.
 *
 * Return: 0 on success. An error code otherwise.
 *
 * NOTE that the task may be already dead.
 */
int sched_setscheduler(struct task_struct *p, int policy,
		       const struct sched_param *param)
{
	return _sched_setscheduler(p, policy, param, true);
}
EXPORT_SYMBOL_GPL(sched_setscheduler);

int sched_setattr(struct task_struct *p, const struct sched_attr *attr)
{
	return __sched_setscheduler(p, attr, true, true);
}
EXPORT_SYMBOL_GPL(sched_setattr);

/**
 * sched_setscheduler_nocheck - change the scheduling policy and/or RT priority of a thread from kernelspace.
 * @p: the task in question.
 * @policy: new policy.
 * @param: structure containing the new RT priority.
 *
 * Just like sched_setscheduler, only don't bother checking if the
 * current context has permission.  For example, this is needed in
 * stop_machine(): we create temporary high priority worker threads,
 * but our caller might not have that capability.
 *
 * Return: 0 on success. An error code otherwise.
 */
int sched_setscheduler_nocheck(struct task_struct *p, int policy,
			       const struct sched_param *param)
{
	return _sched_setscheduler(p, policy, param, false);
}
EXPORT_SYMBOL_GPL(sched_setscheduler_nocheck);

static int
do_sched_setscheduler(pid_t pid, int policy, struct sched_param __user *param)
{
	struct sched_param lparam;
	struct task_struct *p;
	int retval;

	if (!param || pid < 0)
		return -EINVAL;
	if (copy_from_user(&lparam, param, sizeof(struct sched_param)))
		return -EFAULT;

	rcu_read_lock();
	retval = -ESRCH;
	p = find_process_by_pid(pid);
	if (p != NULL)
		retval = sched_setscheduler(p, policy, &lparam);
	rcu_read_unlock();

	return retval;
}

/*
 * Mimics kernel/events/core.c perf_copy_attr().
 */
static int sched_copy_attr(struct sched_attr __user *uattr,
			   struct sched_attr *attr)
{
	u32 size;
	int ret;

	if (!access_ok(VERIFY_WRITE, uattr, SCHED_ATTR_SIZE_VER0))
		return -EFAULT;

	/*
	 * zero the full structure, so that a short copy will be nice.
	 */
	memset(attr, 0, sizeof(*attr));

	ret = get_user(size, &uattr->size);
	if (ret)
		return ret;

	if (size > PAGE_SIZE)	/* silly large */
		goto err_size;

	if (!size)		/* abi compat */
		size = SCHED_ATTR_SIZE_VER0;

	if (size < SCHED_ATTR_SIZE_VER0)
		goto err_size;

	/*
	 * If we're handed a bigger struct than we know of,
	 * ensure all the unknown bits are 0 - i.e. new
	 * user-space does not rely on any kernel feature
	 * extensions we dont know about yet.
	 */
	if (size > sizeof(*attr)) {
		unsigned char __user *addr;
		unsigned char __user *end;
		unsigned char val;

		addr = (void __user *)uattr + sizeof(*attr);
		end  = (void __user *)uattr + size;

		for (; addr < end; addr++) {
			ret = get_user(val, addr);
			if (ret)
				return ret;
			if (val)
				goto err_size;
		}
		size = sizeof(*attr);
	}

	ret = copy_from_user(attr, uattr, size);
	if (ret)
		return -EFAULT;

	/*
	 * XXX: do we want to be lenient like existing syscalls; or do we want
	 * to be strict and return an error on out-of-bounds values?
	 */
	attr->sched_nice = clamp(attr->sched_nice, MIN_NICE, MAX_NICE);

	return 0;

err_size:
	put_user(sizeof(*attr), &uattr->size);
	return -E2BIG;
}

/**
 * sys_sched_setscheduler - set/change the scheduler policy and RT priority
 * @pid: the pid in question.
 * @policy: new policy.
 * @param: structure containing the new RT priority.
 *
 * Return: 0 on success. An error code otherwise.
 */
SYSCALL_DEFINE3(sched_setscheduler, pid_t, pid, int, policy,
		struct sched_param __user *, param)
{
	/* negative values for policy are not valid */
	if (policy < 0)
		return -EINVAL;

	return do_sched_setscheduler(pid, policy, param);
}

/**
 * sys_sched_setparam - set/change the RT priority of a thread
 * @pid: the pid in question.
 * @param: structure containing the new RT priority.
 *
 * Return: 0 on success. An error code otherwise.
 */
SYSCALL_DEFINE2(sched_setparam, pid_t, pid, struct sched_param __user *, param)
{
	return do_sched_setscheduler(pid, SETPARAM_POLICY, param);
}

/**
 * sys_sched_setattr - same as above, but with extended sched_attr
 * @pid: the pid in question.
 * @uattr: structure containing the extended parameters.
 * @flags: for future extension.
 */
SYSCALL_DEFINE3(sched_setattr, pid_t, pid, struct sched_attr __user *, uattr,
			       unsigned int, flags)
{
	struct sched_attr attr;
	struct task_struct *p;
	int retval;

	if (!uattr || pid < 0 || flags)
		return -EINVAL;

	retval = sched_copy_attr(uattr, &attr);
	if (retval)
		return retval;

	if ((int)attr.sched_policy < 0)
		return -EINVAL;

	rcu_read_lock();
	retval = -ESRCH;
	p = find_process_by_pid(pid);
	if (p != NULL)
		retval = sched_setattr(p, &attr);
	rcu_read_unlock();

	return retval;
}

/**
 * sys_sched_getscheduler - get the policy (scheduling class) of a thread
 * @pid: the pid in question.
 *
 * Return: On success, the policy of the thread. Otherwise, a negative error
 * code.
 */
SYSCALL_DEFINE1(sched_getscheduler, pid_t, pid)
{
	struct task_struct *p;
	int retval;

	if (pid < 0)
		return -EINVAL;

	retval = -ESRCH;
	rcu_read_lock();
	p = find_process_by_pid(pid);
	if (p) {
		retval = security_task_getscheduler(p);
		if (!retval)
			retval = p->policy
				| (p->sched_reset_on_fork ? SCHED_RESET_ON_FORK : 0);
	}
	rcu_read_unlock();
	return retval;
}

/**
 * sys_sched_getparam - get the RT priority of a thread
 * @pid: the pid in question.
 * @param: structure containing the RT priority.
 *
 * Return: On success, 0 and the RT priority is in @param. Otherwise, an error
 * code.
 */
SYSCALL_DEFINE2(sched_getparam, pid_t, pid, struct sched_param __user *, param)
{
	struct sched_param lp = { .sched_priority = 0 };
	struct task_struct *p;
	int retval;

	if (!param || pid < 0)
		return -EINVAL;

	rcu_read_lock();
	p = find_process_by_pid(pid);
	retval = -ESRCH;
	if (!p)
		goto out_unlock;

	retval = security_task_getscheduler(p);
	if (retval)
		goto out_unlock;

	if (task_has_rt_policy(p))
		lp.sched_priority = p->rt_priority;
	rcu_read_unlock();

	/*
	 * This one might sleep, we cannot do it with a spinlock held ...
	 */
	retval = copy_to_user(param, &lp, sizeof(*param)) ? -EFAULT : 0;

	return retval;

out_unlock:
	rcu_read_unlock();
	return retval;
}

static int sched_read_attr(struct sched_attr __user *uattr,
			   struct sched_attr *attr,
			   unsigned int usize)
{
	int ret;

	if (!access_ok(VERIFY_WRITE, uattr, usize))
		return -EFAULT;

	/*
	 * If we're handed a smaller struct than we know of,
	 * ensure all the unknown bits are 0 - i.e. old
	 * user-space does not get uncomplete information.
	 */
	if (usize < sizeof(*attr)) {
		unsigned char *addr;
		unsigned char *end;

		addr = (void *)attr + usize;
		end  = (void *)attr + sizeof(*attr);

		for (; addr < end; addr++) {
			if (*addr)
				return -EFBIG;
		}

		attr->size = usize;
	}

	ret = copy_to_user(uattr, attr, attr->size);
	if (ret)
		return -EFAULT;

	return 0;
}

/**
 * sys_sched_getattr - similar to sched_getparam, but with sched_attr
 * @pid: the pid in question.
 * @uattr: structure containing the extended parameters.
 * @size: sizeof(attr) for fwd/bwd comp.
 * @flags: for future extension.
 */
SYSCALL_DEFINE4(sched_getattr, pid_t, pid, struct sched_attr __user *, uattr,
		unsigned int, size, unsigned int, flags)
{
	struct sched_attr attr = {
		.size = sizeof(struct sched_attr),
	};
	struct task_struct *p;
	int retval;

	if (!uattr || pid < 0 || size > PAGE_SIZE ||
	    size < SCHED_ATTR_SIZE_VER0 || flags)
		return -EINVAL;

	rcu_read_lock();
	p = find_process_by_pid(pid);
	retval = -ESRCH;
	if (!p)
		goto out_unlock;

	retval = security_task_getscheduler(p);
	if (retval)
		goto out_unlock;

	attr.sched_policy = p->policy;
	if (p->sched_reset_on_fork)
		attr.sched_flags |= SCHED_FLAG_RESET_ON_FORK;
	if (task_has_dl_policy(p))
		__getparam_dl(p, &attr);
	else if (task_has_rt_policy(p))
		attr.sched_priority = p->rt_priority;
	else
		attr.sched_nice = task_nice(p);

	rcu_read_unlock();

	retval = sched_read_attr(uattr, &attr, size);
	return retval;

out_unlock:
	rcu_read_unlock();
	return retval;
}

long sched_setaffinity(pid_t pid, const struct cpumask *in_mask)
{
	cpumask_var_t cpus_allowed, new_mask;
	struct task_struct *p;
	int retval;

	rcu_read_lock();

	p = find_process_by_pid(pid);
	if (!p) {
		rcu_read_unlock();
		return -ESRCH;
	}

	/* Prevent p going away */
	get_task_struct(p);
	rcu_read_unlock();

	if (p->flags & PF_NO_SETAFFINITY) {
		retval = -EINVAL;
		goto out_put_task;
	}
	if (!alloc_cpumask_var(&cpus_allowed, GFP_KERNEL)) {
		retval = -ENOMEM;
		goto out_put_task;
	}
	if (!alloc_cpumask_var(&new_mask, GFP_KERNEL)) {
		retval = -ENOMEM;
		goto out_free_cpus_allowed;
	}
	retval = -EPERM;
	if (!check_same_owner(p)) {
		rcu_read_lock();
		if (!ns_capable(__task_cred(p)->user_ns, CAP_SYS_NICE)) {
			rcu_read_unlock();
			goto out_free_new_mask;
		}
		rcu_read_unlock();
	}

	retval = security_task_setscheduler(p);
	if (retval)
		goto out_free_new_mask;


	cpuset_cpus_allowed(p, cpus_allowed);
	cpumask_and(new_mask, in_mask, cpus_allowed);

	/*
	 * Since bandwidth control happens on root_domain basis,
	 * if admission test is enabled, we only admit -deadline
	 * tasks allowed to run on all the CPUs in the task's
	 * root_domain.
	 */
#ifdef CONFIG_SMP
	if (task_has_dl_policy(p) && dl_bandwidth_enabled()) {
		rcu_read_lock();
		if (!cpumask_subset(task_rq(p)->rd->span, new_mask)) {
			retval = -EBUSY;
			rcu_read_unlock();
			goto out_free_new_mask;
		}
		rcu_read_unlock();
	}
#endif
again:
	retval = __set_cpus_allowed_ptr(p, new_mask, true);

	if (!retval) {
		cpuset_cpus_allowed(p, cpus_allowed);
		if (!cpumask_subset(new_mask, cpus_allowed)) {
			/*
			 * We must have raced with a concurrent cpuset
			 * update. Just reset the cpus_allowed to the
			 * cpuset's cpus_allowed
			 */
			cpumask_copy(new_mask, cpus_allowed);
			goto again;
		}
	}
out_free_new_mask:
	free_cpumask_var(new_mask);
out_free_cpus_allowed:
	free_cpumask_var(cpus_allowed);
out_put_task:
	put_task_struct(p);
	return retval;
}

static int get_user_cpu_mask(unsigned long __user *user_mask_ptr, unsigned len,
			     struct cpumask *new_mask)
{
	if (len < cpumask_size())
		cpumask_clear(new_mask);
	else if (len > cpumask_size())
		len = cpumask_size();

	return copy_from_user(new_mask, user_mask_ptr, len) ? -EFAULT : 0;
}

/**
 * sys_sched_setaffinity - set the cpu affinity of a process
 * @pid: pid of the process
 * @len: length in bytes of the bitmask pointed to by user_mask_ptr
 * @user_mask_ptr: user-space pointer to the new cpu mask
 *
 * Return: 0 on success. An error code otherwise.
 */
SYSCALL_DEFINE3(sched_setaffinity, pid_t, pid, unsigned int, len,
		unsigned long __user *, user_mask_ptr)
{
	cpumask_var_t new_mask;
	int retval;

	if (!alloc_cpumask_var(&new_mask, GFP_KERNEL))
		return -ENOMEM;

	retval = get_user_cpu_mask(user_mask_ptr, len, new_mask);
	if (retval == 0)
		retval = sched_setaffinity(pid, new_mask);
	free_cpumask_var(new_mask);
	return retval;
}

long sched_getaffinity(pid_t pid, struct cpumask *mask)
{
	struct task_struct *p;
	unsigned long flags;
	int retval;

	rcu_read_lock();

	retval = -ESRCH;
	p = find_process_by_pid(pid);
	if (!p)
		goto out_unlock;

	retval = security_task_getscheduler(p);
	if (retval)
		goto out_unlock;

	raw_spin_lock_irqsave(&p->pi_lock, flags);
	cpumask_and(mask, &p->cpus_allowed, cpu_active_mask);
	raw_spin_unlock_irqrestore(&p->pi_lock, flags);

out_unlock:
	rcu_read_unlock();

	return retval;
}

/**
 * sys_sched_getaffinity - get the cpu affinity of a process
 * @pid: pid of the process
 * @len: length in bytes of the bitmask pointed to by user_mask_ptr
 * @user_mask_ptr: user-space pointer to hold the current cpu mask
 *
 * Return: 0 on success. An error code otherwise.
 */
SYSCALL_DEFINE3(sched_getaffinity, pid_t, pid, unsigned int, len,
		unsigned long __user *, user_mask_ptr)
{
	int ret;
	cpumask_var_t mask;

	if ((len * BITS_PER_BYTE) < nr_cpu_ids)
		return -EINVAL;
	if (len & (sizeof(unsigned long)-1))
		return -EINVAL;

	if (!alloc_cpumask_var(&mask, GFP_KERNEL))
		return -ENOMEM;

	ret = sched_getaffinity(pid, mask);
	if (ret == 0) {
		size_t retlen = min_t(size_t, len, cpumask_size());

		if (copy_to_user(user_mask_ptr, mask, retlen))
			ret = -EFAULT;
		else
			ret = retlen;
	}
	free_cpumask_var(mask);

	return ret;
}

/**
 * sys_sched_yield - yield the current processor to other threads.
 *
 * This function yields the current CPU to other tasks. If there are no
 * other threads running on this CPU then this function will return.
 *
 * Return: 0.
 */
SYSCALL_DEFINE0(sched_yield)
{
	struct rq *rq = this_rq_lock();

	schedstat_inc(rq, yld_count);
	current->sched_class->yield_task(rq);

	/*
	 * Since we are going to call schedule() anyway, there's
	 * no need to preempt or enable interrupts:
	 */
	__release(rq->lock);
	spin_release(&rq->lock.dep_map, 1, _THIS_IP_);
	do_raw_spin_unlock(&rq->lock);
	sched_preempt_enable_no_resched();

	schedule();

	return 0;
}

int __sched _cond_resched(void)
{
	if (should_resched(0)) {
		preempt_schedule_common();
		return 1;
	}
	return 0;
}
EXPORT_SYMBOL(_cond_resched);

/*
 * __cond_resched_lock() - if a reschedule is pending, drop the given lock,
 * call schedule, and on return reacquire the lock.
 *
 * This works OK both with and without CONFIG_PREEMPT. We do strange low-level
 * operations here to prevent schedule() from being called twice (once via
 * spin_unlock(), once by hand).
 */
int __cond_resched_lock(spinlock_t *lock)
{
	int resched = should_resched(PREEMPT_LOCK_OFFSET);
	int ret = 0;

	lockdep_assert_held(lock);

	if (spin_needbreak(lock) || resched) {
		spin_unlock(lock);
		if (resched)
			preempt_schedule_common();
		else
			cpu_relax();
		ret = 1;
		spin_lock(lock);
	}
	return ret;
}
EXPORT_SYMBOL(__cond_resched_lock);

int __sched __cond_resched_softirq(void)
{
	BUG_ON(!in_softirq());

	if (should_resched(SOFTIRQ_DISABLE_OFFSET)) {
		local_bh_enable();
		preempt_schedule_common();
		local_bh_disable();
		return 1;
	}
	return 0;
}
EXPORT_SYMBOL(__cond_resched_softirq);

/**
 * yield - yield the current processor to other threads.
 *
 * Do not ever use this function, there's a 99% chance you're doing it wrong.
 *
 * The scheduler is at all times free to pick the calling task as the most
 * eligible task to run, if removing the yield() call from your code breaks
 * it, its already broken.
 *
 * Typical broken usage is:
 *
 * while (!event)
 * 	yield();
 *
 * where one assumes that yield() will let 'the other' process run that will
 * make event true. If the current task is a SCHED_FIFO task that will never
 * happen. Never use yield() as a progress guarantee!!
 *
 * If you want to use yield() to wait for something, use wait_event().
 * If you want to use yield() to be 'nice' for others, use cond_resched().
 * If you still want to use yield(), do not!
 */
void __sched yield(void)
{
	set_current_state(TASK_RUNNING);
	sys_sched_yield();
}
EXPORT_SYMBOL(yield);

/**
 * yield_to - yield the current processor to another thread in
 * your thread group, or accelerate that thread toward the
 * processor it's on.
 * @p: target task
 * @preempt: whether task preemption is allowed or not
 *
 * It's the caller's job to ensure that the target task struct
 * can't go away on us before we can do any checks.
 *
 * Return:
 *	true (>0) if we indeed boosted the target task.
 *	false (0) if we failed to boost the target.
 *	-ESRCH if there's no task to yield to.
 */
int __sched yield_to(struct task_struct *p, bool preempt)
{
	struct task_struct *curr = current;
	struct rq *rq, *p_rq;
	unsigned long flags;
	int yielded = 0;

	local_irq_save(flags);
	rq = this_rq();

again:
	p_rq = task_rq(p);
	/*
	 * If we're the only runnable task on the rq and target rq also
	 * has only one task, there's absolutely no point in yielding.
	 */
	if (rq->nr_running == 1 && p_rq->nr_running == 1) {
		yielded = -ESRCH;
		goto out_irq;
	}

	double_rq_lock(rq, p_rq);
	if (task_rq(p) != p_rq) {
		double_rq_unlock(rq, p_rq);
		goto again;
	}

	if (!curr->sched_class->yield_to_task)
		goto out_unlock;

	if (curr->sched_class != p->sched_class)
		goto out_unlock;

	if (task_running(p_rq, p) || p->state)
		goto out_unlock;

	yielded = curr->sched_class->yield_to_task(rq, p, preempt);
	if (yielded) {
		schedstat_inc(rq, yld_count);
		/*
		 * Make p's CPU reschedule; pick_next_entity takes care of
		 * fairness.
		 */
		if (preempt && rq != p_rq)
			resched_curr(p_rq);
	}

out_unlock:
	double_rq_unlock(rq, p_rq);
out_irq:
	local_irq_restore(flags);

	if (yielded > 0)
		schedule();

	return yielded;
}
EXPORT_SYMBOL_GPL(yield_to);

/*
 * This task is about to go to sleep on IO. Increment rq->nr_iowait so
 * that process accounting knows that this is a task in IO wait state.
 */
long __sched io_schedule_timeout(long timeout)
{
	int old_iowait = current->in_iowait;
	struct rq *rq;
	long ret;

	current->in_iowait = 1;
	blk_schedule_flush_plug(current);

	delayacct_blkio_start();
	rq = raw_rq();
	atomic_inc(&rq->nr_iowait);
	ret = schedule_timeout(timeout);
	current->in_iowait = old_iowait;
	atomic_dec(&rq->nr_iowait);
	delayacct_blkio_end();

	return ret;
}
EXPORT_SYMBOL(io_schedule_timeout);

/**
 * sys_sched_get_priority_max - return maximum RT priority.
 * @policy: scheduling class.
 *
 * Return: On success, this syscall returns the maximum
 * rt_priority that can be used by a given scheduling class.
 * On failure, a negative error code is returned.
 */
SYSCALL_DEFINE1(sched_get_priority_max, int, policy)
{
	int ret = -EINVAL;

	switch (policy) {
	case SCHED_FIFO:
	case SCHED_RR:
		ret = MAX_USER_RT_PRIO-1;
		break;
	case SCHED_DEADLINE:
	case SCHED_NORMAL:
	case SCHED_BATCH:
	case SCHED_IDLE:
		ret = 0;
		break;
	}
	return ret;
}

/**
 * sys_sched_get_priority_min - return minimum RT priority.
 * @policy: scheduling class.
 *
 * Return: On success, this syscall returns the minimum
 * rt_priority that can be used by a given scheduling class.
 * On failure, a negative error code is returned.
 */
SYSCALL_DEFINE1(sched_get_priority_min, int, policy)
{
	int ret = -EINVAL;

	switch (policy) {
	case SCHED_FIFO:
	case SCHED_RR:
		ret = 1;
		break;
	case SCHED_DEADLINE:
	case SCHED_NORMAL:
	case SCHED_BATCH:
	case SCHED_IDLE:
		ret = 0;
	}
	return ret;
}

/**
 * sys_sched_rr_get_interval - return the default timeslice of a process.
 * @pid: pid of the process.
 * @interval: userspace pointer to the timeslice value.
 *
 * this syscall writes the default timeslice value of a given process
 * into the user-space timespec buffer. A value of '0' means infinity.
 *
 * Return: On success, 0 and the timeslice is in @interval. Otherwise,
 * an error code.
 */
SYSCALL_DEFINE2(sched_rr_get_interval, pid_t, pid,
		struct timespec __user *, interval)
{
	struct task_struct *p;
	unsigned int time_slice;
	unsigned long flags;
	struct rq *rq;
	int retval;
	struct timespec t;

	if (pid < 0)
		return -EINVAL;

	retval = -ESRCH;
	rcu_read_lock();
	p = find_process_by_pid(pid);
	if (!p)
		goto out_unlock;

	retval = security_task_getscheduler(p);
	if (retval)
		goto out_unlock;

	rq = task_rq_lock(p, &flags);
	time_slice = 0;
	if (p->sched_class->get_rr_interval)
		time_slice = p->sched_class->get_rr_interval(rq, p);
	task_rq_unlock(rq, p, &flags);

	rcu_read_unlock();
	jiffies_to_timespec(time_slice, &t);
	retval = copy_to_user(interval, &t, sizeof(t)) ? -EFAULT : 0;
	return retval;

out_unlock:
	rcu_read_unlock();
	return retval;
}

static const char stat_nam[] = TASK_STATE_TO_CHAR_STR;

void sched_show_task(struct task_struct *p)
{
	unsigned long free = 0;
	int ppid;
	unsigned long state = p->state;

	if (state)
		state = __ffs(state) + 1;
	printk(KERN_INFO "%-15.15s %c", p->comm,
		state < sizeof(stat_nam) - 1 ? stat_nam[state] : '?');
#if BITS_PER_LONG == 32
	if (state == TASK_RUNNING)
		printk(KERN_CONT " running  ");
	else
		printk(KERN_CONT " %08lx ", thread_saved_pc(p));
#else
	if (state == TASK_RUNNING)
		printk(KERN_CONT "  running task    ");
	else
		printk(KERN_CONT " %016lx ", thread_saved_pc(p));
#endif
#ifdef CONFIG_DEBUG_STACK_USAGE
	free = stack_not_used(p);
#endif
	ppid = 0;
	rcu_read_lock();
	if (pid_alive(p))
		ppid = task_pid_nr(rcu_dereference(p->real_parent));
	rcu_read_unlock();
	printk(KERN_CONT "%5lu %5d %6d 0x%08lx\n", free,
		task_pid_nr(p), ppid,
		(unsigned long)task_thread_info(p)->flags);

	print_worker_info(KERN_INFO, p);
	show_stack(p, NULL);
}

void show_state_filter(unsigned long state_filter)
{
	struct task_struct *g, *p;

#if BITS_PER_LONG == 32
	printk(KERN_INFO
		"  task                PC stack   pid father\n");
#else
	printk(KERN_INFO
		"  task                        PC stack   pid father\n");
#endif
	rcu_read_lock();
	for_each_process_thread(g, p) {
		/*
		 * reset the NMI-timeout, listing all files on a slow
		 * console might take a lot of time:
		 */
		touch_nmi_watchdog();
		if (!state_filter || (p->state & state_filter))
			sched_show_task(p);
	}

	touch_all_softlockup_watchdogs();

#ifdef CONFIG_SCHED_DEBUG
	sysrq_sched_debug_show();
#endif
	rcu_read_unlock();
	/*
	 * Only show locks if all tasks are dumped:
	 */
	if (!state_filter)
		debug_show_all_locks();
}

void init_idle_bootup_task(struct task_struct *idle)
{
	idle->sched_class = &idle_sched_class;
}

/**
 * init_idle - set up an idle thread for a given CPU
 * @idle: task in question
 * @cpu: cpu the idle task belongs to
 *
 * NOTE: this function does not set the idle thread's NEED_RESCHED
 * flag, to make booting more robust.
 */
void init_idle(struct task_struct *idle, int cpu)
{
	struct rq *rq = cpu_rq(cpu);
	unsigned long flags;

	raw_spin_lock_irqsave(&idle->pi_lock, flags);
	raw_spin_lock(&rq->lock);

	__sched_fork(0, idle);
	idle->state = TASK_RUNNING;
	idle->se.exec_start = sched_clock();

	kasan_unpoison_task_stack(idle);

#ifdef CONFIG_SMP
	/*
	 * Its possible that init_idle() gets called multiple times on a task,
	 * in that case do_set_cpus_allowed() will not do the right thing.
	 *
	 * And since this is boot we can forgo the serialization.
	 */
	set_cpus_allowed_common(idle, cpumask_of(cpu));
#endif
	/*
	 * We're having a chicken and egg problem, even though we are
	 * holding rq->lock, the cpu isn't yet set to this cpu so the
	 * lockdep check in task_group() will fail.
	 *
	 * Similar case to sched_fork(). / Alternatively we could
	 * use task_rq_lock() here and obtain the other rq->lock.
	 *
	 * Silence PROVE_RCU
	 */
	rcu_read_lock();
	__set_task_cpu(idle, cpu);
	rcu_read_unlock();

	rq->curr = rq->idle = idle;
	idle->on_rq = TASK_ON_RQ_QUEUED;
#ifdef CONFIG_SMP
	idle->on_cpu = 1;
#endif
	raw_spin_unlock(&rq->lock);
	raw_spin_unlock_irqrestore(&idle->pi_lock, flags);

	/* Set the preempt count _outside_ the spinlocks! */
	init_idle_preempt_count(idle, cpu);

	/*
	 * The idle tasks have their own, simple scheduling class:
	 */
	idle->sched_class = &idle_sched_class;
	ftrace_graph_init_idle_task(idle, cpu);
	vtime_init_idle(idle, cpu);
#ifdef CONFIG_SMP
	sprintf(idle->comm, "%s/%d", INIT_TASK_COMM, cpu);
#endif
}

int cpuset_cpumask_can_shrink(const struct cpumask *cur,
			      const struct cpumask *trial)
{
	int ret = 1, trial_cpus;
	struct dl_bw *cur_dl_b;
	unsigned long flags;

	if (!cpumask_weight(cur))
		return ret;

	rcu_read_lock_sched();
	cur_dl_b = dl_bw_of(cpumask_any(cur));
	trial_cpus = cpumask_weight(trial);

	raw_spin_lock_irqsave(&cur_dl_b->lock, flags);
	if (cur_dl_b->bw != -1 &&
	    cur_dl_b->bw * trial_cpus < cur_dl_b->total_bw)
		ret = 0;
	raw_spin_unlock_irqrestore(&cur_dl_b->lock, flags);
	rcu_read_unlock_sched();

	return ret;
}

int task_can_attach(struct task_struct *p,
		    const struct cpumask *cs_cpus_allowed)
{
	int ret = 0;

	/*
	 * Kthreads which disallow setaffinity shouldn't be moved
	 * to a new cpuset; we don't want to change their cpu
	 * affinity and isolating such threads by their set of
	 * allowed nodes is unnecessary.  Thus, cpusets are not
	 * applicable for such threads.  This prevents checking for
	 * success of set_cpus_allowed_ptr() on all attached tasks
	 * before cpus_allowed may be changed.
	 */
	if (p->flags & PF_NO_SETAFFINITY) {
		ret = -EINVAL;
		goto out;
	}

#ifdef CONFIG_SMP
	if (dl_task(p) && !cpumask_intersects(task_rq(p)->rd->span,
					      cs_cpus_allowed)) {
		unsigned int dest_cpu = cpumask_any_and(cpu_active_mask,
							cs_cpus_allowed);
		struct dl_bw *dl_b;
		bool overflow;
		int cpus;
		unsigned long flags;

		rcu_read_lock_sched();
		dl_b = dl_bw_of(dest_cpu);
		raw_spin_lock_irqsave(&dl_b->lock, flags);
		cpus = dl_bw_cpus(dest_cpu);
		overflow = __dl_overflow(dl_b, cpus, 0, p->dl.dl_bw);
		if (overflow)
			ret = -EBUSY;
		else {
			/*
			 * We reserve space for this task in the destination
			 * root_domain, as we can't fail after this point.
			 * We will free resources in the source root_domain
			 * later on (see set_cpus_allowed_dl()).
			 */
			__dl_add(dl_b, p->dl.dl_bw);
		}
		raw_spin_unlock_irqrestore(&dl_b->lock, flags);
		rcu_read_unlock_sched();

	}
#endif
out:
	return ret;
}

#ifdef CONFIG_SMP

#ifdef CONFIG_NUMA_BALANCING
/* Migrate current task p to target_cpu */
int migrate_task_to(struct task_struct *p, int target_cpu)
{
	struct migration_arg arg = { p, target_cpu };
	int curr_cpu = task_cpu(p);

	if (curr_cpu == target_cpu)
		return 0;

	if (!cpumask_test_cpu(target_cpu, tsk_cpus_allowed(p)))
		return -EINVAL;

	/* TODO: This is not properly updating schedstats */

	trace_sched_move_numa(p, curr_cpu, target_cpu);
	return stop_one_cpu(curr_cpu, migration_cpu_stop, &arg);
}

/*
 * Requeue a task on a given node and accurately track the number of NUMA
 * tasks on the runqueues
 */
void sched_setnuma(struct task_struct *p, int nid)
{
	struct rq *rq;
	unsigned long flags;
	bool queued, running;

	rq = task_rq_lock(p, &flags);
	queued = task_on_rq_queued(p);
	running = task_current(rq, p);

	if (queued)
		dequeue_task(rq, p, DEQUEUE_SAVE);
	if (running)
		put_prev_task(rq, p);

	p->numa_preferred_nid = nid;

	if (running)
		p->sched_class->set_curr_task(rq);
	if (queued)
		enqueue_task(rq, p, ENQUEUE_RESTORE);
	task_rq_unlock(rq, p, &flags);
}
#endif /* CONFIG_NUMA_BALANCING */

#ifdef CONFIG_HOTPLUG_CPU
/*
 * Ensures that the idle task is using init_mm right before its cpu goes
 * offline.
 */
void idle_task_exit(void)
{
	struct mm_struct *mm = current->active_mm;

	BUG_ON(cpu_online(smp_processor_id()));

	if (mm != &init_mm) {
		switch_mm(mm, &init_mm, current);
		finish_arch_post_lock_switch();
	}
	mmdrop(mm);
}

/*
 * Since this CPU is going 'away' for a while, fold any nr_active delta
 * we might have. Assumes we're called after migrate_tasks() so that the
 * nr_active count is stable.
 *
 * Also see the comment "Global load-average calculations".
 */
static void calc_load_migrate(struct rq *rq)
{
	long delta = calc_load_fold_active(rq);
	if (delta)
		atomic_long_add(delta, &calc_load_tasks);
}

static void put_prev_task_fake(struct rq *rq, struct task_struct *prev)
{
}

static const struct sched_class fake_sched_class = {
	.put_prev_task = put_prev_task_fake,
};

static struct task_struct fake_task = {
	/*
	 * Avoid pull_{rt,dl}_task()
	 */
	.prio = MAX_PRIO + 1,
	.sched_class = &fake_sched_class,
};

/*
 * Migrate all tasks from the rq, sleeping tasks will be migrated by
 * try_to_wake_up()->select_task_rq().
 *
 * Called with rq->lock held even though we'er in stop_machine() and
 * there's no concurrency possible, we hold the required locks anyway
 * because of lock validation efforts.
 */
static void migrate_tasks(struct rq *dead_rq)
{
	struct rq *rq = dead_rq;
	struct task_struct *next, *stop = rq->stop;
	int dest_cpu;

	/*
	 * Fudge the rq selection such that the below task selection loop
	 * doesn't get stuck on the currently eligible stop task.
	 *
	 * We're currently inside stop_machine() and the rq is either stuck
	 * in the stop_machine_cpu_stop() loop, or we're executing this code,
	 * either way we should never end up calling schedule() until we're
	 * done here.
	 */
	rq->stop = NULL;

	/*
	 * put_prev_task() and pick_next_task() sched
	 * class method both need to have an up-to-date
	 * value of rq->clock[_task]
	 */
	update_rq_clock(rq);

	for (;;) {
		/*
		 * There's this thread running, bail when that's the only
		 * remaining thread.
		 */
		if (rq->nr_running == 1)
			break;

		/*
		 * pick_next_task assumes pinned rq->lock.
		 */
		lockdep_pin_lock(&rq->lock);
		next = pick_next_task(rq, &fake_task);
		BUG_ON(!next);
		next->sched_class->put_prev_task(rq, next);

		/*
		 * Rules for changing task_struct::cpus_allowed are holding
		 * both pi_lock and rq->lock, such that holding either
		 * stabilizes the mask.
		 *
		 * Drop rq->lock is not quite as disastrous as it usually is
		 * because !cpu_active at this point, which means load-balance
		 * will not interfere. Also, stop-machine.
		 */
		lockdep_unpin_lock(&rq->lock);
		raw_spin_unlock(&rq->lock);
		raw_spin_lock(&next->pi_lock);
		raw_spin_lock(&rq->lock);

		/*
		 * Since we're inside stop-machine, _nothing_ should have
		 * changed the task, WARN if weird stuff happened, because in
		 * that case the above rq->lock drop is a fail too.
		 */
		if (WARN_ON(task_rq(next) != rq || !task_on_rq_queued(next))) {
			raw_spin_unlock(&next->pi_lock);
			continue;
		}

		/* Find suitable destination for @next, with force if needed. */
		dest_cpu = select_fallback_rq(dead_rq->cpu, next);

		rq = __migrate_task(rq, next, dest_cpu);
		if (rq != dead_rq) {
			raw_spin_unlock(&rq->lock);
			rq = dead_rq;
			raw_spin_lock(&rq->lock);
		}
		raw_spin_unlock(&next->pi_lock);
	}

	rq->stop = stop;
}
#endif /* CONFIG_HOTPLUG_CPU */

static void set_rq_online(struct rq *rq)
{
	if (!rq->online) {
		const struct sched_class *class;

		cpumask_set_cpu(rq->cpu, rq->rd->online);
		rq->online = 1;

		for_each_class(class) {
			if (class->rq_online)
				class->rq_online(rq);
		}
	}
}

static void set_rq_offline(struct rq *rq)
{
	if (rq->online) {
		const struct sched_class *class;

		for_each_class(class) {
			if (class->rq_offline)
				class->rq_offline(rq);
		}

		cpumask_clear_cpu(rq->cpu, rq->rd->online);
		rq->online = 0;
	}
}

/*
 * migration_call - callback that gets triggered when a CPU is added.
 * Here we can start up the necessary migration thread for the new CPU.
 */
static int
migration_call(struct notifier_block *nfb, unsigned long action, void *hcpu)
{
	int cpu = (long)hcpu;
	unsigned long flags;
	struct rq *rq = cpu_rq(cpu);

	switch (action & ~CPU_TASKS_FROZEN) {

	case CPU_UP_PREPARE:
		rq->calc_load_update = calc_load_update;
		account_reset_rq(rq);
		break;

	case CPU_ONLINE:
		/* Update our root-domain */
		raw_spin_lock_irqsave(&rq->lock, flags);
		if (rq->rd) {
			BUG_ON(!cpumask_test_cpu(cpu, rq->rd->span));

			set_rq_online(rq);
		}
		raw_spin_unlock_irqrestore(&rq->lock, flags);
		break;

#ifdef CONFIG_HOTPLUG_CPU
	case CPU_DYING:
		sched_ttwu_pending();
		/* Update our root-domain */
		raw_spin_lock_irqsave(&rq->lock, flags);
		if (rq->rd) {
			BUG_ON(!cpumask_test_cpu(cpu, rq->rd->span));
			set_rq_offline(rq);
		}
		migrate_tasks(rq);
		BUG_ON(rq->nr_running != 1); /* the migration thread */
		raw_spin_unlock_irqrestore(&rq->lock, flags);
		break;

	case CPU_DEAD:
		calc_load_migrate(rq);
		break;
#endif
	}

	update_max_interval();

	return NOTIFY_OK;
}

/*
 * Register at high priority so that task migration (migrate_all_tasks)
 * happens before everything else.  This has to be lower priority than
 * the notifier in the perf_event subsystem, though.
 */
static struct notifier_block migration_notifier = {
	.notifier_call = migration_call,
	.priority = CPU_PRI_MIGRATION,
};

static void set_cpu_rq_start_time(void)
{
	int cpu = smp_processor_id();
	struct rq *rq = cpu_rq(cpu);
	rq->age_stamp = sched_clock_cpu(cpu);
}

static int sched_cpu_active(struct notifier_block *nfb,
				      unsigned long action, void *hcpu)
{
	int cpu = (long)hcpu;

	switch (action & ~CPU_TASKS_FROZEN) {
	case CPU_STARTING:
		set_cpu_rq_start_time();
		return NOTIFY_OK;

	case CPU_DOWN_FAILED:
		set_cpu_active(cpu, true);
		return NOTIFY_OK;

	default:
		return NOTIFY_DONE;
	}
}

static int sched_cpu_inactive(struct notifier_block *nfb,
					unsigned long action, void *hcpu)
{
	switch (action & ~CPU_TASKS_FROZEN) {
	case CPU_DOWN_PREPARE:
		set_cpu_active((long)hcpu, false);
		return NOTIFY_OK;
	default:
		return NOTIFY_DONE;
	}
}

static int __init migration_init(void)
{
	void *cpu = (void *)(long)smp_processor_id();
	int err;

	/* Initialize migration for the boot CPU */
	err = migration_call(&migration_notifier, CPU_UP_PREPARE, cpu);
	BUG_ON(err == NOTIFY_BAD);
	migration_call(&migration_notifier, CPU_ONLINE, cpu);
	register_cpu_notifier(&migration_notifier);

	/* Register cpu active notifiers */
	cpu_notifier(sched_cpu_active, CPU_PRI_SCHED_ACTIVE);
	cpu_notifier(sched_cpu_inactive, CPU_PRI_SCHED_INACTIVE);

	return 0;
}
early_initcall(migration_init);

static cpumask_var_t sched_domains_tmpmask; /* sched_domains_mutex */

#ifdef CONFIG_SCHED_DEBUG

static __read_mostly int sched_debug_enabled;

static int __init sched_debug_setup(char *str)
{
	sched_debug_enabled = 1;

	return 0;
}
early_param("sched_debug", sched_debug_setup);

static inline bool sched_debug(void)
{
	return sched_debug_enabled;
}

static int sched_domain_debug_one(struct sched_domain *sd, int cpu, int level,
				  struct cpumask *groupmask)
{
	struct sched_group *group = sd->groups;

	cpumask_clear(groupmask);

	printk(KERN_DEBUG "%*s domain %d: ", level, "", level);

	if (!(sd->flags & SD_LOAD_BALANCE)) {
		printk("does not load-balance\n");
		if (sd->parent)
			printk(KERN_ERR "ERROR: !SD_LOAD_BALANCE domain"
					" has parent");
		return -1;
	}

	printk(KERN_CONT "span %*pbl level %s\n",
	       cpumask_pr_args(sched_domain_span(sd)), sd->name);

	if (!cpumask_test_cpu(cpu, sched_domain_span(sd))) {
		printk(KERN_ERR "ERROR: domain->span does not contain "
				"CPU%d\n", cpu);
	}
	if (!cpumask_test_cpu(cpu, sched_group_cpus(group))) {
		printk(KERN_ERR "ERROR: domain->groups does not contain"
				" CPU%d\n", cpu);
	}

	printk(KERN_DEBUG "%*s groups:", level + 1, "");
	do {
		if (!group) {
			printk("\n");
			printk(KERN_ERR "ERROR: group is NULL\n");
			break;
		}

		if (!cpumask_weight(sched_group_cpus(group))) {
			printk(KERN_CONT "\n");
			printk(KERN_ERR "ERROR: empty group\n");
			break;
		}

		if (!(sd->flags & SD_OVERLAP) &&
		    cpumask_intersects(groupmask, sched_group_cpus(group))) {
			printk(KERN_CONT "\n");
			printk(KERN_ERR "ERROR: repeated CPUs\n");
			break;
		}

		cpumask_or(groupmask, groupmask, sched_group_cpus(group));

		printk(KERN_CONT " %*pbl",
		       cpumask_pr_args(sched_group_cpus(group)));
		if (group->sgc->capacity != SCHED_CAPACITY_SCALE) {
			printk(KERN_CONT " (cpu_capacity = %d)",
				group->sgc->capacity);
		}

		group = group->next;
	} while (group != sd->groups);
	printk(KERN_CONT "\n");

	if (!cpumask_equal(sched_domain_span(sd), groupmask))
		printk(KERN_ERR "ERROR: groups don't span domain->span\n");

	if (sd->parent &&
	    !cpumask_subset(groupmask, sched_domain_span(sd->parent)))
		printk(KERN_ERR "ERROR: parent span is not a superset "
			"of domain->span\n");
	return 0;
}

static void sched_domain_debug(struct sched_domain *sd, int cpu)
{
	int level = 0;

	if (!sched_debug_enabled)
		return;

	if (!sd) {
		printk(KERN_DEBUG "CPU%d attaching NULL sched-domain.\n", cpu);
		return;
	}

	printk(KERN_DEBUG "CPU%d attaching sched-domain:\n", cpu);

	for (;;) {
		if (sched_domain_debug_one(sd, cpu, level, sched_domains_tmpmask))
			break;
		level++;
		sd = sd->parent;
		if (!sd)
			break;
	}
}
#else /* !CONFIG_SCHED_DEBUG */
# define sched_domain_debug(sd, cpu) do { } while (0)
static inline bool sched_debug(void)
{
	return false;
}
#endif /* CONFIG_SCHED_DEBUG */

static int sd_degenerate(struct sched_domain *sd)
{
	if (cpumask_weight(sched_domain_span(sd)) == 1)
		return 1;

	/* Following flags need at least 2 groups */
	if (sd->flags & (SD_LOAD_BALANCE |
			 SD_BALANCE_NEWIDLE |
			 SD_BALANCE_FORK |
			 SD_BALANCE_EXEC |
			 SD_SHARE_CPUCAPACITY |
			 SD_SHARE_PKG_RESOURCES |
			 SD_SHARE_POWERDOMAIN)) {
		if (sd->groups != sd->groups->next)
			return 0;
	}

	/* Following flags don't use groups */
	if (sd->flags & (SD_WAKE_AFFINE))
		return 0;

	return 1;
}

static int
sd_parent_degenerate(struct sched_domain *sd, struct sched_domain *parent)
{
	unsigned long cflags = sd->flags, pflags = parent->flags;

	if (sd_degenerate(parent))
		return 1;

	if (!cpumask_equal(sched_domain_span(sd), sched_domain_span(parent)))
		return 0;

	/* Flags needing groups don't count if only 1 group in parent */
	if (parent->groups == parent->groups->next) {
		pflags &= ~(SD_LOAD_BALANCE |
				SD_BALANCE_NEWIDLE |
				SD_BALANCE_FORK |
				SD_BALANCE_EXEC |
				SD_SHARE_CPUCAPACITY |
				SD_SHARE_PKG_RESOURCES |
				SD_PREFER_SIBLING |
				SD_SHARE_POWERDOMAIN);
		if (nr_node_ids == 1)
			pflags &= ~SD_SERIALIZE;
	}
	if (~cflags & pflags)
		return 0;

	return 1;
}

static void free_rootdomain(struct rcu_head *rcu)
{
	struct root_domain *rd = container_of(rcu, struct root_domain, rcu);

	cpupri_cleanup(&rd->cpupri);
	cpudl_cleanup(&rd->cpudl);
	free_cpumask_var(rd->dlo_mask);
	free_cpumask_var(rd->rto_mask);
	free_cpumask_var(rd->online);
	free_cpumask_var(rd->span);
	kfree(rd);
}

static void rq_attach_root(struct rq *rq, struct root_domain *rd)
{
	struct root_domain *old_rd = NULL;
	unsigned long flags;

	raw_spin_lock_irqsave(&rq->lock, flags);

	if (rq->rd) {
		old_rd = rq->rd;

		if (cpumask_test_cpu(rq->cpu, old_rd->online))
			set_rq_offline(rq);

		cpumask_clear_cpu(rq->cpu, old_rd->span);

		/*
		 * If we dont want to free the old_rd yet then
		 * set old_rd to NULL to skip the freeing later
		 * in this function:
		 */
		if (!atomic_dec_and_test(&old_rd->refcount))
			old_rd = NULL;
	}

	atomic_inc(&rd->refcount);
	rq->rd = rd;

	cpumask_set_cpu(rq->cpu, rd->span);
	if (cpumask_test_cpu(rq->cpu, cpu_active_mask))
		set_rq_online(rq);

	raw_spin_unlock_irqrestore(&rq->lock, flags);

	if (old_rd)
		call_rcu_sched(&old_rd->rcu, free_rootdomain);
}

static int init_rootdomain(struct root_domain *rd)
{
	memset(rd, 0, sizeof(*rd));

	if (!zalloc_cpumask_var(&rd->span, GFP_KERNEL))
		goto out;
	if (!zalloc_cpumask_var(&rd->online, GFP_KERNEL))
		goto free_span;
	if (!zalloc_cpumask_var(&rd->dlo_mask, GFP_KERNEL))
		goto free_online;
	if (!zalloc_cpumask_var(&rd->rto_mask, GFP_KERNEL))
		goto free_dlo_mask;

	init_dl_bw(&rd->dl_bw);
	if (cpudl_init(&rd->cpudl) != 0)
		goto free_dlo_mask;

	if (cpupri_init(&rd->cpupri) != 0)
		goto free_rto_mask;
	return 0;

free_rto_mask:
	free_cpumask_var(rd->rto_mask);
free_dlo_mask:
	free_cpumask_var(rd->dlo_mask);
free_online:
	free_cpumask_var(rd->online);
free_span:
	free_cpumask_var(rd->span);
out:
	return -ENOMEM;
}

/*
 * By default the system creates a single root-domain with all cpus as
 * members (mimicking the global state we have today).
 */
struct root_domain def_root_domain;

static void init_defrootdomain(void)
{
	init_rootdomain(&def_root_domain);

	atomic_set(&def_root_domain.refcount, 1);
}

static struct root_domain *alloc_rootdomain(void)
{
	struct root_domain *rd;

	rd = kmalloc(sizeof(*rd), GFP_KERNEL);
	if (!rd)
		return NULL;

	if (init_rootdomain(rd) != 0) {
		kfree(rd);
		return NULL;
	}

	return rd;
}

static void free_sched_groups(struct sched_group *sg, int free_sgc)
{
	struct sched_group *tmp, *first;

	if (!sg)
		return;

	first = sg;
	do {
		tmp = sg->next;

		if (free_sgc && atomic_dec_and_test(&sg->sgc->ref))
			kfree(sg->sgc);

		kfree(sg);
		sg = tmp;
	} while (sg != first);
}

static void free_sched_domain(struct rcu_head *rcu)
{
	struct sched_domain *sd = container_of(rcu, struct sched_domain, rcu);

	/*
	 * If its an overlapping domain it has private groups, iterate and
	 * nuke them all.
	 */
	if (sd->flags & SD_OVERLAP) {
		free_sched_groups(sd->groups, 1);
	} else if (atomic_dec_and_test(&sd->groups->ref)) {
		kfree(sd->groups->sgc);
		kfree(sd->groups);
	}
	kfree(sd);
}

static void destroy_sched_domain(struct sched_domain *sd, int cpu)
{
	call_rcu(&sd->rcu, free_sched_domain);
}

static void destroy_sched_domains(struct sched_domain *sd, int cpu)
{
	for (; sd; sd = sd->parent)
		destroy_sched_domain(sd, cpu);
}

/*
 * Keep a special pointer to the highest sched_domain that has
 * SD_SHARE_PKG_RESOURCE set (Last Level Cache Domain) for this
 * allows us to avoid some pointer chasing select_idle_sibling().
 *
 * Also keep a unique ID per domain (we use the first cpu number in
 * the cpumask of the domain), this allows us to quickly tell if
 * two cpus are in the same cache domain, see cpus_share_cache().
 */
DEFINE_PER_CPU(struct sched_domain *, sd_llc);
DEFINE_PER_CPU(int, sd_llc_size);
DEFINE_PER_CPU(int, sd_llc_id);
DEFINE_PER_CPU(struct sched_domain *, sd_numa);
DEFINE_PER_CPU(struct sched_domain *, sd_busy);
DEFINE_PER_CPU(struct sched_domain *, sd_asym);

static void update_top_cache_domain(int cpu)
{
	struct sched_domain *sd;
	struct sched_domain *busy_sd = NULL;
	int id = cpu;
	int size = 1;

	sd = highest_flag_domain(cpu, SD_SHARE_PKG_RESOURCES);
	if (sd) {
		id = cpumask_first(sched_domain_span(sd));
		size = cpumask_weight(sched_domain_span(sd));
		busy_sd = sd->parent; /* sd_busy */
	}
	rcu_assign_pointer(per_cpu(sd_busy, cpu), busy_sd);

	rcu_assign_pointer(per_cpu(sd_llc, cpu), sd);
	per_cpu(sd_llc_size, cpu) = size;
	per_cpu(sd_llc_id, cpu) = id;

	sd = lowest_flag_domain(cpu, SD_NUMA);
	rcu_assign_pointer(per_cpu(sd_numa, cpu), sd);

	sd = highest_flag_domain(cpu, SD_ASYM_PACKING);
	rcu_assign_pointer(per_cpu(sd_asym, cpu), sd);
}

/*
 * Attach the domain 'sd' to 'cpu' as its base domain. Callers must
 * hold the hotplug lock.
 */
static void
cpu_attach_domain(struct sched_domain *sd, struct root_domain *rd, int cpu)
{
	struct rq *rq = cpu_rq(cpu);
	struct sched_domain *tmp;

	/* Remove the sched domains which do not contribute to scheduling. */
	for (tmp = sd; tmp; ) {
		struct sched_domain *parent = tmp->parent;
		if (!parent)
			break;

		if (sd_parent_degenerate(tmp, parent)) {
			tmp->parent = parent->parent;
			if (parent->parent)
				parent->parent->child = tmp;
			/*
			 * Transfer SD_PREFER_SIBLING down in case of a
			 * degenerate parent; the spans match for this
			 * so the property transfers.
			 */
			if (parent->flags & SD_PREFER_SIBLING)
				tmp->flags |= SD_PREFER_SIBLING;
			destroy_sched_domain(parent, cpu);
		} else
			tmp = tmp->parent;
	}

	if (sd && sd_degenerate(sd)) {
		tmp = sd;
		sd = sd->parent;
		destroy_sched_domain(tmp, cpu);
		if (sd)
			sd->child = NULL;
	}

	sched_domain_debug(sd, cpu);

	rq_attach_root(rq, rd);
	tmp = rq->sd;
	rcu_assign_pointer(rq->sd, sd);
	destroy_sched_domains(tmp, cpu);

	update_top_cache_domain(cpu);
}

/* Setup the mask of cpus configured for isolated domains */
static int __init isolated_cpu_setup(char *str)
{
	int ret;

	alloc_bootmem_cpumask_var(&cpu_isolated_map);
	ret = cpulist_parse(str, cpu_isolated_map);
	if (ret) {
		pr_err("sched: Error, all isolcpus= values must be between 0 and %d\n", nr_cpu_ids);
		return 0;
	}
	return 1;
}
__setup("isolcpus=", isolated_cpu_setup);

struct s_data {
	struct sched_domain ** __percpu sd;
	struct root_domain	*rd;
};

enum s_alloc {
	sa_rootdomain,
	sa_sd,
	sa_sd_storage,
	sa_none,
};

/*
 * Build an iteration mask that can exclude certain CPUs from the upwards
 * domain traversal.
 *
 * Asymmetric node setups can result in situations where the domain tree is of
 * unequal depth, make sure to skip domains that already cover the entire
 * range.
 *
 * In that case build_sched_domains() will have terminated the iteration early
 * and our sibling sd spans will be empty. Domains should always include the
 * cpu they're built on, so check that.
 *
 */
static void build_group_mask(struct sched_domain *sd, struct sched_group *sg)
{
	const struct cpumask *span = sched_domain_span(sd);
	struct sd_data *sdd = sd->private;
	struct sched_domain *sibling;
	int i;

	for_each_cpu(i, span) {
		sibling = *per_cpu_ptr(sdd->sd, i);
		if (!cpumask_test_cpu(i, sched_domain_span(sibling)))
			continue;

		cpumask_set_cpu(i, sched_group_mask(sg));
	}
}

/*
 * Return the canonical balance cpu for this group, this is the first cpu
 * of this group that's also in the iteration mask.
 */
int group_balance_cpu(struct sched_group *sg)
{
	return cpumask_first_and(sched_group_cpus(sg), sched_group_mask(sg));
}

static int
build_overlap_sched_groups(struct sched_domain *sd, int cpu)
{
	struct sched_group *first = NULL, *last = NULL, *groups = NULL, *sg;
	const struct cpumask *span = sched_domain_span(sd);
	struct cpumask *covered = sched_domains_tmpmask;
	struct sd_data *sdd = sd->private;
	struct sched_domain *sibling;
	int i;

	cpumask_clear(covered);

	for_each_cpu(i, span) {
		struct cpumask *sg_span;

		if (cpumask_test_cpu(i, covered))
			continue;

		sibling = *per_cpu_ptr(sdd->sd, i);

		/* See the comment near build_group_mask(). */
		if (!cpumask_test_cpu(i, sched_domain_span(sibling)))
			continue;

		sg = kzalloc_node(sizeof(struct sched_group) + cpumask_size(),
				GFP_KERNEL, cpu_to_node(cpu));

		if (!sg)
			goto fail;

		sg_span = sched_group_cpus(sg);
		if (sibling->child)
			cpumask_copy(sg_span, sched_domain_span(sibling->child));
		else
			cpumask_set_cpu(i, sg_span);

		cpumask_or(covered, covered, sg_span);

		sg->sgc = *per_cpu_ptr(sdd->sgc, i);
		if (atomic_inc_return(&sg->sgc->ref) == 1)
			build_group_mask(sd, sg);

		/*
		 * Initialize sgc->capacity such that even if we mess up the
		 * domains and no possible iteration will get us here, we won't
		 * die on a /0 trap.
		 */
		sg->sgc->capacity = SCHED_CAPACITY_SCALE * cpumask_weight(sg_span);

		/*
		 * Make sure the first group of this domain contains the
		 * canonical balance cpu. Otherwise the sched_domain iteration
		 * breaks. See update_sg_lb_stats().
		 */
		if ((!groups && cpumask_test_cpu(cpu, sg_span)) ||
		    group_balance_cpu(sg) == cpu)
			groups = sg;

		if (!first)
			first = sg;
		if (last)
			last->next = sg;
		last = sg;
		last->next = first;
	}
	sd->groups = groups;

	return 0;

fail:
	free_sched_groups(first, 0);

	return -ENOMEM;
}

static int get_group(int cpu, struct sd_data *sdd, struct sched_group **sg)
{
	struct sched_domain *sd = *per_cpu_ptr(sdd->sd, cpu);
	struct sched_domain *child = sd->child;

	if (child)
		cpu = cpumask_first(sched_domain_span(child));

	if (sg) {
		*sg = *per_cpu_ptr(sdd->sg, cpu);
		(*sg)->sgc = *per_cpu_ptr(sdd->sgc, cpu);
		atomic_set(&(*sg)->sgc->ref, 1); /* for claim_allocations */
	}

	return cpu;
}

/*
 * build_sched_groups will build a circular linked list of the groups
 * covered by the given span, and will set each group's ->cpumask correctly,
 * and ->cpu_capacity to 0.
 *
 * Assumes the sched_domain tree is fully constructed
 */
static int
build_sched_groups(struct sched_domain *sd, int cpu)
{
	struct sched_group *first = NULL, *last = NULL;
	struct sd_data *sdd = sd->private;
	const struct cpumask *span = sched_domain_span(sd);
	struct cpumask *covered;
	int i;

	get_group(cpu, sdd, &sd->groups);
	atomic_inc(&sd->groups->ref);

	if (cpu != cpumask_first(span))
		return 0;

	lockdep_assert_held(&sched_domains_mutex);
	covered = sched_domains_tmpmask;

	cpumask_clear(covered);

	for_each_cpu(i, span) {
		struct sched_group *sg;
		int group, j;

		if (cpumask_test_cpu(i, covered))
			continue;

		group = get_group(i, sdd, &sg);
		cpumask_setall(sched_group_mask(sg));

		for_each_cpu(j, span) {
			if (get_group(j, sdd, NULL) != group)
				continue;

			cpumask_set_cpu(j, covered);
			cpumask_set_cpu(j, sched_group_cpus(sg));
		}

		if (!first)
			first = sg;
		if (last)
			last->next = sg;
		last = sg;
	}
	last->next = first;

	return 0;
}

/*
 * Initialize sched groups cpu_capacity.
 *
 * cpu_capacity indicates the capacity of sched group, which is used while
 * distributing the load between different sched groups in a sched domain.
 * Typically cpu_capacity for all the groups in a sched domain will be same
 * unless there are asymmetries in the topology. If there are asymmetries,
 * group having more cpu_capacity will pickup more load compared to the
 * group having less cpu_capacity.
 */
static void init_sched_groups_capacity(int cpu, struct sched_domain *sd)
{
	struct sched_group *sg = sd->groups;

	WARN_ON(!sg);

	do {
		sg->group_weight = cpumask_weight(sched_group_cpus(sg));
		sg = sg->next;
	} while (sg != sd->groups);

	if (cpu != group_balance_cpu(sg))
		return;

	update_group_capacity(sd, cpu);
	atomic_set(&sg->sgc->nr_busy_cpus, sg->group_weight);
}

/*
 * Initializers for schedule domains
 * Non-inlined to reduce accumulated stack pressure in build_sched_domains()
 */

static int default_relax_domain_level = -1;
int sched_domain_level_max;

static int __init setup_relax_domain_level(char *str)
{
	if (kstrtoint(str, 0, &default_relax_domain_level))
		pr_warn("Unable to set relax_domain_level\n");

	return 1;
}
__setup("relax_domain_level=", setup_relax_domain_level);

static void set_domain_attribute(struct sched_domain *sd,
				 struct sched_domain_attr *attr)
{
	int request;

	if (!attr || attr->relax_domain_level < 0) {
		if (default_relax_domain_level < 0)
			return;
		else
			request = default_relax_domain_level;
	} else
		request = attr->relax_domain_level;
	if (request < sd->level) {
		/* turn off idle balance on this domain */
		sd->flags &= ~(SD_BALANCE_WAKE|SD_BALANCE_NEWIDLE);
	} else {
		/* turn on idle balance on this domain */
		sd->flags |= (SD_BALANCE_WAKE|SD_BALANCE_NEWIDLE);
	}
}

static void __sdt_free(const struct cpumask *cpu_map);
static int __sdt_alloc(const struct cpumask *cpu_map);

static void __free_domain_allocs(struct s_data *d, enum s_alloc what,
				 const struct cpumask *cpu_map)
{
	switch (what) {
	case sa_rootdomain:
		if (!atomic_read(&d->rd->refcount))
			free_rootdomain(&d->rd->rcu); /* fall through */
	case sa_sd:
		free_percpu(d->sd); /* fall through */
	case sa_sd_storage:
		__sdt_free(cpu_map); /* fall through */
	case sa_none:
		break;
	}
}

static enum s_alloc __visit_domain_allocation_hell(struct s_data *d,
						   const struct cpumask *cpu_map)
{
	memset(d, 0, sizeof(*d));

	if (__sdt_alloc(cpu_map))
		return sa_sd_storage;
	d->sd = alloc_percpu(struct sched_domain *);
	if (!d->sd)
		return sa_sd_storage;
	d->rd = alloc_rootdomain();
	if (!d->rd)
		return sa_sd;
	return sa_rootdomain;
}

/*
 * NULL the sd_data elements we've used to build the sched_domain and
 * sched_group structure so that the subsequent __free_domain_allocs()
 * will not free the data we're using.
 */
static void claim_allocations(int cpu, struct sched_domain *sd)
{
	struct sd_data *sdd = sd->private;

	WARN_ON_ONCE(*per_cpu_ptr(sdd->sd, cpu) != sd);
	*per_cpu_ptr(sdd->sd, cpu) = NULL;

	if (atomic_read(&(*per_cpu_ptr(sdd->sg, cpu))->ref))
		*per_cpu_ptr(sdd->sg, cpu) = NULL;

	if (atomic_read(&(*per_cpu_ptr(sdd->sgc, cpu))->ref))
		*per_cpu_ptr(sdd->sgc, cpu) = NULL;
}

#ifdef CONFIG_NUMA
static int sched_domains_numa_levels;
enum numa_topology_type sched_numa_topology_type;
static int *sched_domains_numa_distance;
int sched_max_numa_distance;
static struct cpumask ***sched_domains_numa_masks;
static int sched_domains_curr_level;
#endif

/*
 * SD_flags allowed in topology descriptions.
 *
 * SD_SHARE_CPUCAPACITY      - describes SMT topologies
 * SD_SHARE_PKG_RESOURCES - describes shared caches
 * SD_NUMA                - describes NUMA topologies
 * SD_SHARE_POWERDOMAIN   - describes shared power domain
 *
 * Odd one out:
 * SD_ASYM_PACKING        - describes SMT quirks
 */
#define TOPOLOGY_SD_FLAGS		\
	(SD_SHARE_CPUCAPACITY |		\
	 SD_SHARE_PKG_RESOURCES |	\
	 SD_NUMA |			\
	 SD_ASYM_PACKING |		\
	 SD_SHARE_POWERDOMAIN)

static struct sched_domain *
sd_init(struct sched_domain_topology_level *tl, int cpu)
{
	struct sched_domain *sd = *per_cpu_ptr(tl->data.sd, cpu);
	int sd_weight, sd_flags = 0;

#ifdef CONFIG_NUMA
	/*
	 * Ugly hack to pass state to sd_numa_mask()...
	 */
	sched_domains_curr_level = tl->numa_level;
#endif

	sd_weight = cpumask_weight(tl->mask(cpu));

	if (tl->sd_flags)
		sd_flags = (*tl->sd_flags)();
	if (WARN_ONCE(sd_flags & ~TOPOLOGY_SD_FLAGS,
			"wrong sd_flags in topology description\n"))
		sd_flags &= ~TOPOLOGY_SD_FLAGS;

	*sd = (struct sched_domain){
		.min_interval		= sd_weight,
		.max_interval		= 2*sd_weight,
		.busy_factor		= 32,
		.imbalance_pct		= 125,

		.cache_nice_tries	= 0,
		.busy_idx		= 0,
		.idle_idx		= 0,
		.newidle_idx		= 0,
		.wake_idx		= 0,
		.forkexec_idx		= 0,

		.flags			= 1*SD_LOAD_BALANCE
					| 1*SD_BALANCE_NEWIDLE
					| 1*SD_BALANCE_EXEC
					| 1*SD_BALANCE_FORK
					| 0*SD_BALANCE_WAKE
					| 1*SD_WAKE_AFFINE
					| 0*SD_SHARE_CPUCAPACITY
					| 0*SD_SHARE_PKG_RESOURCES
					| 0*SD_SERIALIZE
					| 0*SD_PREFER_SIBLING
					| 0*SD_NUMA
					| sd_flags
					,

		.last_balance		= jiffies,
		.balance_interval	= sd_weight,
		.smt_gain		= 0,
		.max_newidle_lb_cost	= 0,
		.next_decay_max_lb_cost	= jiffies,
#ifdef CONFIG_SCHED_DEBUG
		.name			= tl->name,
#endif
	};

	/*
	 * Convert topological properties into behaviour.
	 */

	if (sd->flags & SD_SHARE_CPUCAPACITY) {
		sd->flags |= SD_PREFER_SIBLING;
		sd->imbalance_pct = 110;
		sd->smt_gain = 1178; /* ~15% */

	} else if (sd->flags & SD_SHARE_PKG_RESOURCES) {
		sd->imbalance_pct = 117;
		sd->cache_nice_tries = 1;
		sd->busy_idx = 2;

#ifdef CONFIG_NUMA
	} else if (sd->flags & SD_NUMA) {
		sd->cache_nice_tries = 2;
		sd->busy_idx = 3;
		sd->idle_idx = 2;

		sd->flags |= SD_SERIALIZE;
		if (sched_domains_numa_distance[tl->numa_level] > RECLAIM_DISTANCE) {
			sd->flags &= ~(SD_BALANCE_EXEC |
				       SD_BALANCE_FORK |
				       SD_WAKE_AFFINE);
		}

#endif
	} else {
		sd->flags |= SD_PREFER_SIBLING;
		sd->cache_nice_tries = 1;
		sd->busy_idx = 2;
		sd->idle_idx = 1;
	}

	sd->private = &tl->data;

	return sd;
}

/*
 * Topology list, bottom-up.
 */
static struct sched_domain_topology_level default_topology[] = {
#ifdef CONFIG_SCHED_SMT
	{ cpu_smt_mask, cpu_smt_flags, SD_INIT_NAME(SMT) },
#endif
#ifdef CONFIG_SCHED_MC
	{ cpu_coregroup_mask, cpu_core_flags, SD_INIT_NAME(MC) },
#endif
	{ cpu_cpu_mask, SD_INIT_NAME(DIE) },
	{ NULL, },
};

static struct sched_domain_topology_level *sched_domain_topology =
	default_topology;

#define for_each_sd_topology(tl)			\
	for (tl = sched_domain_topology; tl->mask; tl++)

void set_sched_topology(struct sched_domain_topology_level *tl)
{
	sched_domain_topology = tl;
}

#ifdef CONFIG_NUMA

static const struct cpumask *sd_numa_mask(int cpu)
{
	return sched_domains_numa_masks[sched_domains_curr_level][cpu_to_node(cpu)];
}

static void sched_numa_warn(const char *str)
{
	static int done = false;
	int i,j;

	if (done)
		return;

	done = true;

	printk(KERN_WARNING "ERROR: %s\n\n", str);

	for (i = 0; i < nr_node_ids; i++) {
		printk(KERN_WARNING "  ");
		for (j = 0; j < nr_node_ids; j++)
			printk(KERN_CONT "%02d ", node_distance(i,j));
		printk(KERN_CONT "\n");
	}
	printk(KERN_WARNING "\n");
}

bool find_numa_distance(int distance)
{
	int i;

	if (distance == node_distance(0, 0))
		return true;

	for (i = 0; i < sched_domains_numa_levels; i++) {
		if (sched_domains_numa_distance[i] == distance)
			return true;
	}

	return false;
}

/*
 * A system can have three types of NUMA topology:
 * NUMA_DIRECT: all nodes are directly connected, or not a NUMA system
 * NUMA_GLUELESS_MESH: some nodes reachable through intermediary nodes
 * NUMA_BACKPLANE: nodes can reach other nodes through a backplane
 *
 * The difference between a glueless mesh topology and a backplane
 * topology lies in whether communication between not directly
 * connected nodes goes through intermediary nodes (where programs
 * could run), or through backplane controllers. This affects
 * placement of programs.
 *
 * The type of topology can be discerned with the following tests:
 * - If the maximum distance between any nodes is 1 hop, the system
 *   is directly connected.
 * - If for two nodes A and B, located N > 1 hops away from each other,
 *   there is an intermediary node C, which is < N hops away from both
 *   nodes A and B, the system is a glueless mesh.
 */
static void init_numa_topology_type(void)
{
	int a, b, c, n;

	n = sched_max_numa_distance;

	if (sched_domains_numa_levels <= 1) {
		sched_numa_topology_type = NUMA_DIRECT;
		return;
	}

	for_each_online_node(a) {
		for_each_online_node(b) {
			/* Find two nodes furthest removed from each other. */
			if (node_distance(a, b) < n)
				continue;

			/* Is there an intermediary node between a and b? */
			for_each_online_node(c) {
				if (node_distance(a, c) < n &&
				    node_distance(b, c) < n) {
					sched_numa_topology_type =
							NUMA_GLUELESS_MESH;
					return;
				}
			}

			sched_numa_topology_type = NUMA_BACKPLANE;
			return;
		}
	}
}

static void sched_init_numa(void)
{
	int next_distance, curr_distance = node_distance(0, 0);
	struct sched_domain_topology_level *tl;
	int level = 0;
	int i, j, k;

	sched_domains_numa_distance = kzalloc(sizeof(int) * nr_node_ids, GFP_KERNEL);
	if (!sched_domains_numa_distance)
		return;

	/*
	 * O(nr_nodes^2) deduplicating selection sort -- in order to find the
	 * unique distances in the node_distance() table.
	 *
	 * Assumes node_distance(0,j) includes all distances in
	 * node_distance(i,j) in order to avoid cubic time.
	 */
	next_distance = curr_distance;
	for (i = 0; i < nr_node_ids; i++) {
		for (j = 0; j < nr_node_ids; j++) {
			for (k = 0; k < nr_node_ids; k++) {
				int distance = node_distance(i, k);

				if (distance > curr_distance &&
				    (distance < next_distance ||
				     next_distance == curr_distance))
					next_distance = distance;

				/*
				 * While not a strong assumption it would be nice to know
				 * about cases where if node A is connected to B, B is not
				 * equally connected to A.
				 */
				if (sched_debug() && node_distance(k, i) != distance)
					sched_numa_warn("Node-distance not symmetric");

				if (sched_debug() && i && !find_numa_distance(distance))
					sched_numa_warn("Node-0 not representative");
			}
			if (next_distance != curr_distance) {
				sched_domains_numa_distance[level++] = next_distance;
				sched_domains_numa_levels = level;
				curr_distance = next_distance;
			} else break;
		}

		/*
		 * In case of sched_debug() we verify the above assumption.
		 */
		if (!sched_debug())
			break;
	}

	if (!level)
		return;

	/*
	 * 'level' contains the number of unique distances, excluding the
	 * identity distance node_distance(i,i).
	 *
	 * The sched_domains_numa_distance[] array includes the actual distance
	 * numbers.
	 */

	/*
	 * Here, we should temporarily reset sched_domains_numa_levels to 0.
	 * If it fails to allocate memory for array sched_domains_numa_masks[][],
	 * the array will contain less then 'level' members. This could be
	 * dangerous when we use it to iterate array sched_domains_numa_masks[][]
	 * in other functions.
	 *
	 * We reset it to 'level' at the end of this function.
	 */
	sched_domains_numa_levels = 0;

	sched_domains_numa_masks = kzalloc(sizeof(void *) * level, GFP_KERNEL);
	if (!sched_domains_numa_masks)
		return;

	/*
	 * Now for each level, construct a mask per node which contains all
	 * cpus of nodes that are that many hops away from us.
	 */
	for (i = 0; i < level; i++) {
		sched_domains_numa_masks[i] =
			kzalloc(nr_node_ids * sizeof(void *), GFP_KERNEL);
		if (!sched_domains_numa_masks[i])
			return;

		for (j = 0; j < nr_node_ids; j++) {
			struct cpumask *mask = kzalloc(cpumask_size(), GFP_KERNEL);
			if (!mask)
				return;

			sched_domains_numa_masks[i][j] = mask;

			for_each_node(k) {
				if (node_distance(j, k) > sched_domains_numa_distance[i])
					continue;

				cpumask_or(mask, mask, cpumask_of_node(k));
			}
		}
	}

	/* Compute default topology size */
	for (i = 0; sched_domain_topology[i].mask; i++);

	tl = kzalloc((i + level + 1) *
			sizeof(struct sched_domain_topology_level), GFP_KERNEL);
	if (!tl)
		return;

	/*
	 * Copy the default topology bits..
	 */
	for (i = 0; sched_domain_topology[i].mask; i++)
		tl[i] = sched_domain_topology[i];

	/*
	 * .. and append 'j' levels of NUMA goodness.
	 */
	for (j = 0; j < level; i++, j++) {
		tl[i] = (struct sched_domain_topology_level){
			.mask = sd_numa_mask,
			.sd_flags = cpu_numa_flags,
			.flags = SDTL_OVERLAP,
			.numa_level = j,
			SD_INIT_NAME(NUMA)
		};
	}

	sched_domain_topology = tl;

	sched_domains_numa_levels = level;
	sched_max_numa_distance = sched_domains_numa_distance[level - 1];

	init_numa_topology_type();
}

static void sched_domains_numa_masks_set(int cpu)
{
	int i, j;
	int node = cpu_to_node(cpu);

	for (i = 0; i < sched_domains_numa_levels; i++) {
		for (j = 0; j < nr_node_ids; j++) {
			if (node_distance(j, node) <= sched_domains_numa_distance[i])
				cpumask_set_cpu(cpu, sched_domains_numa_masks[i][j]);
		}
	}
}

static void sched_domains_numa_masks_clear(int cpu)
{
	int i, j;
	for (i = 0; i < sched_domains_numa_levels; i++) {
		for (j = 0; j < nr_node_ids; j++)
			cpumask_clear_cpu(cpu, sched_domains_numa_masks[i][j]);
	}
}

/*
 * Update sched_domains_numa_masks[level][node] array when new cpus
 * are onlined.
 */
static int sched_domains_numa_masks_update(struct notifier_block *nfb,
					   unsigned long action,
					   void *hcpu)
{
	int cpu = (long)hcpu;

	switch (action & ~CPU_TASKS_FROZEN) {
	case CPU_ONLINE:
		sched_domains_numa_masks_set(cpu);
		break;

	case CPU_DEAD:
		sched_domains_numa_masks_clear(cpu);
		break;

	default:
		return NOTIFY_DONE;
	}

	return NOTIFY_OK;
}
#else
static inline void sched_init_numa(void)
{
}

static int sched_domains_numa_masks_update(struct notifier_block *nfb,
					   unsigned long action,
					   void *hcpu)
{
	return 0;
}
#endif /* CONFIG_NUMA */

static int __sdt_alloc(const struct cpumask *cpu_map)
{
	struct sched_domain_topology_level *tl;
	int j;

	for_each_sd_topology(tl) {
		struct sd_data *sdd = &tl->data;

		sdd->sd = alloc_percpu(struct sched_domain *);
		if (!sdd->sd)
			return -ENOMEM;

		sdd->sg = alloc_percpu(struct sched_group *);
		if (!sdd->sg)
			return -ENOMEM;

		sdd->sgc = alloc_percpu(struct sched_group_capacity *);
		if (!sdd->sgc)
			return -ENOMEM;

		for_each_cpu(j, cpu_map) {
			struct sched_domain *sd;
			struct sched_group *sg;
			struct sched_group_capacity *sgc;

			sd = kzalloc_node(sizeof(struct sched_domain) + cpumask_size(),
					GFP_KERNEL, cpu_to_node(j));
			if (!sd)
				return -ENOMEM;

			*per_cpu_ptr(sdd->sd, j) = sd;

			sg = kzalloc_node(sizeof(struct sched_group) + cpumask_size(),
					GFP_KERNEL, cpu_to_node(j));
			if (!sg)
				return -ENOMEM;

			sg->next = sg;

			*per_cpu_ptr(sdd->sg, j) = sg;

			sgc = kzalloc_node(sizeof(struct sched_group_capacity) + cpumask_size(),
					GFP_KERNEL, cpu_to_node(j));
			if (!sgc)
				return -ENOMEM;

			*per_cpu_ptr(sdd->sgc, j) = sgc;
		}
	}

	return 0;
}

static void __sdt_free(const struct cpumask *cpu_map)
{
	struct sched_domain_topology_level *tl;
	int j;

	for_each_sd_topology(tl) {
		struct sd_data *sdd = &tl->data;

		for_each_cpu(j, cpu_map) {
			struct sched_domain *sd;

			if (sdd->sd) {
				sd = *per_cpu_ptr(sdd->sd, j);
				if (sd && (sd->flags & SD_OVERLAP))
					free_sched_groups(sd->groups, 0);
				kfree(*per_cpu_ptr(sdd->sd, j));
			}

			if (sdd->sg)
				kfree(*per_cpu_ptr(sdd->sg, j));
			if (sdd->sgc)
				kfree(*per_cpu_ptr(sdd->sgc, j));
		}
		free_percpu(sdd->sd);
		sdd->sd = NULL;
		free_percpu(sdd->sg);
		sdd->sg = NULL;
		free_percpu(sdd->sgc);
		sdd->sgc = NULL;
	}
}

struct sched_domain *build_sched_domain(struct sched_domain_topology_level *tl,
		const struct cpumask *cpu_map, struct sched_domain_attr *attr,
		struct sched_domain *child, int cpu)
{
	struct sched_domain *sd = sd_init(tl, cpu);
	if (!sd)
		return child;

	cpumask_and(sched_domain_span(sd), cpu_map, tl->mask(cpu));
	if (child) {
		sd->level = child->level + 1;
		sched_domain_level_max = max(sched_domain_level_max, sd->level);
		child->parent = sd;
		sd->child = child;

		if (!cpumask_subset(sched_domain_span(child),
				    sched_domain_span(sd))) {
			pr_err("BUG: arch topology borken\n");
#ifdef CONFIG_SCHED_DEBUG
			pr_err("     the %s domain not a subset of the %s domain\n",
					child->name, sd->name);
#endif
			/* Fixup, ensure @sd has at least @child cpus. */
			cpumask_or(sched_domain_span(sd),
				   sched_domain_span(sd),
				   sched_domain_span(child));
		}

	}
	set_domain_attribute(sd, attr);

	return sd;
}

/*
 * Build sched domains for a given set of cpus and attach the sched domains
 * to the individual cpus
 */
static int build_sched_domains(const struct cpumask *cpu_map,
			       struct sched_domain_attr *attr)
{
	enum s_alloc alloc_state;
	struct sched_domain *sd;
	struct s_data d;
	int i, ret = -ENOMEM;

	alloc_state = __visit_domain_allocation_hell(&d, cpu_map);
	if (alloc_state != sa_rootdomain)
		goto error;

	/* Set up domains for cpus specified by the cpu_map. */
	for_each_cpu(i, cpu_map) {
		struct sched_domain_topology_level *tl;

		sd = NULL;
		for_each_sd_topology(tl) {
			sd = build_sched_domain(tl, cpu_map, attr, sd, i);
			if (tl == sched_domain_topology)
				*per_cpu_ptr(d.sd, i) = sd;
			if (tl->flags & SDTL_OVERLAP || sched_feat(FORCE_SD_OVERLAP))
				sd->flags |= SD_OVERLAP;
			if (cpumask_equal(cpu_map, sched_domain_span(sd)))
				break;
		}
	}

	/* Build the groups for the domains */
	for_each_cpu(i, cpu_map) {
		for (sd = *per_cpu_ptr(d.sd, i); sd; sd = sd->parent) {
			sd->span_weight = cpumask_weight(sched_domain_span(sd));
			if (sd->flags & SD_OVERLAP) {
				if (build_overlap_sched_groups(sd, i))
					goto error;
			} else {
				if (build_sched_groups(sd, i))
					goto error;
			}
		}
	}

	/* Calculate CPU capacity for physical packages and nodes */
	for (i = nr_cpumask_bits-1; i >= 0; i--) {
		if (!cpumask_test_cpu(i, cpu_map))
			continue;

		for (sd = *per_cpu_ptr(d.sd, i); sd; sd = sd->parent) {
			claim_allocations(i, sd);
			init_sched_groups_capacity(i, sd);
		}
	}

	/* Attach the domains */
	rcu_read_lock();
	for_each_cpu(i, cpu_map) {
		sd = *per_cpu_ptr(d.sd, i);
		cpu_attach_domain(sd, d.rd, i);
	}
	rcu_read_unlock();

	ret = 0;
error:
	__free_domain_allocs(&d, alloc_state, cpu_map);
	return ret;
}

static cpumask_var_t *doms_cur;	/* current sched domains */
static int ndoms_cur;		/* number of sched domains in 'doms_cur' */
static struct sched_domain_attr *dattr_cur;
				/* attribues of custom domains in 'doms_cur' */

/*
 * Special case: If a kmalloc of a doms_cur partition (array of
 * cpumask) fails, then fallback to a single sched domain,
 * as determined by the single cpumask fallback_doms.
 */
static cpumask_var_t fallback_doms;

/*
 * arch_update_cpu_topology lets virtualized architectures update the
 * cpu core maps. It is supposed to return 1 if the topology changed
 * or 0 if it stayed the same.
 */
int __weak arch_update_cpu_topology(void)
{
	return 0;
}

cpumask_var_t *alloc_sched_domains(unsigned int ndoms)
{
	int i;
	cpumask_var_t *doms;

	doms = kmalloc(sizeof(*doms) * ndoms, GFP_KERNEL);
	if (!doms)
		return NULL;
	for (i = 0; i < ndoms; i++) {
		if (!alloc_cpumask_var(&doms[i], GFP_KERNEL)) {
			free_sched_domains(doms, i);
			return NULL;
		}
	}
	return doms;
}

void free_sched_domains(cpumask_var_t doms[], unsigned int ndoms)
{
	unsigned int i;
	for (i = 0; i < ndoms; i++)
		free_cpumask_var(doms[i]);
	kfree(doms);
}

/*
 * Set up scheduler domains and groups. Callers must hold the hotplug lock.
 * For now this just excludes isolated cpus, but could be used to
 * exclude other special cases in the future.
 */
static int init_sched_domains(const struct cpumask *cpu_map)
{
	int err;

	arch_update_cpu_topology();
	ndoms_cur = 1;
	doms_cur = alloc_sched_domains(ndoms_cur);
	if (!doms_cur)
		doms_cur = &fallback_doms;
	cpumask_andnot(doms_cur[0], cpu_map, cpu_isolated_map);
	err = build_sched_domains(doms_cur[0], NULL);
	register_sched_domain_sysctl();

	return err;
}

/*
 * Detach sched domains from a group of cpus specified in cpu_map
 * These cpus will now be attached to the NULL domain
 */
static void detach_destroy_domains(const struct cpumask *cpu_map)
{
	int i;

	rcu_read_lock();
	for_each_cpu(i, cpu_map)
		cpu_attach_domain(NULL, &def_root_domain, i);
	rcu_read_unlock();
}

/* handle null as "default" */
static int dattrs_equal(struct sched_domain_attr *cur, int idx_cur,
			struct sched_domain_attr *new, int idx_new)
{
	struct sched_domain_attr tmp;

	/* fast path */
	if (!new && !cur)
		return 1;

	tmp = SD_ATTR_INIT;
	return !memcmp(cur ? (cur + idx_cur) : &tmp,
			new ? (new + idx_new) : &tmp,
			sizeof(struct sched_domain_attr));
}

/*
 * Partition sched domains as specified by the 'ndoms_new'
 * cpumasks in the array doms_new[] of cpumasks. This compares
 * doms_new[] to the current sched domain partitioning, doms_cur[].
 * It destroys each deleted domain and builds each new domain.
 *
 * 'doms_new' is an array of cpumask_var_t's of length 'ndoms_new'.
 * The masks don't intersect (don't overlap.) We should setup one
 * sched domain for each mask. CPUs not in any of the cpumasks will
 * not be load balanced. If the same cpumask appears both in the
 * current 'doms_cur' domains and in the new 'doms_new', we can leave
 * it as it is.
 *
 * The passed in 'doms_new' should be allocated using
 * alloc_sched_domains.  This routine takes ownership of it and will
 * free_sched_domains it when done with it. If the caller failed the
 * alloc call, then it can pass in doms_new == NULL && ndoms_new == 1,
 * and partition_sched_domains() will fallback to the single partition
 * 'fallback_doms', it also forces the domains to be rebuilt.
 *
 * If doms_new == NULL it will be replaced with cpu_online_mask.
 * ndoms_new == 0 is a special case for destroying existing domains,
 * and it will not create the default domain.
 *
 * Call with hotplug lock held
 */
void partition_sched_domains(int ndoms_new, cpumask_var_t doms_new[],
			     struct sched_domain_attr *dattr_new)
{
	int i, j, n;
	int new_topology;

	mutex_lock(&sched_domains_mutex);

	/* always unregister in case we don't destroy any domains */
	unregister_sched_domain_sysctl();

	/* Let architecture update cpu core mappings. */
	new_topology = arch_update_cpu_topology();

	n = doms_new ? ndoms_new : 0;

	/* Destroy deleted domains */
	for (i = 0; i < ndoms_cur; i++) {
		for (j = 0; j < n && !new_topology; j++) {
			if (cpumask_equal(doms_cur[i], doms_new[j])
			    && dattrs_equal(dattr_cur, i, dattr_new, j))
				goto match1;
		}
		/* no match - a current sched domain not in new doms_new[] */
		detach_destroy_domains(doms_cur[i]);
match1:
		;
	}

	n = ndoms_cur;
	if (doms_new == NULL) {
		n = 0;
		doms_new = &fallback_doms;
		cpumask_andnot(doms_new[0], cpu_active_mask, cpu_isolated_map);
		WARN_ON_ONCE(dattr_new);
	}

	/* Build new domains */
	for (i = 0; i < ndoms_new; i++) {
		for (j = 0; j < n && !new_topology; j++) {
			if (cpumask_equal(doms_new[i], doms_cur[j])
			    && dattrs_equal(dattr_new, i, dattr_cur, j))
				goto match2;
		}
		/* no match - add a new doms_new */
		build_sched_domains(doms_new[i], dattr_new ? dattr_new + i : NULL);
match2:
		;
	}

	/* Remember the new sched domains */
	if (doms_cur != &fallback_doms)
		free_sched_domains(doms_cur, ndoms_cur);
	kfree(dattr_cur);	/* kfree(NULL) is safe */
	doms_cur = doms_new;
	dattr_cur = dattr_new;
	ndoms_cur = ndoms_new;

	register_sched_domain_sysctl();

	mutex_unlock(&sched_domains_mutex);
}

static int num_cpus_frozen;	/* used to mark begin/end of suspend/resume */

/*
 * Update cpusets according to cpu_active mask.  If cpusets are
 * disabled, cpuset_update_active_cpus() becomes a simple wrapper
 * around partition_sched_domains().
 *
 * If we come here as part of a suspend/resume, don't touch cpusets because we
 * want to restore it back to its original state upon resume anyway.
 */
static int cpuset_cpu_active(struct notifier_block *nfb, unsigned long action,
			     void *hcpu)
{
	switch (action) {
	case CPU_ONLINE_FROZEN:
	case CPU_DOWN_FAILED_FROZEN:

		/*
		 * num_cpus_frozen tracks how many CPUs are involved in suspend
		 * resume sequence. As long as this is not the last online
		 * operation in the resume sequence, just build a single sched
		 * domain, ignoring cpusets.
		 */
		num_cpus_frozen--;
		if (likely(num_cpus_frozen)) {
			partition_sched_domains(1, NULL, NULL);
			break;
		}

		/*
		 * This is the last CPU online operation. So fall through and
		 * restore the original sched domains by considering the
		 * cpuset configurations.
		 */

	case CPU_ONLINE:
		cpuset_update_active_cpus(true);
		break;
	default:
		return NOTIFY_DONE;
	}
	return NOTIFY_OK;
}

static int cpuset_cpu_inactive(struct notifier_block *nfb, unsigned long action,
			       void *hcpu)
{
	unsigned long flags;
	long cpu = (long)hcpu;
	struct dl_bw *dl_b;
	bool overflow;
	int cpus;

	switch (action) {
	case CPU_DOWN_PREPARE:
		rcu_read_lock_sched();
		dl_b = dl_bw_of(cpu);

		raw_spin_lock_irqsave(&dl_b->lock, flags);
		cpus = dl_bw_cpus(cpu);
		overflow = __dl_overflow(dl_b, cpus, 0, 0);
		raw_spin_unlock_irqrestore(&dl_b->lock, flags);

		rcu_read_unlock_sched();

		if (overflow)
			return notifier_from_errno(-EBUSY);
		cpuset_update_active_cpus(false);
		break;
	case CPU_DOWN_PREPARE_FROZEN:
		num_cpus_frozen++;
		partition_sched_domains(1, NULL, NULL);
		break;
	default:
		return NOTIFY_DONE;
	}
	return NOTIFY_OK;
}

void __init sched_init_smp(void)
{
	cpumask_var_t non_isolated_cpus;

	alloc_cpumask_var(&non_isolated_cpus, GFP_KERNEL);
	alloc_cpumask_var(&fallback_doms, GFP_KERNEL);

	sched_init_numa();

	/*
	 * There's no userspace yet to cause hotplug operations; hence all the
	 * cpu masks are stable and all blatant races in the below code cannot
	 * happen.
	 */
	mutex_lock(&sched_domains_mutex);
	init_sched_domains(cpu_active_mask);
	cpumask_andnot(non_isolated_cpus, cpu_possible_mask, cpu_isolated_map);
	if (cpumask_empty(non_isolated_cpus))
		cpumask_set_cpu(smp_processor_id(), non_isolated_cpus);
	mutex_unlock(&sched_domains_mutex);

	hotcpu_notifier(sched_domains_numa_masks_update, CPU_PRI_SCHED_ACTIVE);
	hotcpu_notifier(cpuset_cpu_active, CPU_PRI_CPUSET_ACTIVE);
	hotcpu_notifier(cpuset_cpu_inactive, CPU_PRI_CPUSET_INACTIVE);

	init_hrtick();

	/* Move init over to a non-isolated CPU */
	if (set_cpus_allowed_ptr(current, non_isolated_cpus) < 0)
		BUG();
	sched_init_granularity();
	free_cpumask_var(non_isolated_cpus);

	init_sched_rt_class();
	init_sched_dl_class();
}
#else
void __init sched_init_smp(void)
{
	sched_init_granularity();
}
#endif /* CONFIG_SMP */

int in_sched_functions(unsigned long addr)
{
	return in_lock_functions(addr) ||
		(addr >= (unsigned long)__sched_text_start
		&& addr < (unsigned long)__sched_text_end);
}

#ifdef CONFIG_CGROUP_SCHED
/*
 * Default task group.
 * Every task in system belongs to this group at bootup.
 */
struct task_group root_task_group;
LIST_HEAD(task_groups);

/* Cacheline aligned slab cache for task_group */
static struct kmem_cache *task_group_cache __read_mostly;
#endif

DECLARE_PER_CPU(cpumask_var_t, load_balance_mask);

void __init sched_init(void)
{
	int i, j;
	unsigned long alloc_size = 0, ptr;

#ifdef CONFIG_FAIR_GROUP_SCHED
	alloc_size += 2 * nr_cpu_ids * sizeof(void **);
#endif
#ifdef CONFIG_RT_GROUP_SCHED
	alloc_size += 2 * nr_cpu_ids * sizeof(void **);
#endif
	if (alloc_size) {
		ptr = (unsigned long)kzalloc(alloc_size, GFP_NOWAIT);

#ifdef CONFIG_FAIR_GROUP_SCHED
		root_task_group.se = (struct sched_entity **)ptr;
		ptr += nr_cpu_ids * sizeof(void **);

		root_task_group.cfs_rq = (struct cfs_rq **)ptr;
		ptr += nr_cpu_ids * sizeof(void **);

#endif /* CONFIG_FAIR_GROUP_SCHED */
#ifdef CONFIG_RT_GROUP_SCHED
		root_task_group.rt_se = (struct sched_rt_entity **)ptr;
		ptr += nr_cpu_ids * sizeof(void **);

		root_task_group.rt_rq = (struct rt_rq **)ptr;
		ptr += nr_cpu_ids * sizeof(void **);

#endif /* CONFIG_RT_GROUP_SCHED */
	}
#ifdef CONFIG_CPUMASK_OFFSTACK
	for_each_possible_cpu(i) {
		per_cpu(load_balance_mask, i) = (cpumask_var_t)kzalloc_node(
			cpumask_size(), GFP_KERNEL, cpu_to_node(i));
	}
#endif /* CONFIG_CPUMASK_OFFSTACK */

	init_rt_bandwidth(&def_rt_bandwidth,
			global_rt_period(), global_rt_runtime());
	init_dl_bandwidth(&def_dl_bandwidth,
			global_rt_period(), global_rt_runtime());

#ifdef CONFIG_SMP
	init_defrootdomain();
#endif

#ifdef CONFIG_RT_GROUP_SCHED
	init_rt_bandwidth(&root_task_group.rt_bandwidth,
			global_rt_period(), global_rt_runtime());
#endif /* CONFIG_RT_GROUP_SCHED */

#ifdef CONFIG_CGROUP_SCHED
	task_group_cache = KMEM_CACHE(task_group, 0);

	list_add(&root_task_group.list, &task_groups);
	INIT_LIST_HEAD(&root_task_group.children);
	INIT_LIST_HEAD(&root_task_group.siblings);
	autogroup_init(&init_task);
#endif /* CONFIG_CGROUP_SCHED */

	for_each_possible_cpu(i) {
		struct rq *rq;

		rq = cpu_rq(i);
		raw_spin_lock_init(&rq->lock);
		rq->nr_running = 0;
		rq->calc_load_active = 0;
		rq->calc_load_update = jiffies + LOAD_FREQ;
		init_cfs_rq(&rq->cfs);
		init_rt_rq(&rq->rt);
		init_dl_rq(&rq->dl);
#ifdef CONFIG_FAIR_GROUP_SCHED
		root_task_group.shares = ROOT_TASK_GROUP_LOAD;
		INIT_LIST_HEAD(&rq->leaf_cfs_rq_list);
		/*
		 * How much cpu bandwidth does root_task_group get?
		 *
		 * In case of task-groups formed thr' the cgroup filesystem, it
		 * gets 100% of the cpu resources in the system. This overall
		 * system cpu resource is divided among the tasks of
		 * root_task_group and its child task-groups in a fair manner,
		 * based on each entity's (task or task-group's) weight
		 * (se->load.weight).
		 *
		 * In other words, if root_task_group has 10 tasks of weight
		 * 1024) and two child groups A0 and A1 (of weight 1024 each),
		 * then A0's share of the cpu resource is:
		 *
		 *	A0's bandwidth = 1024 / (10*1024 + 1024 + 1024) = 8.33%
		 *
		 * We achieve this by letting root_task_group's tasks sit
		 * directly in rq->cfs (i.e root_task_group->se[] = NULL).
		 */
		init_cfs_bandwidth(&root_task_group.cfs_bandwidth);
		init_tg_cfs_entry(&root_task_group, &rq->cfs, NULL, i, NULL);
#endif /* CONFIG_FAIR_GROUP_SCHED */

		rq->rt.rt_runtime = def_rt_bandwidth.rt_runtime;
#ifdef CONFIG_RT_GROUP_SCHED
		init_tg_rt_entry(&root_task_group, &rq->rt, NULL, i, NULL);
#endif

		for (j = 0; j < CPU_LOAD_IDX_MAX; j++)
			rq->cpu_load[j] = 0;

		rq->last_load_update_tick = jiffies;

#ifdef CONFIG_SMP
		rq->sd = NULL;
		rq->rd = NULL;
		rq->cpu_capacity = rq->cpu_capacity_orig = SCHED_CAPACITY_SCALE;
		rq->balance_callback = NULL;
		rq->active_balance = 0;
		rq->next_balance = jiffies;
		rq->push_cpu = 0;
		rq->cpu = i;
		rq->online = 0;
		rq->idle_stamp = 0;
		rq->avg_idle = 2*sysctl_sched_migration_cost;
		rq->max_idle_balance_cost = sysctl_sched_migration_cost;

		INIT_LIST_HEAD(&rq->cfs_tasks);

		rq_attach_root(rq, &def_root_domain);
#ifdef CONFIG_NO_HZ_COMMON
		rq->nohz_flags = 0;
#endif
#ifdef CONFIG_NO_HZ_FULL
		rq->last_sched_tick = 0;
#endif
#endif
		init_rq_hrtick(rq);
		atomic_set(&rq->nr_iowait, 0);
	}

	set_load_weight(&init_task);

#ifdef CONFIG_PREEMPT_NOTIFIERS
	INIT_HLIST_HEAD(&init_task.preempt_notifiers);
#endif

	/*
	 * The boot idle thread does lazy MMU switching as well:
	 */
	atomic_inc(&init_mm.mm_count);
	enter_lazy_tlb(&init_mm, current);

	/*
	 * During early bootup we pretend to be a normal task:
	 */
	current->sched_class = &fair_sched_class;

	/*
	 * Make us the idle thread. Technically, schedule() should not be
	 * called from this thread, however somewhere below it might be,
	 * but because we are the idle thread, we just pick up running again
	 * when this runqueue becomes "idle".
	 */
	init_idle(current, smp_processor_id());

	calc_load_update = jiffies + LOAD_FREQ;

#ifdef CONFIG_SMP
	zalloc_cpumask_var(&sched_domains_tmpmask, GFP_NOWAIT);
	/* May be allocated at isolcpus cmdline parse time */
	if (cpu_isolated_map == NULL)
		zalloc_cpumask_var(&cpu_isolated_map, GFP_NOWAIT);
	idle_thread_set_boot_cpu();
	set_cpu_rq_start_time();
#endif
	init_sched_fair_class();

	scheduler_running = 1;
}

#ifdef CONFIG_DEBUG_ATOMIC_SLEEP
static inline int preempt_count_equals(int preempt_offset)
{
	int nested = preempt_count() + rcu_preempt_depth();

	return (nested == preempt_offset);
}

void __might_sleep(const char *file, int line, int preempt_offset)
{
	/*
	 * Blocking primitives will set (and therefore destroy) current->state,
	 * since we will exit with TASK_RUNNING make sure we enter with it,
	 * otherwise we will destroy state.
	 */
	WARN_ONCE(current->state != TASK_RUNNING && current->task_state_change,
			"do not call blocking ops when !TASK_RUNNING; "
			"state=%lx set at [<%p>] %pS\n",
			current->state,
			(void *)current->task_state_change,
			(void *)current->task_state_change);

	___might_sleep(file, line, preempt_offset);
}
EXPORT_SYMBOL(__might_sleep);

void ___might_sleep(const char *file, int line, int preempt_offset)
{
	static unsigned long prev_jiffy;	/* ratelimiting */

	rcu_sleep_check(); /* WARN_ON_ONCE() by default, no rate limit reqd. */
	if ((preempt_count_equals(preempt_offset) && !irqs_disabled() &&
	     !is_idle_task(current)) ||
	    system_state != SYSTEM_RUNNING || oops_in_progress)
		return;
	if (time_before(jiffies, prev_jiffy + HZ) && prev_jiffy)
		return;
	prev_jiffy = jiffies;

	printk(KERN_ERR
		"BUG: sleeping function called from invalid context at %s:%d\n",
			file, line);
	printk(KERN_ERR
		"in_atomic(): %d, irqs_disabled(): %d, pid: %d, name: %s\n",
			in_atomic(), irqs_disabled(),
			current->pid, current->comm);

	if (task_stack_end_corrupted(current))
		printk(KERN_EMERG "Thread overran stack, or stack corrupted\n");

	debug_show_held_locks(current);
	if (irqs_disabled())
		print_irqtrace_events(current);
#ifdef CONFIG_DEBUG_PREEMPT
	if (!preempt_count_equals(preempt_offset)) {
		pr_err("Preemption disabled at:");
		print_ip_sym(current->preempt_disable_ip);
		pr_cont("\n");
	}
#endif
	dump_stack();
}
EXPORT_SYMBOL(___might_sleep);
#endif

#ifdef CONFIG_MAGIC_SYSRQ
void normalize_rt_tasks(void)
{
	struct task_struct *g, *p;
	struct sched_attr attr = {
		.sched_policy = SCHED_NORMAL,
	};

	read_lock(&tasklist_lock);
	for_each_process_thread(g, p) {
		/*
		 * Only normalize user tasks:
		 */
		if (p->flags & PF_KTHREAD)
			continue;

		p->se.exec_start		= 0;
#ifdef CONFIG_SCHEDSTATS
		p->se.statistics.wait_start	= 0;
		p->se.statistics.sleep_start	= 0;
		p->se.statistics.block_start	= 0;
#endif

		if (!dl_task(p) && !rt_task(p)) {
			/*
			 * Renice negative nice level userspace
			 * tasks back to 0:
			 */
			if (task_nice(p) < 0)
				set_user_nice(p, 0);
			continue;
		}

		__sched_setscheduler(p, &attr, false, false);
	}
	read_unlock(&tasklist_lock);
}

#endif /* CONFIG_MAGIC_SYSRQ */

#if defined(CONFIG_IA64) || defined(CONFIG_KGDB_KDB)
/*
 * These functions are only useful for the IA64 MCA handling, or kdb.
 *
 * They can only be called when the whole system has been
 * stopped - every CPU needs to be quiescent, and no scheduling
 * activity can take place. Using them for anything else would
 * be a serious bug, and as a result, they aren't even visible
 * under any other configuration.
 */

/**
 * curr_task - return the current task for a given cpu.
 * @cpu: the processor in question.
 *
 * ONLY VALID WHEN THE WHOLE SYSTEM IS STOPPED!
 *
 * Return: The current task for @cpu.
 */
struct task_struct *curr_task(int cpu)
{
	return cpu_curr(cpu);
}

#endif /* defined(CONFIG_IA64) || defined(CONFIG_KGDB_KDB) */

#ifdef CONFIG_IA64
/**
 * set_curr_task - set the current task for a given cpu.
 * @cpu: the processor in question.
 * @p: the task pointer to set.
 *
 * Description: This function must only be used when non-maskable interrupts
 * are serviced on a separate stack. It allows the architecture to switch the
 * notion of the current task on a cpu in a non-blocking manner. This function
 * must be called with all CPU's synchronized, and interrupts disabled, the
 * and caller must save the original value of the current task (see
 * curr_task() above) and restore that value before reenabling interrupts and
 * re-starting the system.
 *
 * ONLY VALID WHEN THE WHOLE SYSTEM IS STOPPED!
 */
void set_curr_task(int cpu, struct task_struct *p)
{
	cpu_curr(cpu) = p;
}

#endif

#ifdef CONFIG_CGROUP_SCHED
/* task_group_lock serializes the addition/removal of task groups */
static DEFINE_SPINLOCK(task_group_lock);

static void sched_free_group(struct task_group *tg)
{
	free_fair_sched_group(tg);
	free_rt_sched_group(tg);
	autogroup_free(tg);
	kmem_cache_free(task_group_cache, tg);
}

/* allocate runqueue etc for a new task group */
struct task_group *sched_create_group(struct task_group *parent)
{
	struct task_group *tg;

	tg = kmem_cache_alloc(task_group_cache, GFP_KERNEL | __GFP_ZERO);
	if (!tg)
		return ERR_PTR(-ENOMEM);

	if (!alloc_fair_sched_group(tg, parent))
		goto err;

	if (!alloc_rt_sched_group(tg, parent))
		goto err;

	return tg;

err:
	sched_free_group(tg);
	return ERR_PTR(-ENOMEM);
}

void sched_online_group(struct task_group *tg, struct task_group *parent)
{
	unsigned long flags;

	spin_lock_irqsave(&task_group_lock, flags);
	list_add_rcu(&tg->list, &task_groups);

	WARN_ON(!parent); /* root should already exist */

	tg->parent = parent;
	INIT_LIST_HEAD(&tg->children);
	list_add_rcu(&tg->siblings, &parent->children);
	spin_unlock_irqrestore(&task_group_lock, flags);
}

/* rcu callback to free various structures associated with a task group */
static void sched_free_group_rcu(struct rcu_head *rhp)
{
	/* now it should be safe to free those cfs_rqs */
	sched_free_group(container_of(rhp, struct task_group, rcu));
}

void sched_destroy_group(struct task_group *tg)
{
	/* wait for possible concurrent references to cfs_rqs complete */
	call_rcu(&tg->rcu, sched_free_group_rcu);
}

void sched_offline_group(struct task_group *tg)
{
	unsigned long flags;

	/* end participation in shares distribution */
	unregister_fair_sched_group(tg);

	spin_lock_irqsave(&task_group_lock, flags);
	list_del_rcu(&tg->list);
	list_del_rcu(&tg->siblings);
	spin_unlock_irqrestore(&task_group_lock, flags);
}

/* change task's runqueue when it moves between groups.
 *	The caller of this function should have put the task in its new group
 *	by now. This function just updates tsk->se.cfs_rq and tsk->se.parent to
 *	reflect its new group.
 */
void sched_move_task(struct task_struct *tsk)
{
	struct task_group *tg;
	int queued, running;
	unsigned long flags;
	struct rq *rq;

	rq = task_rq_lock(tsk, &flags);

	running = task_current(rq, tsk);
	queued = task_on_rq_queued(tsk);

	if (queued)
		dequeue_task(rq, tsk, DEQUEUE_SAVE | DEQUEUE_MOVE);
	if (unlikely(running))
		put_prev_task(rq, tsk);

	/*
	 * All callers are synchronized by task_rq_lock(); we do not use RCU
	 * which is pointless here. Thus, we pass "true" to task_css_check()
	 * to prevent lockdep warnings.
	 */
	tg = container_of(task_css_check(tsk, cpu_cgrp_id, true),
			  struct task_group, css);
	tg = autogroup_task_group(tsk, tg);
	tsk->sched_task_group = tg;

#ifdef CONFIG_FAIR_GROUP_SCHED
	if (tsk->sched_class->task_move_group)
		tsk->sched_class->task_move_group(tsk);
	else
#endif
		set_task_rq(tsk, task_cpu(tsk));

	if (unlikely(running))
		tsk->sched_class->set_curr_task(rq);
	if (queued)
		enqueue_task(rq, tsk, ENQUEUE_RESTORE | ENQUEUE_MOVE);

	task_rq_unlock(rq, tsk, &flags);
}
#endif /* CONFIG_CGROUP_SCHED */

#ifdef CONFIG_RT_GROUP_SCHED
/*
 * Ensure that the real time constraints are schedulable.
 */
static DEFINE_MUTEX(rt_constraints_mutex);

/* Must be called with tasklist_lock held */
static inline int tg_has_rt_tasks(struct task_group *tg)
{
	struct task_struct *g, *p;

	/*
	 * Autogroups do not have RT tasks; see autogroup_create().
	 */
	if (task_group_is_autogroup(tg))
		return 0;

	for_each_process_thread(g, p) {
		if (rt_task(p) && task_group(p) == tg)
			return 1;
	}

	return 0;
}

struct rt_schedulable_data {
	struct task_group *tg;
	u64 rt_period;
	u64 rt_runtime;
};

static int tg_rt_schedulable(struct task_group *tg, void *data)
{
	struct rt_schedulable_data *d = data;
	struct task_group *child;
	unsigned long total, sum = 0;
	u64 period, runtime;

	period = ktime_to_ns(tg->rt_bandwidth.rt_period);
	runtime = tg->rt_bandwidth.rt_runtime;

	if (tg == d->tg) {
		period = d->rt_period;
		runtime = d->rt_runtime;
	}

	/*
	 * Cannot have more runtime than the period.
	 */
	if (runtime > period && runtime != RUNTIME_INF)
		return -EINVAL;

	/*
	 * Ensure we don't starve existing RT tasks.
	 */
	if (rt_bandwidth_enabled() && !runtime && tg_has_rt_tasks(tg))
		return -EBUSY;

	total = to_ratio(period, runtime);

	/*
	 * Nobody can have more than the global setting allows.
	 */
	if (total > to_ratio(global_rt_period(), global_rt_runtime()))
		return -EINVAL;

	/*
	 * The sum of our children's runtime should not exceed our own.
	 */
	list_for_each_entry_rcu(child, &tg->children, siblings) {
		period = ktime_to_ns(child->rt_bandwidth.rt_period);
		runtime = child->rt_bandwidth.rt_runtime;

		if (child == d->tg) {
			period = d->rt_period;
			runtime = d->rt_runtime;
		}

		sum += to_ratio(period, runtime);
	}

	if (sum > total)
		return -EINVAL;

	return 0;
}

static int __rt_schedulable(struct task_group *tg, u64 period, u64 runtime)
{
	int ret;

	struct rt_schedulable_data data = {
		.tg = tg,
		.rt_period = period,
		.rt_runtime = runtime,
	};

	rcu_read_lock();
	ret = walk_tg_tree(tg_rt_schedulable, tg_nop, &data);
	rcu_read_unlock();

	return ret;
}

static int tg_set_rt_bandwidth(struct task_group *tg,
		u64 rt_period, u64 rt_runtime)
{
	int i, err = 0;

	/*
	 * Disallowing the root group RT runtime is BAD, it would disallow the
	 * kernel creating (and or operating) RT threads.
	 */
	if (tg == &root_task_group && rt_runtime == 0)
		return -EINVAL;

	/* No period doesn't make any sense. */
	if (rt_period == 0)
		return -EINVAL;

	mutex_lock(&rt_constraints_mutex);
	read_lock(&tasklist_lock);
	err = __rt_schedulable(tg, rt_period, rt_runtime);
	if (err)
		goto unlock;

	raw_spin_lock_irq(&tg->rt_bandwidth.rt_runtime_lock);
	tg->rt_bandwidth.rt_period = ns_to_ktime(rt_period);
	tg->rt_bandwidth.rt_runtime = rt_runtime;

	for_each_possible_cpu(i) {
		struct rt_rq *rt_rq = tg->rt_rq[i];

		raw_spin_lock(&rt_rq->rt_runtime_lock);
		rt_rq->rt_runtime = rt_runtime;
		raw_spin_unlock(&rt_rq->rt_runtime_lock);
	}
	raw_spin_unlock_irq(&tg->rt_bandwidth.rt_runtime_lock);
unlock:
	read_unlock(&tasklist_lock);
	mutex_unlock(&rt_constraints_mutex);

	return err;
}

static int sched_group_set_rt_runtime(struct task_group *tg, long rt_runtime_us)
{
	u64 rt_runtime, rt_period;

	rt_period = ktime_to_ns(tg->rt_bandwidth.rt_period);
	rt_runtime = (u64)rt_runtime_us * NSEC_PER_USEC;
	if (rt_runtime_us < 0)
		rt_runtime = RUNTIME_INF;

	return tg_set_rt_bandwidth(tg, rt_period, rt_runtime);
}

static long sched_group_rt_runtime(struct task_group *tg)
{
	u64 rt_runtime_us;

	if (tg->rt_bandwidth.rt_runtime == RUNTIME_INF)
		return -1;

	rt_runtime_us = tg->rt_bandwidth.rt_runtime;
	do_div(rt_runtime_us, NSEC_PER_USEC);
	return rt_runtime_us;
}

static int sched_group_set_rt_period(struct task_group *tg, u64 rt_period_us)
{
	u64 rt_runtime, rt_period;

	rt_period = rt_period_us * NSEC_PER_USEC;
	rt_runtime = tg->rt_bandwidth.rt_runtime;

	return tg_set_rt_bandwidth(tg, rt_period, rt_runtime);
}

static long sched_group_rt_period(struct task_group *tg)
{
	u64 rt_period_us;

	rt_period_us = ktime_to_ns(tg->rt_bandwidth.rt_period);
	do_div(rt_period_us, NSEC_PER_USEC);
	return rt_period_us;
}
#endif /* CONFIG_RT_GROUP_SCHED */

#ifdef CONFIG_RT_GROUP_SCHED
static int sched_rt_global_constraints(void)
{
	int ret = 0;

	mutex_lock(&rt_constraints_mutex);
	read_lock(&tasklist_lock);
	ret = __rt_schedulable(NULL, 0, 0);
	read_unlock(&tasklist_lock);
	mutex_unlock(&rt_constraints_mutex);

	return ret;
}

static int sched_rt_can_attach(struct task_group *tg, struct task_struct *tsk)
{
	/* Don't accept realtime tasks when there is no way for them to run */
	if (rt_task(tsk) && tg->rt_bandwidth.rt_runtime == 0)
		return 0;

	return 1;
}

#else /* !CONFIG_RT_GROUP_SCHED */
static int sched_rt_global_constraints(void)
{
	unsigned long flags;
	int i, ret = 0;

	raw_spin_lock_irqsave(&def_rt_bandwidth.rt_runtime_lock, flags);
	for_each_possible_cpu(i) {
		struct rt_rq *rt_rq = &cpu_rq(i)->rt;

		raw_spin_lock(&rt_rq->rt_runtime_lock);
		rt_rq->rt_runtime = global_rt_runtime();
		raw_spin_unlock(&rt_rq->rt_runtime_lock);
	}
	raw_spin_unlock_irqrestore(&def_rt_bandwidth.rt_runtime_lock, flags);

	return ret;
}
#endif /* CONFIG_RT_GROUP_SCHED */

static int sched_dl_global_validate(void)
{
	u64 runtime = global_rt_runtime();
	u64 period = global_rt_period();
	u64 new_bw = to_ratio(period, runtime);
	struct dl_bw *dl_b;
	int cpu, ret = 0;
	unsigned long flags;

	/*
	 * Here we want to check the bandwidth not being set to some
	 * value smaller than the currently allocated bandwidth in
	 * any of the root_domains.
	 *
	 * FIXME: Cycling on all the CPUs is overdoing, but simpler than
	 * cycling on root_domains... Discussion on different/better
	 * solutions is welcome!
	 */
	for_each_possible_cpu(cpu) {
		rcu_read_lock_sched();
		dl_b = dl_bw_of(cpu);

		raw_spin_lock_irqsave(&dl_b->lock, flags);
		if (new_bw < dl_b->total_bw)
			ret = -EBUSY;
		raw_spin_unlock_irqrestore(&dl_b->lock, flags);

		rcu_read_unlock_sched();

		if (ret)
			break;
	}

	return ret;
}

static void sched_dl_do_global(void)
{
	u64 new_bw = -1;
	struct dl_bw *dl_b;
	int cpu;
	unsigned long flags;

	def_dl_bandwidth.dl_period = global_rt_period();
	def_dl_bandwidth.dl_runtime = global_rt_runtime();

	if (global_rt_runtime() != RUNTIME_INF)
		new_bw = to_ratio(global_rt_period(), global_rt_runtime());

	/*
	 * FIXME: As above...
	 */
	for_each_possible_cpu(cpu) {
		rcu_read_lock_sched();
		dl_b = dl_bw_of(cpu);

		raw_spin_lock_irqsave(&dl_b->lock, flags);
		dl_b->bw = new_bw;
		raw_spin_unlock_irqrestore(&dl_b->lock, flags);

		rcu_read_unlock_sched();
	}
}

static int sched_rt_global_validate(void)
{
	if (sysctl_sched_rt_period <= 0)
		return -EINVAL;

	if ((sysctl_sched_rt_runtime != RUNTIME_INF) &&
		(sysctl_sched_rt_runtime > sysctl_sched_rt_period))
		return -EINVAL;

	return 0;
}

static void sched_rt_do_global(void)
{
	def_rt_bandwidth.rt_runtime = global_rt_runtime();
	def_rt_bandwidth.rt_period = ns_to_ktime(global_rt_period());
}

int sched_rt_handler(struct ctl_table *table, int write,
		void __user *buffer, size_t *lenp,
		loff_t *ppos)
{
	int old_period, old_runtime;
	static DEFINE_MUTEX(mutex);
	int ret;

	mutex_lock(&mutex);
	old_period = sysctl_sched_rt_period;
	old_runtime = sysctl_sched_rt_runtime;

	ret = proc_dointvec(table, write, buffer, lenp, ppos);

	if (!ret && write) {
		ret = sched_rt_global_validate();
		if (ret)
			goto undo;

		ret = sched_dl_global_validate();
		if (ret)
			goto undo;

		ret = sched_rt_global_constraints();
		if (ret)
			goto undo;

		sched_rt_do_global();
		sched_dl_do_global();
	}
	if (0) {
undo:
		sysctl_sched_rt_period = old_period;
		sysctl_sched_rt_runtime = old_runtime;
	}
	mutex_unlock(&mutex);

	return ret;
}

int sched_rr_handler(struct ctl_table *table, int write,
		void __user *buffer, size_t *lenp,
		loff_t *ppos)
{
	int ret;
	static DEFINE_MUTEX(mutex);

	mutex_lock(&mutex);
	ret = proc_dointvec(table, write, buffer, lenp, ppos);
	/* make sure that internally we keep jiffies */
	/* also, writing zero resets timeslice to default */
	if (!ret && write) {
		sched_rr_timeslice = sched_rr_timeslice <= 0 ?
			RR_TIMESLICE : msecs_to_jiffies(sched_rr_timeslice);
	}
	mutex_unlock(&mutex);
	return ret;
}

#ifdef CONFIG_CGROUP_SCHED

static inline struct task_group *css_tg(struct cgroup_subsys_state *css)
{
	return css ? container_of(css, struct task_group, css) : NULL;
}

static struct cgroup_subsys_state *
cpu_cgroup_css_alloc(struct cgroup_subsys_state *parent_css)
{
	struct task_group *parent = css_tg(parent_css);
	struct task_group *tg;

	if (!parent) {
		/* This is early initialization for the top cgroup */
		return &root_task_group.css;
	}

	tg = sched_create_group(parent);
	if (IS_ERR(tg))
		return ERR_PTR(-ENOMEM);

	sched_online_group(tg, parent);

	return &tg->css;
}

static void cpu_cgroup_css_released(struct cgroup_subsys_state *css)
{
	struct task_group *tg = css_tg(css);

	sched_offline_group(tg);
}

static void cpu_cgroup_css_free(struct cgroup_subsys_state *css)
{
	struct task_group *tg = css_tg(css);

	/*
	 * Relies on the RCU grace period between css_released() and this.
	 */
	sched_free_group(tg);
}

static void cpu_cgroup_fork(struct task_struct *task)
{
	sched_move_task(task);
}

static int cpu_cgroup_can_attach(struct cgroup_taskset *tset)
{
	struct task_struct *task;
	struct cgroup_subsys_state *css;

	cgroup_taskset_for_each(task, css, tset) {
#ifdef CONFIG_RT_GROUP_SCHED
		if (!sched_rt_can_attach(css_tg(css), task))
			return -EINVAL;
#else
		/* We don't support RT-tasks being in separate groups */
		if (task->sched_class != &fair_sched_class)
			return -EINVAL;
#endif
	}
	return 0;
}

static void cpu_cgroup_attach(struct cgroup_taskset *tset)
{
	struct task_struct *task;
	struct cgroup_subsys_state *css;

	cgroup_taskset_for_each(task, css, tset)
		sched_move_task(task);
}

#ifdef CONFIG_FAIR_GROUP_SCHED
static int cpu_shares_write_u64(struct cgroup_subsys_state *css,
				struct cftype *cftype, u64 shareval)
{
	return sched_group_set_shares(css_tg(css), scale_load(shareval));
}

static u64 cpu_shares_read_u64(struct cgroup_subsys_state *css,
			       struct cftype *cft)
{
	struct task_group *tg = css_tg(css);

	return (u64) scale_load_down(tg->shares);
}

#ifdef CONFIG_CFS_BANDWIDTH
static DEFINE_MUTEX(cfs_constraints_mutex);

const u64 max_cfs_quota_period = 1 * NSEC_PER_SEC; /* 1s */
const u64 min_cfs_quota_period = 1 * NSEC_PER_MSEC; /* 1ms */

static int __cfs_schedulable(struct task_group *tg, u64 period, u64 runtime);

static int tg_set_cfs_bandwidth(struct task_group *tg, u64 period, u64 quota)
{
	int i, ret = 0, runtime_enabled, runtime_was_enabled;
	struct cfs_bandwidth *cfs_b = &tg->cfs_bandwidth;

	if (tg == &root_task_group)
		return -EINVAL;

	/*
	 * Ensure we have at some amount of bandwidth every period.  This is
	 * to prevent reaching a state of large arrears when throttled via
	 * entity_tick() resulting in prolonged exit starvation.
	 */
	if (quota < min_cfs_quota_period || period < min_cfs_quota_period)
		return -EINVAL;

	/*
	 * Likewise, bound things on the otherside by preventing insane quota
	 * periods.  This also allows us to normalize in computing quota
	 * feasibility.
	 */
	if (period > max_cfs_quota_period)
		return -EINVAL;

	/*
	 * Prevent race between setting of cfs_rq->runtime_enabled and
	 * unthrottle_offline_cfs_rqs().
	 */
	get_online_cpus();
	mutex_lock(&cfs_constraints_mutex);
	ret = __cfs_schedulable(tg, period, quota);
	if (ret)
		goto out_unlock;

	runtime_enabled = quota != RUNTIME_INF;
	runtime_was_enabled = cfs_b->quota != RUNTIME_INF;
	/*
	 * If we need to toggle cfs_bandwidth_used, off->on must occur
	 * before making related changes, and on->off must occur afterwards
	 */
	if (runtime_enabled && !runtime_was_enabled)
		cfs_bandwidth_usage_inc();
	raw_spin_lock_irq(&cfs_b->lock);
	cfs_b->period = ns_to_ktime(period);
	cfs_b->quota = quota;

	__refill_cfs_bandwidth_runtime(cfs_b);
	/* restart the period timer (if active) to handle new period expiry */
	if (runtime_enabled)
		start_cfs_bandwidth(cfs_b);
	raw_spin_unlock_irq(&cfs_b->lock);

	for_each_online_cpu(i) {
		struct cfs_rq *cfs_rq = tg->cfs_rq[i];
		struct rq *rq = cfs_rq->rq;

		raw_spin_lock_irq(&rq->lock);
		cfs_rq->runtime_enabled = runtime_enabled;
		cfs_rq->runtime_remaining = 0;

		if (cfs_rq->throttled)
			unthrottle_cfs_rq(cfs_rq);
		raw_spin_unlock_irq(&rq->lock);
	}
	if (runtime_was_enabled && !runtime_enabled)
		cfs_bandwidth_usage_dec();
out_unlock:
	mutex_unlock(&cfs_constraints_mutex);
	put_online_cpus();

	return ret;
}

int tg_set_cfs_quota(struct task_group *tg, long cfs_quota_us)
{
	u64 quota, period;

	period = ktime_to_ns(tg->cfs_bandwidth.period);
	if (cfs_quota_us < 0)
		quota = RUNTIME_INF;
	else
		quota = (u64)cfs_quota_us * NSEC_PER_USEC;

	return tg_set_cfs_bandwidth(tg, period, quota);
}

long tg_get_cfs_quota(struct task_group *tg)
{
	u64 quota_us;

	if (tg->cfs_bandwidth.quota == RUNTIME_INF)
		return -1;

	quota_us = tg->cfs_bandwidth.quota;
	do_div(quota_us, NSEC_PER_USEC);

	return quota_us;
}

int tg_set_cfs_period(struct task_group *tg, long cfs_period_us)
{
	u64 quota, period;

	period = (u64)cfs_period_us * NSEC_PER_USEC;
	quota = tg->cfs_bandwidth.quota;

	return tg_set_cfs_bandwidth(tg, period, quota);
}

long tg_get_cfs_period(struct task_group *tg)
{
	u64 cfs_period_us;

	cfs_period_us = ktime_to_ns(tg->cfs_bandwidth.period);
	do_div(cfs_period_us, NSEC_PER_USEC);

	return cfs_period_us;
}

static s64 cpu_cfs_quota_read_s64(struct cgroup_subsys_state *css,
				  struct cftype *cft)
{
	return tg_get_cfs_quota(css_tg(css));
}

static int cpu_cfs_quota_write_s64(struct cgroup_subsys_state *css,
				   struct cftype *cftype, s64 cfs_quota_us)
{
	return tg_set_cfs_quota(css_tg(css), cfs_quota_us);
}

static u64 cpu_cfs_period_read_u64(struct cgroup_subsys_state *css,
				   struct cftype *cft)
{
	return tg_get_cfs_period(css_tg(css));
}

static int cpu_cfs_period_write_u64(struct cgroup_subsys_state *css,
				    struct cftype *cftype, u64 cfs_period_us)
{
	return tg_set_cfs_period(css_tg(css), cfs_period_us);
}

struct cfs_schedulable_data {
	struct task_group *tg;
	u64 period, quota;
};

/*
 * normalize group quota/period to be quota/max_period
 * note: units are usecs
 */
static u64 normalize_cfs_quota(struct task_group *tg,
			       struct cfs_schedulable_data *d)
{
	u64 quota, period;

	if (tg == d->tg) {
		period = d->period;
		quota = d->quota;
	} else {
		period = tg_get_cfs_period(tg);
		quota = tg_get_cfs_quota(tg);
	}

	/* note: these should typically be equivalent */
	if (quota == RUNTIME_INF || quota == -1)
		return RUNTIME_INF;

	return to_ratio(period, quota);
}

static int tg_cfs_schedulable_down(struct task_group *tg, void *data)
{
	struct cfs_schedulable_data *d = data;
	struct cfs_bandwidth *cfs_b = &tg->cfs_bandwidth;
	s64 quota = 0, parent_quota = -1;

	if (!tg->parent) {
		quota = RUNTIME_INF;
	} else {
		struct cfs_bandwidth *parent_b = &tg->parent->cfs_bandwidth;

		quota = normalize_cfs_quota(tg, d);
		parent_quota = parent_b->hierarchical_quota;

		/*
		 * ensure max(child_quota) <= parent_quota, inherit when no
		 * limit is set
		 */
		if (quota == RUNTIME_INF)
			quota = parent_quota;
		else if (parent_quota != RUNTIME_INF && quota > parent_quota)
			return -EINVAL;
	}
	cfs_b->hierarchical_quota = quota;

	return 0;
}

static int __cfs_schedulable(struct task_group *tg, u64 period, u64 quota)
{
	int ret;
	struct cfs_schedulable_data data = {
		.tg = tg,
		.period = period,
		.quota = quota,
	};

	if (quota != RUNTIME_INF) {
		do_div(data.period, NSEC_PER_USEC);
		do_div(data.quota, NSEC_PER_USEC);
	}

	rcu_read_lock();
	ret = walk_tg_tree(tg_cfs_schedulable_down, tg_nop, &data);
	rcu_read_unlock();

	return ret;
}

static int cpu_stats_show(struct seq_file *sf, void *v)
{
	struct task_group *tg = css_tg(seq_css(sf));
	struct cfs_bandwidth *cfs_b = &tg->cfs_bandwidth;

	seq_printf(sf, "nr_periods %d\n", cfs_b->nr_periods);
	seq_printf(sf, "nr_throttled %d\n", cfs_b->nr_throttled);
	seq_printf(sf, "throttled_time %llu\n", cfs_b->throttled_time);

	return 0;
}
#endif /* CONFIG_CFS_BANDWIDTH */
#endif /* CONFIG_FAIR_GROUP_SCHED */

#ifdef CONFIG_RT_GROUP_SCHED
static int cpu_rt_runtime_write(struct cgroup_subsys_state *css,
				struct cftype *cft, s64 val)
{
	return sched_group_set_rt_runtime(css_tg(css), val);
}

static s64 cpu_rt_runtime_read(struct cgroup_subsys_state *css,
			       struct cftype *cft)
{
	return sched_group_rt_runtime(css_tg(css));
}

static int cpu_rt_period_write_uint(struct cgroup_subsys_state *css,
				    struct cftype *cftype, u64 rt_period_us)
{
	return sched_group_set_rt_period(css_tg(css), rt_period_us);
}

static u64 cpu_rt_period_read_uint(struct cgroup_subsys_state *css,
				   struct cftype *cft)
{
	return sched_group_rt_period(css_tg(css));
}
#endif /* CONFIG_RT_GROUP_SCHED */

static struct cftype cpu_files[] = {
#ifdef CONFIG_FAIR_GROUP_SCHED
	{
		.name = "shares",
		.read_u64 = cpu_shares_read_u64,
		.write_u64 = cpu_shares_write_u64,
	},
#endif
#ifdef CONFIG_CFS_BANDWIDTH
	{
		.name = "cfs_quota_us",
		.read_s64 = cpu_cfs_quota_read_s64,
		.write_s64 = cpu_cfs_quota_write_s64,
	},
	{
		.name = "cfs_period_us",
		.read_u64 = cpu_cfs_period_read_u64,
		.write_u64 = cpu_cfs_period_write_u64,
	},
	{
		.name = "stat",
		.seq_show = cpu_stats_show,
	},
#endif
#ifdef CONFIG_RT_GROUP_SCHED
	{
		.name = "rt_runtime_us",
		.read_s64 = cpu_rt_runtime_read,
		.write_s64 = cpu_rt_runtime_write,
	},
	{
		.name = "rt_period_us",
		.read_u64 = cpu_rt_period_read_uint,
		.write_u64 = cpu_rt_period_write_uint,
	},
#endif
	{ }	/* terminate */
};

struct cgroup_subsys cpu_cgrp_subsys = {
	.css_alloc	= cpu_cgroup_css_alloc,
	.css_released	= cpu_cgroup_css_released,
	.css_free	= cpu_cgroup_css_free,
	.fork		= cpu_cgroup_fork,
	.can_attach	= cpu_cgroup_can_attach,
	.attach		= cpu_cgroup_attach,
	.legacy_cftypes	= cpu_files,
	.early_init	= true,
};

#endif	/* CONFIG_CGROUP_SCHED */

void dump_cpu_task(int cpu)
{
	pr_info("Task dump for CPU %d:\n", cpu);
	sched_show_task(cpu_curr(cpu));
}

/*
 * Nice levels are multiplicative, with a gentle 10% change for every
 * nice level changed. I.e. when a CPU-bound task goes from nice 0 to
 * nice 1, it will get ~10% less CPU time than another CPU-bound task
 * that remained on nice 0.
 *
 * The "10% effect" is relative and cumulative: from _any_ nice level,
 * if you go up 1 level, it's -10% CPU usage, if you go down 1 level
 * it's +10% CPU usage. (to achieve that we use a multiplier of 1.25.
 * If a task goes up by ~10% and another task goes down by ~10% then
 * the relative distance between them is ~25%.)
 */
const int sched_prio_to_weight[40] = {
 /* -20 */     88761,     71755,     56483,     46273,     36291,
 /* -15 */     29154,     23254,     18705,     14949,     11916,
 /* -10 */      9548,      7620,      6100,      4904,      3906,
 /*  -5 */      3121,      2501,      1991,      1586,      1277,
 /*   0 */      1024,       820,       655,       526,       423,
 /*   5 */       335,       272,       215,       172,       137,
 /*  10 */       110,        87,        70,        56,        45,
 /*  15 */        36,        29,        23,        18,        15,
};

/*
 * Inverse (2^32/x) values of the sched_prio_to_weight[] array, precalculated.
 *
 * In cases where the weight does not change often, we can use the
 * precalculated inverse to speed up arithmetics by turning divisions
 * into multiplications:
 */
const u32 sched_prio_to_wmult[40] = {
 /* -20 */     48388,     59856,     76040,     92818,    118348,
 /* -15 */    147320,    184698,    229616,    287308,    360437,
 /* -10 */    449829,    563644,    704093,    875809,   1099582,
 /*  -5 */   1376151,   1717300,   2157191,   2708050,   3363326,
 /*   0 */   4194304,   5237765,   6557202,   8165337,  10153587,
 /*   5 */  12820798,  15790321,  19976592,  24970740,  31350126,
 /*  10 */  39045157,  49367440,  61356676,  76695844,  95443717,
 /*  15 */ 119304647, 148102320, 186737708, 238609294, 286331153,
};<|MERGE_RESOLUTION|>--- conflicted
+++ resolved
@@ -321,8 +321,6 @@
 }
 #endif	/* CONFIG_SCHED_HRTICK */
 
-<<<<<<< HEAD
-=======
 /*
  * cmpxchg based fetch_or, macro so it works for different integer types
  */
@@ -341,7 +339,6 @@
 	_old;								\
 })
 
->>>>>>> f03b24a8
 #if defined(CONFIG_SMP) && defined(TIF_POLLING_NRFLAG)
 /*
  * Atomically set TIF_NEED_RESCHED and test for TIF_POLLING_NRFLAG,
