/*
 * hugetlbpage-backed filesystem.  Based on ramfs.
 *
 * Nadia Yvette Chambers, 2002
 *
 * Copyright (C) 2002 Linus Torvalds.
 * License: GPL
 */

#define pr_fmt(fmt) KBUILD_MODNAME ": " fmt

#include <linux/thread_info.h>
#include <asm/current.h>
#include <linux/falloc.h>
#include <linux/fs.h>
#include <linux/mount.h>
#include <linux/file.h>
#include <linux/kernel.h>
#include <linux/writeback.h>
#include <linux/pagemap.h>
#include <linux/highmem.h>
#include <linux/init.h>
#include <linux/string.h>
#include <linux/capability.h>
#include <linux/ctype.h>
#include <linux/backing-dev.h>
#include <linux/hugetlb.h>
#include <linux/pagevec.h>
#include <linux/fs_parser.h>
#include <linux/mman.h>
#include <linux/slab.h>
#include <linux/dnotify.h>
#include <linux/statfs.h>
#include <linux/security.h>
#include <linux/magic.h>
#include <linux/migrate.h>
#include <linux/uio.h>

#include <linux/uaccess.h>
#include <linux/sched/mm.h>

static const struct address_space_operations hugetlbfs_aops;
const struct file_operations hugetlbfs_file_operations;
static const struct inode_operations hugetlbfs_dir_inode_operations;
static const struct inode_operations hugetlbfs_inode_operations;

enum hugetlbfs_size_type { NO_SIZE, SIZE_STD, SIZE_PERCENT };

struct hugetlbfs_fs_context {
	struct hstate		*hstate;
	unsigned long long	max_size_opt;
	unsigned long long	min_size_opt;
	long			max_hpages;
	long			nr_inodes;
	long			min_hpages;
	enum hugetlbfs_size_type max_val_type;
	enum hugetlbfs_size_type min_val_type;
	kuid_t			uid;
	kgid_t			gid;
	umode_t			mode;
};

int sysctl_hugetlb_shm_group;

enum hugetlb_param {
	Opt_gid,
	Opt_min_size,
	Opt_mode,
	Opt_nr_inodes,
	Opt_pagesize,
	Opt_size,
	Opt_uid,
};

static const struct fs_parameter_spec hugetlb_fs_parameters[] = {
	fsparam_u32   ("gid",		Opt_gid),
	fsparam_string("min_size",	Opt_min_size),
	fsparam_u32oct("mode",		Opt_mode),
	fsparam_string("nr_inodes",	Opt_nr_inodes),
	fsparam_string("pagesize",	Opt_pagesize),
	fsparam_string("size",		Opt_size),
	fsparam_u32   ("uid",		Opt_uid),
	{}
};

#ifdef CONFIG_NUMA
static inline void hugetlb_set_vma_policy(struct vm_area_struct *vma,
					struct inode *inode, pgoff_t index)
{
	vma->vm_policy = mpol_shared_policy_lookup(&HUGETLBFS_I(inode)->policy,
							index);
}

static inline void hugetlb_drop_vma_policy(struct vm_area_struct *vma)
{
	mpol_cond_put(vma->vm_policy);
}
#else
static inline void hugetlb_set_vma_policy(struct vm_area_struct *vma,
					struct inode *inode, pgoff_t index)
{
}

static inline void hugetlb_drop_vma_policy(struct vm_area_struct *vma)
{
}
#endif

/*
 * Mask used when checking the page offset value passed in via system
 * calls.  This value will be converted to a loff_t which is signed.
 * Therefore, we want to check the upper PAGE_SHIFT + 1 bits of the
 * value.  The extra bit (- 1 in the shift value) is to take the sign
 * bit into account.
 */
#define PGOFF_LOFFT_MAX \
	(((1UL << (PAGE_SHIFT + 1)) - 1) <<  (BITS_PER_LONG - (PAGE_SHIFT + 1)))

static int hugetlbfs_file_mmap(struct file *file, struct vm_area_struct *vma)
{
	struct inode *inode = file_inode(file);
	struct hugetlbfs_inode_info *info = HUGETLBFS_I(inode);
	loff_t len, vma_len;
	int ret;
	struct hstate *h = hstate_file(file);

	/*
	 * vma address alignment (but not the pgoff alignment) has
	 * already been checked by prepare_hugepage_range.  If you add
	 * any error returns here, do so after setting VM_HUGETLB, so
	 * is_vm_hugetlb_page tests below unmap_region go the right
	 * way when do_mmap unwinds (may be important on powerpc
	 * and ia64).
	 */
	vma->vm_flags |= VM_HUGETLB | VM_DONTEXPAND;
	vma->vm_ops = &hugetlb_vm_ops;

	ret = seal_check_future_write(info->seals, vma);
	if (ret)
		return ret;

	/*
	 * page based offset in vm_pgoff could be sufficiently large to
	 * overflow a loff_t when converted to byte offset.  This can
	 * only happen on architectures where sizeof(loff_t) ==
	 * sizeof(unsigned long).  So, only check in those instances.
	 */
	if (sizeof(unsigned long) == sizeof(loff_t)) {
		if (vma->vm_pgoff & PGOFF_LOFFT_MAX)
			return -EINVAL;
	}

	/* must be huge page aligned */
	if (vma->vm_pgoff & (~huge_page_mask(h) >> PAGE_SHIFT))
		return -EINVAL;

	vma_len = (loff_t)(vma->vm_end - vma->vm_start);
	len = vma_len + ((loff_t)vma->vm_pgoff << PAGE_SHIFT);
	/* check for overflow */
	if (len < vma_len)
		return -EINVAL;

	inode_lock(inode);
	file_accessed(file);

	ret = -ENOMEM;
	if (!hugetlb_reserve_pages(inode,
				vma->vm_pgoff >> huge_page_order(h),
				len >> huge_page_shift(h), vma,
				vma->vm_flags))
		goto out;

	ret = 0;
	if (vma->vm_flags & VM_WRITE && inode->i_size < len)
		i_size_write(inode, len);
out:
	inode_unlock(inode);

	return ret;
}

/*
 * Called under mmap_write_lock(mm).
 */

static unsigned long
hugetlb_get_unmapped_area_bottomup(struct file *file, unsigned long addr,
		unsigned long len, unsigned long pgoff, unsigned long flags)
{
	struct hstate *h = hstate_file(file);
	struct vm_unmapped_area_info info;

	info.flags = 0;
	info.length = len;
	info.low_limit = current->mm->mmap_base;
	info.high_limit = arch_get_mmap_end(addr, len, flags);
	info.align_mask = PAGE_MASK & ~huge_page_mask(h);
	info.align_offset = 0;
	return vm_unmapped_area(&info);
}

static unsigned long
hugetlb_get_unmapped_area_topdown(struct file *file, unsigned long addr,
		unsigned long len, unsigned long pgoff, unsigned long flags)
{
	struct hstate *h = hstate_file(file);
	struct vm_unmapped_area_info info;

	info.flags = VM_UNMAPPED_AREA_TOPDOWN;
	info.length = len;
	info.low_limit = max(PAGE_SIZE, mmap_min_addr);
	info.high_limit = arch_get_mmap_base(addr, current->mm->mmap_base);
	info.align_mask = PAGE_MASK & ~huge_page_mask(h);
	info.align_offset = 0;
	addr = vm_unmapped_area(&info);

	/*
	 * A failed mmap() very likely causes application failure,
	 * so fall back to the bottom-up function here. This scenario
	 * can happen with large stack limits and large mmap()
	 * allocations.
	 */
	if (unlikely(offset_in_page(addr))) {
		VM_BUG_ON(addr != -ENOMEM);
		info.flags = 0;
		info.low_limit = current->mm->mmap_base;
		info.high_limit = arch_get_mmap_end(addr, len, flags);
		addr = vm_unmapped_area(&info);
	}

	return addr;
}

unsigned long
generic_hugetlb_get_unmapped_area(struct file *file, unsigned long addr,
				  unsigned long len, unsigned long pgoff,
				  unsigned long flags)
{
	struct mm_struct *mm = current->mm;
	struct vm_area_struct *vma;
	struct hstate *h = hstate_file(file);
	const unsigned long mmap_end = arch_get_mmap_end(addr, len, flags);

	if (len & ~huge_page_mask(h))
		return -EINVAL;
	if (len > TASK_SIZE)
		return -ENOMEM;

	if (flags & MAP_FIXED) {
		if (prepare_hugepage_range(file, addr, len))
			return -EINVAL;
		return addr;
	}

	if (addr) {
		addr = ALIGN(addr, huge_page_size(h));
		vma = find_vma(mm, addr);
		if (mmap_end - len >= addr &&
		    (!vma || addr + len <= vm_start_gap(vma)))
			return addr;
	}

	/*
	 * Use mm->get_unmapped_area value as a hint to use topdown routine.
	 * If architectures have special needs, they should define their own
	 * version of hugetlb_get_unmapped_area.
	 */
	if (mm->get_unmapped_area == arch_get_unmapped_area_topdown)
		return hugetlb_get_unmapped_area_topdown(file, addr, len,
				pgoff, flags);
	return hugetlb_get_unmapped_area_bottomup(file, addr, len,
			pgoff, flags);
}

#ifndef HAVE_ARCH_HUGETLB_UNMAPPED_AREA
static unsigned long
hugetlb_get_unmapped_area(struct file *file, unsigned long addr,
			  unsigned long len, unsigned long pgoff,
			  unsigned long flags)
{
	return generic_hugetlb_get_unmapped_area(file, addr, len, pgoff, flags);
}
#endif

/*
 * Support for read() - Find the page attached to f_mapping and copy out the
 * data. This provides functionality similar to filemap_read().
 */
static ssize_t hugetlbfs_read_iter(struct kiocb *iocb, struct iov_iter *to)
{
	struct file *file = iocb->ki_filp;
	struct hstate *h = hstate_file(file);
	struct address_space *mapping = file->f_mapping;
	struct inode *inode = mapping->host;
	unsigned long index = iocb->ki_pos >> huge_page_shift(h);
	unsigned long offset = iocb->ki_pos & ~huge_page_mask(h);
	unsigned long end_index;
	loff_t isize;
	ssize_t retval = 0;

	while (iov_iter_count(to)) {
		struct page *page;
		size_t nr, copied;

		/* nr is the maximum number of bytes to copy from this page */
		nr = huge_page_size(h);
		isize = i_size_read(inode);
		if (!isize)
			break;
		end_index = (isize - 1) >> huge_page_shift(h);
		if (index > end_index)
			break;
		if (index == end_index) {
			nr = ((isize - 1) & ~huge_page_mask(h)) + 1;
			if (nr <= offset)
				break;
		}
		nr = nr - offset;

		/* Find the page */
		page = find_lock_page(mapping, index);
		if (unlikely(page == NULL)) {
			/*
			 * We have a HOLE, zero out the user-buffer for the
			 * length of the hole or request.
			 */
			copied = iov_iter_zero(nr, to);
		} else {
			unlock_page(page);

			if (PageHWPoison(page)) {
				put_page(page);
				retval = -EIO;
				break;
			}

			/*
			 * We have the page, copy it to user space buffer.
			 */
			copied = copy_page_to_iter(page, offset, nr, to);
			put_page(page);
		}
		offset += copied;
		retval += copied;
		if (copied != nr && iov_iter_count(to)) {
			if (!retval)
				retval = -EFAULT;
			break;
		}
		index += offset >> huge_page_shift(h);
		offset &= ~huge_page_mask(h);
	}
	iocb->ki_pos = ((loff_t)index << huge_page_shift(h)) + offset;
	return retval;
}

static int hugetlbfs_write_begin(struct file *file,
			struct address_space *mapping,
			loff_t pos, unsigned len,
			struct page **pagep, void **fsdata)
{
	return -EINVAL;
}

static int hugetlbfs_write_end(struct file *file, struct address_space *mapping,
			loff_t pos, unsigned len, unsigned copied,
			struct page *page, void *fsdata)
{
	BUG();
	return -EINVAL;
}

static void hugetlb_delete_from_page_cache(struct page *page)
{
	ClearPageDirty(page);
	ClearPageUptodate(page);
	delete_from_page_cache(page);
}

/*
 * Called with i_mmap_rwsem held for inode based vma maps.  This makes
 * sure vma (and vm_mm) will not go away.  We also hold the hugetlb fault
 * mutex for the page in the mapping.  So, we can not race with page being
 * faulted into the vma.
 */
static bool hugetlb_vma_maps_page(struct vm_area_struct *vma,
				unsigned long addr, struct page *page)
{
	pte_t *ptep, pte;

	ptep = huge_pte_offset(vma->vm_mm, addr,
			huge_page_size(hstate_vma(vma)));

	if (!ptep)
		return false;

	pte = huge_ptep_get(ptep);
	if (huge_pte_none(pte) || !pte_present(pte))
		return false;

	if (pte_page(pte) == page)
		return true;

	return false;
}

/*
 * Can vma_offset_start/vma_offset_end overflow on 32-bit arches?
 * No, because the interval tree returns us only those vmas
 * which overlap the truncated area starting at pgoff,
 * and no vma on a 32-bit arch can span beyond the 4GB.
 */
static unsigned long vma_offset_start(struct vm_area_struct *vma, pgoff_t start)
{
	if (vma->vm_pgoff < start)
		return (start - vma->vm_pgoff) << PAGE_SHIFT;
	else
		return 0;
}

static unsigned long vma_offset_end(struct vm_area_struct *vma, pgoff_t end)
{
	unsigned long t_end;

	if (!end)
		return vma->vm_end;

	t_end = ((end - vma->vm_pgoff) << PAGE_SHIFT) + vma->vm_start;
	if (t_end > vma->vm_end)
		t_end = vma->vm_end;
	return t_end;
}

/*
 * Called with hugetlb fault mutex held.  Therefore, no more mappings to
 * this folio can be created while executing the routine.
 */
static void hugetlb_unmap_file_folio(struct hstate *h,
					struct address_space *mapping,
					struct folio *folio, pgoff_t index)
{
	struct rb_root_cached *root = &mapping->i_mmap;
	struct hugetlb_vma_lock *vma_lock;
	struct page *page = &folio->page;
	struct vm_area_struct *vma;
	unsigned long v_start;
	unsigned long v_end;
	pgoff_t start, end;

	start = index * pages_per_huge_page(h);
	end = (index + 1) * pages_per_huge_page(h);

	i_mmap_lock_write(mapping);
retry:
	vma_lock = NULL;
	vma_interval_tree_foreach(vma, root, start, end - 1) {
		v_start = vma_offset_start(vma, start);
		v_end = vma_offset_end(vma, end);

		if (!hugetlb_vma_maps_page(vma, vma->vm_start + v_start, page))
			continue;

		if (!hugetlb_vma_trylock_write(vma)) {
			vma_lock = vma->vm_private_data;
			/*
			 * If we can not get vma lock, we need to drop
			 * immap_sema and take locks in order.  First,
			 * take a ref on the vma_lock structure so that
			 * we can be guaranteed it will not go away when
			 * dropping immap_sema.
			 */
			kref_get(&vma_lock->refs);
			break;
		}

		unmap_hugepage_range(vma, vma->vm_start + v_start, v_end,
				NULL, ZAP_FLAG_DROP_MARKER);
		hugetlb_vma_unlock_write(vma);
	}

	i_mmap_unlock_write(mapping);

	if (vma_lock) {
		/*
		 * Wait on vma_lock.  We know it is still valid as we have
		 * a reference.  We must 'open code' vma locking as we do
		 * not know if vma_lock is still attached to vma.
		 */
		down_write(&vma_lock->rw_sema);
		i_mmap_lock_write(mapping);

		vma = vma_lock->vma;
		if (!vma) {
			/*
			 * If lock is no longer attached to vma, then just
			 * unlock, drop our reference and retry looking for
			 * other vmas.
			 */
			up_write(&vma_lock->rw_sema);
			kref_put(&vma_lock->refs, hugetlb_vma_lock_release);
			goto retry;
		}

		/*
		 * vma_lock is still attached to vma.  Check to see if vma
		 * still maps page and if so, unmap.
		 */
		v_start = vma_offset_start(vma, start);
		v_end = vma_offset_end(vma, end);
		if (hugetlb_vma_maps_page(vma, vma->vm_start + v_start, page))
			unmap_hugepage_range(vma, vma->vm_start + v_start,
						v_end, NULL,
						ZAP_FLAG_DROP_MARKER);

		kref_put(&vma_lock->refs, hugetlb_vma_lock_release);
		hugetlb_vma_unlock_write(vma);

		goto retry;
	}
}

static void
hugetlb_vmdelete_list(struct rb_root_cached *root, pgoff_t start, pgoff_t end,
		      zap_flags_t zap_flags)
{
	struct vm_area_struct *vma;

	/*
	 * end == 0 indicates that the entire range after start should be
	 * unmapped.  Note, end is exclusive, whereas the interval tree takes
	 * an inclusive "last".
	 */
	vma_interval_tree_foreach(vma, root, start, end ? end - 1 : ULONG_MAX) {
		unsigned long v_start;
		unsigned long v_end;

		if (!hugetlb_vma_trylock_write(vma))
			continue;

		v_start = vma_offset_start(vma, start);
		v_end = vma_offset_end(vma, end);

		unmap_hugepage_range(vma, vma->vm_start + v_start, v_end,
				     NULL, zap_flags);

		/*
		 * Note that vma lock only exists for shared/non-private
		 * vmas.  Therefore, lock is not held when calling
		 * unmap_hugepage_range for private vmas.
		 */
		hugetlb_vma_unlock_write(vma);
	}
}

/*
 * Called with hugetlb fault mutex held.
 * Returns true if page was actually removed, false otherwise.
 */
static bool remove_inode_single_folio(struct hstate *h, struct inode *inode,
					struct address_space *mapping,
					struct folio *folio, pgoff_t index,
					bool truncate_op)
{
	bool ret = false;

	/*
	 * If folio is mapped, it was faulted in after being
	 * unmapped in caller.  Unmap (again) while holding
	 * the fault mutex.  The mutex will prevent faults
	 * until we finish removing the folio.
	 */
	if (unlikely(folio_mapped(folio)))
		hugetlb_unmap_file_folio(h, mapping, folio, index);

	folio_lock(folio);
	/*
	 * We must remove the folio from page cache before removing
	 * the region/ reserve map (hugetlb_unreserve_pages).  In
	 * rare out of memory conditions, removal of the region/reserve
	 * map could fail.  Correspondingly, the subpool and global
	 * reserve usage count can need to be adjusted.
	 */
	VM_BUG_ON(HPageRestoreReserve(&folio->page));
	hugetlb_delete_from_page_cache(&folio->page);
	ret = true;
	if (!truncate_op) {
		if (unlikely(hugetlb_unreserve_pages(inode, index,
							index + 1, 1)))
			hugetlb_fix_reserve_counts(inode);
	}

	folio_unlock(folio);
	return ret;
}

/*
 * remove_inode_hugepages handles two distinct cases: truncation and hole
 * punch.  There are subtle differences in operation for each case.
 *
 * truncation is indicated by end of range being LLONG_MAX
 *	In this case, we first scan the range and release found pages.
 *	After releasing pages, hugetlb_unreserve_pages cleans up region/reserve
 *	maps and global counts.  Page faults can race with truncation.
 *	During faults, hugetlb_no_page() checks i_size before page allocation,
 *	and again after obtaining page table lock.  It will 'back out'
 *	allocations in the truncated range.
 * hole punch is indicated if end is not LLONG_MAX
 *	In the hole punch case we scan the range and release found pages.
 *	Only when releasing a page is the associated region/reserve map
 *	deleted.  The region/reserve map for ranges without associated
 *	pages are not modified.  Page faults can race with hole punch.
 *	This is indicated if we find a mapped page.
 * Note: If the passed end of range value is beyond the end of file, but
 * not LLONG_MAX this routine still performs a hole punch operation.
 */
static void remove_inode_hugepages(struct inode *inode, loff_t lstart,
				   loff_t lend)
{
	struct hstate *h = hstate_inode(inode);
	struct address_space *mapping = &inode->i_data;
	const pgoff_t start = lstart >> huge_page_shift(h);
	const pgoff_t end = lend >> huge_page_shift(h);
	struct folio_batch fbatch;
	pgoff_t next, index;
	int i, freed = 0;
	bool truncate_op = (lend == LLONG_MAX);

	folio_batch_init(&fbatch);
	next = start;
	while (filemap_get_folios(mapping, &next, end - 1, &fbatch)) {
		for (i = 0; i < folio_batch_count(&fbatch); ++i) {
			struct folio *folio = fbatch.folios[i];
			u32 hash = 0;

			index = folio->index;
			hash = hugetlb_fault_mutex_hash(mapping, index);
			mutex_lock(&hugetlb_fault_mutex_table[hash]);

			/*
			 * Remove folio that was part of folio_batch.
			 */
			if (remove_inode_single_folio(h, inode, mapping, folio,
							index, truncate_op))
				freed++;

			mutex_unlock(&hugetlb_fault_mutex_table[hash]);
		}
		folio_batch_release(&fbatch);
		cond_resched();
	}

	if (truncate_op)
		(void)hugetlb_unreserve_pages(inode, start, LONG_MAX, freed);
}

static void hugetlbfs_evict_inode(struct inode *inode)
{
	struct resv_map *resv_map;

	remove_inode_hugepages(inode, 0, LLONG_MAX);

	/*
	 * Get the resv_map from the address space embedded in the inode.
	 * This is the address space which points to any resv_map allocated
	 * at inode creation time.  If this is a device special inode,
	 * i_mapping may not point to the original address space.
	 */
	resv_map = (struct resv_map *)(&inode->i_data)->private_data;
	/* Only regular and link inodes have associated reserve maps */
	if (resv_map)
		resv_map_release(&resv_map->refs);
	clear_inode(inode);
}

static void hugetlb_vmtruncate(struct inode *inode, loff_t offset)
{
	pgoff_t pgoff;
	struct address_space *mapping = inode->i_mapping;
	struct hstate *h = hstate_inode(inode);

	BUG_ON(offset & ~huge_page_mask(h));
	pgoff = offset >> PAGE_SHIFT;

	i_size_write(inode, offset);
	i_mmap_lock_write(mapping);
	if (!RB_EMPTY_ROOT(&mapping->i_mmap.rb_root))
		hugetlb_vmdelete_list(&mapping->i_mmap, pgoff, 0,
				      ZAP_FLAG_DROP_MARKER);
	i_mmap_unlock_write(mapping);
	remove_inode_hugepages(inode, offset, LLONG_MAX);
}

static void hugetlbfs_zero_partial_page(struct hstate *h,
					struct address_space *mapping,
					loff_t start,
					loff_t end)
{
	pgoff_t idx = start >> huge_page_shift(h);
	struct folio *folio;

	folio = filemap_lock_folio(mapping, idx);
	if (!folio)
		return;

	start = start & ~huge_page_mask(h);
	end = end & ~huge_page_mask(h);
	if (!end)
		end = huge_page_size(h);

	folio_zero_segment(folio, (size_t)start, (size_t)end);

	folio_unlock(folio);
	folio_put(folio);
}

static long hugetlbfs_punch_hole(struct inode *inode, loff_t offset, loff_t len)
{
	struct hugetlbfs_inode_info *info = HUGETLBFS_I(inode);
	struct address_space *mapping = inode->i_mapping;
	struct hstate *h = hstate_inode(inode);
	loff_t hpage_size = huge_page_size(h);
	loff_t hole_start, hole_end;

	/*
	 * hole_start and hole_end indicate the full pages within the hole.
	 */
	hole_start = round_up(offset, hpage_size);
	hole_end = round_down(offset + len, hpage_size);

	inode_lock(inode);

	/* protected by i_rwsem */
	if (info->seals & (F_SEAL_WRITE | F_SEAL_FUTURE_WRITE)) {
		inode_unlock(inode);
		return -EPERM;
	}

	i_mmap_lock_write(mapping);

	/* If range starts before first full page, zero partial page. */
	if (offset < hole_start)
		hugetlbfs_zero_partial_page(h, mapping,
				offset, min(offset + len, hole_start));

	/* Unmap users of full pages in the hole. */
	if (hole_end > hole_start) {
		if (!RB_EMPTY_ROOT(&mapping->i_mmap.rb_root))
			hugetlb_vmdelete_list(&mapping->i_mmap,
					      hole_start >> PAGE_SHIFT,
					      hole_end >> PAGE_SHIFT, 0);
	}

	/* If range extends beyond last full page, zero partial page. */
	if ((offset + len) > hole_end && (offset + len) > hole_start)
		hugetlbfs_zero_partial_page(h, mapping,
				hole_end, offset + len);

	i_mmap_unlock_write(mapping);

	/* Remove full pages from the file. */
	if (hole_end > hole_start)
		remove_inode_hugepages(inode, hole_start, hole_end);

	inode_unlock(inode);

	return 0;
}

static long hugetlbfs_fallocate(struct file *file, int mode, loff_t offset,
				loff_t len)
{
	struct inode *inode = file_inode(file);
	struct hugetlbfs_inode_info *info = HUGETLBFS_I(inode);
	struct address_space *mapping = inode->i_mapping;
	struct hstate *h = hstate_inode(inode);
	struct vm_area_struct pseudo_vma;
	struct mm_struct *mm = current->mm;
	loff_t hpage_size = huge_page_size(h);
	unsigned long hpage_shift = huge_page_shift(h);
	pgoff_t start, index, end;
	int error;
	u32 hash;

	if (mode & ~(FALLOC_FL_KEEP_SIZE | FALLOC_FL_PUNCH_HOLE))
		return -EOPNOTSUPP;

	if (mode & FALLOC_FL_PUNCH_HOLE)
		return hugetlbfs_punch_hole(inode, offset, len);

	/*
	 * Default preallocate case.
	 * For this range, start is rounded down and end is rounded up
	 * as well as being converted to page offsets.
	 */
	start = offset >> hpage_shift;
	end = (offset + len + hpage_size - 1) >> hpage_shift;

	inode_lock(inode);

	/* We need to check rlimit even when FALLOC_FL_KEEP_SIZE */
	error = inode_newsize_ok(inode, offset + len);
	if (error)
		goto out;

	if ((info->seals & F_SEAL_GROW) && offset + len > inode->i_size) {
		error = -EPERM;
		goto out;
	}

	/*
	 * Initialize a pseudo vma as this is required by the huge page
	 * allocation routines.  If NUMA is configured, use page index
	 * as input to create an allocation policy.
	 */
	vma_init(&pseudo_vma, mm);
	pseudo_vma.vm_flags = (VM_HUGETLB | VM_MAYSHARE | VM_SHARED);
	pseudo_vma.vm_file = file;

	for (index = start; index < end; index++) {
		/*
		 * This is supposed to be the vaddr where the page is being
		 * faulted in, but we have no vaddr here.
		 */
		struct page *page;
		unsigned long addr;

		cond_resched();

		/*
		 * fallocate(2) manpage permits EINTR; we may have been
		 * interrupted because we are using up too much memory.
		 */
		if (signal_pending(current)) {
			error = -EINTR;
			break;
		}

		/* Set numa allocation policy based on index */
		hugetlb_set_vma_policy(&pseudo_vma, inode, index);

		/* addr is the offset within the file (zero based) */
		addr = index * hpage_size;

		/* mutex taken here, fault path and hole punch */
		hash = hugetlb_fault_mutex_hash(mapping, index);
		mutex_lock(&hugetlb_fault_mutex_table[hash]);

		/* See if already present in mapping to avoid alloc/free */
		page = find_get_page(mapping, index);
		if (page) {
			put_page(page);
			mutex_unlock(&hugetlb_fault_mutex_table[hash]);
			hugetlb_drop_vma_policy(&pseudo_vma);
			continue;
		}

		/*
		 * Allocate page without setting the avoid_reserve argument.
		 * There certainly are no reserves associated with the
		 * pseudo_vma.  However, there could be shared mappings with
		 * reserves for the file at the inode level.  If we fallocate
		 * pages in these areas, we need to consume the reserves
		 * to keep reservation accounting consistent.
		 */
		page = alloc_huge_page(&pseudo_vma, addr, 0);
		hugetlb_drop_vma_policy(&pseudo_vma);
		if (IS_ERR(page)) {
			mutex_unlock(&hugetlb_fault_mutex_table[hash]);
			error = PTR_ERR(page);
			goto out;
		}
		clear_huge_page(page, addr, pages_per_huge_page(h));
		__SetPageUptodate(page);
		error = hugetlb_add_to_page_cache(page, mapping, index);
		if (unlikely(error)) {
			restore_reserve_on_error(h, &pseudo_vma, addr, page);
			put_page(page);
			mutex_unlock(&hugetlb_fault_mutex_table[hash]);
			goto out;
		}

		mutex_unlock(&hugetlb_fault_mutex_table[hash]);

		SetHPageMigratable(page);
		/*
		 * unlock_page because locked by hugetlb_add_to_page_cache()
		 * put_page() due to reference from alloc_huge_page()
		 */
		unlock_page(page);
		put_page(page);
	}

	if (!(mode & FALLOC_FL_KEEP_SIZE) && offset + len > inode->i_size)
		i_size_write(inode, offset + len);
	inode->i_ctime = current_time(inode);
out:
	inode_unlock(inode);
	return error;
}

static int hugetlbfs_setattr(struct user_namespace *mnt_userns,
			     struct dentry *dentry, struct iattr *attr)
{
	struct inode *inode = d_inode(dentry);
	struct hstate *h = hstate_inode(inode);
	int error;
	unsigned int ia_valid = attr->ia_valid;
	struct hugetlbfs_inode_info *info = HUGETLBFS_I(inode);

	error = setattr_prepare(&init_user_ns, dentry, attr);
	if (error)
		return error;

	if (ia_valid & ATTR_SIZE) {
		loff_t oldsize = inode->i_size;
		loff_t newsize = attr->ia_size;

		if (newsize & ~huge_page_mask(h))
			return -EINVAL;
		/* protected by i_rwsem */
		if ((newsize < oldsize && (info->seals & F_SEAL_SHRINK)) ||
		    (newsize > oldsize && (info->seals & F_SEAL_GROW)))
			return -EPERM;
		hugetlb_vmtruncate(inode, newsize);
	}

	setattr_copy(&init_user_ns, inode, attr);
	mark_inode_dirty(inode);
	return 0;
}

static struct inode *hugetlbfs_get_root(struct super_block *sb,
					struct hugetlbfs_fs_context *ctx)
{
	struct inode *inode;

	inode = new_inode(sb);
	if (inode) {
		inode->i_ino = get_next_ino();
		inode->i_mode = S_IFDIR | ctx->mode;
		inode->i_uid = ctx->uid;
		inode->i_gid = ctx->gid;
		inode->i_atime = inode->i_mtime = inode->i_ctime = current_time(inode);
		inode->i_op = &hugetlbfs_dir_inode_operations;
		inode->i_fop = &simple_dir_operations;
		/* directory inodes start off with i_nlink == 2 (for "." entry) */
		inc_nlink(inode);
		lockdep_annotate_inode_mutex_key(inode);
	}
	return inode;
}

/*
 * Hugetlbfs is not reclaimable; therefore its i_mmap_rwsem will never
 * be taken from reclaim -- unlike regular filesystems. This needs an
 * annotation because huge_pmd_share() does an allocation under hugetlb's
 * i_mmap_rwsem.
 */
static struct lock_class_key hugetlbfs_i_mmap_rwsem_key;

static struct inode *hugetlbfs_get_inode(struct super_block *sb,
					struct inode *dir,
					umode_t mode, dev_t dev)
{
	struct inode *inode;
	struct resv_map *resv_map = NULL;

	/*
	 * Reserve maps are only needed for inodes that can have associated
	 * page allocations.
	 */
	if (S_ISREG(mode) || S_ISLNK(mode)) {
		resv_map = resv_map_alloc();
		if (!resv_map)
			return NULL;
	}

	inode = new_inode(sb);
	if (inode) {
		struct hugetlbfs_inode_info *info = HUGETLBFS_I(inode);

		inode->i_ino = get_next_ino();
		inode_init_owner(&init_user_ns, inode, dir, mode);
		lockdep_set_class(&inode->i_mapping->i_mmap_rwsem,
				&hugetlbfs_i_mmap_rwsem_key);
		inode->i_mapping->a_ops = &hugetlbfs_aops;
		inode->i_atime = inode->i_mtime = inode->i_ctime = current_time(inode);
		inode->i_mapping->private_data = resv_map;
		info->seals = F_SEAL_SEAL;
		switch (mode & S_IFMT) {
		default:
			init_special_inode(inode, mode, dev);
			break;
		case S_IFREG:
			inode->i_op = &hugetlbfs_inode_operations;
			inode->i_fop = &hugetlbfs_file_operations;
			break;
		case S_IFDIR:
			inode->i_op = &hugetlbfs_dir_inode_operations;
			inode->i_fop = &simple_dir_operations;

			/* directory inodes start off with i_nlink == 2 (for "." entry) */
			inc_nlink(inode);
			break;
		case S_IFLNK:
			inode->i_op = &page_symlink_inode_operations;
			inode_nohighmem(inode);
			break;
		}
		lockdep_annotate_inode_mutex_key(inode);
	} else {
		if (resv_map)
			kref_put(&resv_map->refs, resv_map_release);
	}

	return inode;
}

/*
 * File creation. Allocate an inode, and we're done..
 */
static int hugetlbfs_mknod(struct user_namespace *mnt_userns, struct inode *dir,
			   struct dentry *dentry, umode_t mode, dev_t dev)
{
	struct inode *inode;

	inode = hugetlbfs_get_inode(dir->i_sb, dir, mode, dev);
	if (!inode)
		return -ENOSPC;
	dir->i_ctime = dir->i_mtime = current_time(dir);
	d_instantiate(dentry, inode);
	dget(dentry);/* Extra count - pin the dentry in core */
	return 0;
}

static int hugetlbfs_mkdir(struct user_namespace *mnt_userns, struct inode *dir,
			   struct dentry *dentry, umode_t mode)
{
	int retval = hugetlbfs_mknod(&init_user_ns, dir, dentry,
				     mode | S_IFDIR, 0);
	if (!retval)
		inc_nlink(dir);
	return retval;
}

static int hugetlbfs_create(struct user_namespace *mnt_userns,
			    struct inode *dir, struct dentry *dentry,
			    umode_t mode, bool excl)
{
	return hugetlbfs_mknod(&init_user_ns, dir, dentry, mode | S_IFREG, 0);
}

static int hugetlbfs_tmpfile(struct user_namespace *mnt_userns,
			     struct inode *dir, struct file *file,
			     umode_t mode)
{
	struct inode *inode;

	inode = hugetlbfs_get_inode(dir->i_sb, dir, mode | S_IFREG, 0);
	if (!inode)
		return -ENOSPC;
	dir->i_ctime = dir->i_mtime = current_time(dir);
	d_tmpfile(file, inode);
	return finish_open_simple(file, 0);
}

static int hugetlbfs_symlink(struct user_namespace *mnt_userns,
			     struct inode *dir, struct dentry *dentry,
			     const char *symname)
{
	struct inode *inode;
	int error = -ENOSPC;

	inode = hugetlbfs_get_inode(dir->i_sb, dir, S_IFLNK|S_IRWXUGO, 0);
	if (inode) {
		int l = strlen(symname)+1;
		error = page_symlink(inode, symname, l);
		if (!error) {
			d_instantiate(dentry, inode);
			dget(dentry);
		} else
			iput(inode);
	}
	dir->i_ctime = dir->i_mtime = current_time(dir);

	return error;
}

#ifdef CONFIG_MIGRATION
static int hugetlbfs_migrate_folio(struct address_space *mapping,
				struct folio *dst, struct folio *src,
				enum migrate_mode mode)
{
	int rc;

	rc = migrate_huge_page_move_mapping(mapping, dst, src);
	if (rc != MIGRATEPAGE_SUCCESS)
		return rc;

	if (hugetlb_page_subpool(&src->page)) {
		hugetlb_set_page_subpool(&dst->page,
					hugetlb_page_subpool(&src->page));
		hugetlb_set_page_subpool(&src->page, NULL);
	}

	if (mode != MIGRATE_SYNC_NO_COPY)
		folio_migrate_copy(dst, src);
	else
		folio_migrate_flags(dst, src);

	return MIGRATEPAGE_SUCCESS;
}
#else
#define hugetlbfs_migrate_folio NULL
#endif

static int hugetlbfs_error_remove_page(struct address_space *mapping,
				struct page *page)
{
<<<<<<< HEAD
	struct inode *inode = mapping->host;
	pgoff_t index = page->index;

	hugetlb_delete_from_page_cache(page);
	if (unlikely(hugetlb_unreserve_pages(inode, index, index + 1, 1)))
		hugetlb_fix_reserve_counts(inode);

=======
>>>>>>> 0ee29814
	return 0;
}

/*
 * Display the mount options in /proc/mounts.
 */
static int hugetlbfs_show_options(struct seq_file *m, struct dentry *root)
{
	struct hugetlbfs_sb_info *sbinfo = HUGETLBFS_SB(root->d_sb);
	struct hugepage_subpool *spool = sbinfo->spool;
	unsigned long hpage_size = huge_page_size(sbinfo->hstate);
	unsigned hpage_shift = huge_page_shift(sbinfo->hstate);
	char mod;

	if (!uid_eq(sbinfo->uid, GLOBAL_ROOT_UID))
		seq_printf(m, ",uid=%u",
			   from_kuid_munged(&init_user_ns, sbinfo->uid));
	if (!gid_eq(sbinfo->gid, GLOBAL_ROOT_GID))
		seq_printf(m, ",gid=%u",
			   from_kgid_munged(&init_user_ns, sbinfo->gid));
	if (sbinfo->mode != 0755)
		seq_printf(m, ",mode=%o", sbinfo->mode);
	if (sbinfo->max_inodes != -1)
		seq_printf(m, ",nr_inodes=%lu", sbinfo->max_inodes);

	hpage_size /= 1024;
	mod = 'K';
	if (hpage_size >= 1024) {
		hpage_size /= 1024;
		mod = 'M';
	}
	seq_printf(m, ",pagesize=%lu%c", hpage_size, mod);
	if (spool) {
		if (spool->max_hpages != -1)
			seq_printf(m, ",size=%llu",
				   (unsigned long long)spool->max_hpages << hpage_shift);
		if (spool->min_hpages != -1)
			seq_printf(m, ",min_size=%llu",
				   (unsigned long long)spool->min_hpages << hpage_shift);
	}
	return 0;
}

static int hugetlbfs_statfs(struct dentry *dentry, struct kstatfs *buf)
{
	struct hugetlbfs_sb_info *sbinfo = HUGETLBFS_SB(dentry->d_sb);
	struct hstate *h = hstate_inode(d_inode(dentry));

	buf->f_type = HUGETLBFS_MAGIC;
	buf->f_bsize = huge_page_size(h);
	if (sbinfo) {
		spin_lock(&sbinfo->stat_lock);
		/* If no limits set, just report 0 or -1 for max/free/used
		 * blocks, like simple_statfs() */
		if (sbinfo->spool) {
			long free_pages;

			spin_lock_irq(&sbinfo->spool->lock);
			buf->f_blocks = sbinfo->spool->max_hpages;
			free_pages = sbinfo->spool->max_hpages
				- sbinfo->spool->used_hpages;
			buf->f_bavail = buf->f_bfree = free_pages;
			spin_unlock_irq(&sbinfo->spool->lock);
			buf->f_files = sbinfo->max_inodes;
			buf->f_ffree = sbinfo->free_inodes;
		}
		spin_unlock(&sbinfo->stat_lock);
	}
	buf->f_namelen = NAME_MAX;
	return 0;
}

static void hugetlbfs_put_super(struct super_block *sb)
{
	struct hugetlbfs_sb_info *sbi = HUGETLBFS_SB(sb);

	if (sbi) {
		sb->s_fs_info = NULL;

		if (sbi->spool)
			hugepage_put_subpool(sbi->spool);

		kfree(sbi);
	}
}

static inline int hugetlbfs_dec_free_inodes(struct hugetlbfs_sb_info *sbinfo)
{
	if (sbinfo->free_inodes >= 0) {
		spin_lock(&sbinfo->stat_lock);
		if (unlikely(!sbinfo->free_inodes)) {
			spin_unlock(&sbinfo->stat_lock);
			return 0;
		}
		sbinfo->free_inodes--;
		spin_unlock(&sbinfo->stat_lock);
	}

	return 1;
}

static void hugetlbfs_inc_free_inodes(struct hugetlbfs_sb_info *sbinfo)
{
	if (sbinfo->free_inodes >= 0) {
		spin_lock(&sbinfo->stat_lock);
		sbinfo->free_inodes++;
		spin_unlock(&sbinfo->stat_lock);
	}
}


static struct kmem_cache *hugetlbfs_inode_cachep;

static struct inode *hugetlbfs_alloc_inode(struct super_block *sb)
{
	struct hugetlbfs_sb_info *sbinfo = HUGETLBFS_SB(sb);
	struct hugetlbfs_inode_info *p;

	if (unlikely(!hugetlbfs_dec_free_inodes(sbinfo)))
		return NULL;
	p = alloc_inode_sb(sb, hugetlbfs_inode_cachep, GFP_KERNEL);
	if (unlikely(!p)) {
		hugetlbfs_inc_free_inodes(sbinfo);
		return NULL;
	}

	/*
	 * Any time after allocation, hugetlbfs_destroy_inode can be called
	 * for the inode.  mpol_free_shared_policy is unconditionally called
	 * as part of hugetlbfs_destroy_inode.  So, initialize policy here
	 * in case of a quick call to destroy.
	 *
	 * Note that the policy is initialized even if we are creating a
	 * private inode.  This simplifies hugetlbfs_destroy_inode.
	 */
	mpol_shared_policy_init(&p->policy, NULL);

	return &p->vfs_inode;
}

static void hugetlbfs_free_inode(struct inode *inode)
{
	kmem_cache_free(hugetlbfs_inode_cachep, HUGETLBFS_I(inode));
}

static void hugetlbfs_destroy_inode(struct inode *inode)
{
	hugetlbfs_inc_free_inodes(HUGETLBFS_SB(inode->i_sb));
	mpol_free_shared_policy(&HUGETLBFS_I(inode)->policy);
}

static const struct address_space_operations hugetlbfs_aops = {
	.write_begin	= hugetlbfs_write_begin,
	.write_end	= hugetlbfs_write_end,
	.dirty_folio	= noop_dirty_folio,
	.migrate_folio  = hugetlbfs_migrate_folio,
	.error_remove_page	= hugetlbfs_error_remove_page,
};


static void init_once(void *foo)
{
	struct hugetlbfs_inode_info *ei = (struct hugetlbfs_inode_info *)foo;

	inode_init_once(&ei->vfs_inode);
}

const struct file_operations hugetlbfs_file_operations = {
	.read_iter		= hugetlbfs_read_iter,
	.mmap			= hugetlbfs_file_mmap,
	.fsync			= noop_fsync,
	.get_unmapped_area	= hugetlb_get_unmapped_area,
	.llseek			= default_llseek,
	.fallocate		= hugetlbfs_fallocate,
};

static const struct inode_operations hugetlbfs_dir_inode_operations = {
	.create		= hugetlbfs_create,
	.lookup		= simple_lookup,
	.link		= simple_link,
	.unlink		= simple_unlink,
	.symlink	= hugetlbfs_symlink,
	.mkdir		= hugetlbfs_mkdir,
	.rmdir		= simple_rmdir,
	.mknod		= hugetlbfs_mknod,
	.rename		= simple_rename,
	.setattr	= hugetlbfs_setattr,
	.tmpfile	= hugetlbfs_tmpfile,
};

static const struct inode_operations hugetlbfs_inode_operations = {
	.setattr	= hugetlbfs_setattr,
};

static const struct super_operations hugetlbfs_ops = {
	.alloc_inode    = hugetlbfs_alloc_inode,
	.free_inode     = hugetlbfs_free_inode,
	.destroy_inode  = hugetlbfs_destroy_inode,
	.evict_inode	= hugetlbfs_evict_inode,
	.statfs		= hugetlbfs_statfs,
	.put_super	= hugetlbfs_put_super,
	.show_options	= hugetlbfs_show_options,
};

/*
 * Convert size option passed from command line to number of huge pages
 * in the pool specified by hstate.  Size option could be in bytes
 * (val_type == SIZE_STD) or percentage of the pool (val_type == SIZE_PERCENT).
 */
static long
hugetlbfs_size_to_hpages(struct hstate *h, unsigned long long size_opt,
			 enum hugetlbfs_size_type val_type)
{
	if (val_type == NO_SIZE)
		return -1;

	if (val_type == SIZE_PERCENT) {
		size_opt <<= huge_page_shift(h);
		size_opt *= h->max_huge_pages;
		do_div(size_opt, 100);
	}

	size_opt >>= huge_page_shift(h);
	return size_opt;
}

/*
 * Parse one mount parameter.
 */
static int hugetlbfs_parse_param(struct fs_context *fc, struct fs_parameter *param)
{
	struct hugetlbfs_fs_context *ctx = fc->fs_private;
	struct fs_parse_result result;
	char *rest;
	unsigned long ps;
	int opt;

	opt = fs_parse(fc, hugetlb_fs_parameters, param, &result);
	if (opt < 0)
		return opt;

	switch (opt) {
	case Opt_uid:
		ctx->uid = make_kuid(current_user_ns(), result.uint_32);
		if (!uid_valid(ctx->uid))
			goto bad_val;
		return 0;

	case Opt_gid:
		ctx->gid = make_kgid(current_user_ns(), result.uint_32);
		if (!gid_valid(ctx->gid))
			goto bad_val;
		return 0;

	case Opt_mode:
		ctx->mode = result.uint_32 & 01777U;
		return 0;

	case Opt_size:
		/* memparse() will accept a K/M/G without a digit */
		if (!isdigit(param->string[0]))
			goto bad_val;
		ctx->max_size_opt = memparse(param->string, &rest);
		ctx->max_val_type = SIZE_STD;
		if (*rest == '%')
			ctx->max_val_type = SIZE_PERCENT;
		return 0;

	case Opt_nr_inodes:
		/* memparse() will accept a K/M/G without a digit */
		if (!isdigit(param->string[0]))
			goto bad_val;
		ctx->nr_inodes = memparse(param->string, &rest);
		return 0;

	case Opt_pagesize:
		ps = memparse(param->string, &rest);
		ctx->hstate = size_to_hstate(ps);
		if (!ctx->hstate) {
			pr_err("Unsupported page size %lu MB\n", ps / SZ_1M);
			return -EINVAL;
		}
		return 0;

	case Opt_min_size:
		/* memparse() will accept a K/M/G without a digit */
		if (!isdigit(param->string[0]))
			goto bad_val;
		ctx->min_size_opt = memparse(param->string, &rest);
		ctx->min_val_type = SIZE_STD;
		if (*rest == '%')
			ctx->min_val_type = SIZE_PERCENT;
		return 0;

	default:
		return -EINVAL;
	}

bad_val:
	return invalfc(fc, "Bad value '%s' for mount option '%s'\n",
		      param->string, param->key);
}

/*
 * Validate the parsed options.
 */
static int hugetlbfs_validate(struct fs_context *fc)
{
	struct hugetlbfs_fs_context *ctx = fc->fs_private;

	/*
	 * Use huge page pool size (in hstate) to convert the size
	 * options to number of huge pages.  If NO_SIZE, -1 is returned.
	 */
	ctx->max_hpages = hugetlbfs_size_to_hpages(ctx->hstate,
						   ctx->max_size_opt,
						   ctx->max_val_type);
	ctx->min_hpages = hugetlbfs_size_to_hpages(ctx->hstate,
						   ctx->min_size_opt,
						   ctx->min_val_type);

	/*
	 * If max_size was specified, then min_size must be smaller
	 */
	if (ctx->max_val_type > NO_SIZE &&
	    ctx->min_hpages > ctx->max_hpages) {
		pr_err("Minimum size can not be greater than maximum size\n");
		return -EINVAL;
	}

	return 0;
}

static int
hugetlbfs_fill_super(struct super_block *sb, struct fs_context *fc)
{
	struct hugetlbfs_fs_context *ctx = fc->fs_private;
	struct hugetlbfs_sb_info *sbinfo;

	sbinfo = kmalloc(sizeof(struct hugetlbfs_sb_info), GFP_KERNEL);
	if (!sbinfo)
		return -ENOMEM;
	sb->s_fs_info = sbinfo;
	spin_lock_init(&sbinfo->stat_lock);
	sbinfo->hstate		= ctx->hstate;
	sbinfo->max_inodes	= ctx->nr_inodes;
	sbinfo->free_inodes	= ctx->nr_inodes;
	sbinfo->spool		= NULL;
	sbinfo->uid		= ctx->uid;
	sbinfo->gid		= ctx->gid;
	sbinfo->mode		= ctx->mode;

	/*
	 * Allocate and initialize subpool if maximum or minimum size is
	 * specified.  Any needed reservations (for minimum size) are taken
	 * when the subpool is created.
	 */
	if (ctx->max_hpages != -1 || ctx->min_hpages != -1) {
		sbinfo->spool = hugepage_new_subpool(ctx->hstate,
						     ctx->max_hpages,
						     ctx->min_hpages);
		if (!sbinfo->spool)
			goto out_free;
	}
	sb->s_maxbytes = MAX_LFS_FILESIZE;
	sb->s_blocksize = huge_page_size(ctx->hstate);
	sb->s_blocksize_bits = huge_page_shift(ctx->hstate);
	sb->s_magic = HUGETLBFS_MAGIC;
	sb->s_op = &hugetlbfs_ops;
	sb->s_time_gran = 1;

	/*
	 * Due to the special and limited functionality of hugetlbfs, it does
	 * not work well as a stacking filesystem.
	 */
	sb->s_stack_depth = FILESYSTEM_MAX_STACK_DEPTH;
	sb->s_root = d_make_root(hugetlbfs_get_root(sb, ctx));
	if (!sb->s_root)
		goto out_free;
	return 0;
out_free:
	kfree(sbinfo->spool);
	kfree(sbinfo);
	return -ENOMEM;
}

static int hugetlbfs_get_tree(struct fs_context *fc)
{
	int err = hugetlbfs_validate(fc);
	if (err)
		return err;
	return get_tree_nodev(fc, hugetlbfs_fill_super);
}

static void hugetlbfs_fs_context_free(struct fs_context *fc)
{
	kfree(fc->fs_private);
}

static const struct fs_context_operations hugetlbfs_fs_context_ops = {
	.free		= hugetlbfs_fs_context_free,
	.parse_param	= hugetlbfs_parse_param,
	.get_tree	= hugetlbfs_get_tree,
};

static int hugetlbfs_init_fs_context(struct fs_context *fc)
{
	struct hugetlbfs_fs_context *ctx;

	ctx = kzalloc(sizeof(struct hugetlbfs_fs_context), GFP_KERNEL);
	if (!ctx)
		return -ENOMEM;

	ctx->max_hpages	= -1; /* No limit on size by default */
	ctx->nr_inodes	= -1; /* No limit on number of inodes by default */
	ctx->uid	= current_fsuid();
	ctx->gid	= current_fsgid();
	ctx->mode	= 0755;
	ctx->hstate	= &default_hstate;
	ctx->min_hpages	= -1; /* No default minimum size */
	ctx->max_val_type = NO_SIZE;
	ctx->min_val_type = NO_SIZE;
	fc->fs_private = ctx;
	fc->ops	= &hugetlbfs_fs_context_ops;
	return 0;
}

static struct file_system_type hugetlbfs_fs_type = {
	.name			= "hugetlbfs",
	.init_fs_context	= hugetlbfs_init_fs_context,
	.parameters		= hugetlb_fs_parameters,
	.kill_sb		= kill_litter_super,
};

static struct vfsmount *hugetlbfs_vfsmount[HUGE_MAX_HSTATE];

static int can_do_hugetlb_shm(void)
{
	kgid_t shm_group;
	shm_group = make_kgid(&init_user_ns, sysctl_hugetlb_shm_group);
	return capable(CAP_IPC_LOCK) || in_group_p(shm_group);
}

static int get_hstate_idx(int page_size_log)
{
	struct hstate *h = hstate_sizelog(page_size_log);

	if (!h)
		return -1;
	return hstate_index(h);
}

/*
 * Note that size should be aligned to proper hugepage size in caller side,
 * otherwise hugetlb_reserve_pages reserves one less hugepages than intended.
 */
struct file *hugetlb_file_setup(const char *name, size_t size,
				vm_flags_t acctflag, int creat_flags,
				int page_size_log)
{
	struct inode *inode;
	struct vfsmount *mnt;
	int hstate_idx;
	struct file *file;

	hstate_idx = get_hstate_idx(page_size_log);
	if (hstate_idx < 0)
		return ERR_PTR(-ENODEV);

	mnt = hugetlbfs_vfsmount[hstate_idx];
	if (!mnt)
		return ERR_PTR(-ENOENT);

	if (creat_flags == HUGETLB_SHMFS_INODE && !can_do_hugetlb_shm()) {
		struct ucounts *ucounts = current_ucounts();

		if (user_shm_lock(size, ucounts)) {
			pr_warn_once("%s (%d): Using mlock ulimits for SHM_HUGETLB is obsolete\n",
				current->comm, current->pid);
			user_shm_unlock(size, ucounts);
		}
		return ERR_PTR(-EPERM);
	}

	file = ERR_PTR(-ENOSPC);
	inode = hugetlbfs_get_inode(mnt->mnt_sb, NULL, S_IFREG | S_IRWXUGO, 0);
	if (!inode)
		goto out;
	if (creat_flags == HUGETLB_SHMFS_INODE)
		inode->i_flags |= S_PRIVATE;

	inode->i_size = size;
	clear_nlink(inode);

	if (!hugetlb_reserve_pages(inode, 0,
			size >> huge_page_shift(hstate_inode(inode)), NULL,
			acctflag))
		file = ERR_PTR(-ENOMEM);
	else
		file = alloc_file_pseudo(inode, mnt, name, O_RDWR,
					&hugetlbfs_file_operations);
	if (!IS_ERR(file))
		return file;

	iput(inode);
out:
	return file;
}

static struct vfsmount *__init mount_one_hugetlbfs(struct hstate *h)
{
	struct fs_context *fc;
	struct vfsmount *mnt;

	fc = fs_context_for_mount(&hugetlbfs_fs_type, SB_KERNMOUNT);
	if (IS_ERR(fc)) {
		mnt = ERR_CAST(fc);
	} else {
		struct hugetlbfs_fs_context *ctx = fc->fs_private;
		ctx->hstate = h;
		mnt = fc_mount(fc);
		put_fs_context(fc);
	}
	if (IS_ERR(mnt))
		pr_err("Cannot mount internal hugetlbfs for page size %luK",
		       huge_page_size(h) / SZ_1K);
	return mnt;
}

static int __init init_hugetlbfs_fs(void)
{
	struct vfsmount *mnt;
	struct hstate *h;
	int error;
	int i;

	if (!hugepages_supported()) {
		pr_info("disabling because there are no supported hugepage sizes\n");
		return -ENOTSUPP;
	}

	error = -ENOMEM;
	hugetlbfs_inode_cachep = kmem_cache_create("hugetlbfs_inode_cache",
					sizeof(struct hugetlbfs_inode_info),
					0, SLAB_ACCOUNT, init_once);
	if (hugetlbfs_inode_cachep == NULL)
		goto out;

	error = register_filesystem(&hugetlbfs_fs_type);
	if (error)
		goto out_free;

	/* default hstate mount is required */
	mnt = mount_one_hugetlbfs(&default_hstate);
	if (IS_ERR(mnt)) {
		error = PTR_ERR(mnt);
		goto out_unreg;
	}
	hugetlbfs_vfsmount[default_hstate_idx] = mnt;

	/* other hstates are optional */
	i = 0;
	for_each_hstate(h) {
		if (i == default_hstate_idx) {
			i++;
			continue;
		}

		mnt = mount_one_hugetlbfs(h);
		if (IS_ERR(mnt))
			hugetlbfs_vfsmount[i] = NULL;
		else
			hugetlbfs_vfsmount[i] = mnt;
		i++;
	}

	return 0;

 out_unreg:
	(void)unregister_filesystem(&hugetlbfs_fs_type);
 out_free:
	kmem_cache_destroy(hugetlbfs_inode_cachep);
 out:
	return error;
}
fs_initcall(init_hugetlbfs_fs)<|MERGE_RESOLUTION|>--- conflicted
+++ resolved
@@ -1117,16 +1117,6 @@
 static int hugetlbfs_error_remove_page(struct address_space *mapping,
 				struct page *page)
 {
-<<<<<<< HEAD
-	struct inode *inode = mapping->host;
-	pgoff_t index = page->index;
-
-	hugetlb_delete_from_page_cache(page);
-	if (unlikely(hugetlb_unreserve_pages(inode, index, index + 1, 1)))
-		hugetlb_fix_reserve_counts(inode);
-
-=======
->>>>>>> 0ee29814
 	return 0;
 }
 
