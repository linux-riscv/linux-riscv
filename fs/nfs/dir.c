// SPDX-License-Identifier: GPL-2.0-only
/*
 *  linux/fs/nfs/dir.c
 *
 *  Copyright (C) 1992  Rick Sladkey
 *
 *  nfs directory handling functions
 *
 * 10 Apr 1996	Added silly rename for unlink	--okir
 * 28 Sep 1996	Improved directory cache --okir
 * 23 Aug 1997  Claus Heine claus@momo.math.rwth-aachen.de 
 *              Re-implemented silly rename for unlink, newly implemented
 *              silly rename for nfs_rename() following the suggestions
 *              of Olaf Kirch (okir) found in this file.
 *              Following Linus comments on my original hack, this version
 *              depends only on the dcache stuff and doesn't touch the inode
 *              layer (iput() and friends).
 *  6 Jun 1999	Cache readdir lookups in the page cache. -DaveM
 */

#include <linux/compat.h>
#include <linux/module.h>
#include <linux/time.h>
#include <linux/errno.h>
#include <linux/stat.h>
#include <linux/fcntl.h>
#include <linux/string.h>
#include <linux/kernel.h>
#include <linux/slab.h>
#include <linux/mm.h>
#include <linux/sunrpc/clnt.h>
#include <linux/nfs_fs.h>
#include <linux/nfs_mount.h>
#include <linux/pagemap.h>
#include <linux/pagevec.h>
#include <linux/namei.h>
#include <linux/mount.h>
#include <linux/swap.h>
#include <linux/sched.h>
#include <linux/kmemleak.h>
#include <linux/xattr.h>
#include <linux/xxhash.h>

#include "delegation.h"
#include "iostat.h"
#include "internal.h"
#include "fscache.h"

#include "nfstrace.h"

/* #define NFS_DEBUG_VERBOSE 1 */

static int nfs_opendir(struct inode *, struct file *);
static int nfs_closedir(struct inode *, struct file *);
static int nfs_readdir(struct file *, struct dir_context *);
static int nfs_fsync_dir(struct file *, loff_t, loff_t, int);
static loff_t nfs_llseek_dir(struct file *, loff_t, int);
static void nfs_readdir_clear_array(struct page*);

const struct file_operations nfs_dir_operations = {
	.llseek		= nfs_llseek_dir,
	.read		= generic_read_dir,
	.iterate_shared	= nfs_readdir,
	.open		= nfs_opendir,
	.release	= nfs_closedir,
	.fsync		= nfs_fsync_dir,
};

const struct address_space_operations nfs_dir_aops = {
	.freepage = nfs_readdir_clear_array,
};

#define NFS_INIT_DTSIZE PAGE_SIZE

static struct nfs_open_dir_context *
alloc_nfs_open_dir_context(struct inode *dir)
{
	struct nfs_inode *nfsi = NFS_I(dir);
	struct nfs_open_dir_context *ctx;

	ctx = kzalloc(sizeof(*ctx), GFP_KERNEL_ACCOUNT);
	if (ctx != NULL) {
		ctx->attr_gencount = nfsi->attr_gencount;
<<<<<<< HEAD
		ctx->dir_cookie = 0;
		ctx->dup_cookie = 0;
		ctx->page_index = 0;
		ctx->eof = false;
=======
		ctx->dtsize = NFS_INIT_DTSIZE;
>>>>>>> 31231092
		spin_lock(&dir->i_lock);
		if (list_empty(&nfsi->open_files) &&
		    (nfsi->cache_validity & NFS_INO_DATA_INVAL_DEFER))
			nfs_set_cache_invalid(dir,
					      NFS_INO_INVALID_DATA |
						      NFS_INO_REVAL_FORCED);
		list_add_tail_rcu(&ctx->list, &nfsi->open_files);
		memcpy(ctx->verf, nfsi->cookieverf, sizeof(ctx->verf));
		spin_unlock(&dir->i_lock);
		return ctx;
	}
	return  ERR_PTR(-ENOMEM);
}

static void put_nfs_open_dir_context(struct inode *dir, struct nfs_open_dir_context *ctx)
{
	spin_lock(&dir->i_lock);
	list_del_rcu(&ctx->list);
	spin_unlock(&dir->i_lock);
	kfree_rcu(ctx, rcu_head);
}

/*
 * Open file
 */
static int
nfs_opendir(struct inode *inode, struct file *filp)
{
	int res = 0;
	struct nfs_open_dir_context *ctx;

	dfprintk(FILE, "NFS: open dir(%pD2)\n", filp);

	nfs_inc_stats(inode, NFSIOS_VFSOPEN);

	ctx = alloc_nfs_open_dir_context(inode);
	if (IS_ERR(ctx)) {
		res = PTR_ERR(ctx);
		goto out;
	}
	filp->private_data = ctx;
out:
	return res;
}

static int
nfs_closedir(struct inode *inode, struct file *filp)
{
	put_nfs_open_dir_context(file_inode(filp), filp->private_data);
	return 0;
}

struct nfs_cache_array_entry {
	u64 cookie;
	u64 ino;
	const char *name;
	unsigned int name_len;
	unsigned char d_type;
};

struct nfs_cache_array {
	u64 change_attr;
	u64 last_cookie;
	unsigned int size;
	unsigned char page_full : 1,
		      page_is_eof : 1,
		      cookies_are_ordered : 1;
	struct nfs_cache_array_entry array[];
};

struct nfs_readdir_descriptor {
	struct file	*file;
	struct page	*page;
	struct dir_context *ctx;
	pgoff_t		page_index;
	pgoff_t		page_index_max;
	u64		dir_cookie;
	u64		last_cookie;
	loff_t		current_index;

	__be32		verf[NFS_DIR_VERIFIER_SIZE];
	unsigned long	dir_verifier;
	unsigned long	timestamp;
	unsigned long	gencount;
	unsigned long	attr_gencount;
	unsigned int	cache_entry_index;
	unsigned int	buffer_fills;
	unsigned int	dtsize;
	bool clear_cache;
	bool plus;
	bool eob;
	bool eof;
};

static void nfs_set_dtsize(struct nfs_readdir_descriptor *desc, unsigned int sz)
{
	struct nfs_server *server = NFS_SERVER(file_inode(desc->file));
	unsigned int maxsize = server->dtsize;

	if (sz > maxsize)
		sz = maxsize;
	if (sz < NFS_MIN_FILE_IO_SIZE)
		sz = NFS_MIN_FILE_IO_SIZE;
	desc->dtsize = sz;
}

static void nfs_shrink_dtsize(struct nfs_readdir_descriptor *desc)
{
	nfs_set_dtsize(desc, desc->dtsize >> 1);
}

static void nfs_grow_dtsize(struct nfs_readdir_descriptor *desc)
{
	nfs_set_dtsize(desc, desc->dtsize << 1);
}

static void nfs_readdir_page_init_array(struct page *page, u64 last_cookie,
					u64 change_attr)
{
	struct nfs_cache_array *array;

	array = kmap_atomic(page);
	array->change_attr = change_attr;
	array->last_cookie = last_cookie;
	array->size = 0;
	array->page_full = 0;
	array->page_is_eof = 0;
	array->cookies_are_ordered = 1;
	kunmap_atomic(array);
}

/*
 * we are freeing strings created by nfs_add_to_readdir_array()
 */
static void nfs_readdir_clear_array(struct page *page)
{
	struct nfs_cache_array *array;
	unsigned int i;

	array = kmap_atomic(page);
	for (i = 0; i < array->size; i++)
		kfree(array->array[i].name);
	array->size = 0;
	kunmap_atomic(array);
}

static void nfs_readdir_page_reinit_array(struct page *page, u64 last_cookie,
					  u64 change_attr)
{
	nfs_readdir_clear_array(page);
	nfs_readdir_page_init_array(page, last_cookie, change_attr);
}

static struct page *
nfs_readdir_page_array_alloc(u64 last_cookie, gfp_t gfp_flags)
{
	struct page *page = alloc_page(gfp_flags);
	if (page)
		nfs_readdir_page_init_array(page, last_cookie, 0);
	return page;
}

static void nfs_readdir_page_array_free(struct page *page)
{
	if (page) {
		nfs_readdir_clear_array(page);
		put_page(page);
	}
}

static u64 nfs_readdir_array_index_cookie(struct nfs_cache_array *array)
{
	return array->size == 0 ? array->last_cookie : array->array[0].cookie;
}

static void nfs_readdir_array_set_eof(struct nfs_cache_array *array)
{
	array->page_is_eof = 1;
	array->page_full = 1;
}

static bool nfs_readdir_array_is_full(struct nfs_cache_array *array)
{
	return array->page_full;
}

/*
 * the caller is responsible for freeing qstr.name
 * when called by nfs_readdir_add_to_array, the strings will be freed in
 * nfs_clear_readdir_array()
 */
static const char *nfs_readdir_copy_name(const char *name, unsigned int len)
{
	const char *ret = kmemdup_nul(name, len, GFP_KERNEL);

	/*
	 * Avoid a kmemleak false positive. The pointer to the name is stored
	 * in a page cache page which kmemleak does not scan.
	 */
	if (ret != NULL)
		kmemleak_not_leak(ret);
	return ret;
}

static size_t nfs_readdir_array_maxentries(void)
{
	return (PAGE_SIZE - sizeof(struct nfs_cache_array)) /
	       sizeof(struct nfs_cache_array_entry);
}

/*
 * Check that the next array entry lies entirely within the page bounds
 */
static int nfs_readdir_array_can_expand(struct nfs_cache_array *array)
{
	if (array->page_full)
		return -ENOSPC;
	if (array->size == nfs_readdir_array_maxentries()) {
		array->page_full = 1;
		return -ENOSPC;
	}
	return 0;
}

static int nfs_readdir_page_array_append(struct page *page,
					 const struct nfs_entry *entry,
					 u64 *cookie)
{
	struct nfs_cache_array *array;
	struct nfs_cache_array_entry *cache_entry;
	const char *name;
	int ret = -ENOMEM;

	name = nfs_readdir_copy_name(entry->name, entry->len);

	array = kmap_atomic(page);
	if (!name)
		goto out;
	ret = nfs_readdir_array_can_expand(array);
	if (ret) {
		kfree(name);
		goto out;
	}

	cache_entry = &array->array[array->size];
	cache_entry->cookie = array->last_cookie;
	cache_entry->ino = entry->ino;
	cache_entry->d_type = entry->d_type;
	cache_entry->name_len = entry->len;
	cache_entry->name = name;
	array->last_cookie = entry->cookie;
	if (array->last_cookie <= cache_entry->cookie)
		array->cookies_are_ordered = 0;
	array->size++;
	if (entry->eof != 0)
		nfs_readdir_array_set_eof(array);
out:
	*cookie = array->last_cookie;
	kunmap_atomic(array);
	return ret;
}

#define NFS_READDIR_COOKIE_MASK (U32_MAX >> 14)
/*
 * Hash algorithm allowing content addressible access to sequences
 * of directory cookies. Content is addressed by the value of the
 * cookie index of the first readdir entry in a page.
 *
 * The xxhash algorithm is chosen because it is fast, and is supposed
 * to result in a decent flat distribution of hashes.
 *
 * We then select only the first 18 bits to avoid issues with excessive
 * memory use for the page cache XArray. 18 bits should allow the caching
 * of 262144 pages of sequences of readdir entries. Since each page holds
 * 127 readdir entries for a typical 64-bit system, that works out to a
 * cache of ~ 33 million entries per directory.
 */
static pgoff_t nfs_readdir_page_cookie_hash(u64 cookie)
{
	if (cookie == 0)
		return 0;
	return xxhash(&cookie, sizeof(cookie), 0) & NFS_READDIR_COOKIE_MASK;
}

static bool nfs_readdir_page_validate(struct page *page, u64 last_cookie,
				      u64 change_attr)
{
	struct nfs_cache_array *array = kmap_atomic(page);
	int ret = true;

	if (array->change_attr != change_attr)
		ret = false;
	if (nfs_readdir_array_index_cookie(array) != last_cookie)
		ret = false;
	kunmap_atomic(array);
	return ret;
}

static void nfs_readdir_page_unlock_and_put(struct page *page)
{
	unlock_page(page);
	put_page(page);
}

static void nfs_readdir_page_init_and_validate(struct page *page, u64 cookie,
					       u64 change_attr)
{
	if (PageUptodate(page)) {
		if (nfs_readdir_page_validate(page, cookie, change_attr))
			return;
		nfs_readdir_clear_array(page);
	}
	nfs_readdir_page_init_array(page, cookie, change_attr);
	SetPageUptodate(page);
}

static struct page *nfs_readdir_page_get_locked(struct address_space *mapping,
						u64 cookie, u64 change_attr)
{
	pgoff_t index = nfs_readdir_page_cookie_hash(cookie);
	struct page *page;

	page = grab_cache_page(mapping, index);
	if (!page)
		return NULL;
	nfs_readdir_page_init_and_validate(page, cookie, change_attr);
	return page;
}

static u64 nfs_readdir_page_last_cookie(struct page *page)
{
	struct nfs_cache_array *array;
	u64 ret;

	array = kmap_atomic(page);
	ret = array->last_cookie;
	kunmap_atomic(array);
	return ret;
}

static bool nfs_readdir_page_needs_filling(struct page *page)
{
	struct nfs_cache_array *array;
	bool ret;

	array = kmap_atomic(page);
	ret = !nfs_readdir_array_is_full(array);
	kunmap_atomic(array);
	return ret;
}

static void nfs_readdir_page_set_eof(struct page *page)
{
	struct nfs_cache_array *array;

	array = kmap_atomic(page);
	nfs_readdir_array_set_eof(array);
	kunmap_atomic(array);
}

static struct page *nfs_readdir_page_get_next(struct address_space *mapping,
					      u64 cookie, u64 change_attr)
{
	pgoff_t index = nfs_readdir_page_cookie_hash(cookie);
	struct page *page;

	page = grab_cache_page_nowait(mapping, index);
	if (!page)
		return NULL;
	nfs_readdir_page_init_and_validate(page, cookie, change_attr);
	if (nfs_readdir_page_last_cookie(page) != cookie)
		nfs_readdir_page_reinit_array(page, cookie, change_attr);
	return page;
}

static inline
int is_32bit_api(void)
{
#ifdef CONFIG_COMPAT
	return in_compat_syscall();
#else
	return (BITS_PER_LONG == 32);
#endif
}

static
bool nfs_readdir_use_cookie(const struct file *filp)
{
	if ((filp->f_mode & FMODE_32BITHASH) ||
	    (!(filp->f_mode & FMODE_64BITHASH) && is_32bit_api()))
		return false;
	return true;
}

static void nfs_readdir_seek_next_array(struct nfs_cache_array *array,
					struct nfs_readdir_descriptor *desc)
{
	if (array->page_full) {
		desc->last_cookie = array->last_cookie;
		desc->current_index += array->size;
		desc->cache_entry_index = 0;
		desc->page_index++;
	} else
		desc->last_cookie = nfs_readdir_array_index_cookie(array);
}

static void nfs_readdir_rewind_search(struct nfs_readdir_descriptor *desc)
{
	desc->current_index = 0;
	desc->last_cookie = 0;
	desc->page_index = 0;
}

static int nfs_readdir_search_for_pos(struct nfs_cache_array *array,
				      struct nfs_readdir_descriptor *desc)
{
	loff_t diff = desc->ctx->pos - desc->current_index;
	unsigned int index;

	if (diff < 0)
		goto out_eof;
	if (diff >= array->size) {
		if (array->page_is_eof)
			goto out_eof;
		nfs_readdir_seek_next_array(array, desc);
		return -EAGAIN;
	}

	index = (unsigned int)diff;
	desc->dir_cookie = array->array[index].cookie;
	desc->cache_entry_index = index;
	return 0;
out_eof:
	desc->eof = true;
	return -EBADCOOKIE;
}

static bool nfs_readdir_array_cookie_in_range(struct nfs_cache_array *array,
					      u64 cookie)
{
	if (!array->cookies_are_ordered)
		return true;
	/* Optimisation for monotonically increasing cookies */
	if (cookie >= array->last_cookie)
		return false;
	if (array->size && cookie < array->array[0].cookie)
		return false;
	return true;
}

static int nfs_readdir_search_for_cookie(struct nfs_cache_array *array,
					 struct nfs_readdir_descriptor *desc)
{
	unsigned int i;
	int status = -EAGAIN;

	if (!nfs_readdir_array_cookie_in_range(array, desc->dir_cookie))
		goto check_eof;

	for (i = 0; i < array->size; i++) {
		if (array->array[i].cookie == desc->dir_cookie) {
			if (nfs_readdir_use_cookie(desc->file))
				desc->ctx->pos = desc->dir_cookie;
			else
				desc->ctx->pos = desc->current_index + i;
			desc->cache_entry_index = i;
			return 0;
		}
	}
check_eof:
	if (array->page_is_eof) {
		status = -EBADCOOKIE;
		if (desc->dir_cookie == array->last_cookie)
			desc->eof = true;
	} else
		nfs_readdir_seek_next_array(array, desc);
	return status;
}

static int nfs_readdir_search_array(struct nfs_readdir_descriptor *desc)
{
	struct nfs_cache_array *array;
	int status;

	array = kmap_atomic(desc->page);

	if (desc->dir_cookie == 0)
		status = nfs_readdir_search_for_pos(array, desc);
	else
		status = nfs_readdir_search_for_cookie(array, desc);

	kunmap_atomic(array);
	return status;
}

/* Fill a page with xdr information before transferring to the cache page */
static int nfs_readdir_xdr_filler(struct nfs_readdir_descriptor *desc,
				  __be32 *verf, u64 cookie,
				  struct page **pages, size_t bufsize,
				  __be32 *verf_res)
{
	struct inode *inode = file_inode(desc->file);
	struct nfs_readdir_arg arg = {
		.dentry = file_dentry(desc->file),
		.cred = desc->file->f_cred,
		.verf = verf,
		.cookie = cookie,
		.pages = pages,
		.page_len = bufsize,
		.plus = desc->plus,
	};
	struct nfs_readdir_res res = {
		.verf = verf_res,
	};
	unsigned long	timestamp, gencount;
	int		error;

 again:
	timestamp = jiffies;
	gencount = nfs_inc_attr_generation_counter();
	desc->dir_verifier = nfs_save_change_attribute(inode);
	error = NFS_PROTO(inode)->readdir(&arg, &res);
	if (error < 0) {
		/* We requested READDIRPLUS, but the server doesn't grok it */
		if (error == -ENOTSUPP && desc->plus) {
			NFS_SERVER(inode)->caps &= ~NFS_CAP_READDIRPLUS;
			desc->plus = arg.plus = false;
			goto again;
		}
		goto error;
	}
	desc->timestamp = timestamp;
	desc->gencount = gencount;
error:
	return error;
}

static int xdr_decode(struct nfs_readdir_descriptor *desc,
		      struct nfs_entry *entry, struct xdr_stream *xdr)
{
	struct inode *inode = file_inode(desc->file);
	int error;

	error = NFS_PROTO(inode)->decode_dirent(xdr, entry, desc->plus);
	if (error)
		return error;
	entry->fattr->time_start = desc->timestamp;
	entry->fattr->gencount = desc->gencount;
	return 0;
}

/* Match file and dirent using either filehandle or fileid
 * Note: caller is responsible for checking the fsid
 */
static
int nfs_same_file(struct dentry *dentry, struct nfs_entry *entry)
{
	struct inode *inode;
	struct nfs_inode *nfsi;

	if (d_really_is_negative(dentry))
		return 0;

	inode = d_inode(dentry);
	if (is_bad_inode(inode) || NFS_STALE(inode))
		return 0;

	nfsi = NFS_I(inode);
	if (entry->fattr->fileid != nfsi->fileid)
		return 0;
	if (entry->fh->size && nfs_compare_fh(entry->fh, &nfsi->fh) != 0)
		return 0;
	return 1;
}

#define NFS_READDIR_CACHE_USAGE_THRESHOLD (8UL)

static bool nfs_use_readdirplus(struct inode *dir, struct dir_context *ctx,
				unsigned int cache_hits,
				unsigned int cache_misses)
{
	if (!nfs_server_capable(dir, NFS_CAP_READDIRPLUS))
		return false;
	if (ctx->pos == 0 ||
	    cache_hits + cache_misses > NFS_READDIR_CACHE_USAGE_THRESHOLD)
		return true;
	return false;
}

/*
 * This function is called by the getattr code to request the
 * use of readdirplus to accelerate any future lookups in the same
 * directory.
 */
void nfs_readdir_record_entry_cache_hit(struct inode *dir)
{
	struct nfs_inode *nfsi = NFS_I(dir);
	struct nfs_open_dir_context *ctx;

	if (nfs_server_capable(dir, NFS_CAP_READDIRPLUS) &&
	    S_ISDIR(dir->i_mode)) {
		rcu_read_lock();
		list_for_each_entry_rcu (ctx, &nfsi->open_files, list)
			atomic_inc(&ctx->cache_hits);
		rcu_read_unlock();
	}
}

/*
 * This function is mainly for use by nfs_getattr().
 *
 * If this is an 'ls -l', we want to force use of readdirplus.
 */
void nfs_readdir_record_entry_cache_miss(struct inode *dir)
{
	struct nfs_inode *nfsi = NFS_I(dir);
	struct nfs_open_dir_context *ctx;

	if (nfs_server_capable(dir, NFS_CAP_READDIRPLUS) &&
	    S_ISDIR(dir->i_mode)) {
		rcu_read_lock();
		list_for_each_entry_rcu (ctx, &nfsi->open_files, list)
			atomic_inc(&ctx->cache_misses);
		rcu_read_unlock();
	}
}

static void nfs_lookup_advise_force_readdirplus(struct inode *dir,
						unsigned int flags)
{
	if (nfs_server_capable(dir, NFS_CAP_CASE_INSENSITIVE))
		return;
	if (flags & (LOOKUP_EXCL | LOOKUP_PARENT | LOOKUP_REVAL))
		return;
	nfs_readdir_record_entry_cache_miss(dir);
}

static
void nfs_prime_dcache(struct dentry *parent, struct nfs_entry *entry,
		unsigned long dir_verifier)
{
	struct qstr filename = QSTR_INIT(entry->name, entry->len);
	DECLARE_WAIT_QUEUE_HEAD_ONSTACK(wq);
	struct dentry *dentry;
	struct dentry *alias;
	struct inode *inode;
	int status;

	if (!(entry->fattr->valid & NFS_ATTR_FATTR_FILEID))
		return;
	if (!(entry->fattr->valid & NFS_ATTR_FATTR_FSID))
		return;
	if (filename.len == 0)
		return;
	/* Validate that the name doesn't contain any illegal '\0' */
	if (strnlen(filename.name, filename.len) != filename.len)
		return;
	/* ...or '/' */
	if (strnchr(filename.name, filename.len, '/'))
		return;
	if (filename.name[0] == '.') {
		if (filename.len == 1)
			return;
		if (filename.len == 2 && filename.name[1] == '.')
			return;
	}
	filename.hash = full_name_hash(parent, filename.name, filename.len);

	dentry = d_lookup(parent, &filename);
again:
	if (!dentry) {
		dentry = d_alloc_parallel(parent, &filename, &wq);
		if (IS_ERR(dentry))
			return;
	}
	if (!d_in_lookup(dentry)) {
		/* Is there a mountpoint here? If so, just exit */
		if (!nfs_fsid_equal(&NFS_SB(dentry->d_sb)->fsid,
					&entry->fattr->fsid))
			goto out;
		if (nfs_same_file(dentry, entry)) {
			if (!entry->fh->size)
				goto out;
			nfs_set_verifier(dentry, dir_verifier);
			status = nfs_refresh_inode(d_inode(dentry), entry->fattr);
			if (!status)
				nfs_setsecurity(d_inode(dentry), entry->fattr);
			trace_nfs_readdir_lookup_revalidate(d_inode(parent),
							    dentry, 0, status);
			goto out;
		} else {
			trace_nfs_readdir_lookup_revalidate_failed(
				d_inode(parent), dentry, 0);
			d_invalidate(dentry);
			dput(dentry);
			dentry = NULL;
			goto again;
		}
	}
	if (!entry->fh->size) {
		d_lookup_done(dentry);
		goto out;
	}

	inode = nfs_fhget(dentry->d_sb, entry->fh, entry->fattr);
	alias = d_splice_alias(inode, dentry);
	d_lookup_done(dentry);
	if (alias) {
		if (IS_ERR(alias))
			goto out;
		dput(dentry);
		dentry = alias;
	}
	nfs_set_verifier(dentry, dir_verifier);
	trace_nfs_readdir_lookup(d_inode(parent), dentry, 0);
out:
	dput(dentry);
}

static int nfs_readdir_entry_decode(struct nfs_readdir_descriptor *desc,
				    struct nfs_entry *entry,
				    struct xdr_stream *stream)
{
	int ret;

	if (entry->fattr->label)
		entry->fattr->label->len = NFS4_MAXLABELLEN;
	ret = xdr_decode(desc, entry, stream);
	if (ret || !desc->plus)
		return ret;
	nfs_prime_dcache(file_dentry(desc->file), entry, desc->dir_verifier);
	return 0;
}

/* Perform conversion from xdr to cache array */
static int nfs_readdir_page_filler(struct nfs_readdir_descriptor *desc,
				   struct nfs_entry *entry,
				   struct page **xdr_pages, unsigned int buflen,
				   struct page **arrays, size_t narrays,
				   u64 change_attr)
{
	struct address_space *mapping = desc->file->f_mapping;
	struct xdr_stream stream;
	struct xdr_buf buf;
	struct page *scratch, *new, *page = *arrays;
	u64 cookie;
	int status;

	scratch = alloc_page(GFP_KERNEL);
	if (scratch == NULL)
		return -ENOMEM;

	xdr_init_decode_pages(&stream, &buf, xdr_pages, buflen);
	xdr_set_scratch_page(&stream, scratch);

	do {
		status = nfs_readdir_entry_decode(desc, entry, &stream);
		if (status != 0)
			break;

		status = nfs_readdir_page_array_append(page, entry, &cookie);
		if (status != -ENOSPC)
			continue;

		if (page->mapping != mapping) {
			if (!--narrays)
				break;
			new = nfs_readdir_page_array_alloc(cookie, GFP_KERNEL);
			if (!new)
				break;
			arrays++;
			*arrays = page = new;
		} else {
			new = nfs_readdir_page_get_next(mapping, cookie,
							change_attr);
			if (!new)
				break;
			if (page != *arrays)
				nfs_readdir_page_unlock_and_put(page);
			page = new;
		}
		desc->page_index_max++;
		status = nfs_readdir_page_array_append(page, entry, &cookie);
	} while (!status && !entry->eof);

	switch (status) {
	case -EBADCOOKIE:
		if (!entry->eof)
			break;
		nfs_readdir_page_set_eof(page);
		fallthrough;
	case -EAGAIN:
		status = 0;
		break;
	case -ENOSPC:
		status = 0;
		if (!desc->plus)
			break;
		while (!nfs_readdir_entry_decode(desc, entry, &stream))
			;
	}

	if (page != *arrays)
		nfs_readdir_page_unlock_and_put(page);

	put_page(scratch);
	return status;
}

static void nfs_readdir_free_pages(struct page **pages, size_t npages)
{
	while (npages--)
		put_page(pages[npages]);
	kfree(pages);
}

/*
 * nfs_readdir_alloc_pages() will allocate pages that must be freed with a call
 * to nfs_readdir_free_pages()
 */
static struct page **nfs_readdir_alloc_pages(size_t npages)
{
	struct page **pages;
	size_t i;

	pages = kmalloc_array(npages, sizeof(*pages), GFP_KERNEL);
	if (!pages)
		return NULL;
	for (i = 0; i < npages; i++) {
		struct page *page = alloc_page(GFP_KERNEL);
		if (page == NULL)
			goto out_freepages;
		pages[i] = page;
	}
	return pages;

out_freepages:
	nfs_readdir_free_pages(pages, i);
	return NULL;
}

static int nfs_readdir_xdr_to_array(struct nfs_readdir_descriptor *desc,
				    __be32 *verf_arg, __be32 *verf_res,
				    struct page **arrays, size_t narrays)
{
	u64 change_attr;
	struct page **pages;
	struct page *page = *arrays;
	struct nfs_entry *entry;
	size_t array_size;
	struct inode *inode = file_inode(desc->file);
	unsigned int dtsize = desc->dtsize;
	unsigned int pglen;
	int status = -ENOMEM;

	entry = kzalloc(sizeof(*entry), GFP_KERNEL);
	if (!entry)
		return -ENOMEM;
	entry->cookie = nfs_readdir_page_last_cookie(page);
	entry->fh = nfs_alloc_fhandle();
	entry->fattr = nfs_alloc_fattr_with_label(NFS_SERVER(inode));
	entry->server = NFS_SERVER(inode);
	if (entry->fh == NULL || entry->fattr == NULL)
		goto out;

	array_size = (dtsize + PAGE_SIZE - 1) >> PAGE_SHIFT;
	pages = nfs_readdir_alloc_pages(array_size);
	if (!pages)
		goto out;

	change_attr = inode_peek_iversion_raw(inode);
	status = nfs_readdir_xdr_filler(desc, verf_arg, entry->cookie, pages,
					dtsize, verf_res);
	if (status < 0)
		goto free_pages;

	pglen = status;
	if (pglen != 0)
		status = nfs_readdir_page_filler(desc, entry, pages, pglen,
<<<<<<< HEAD
						 arrays, narrays);
	} while (!status && nfs_readdir_page_needs_filling(page) &&
		page_mapping(page));
=======
						 arrays, narrays, change_attr);
	else
		nfs_readdir_page_set_eof(page);
	desc->buffer_fills++;
>>>>>>> 31231092

free_pages:
	nfs_readdir_free_pages(pages, array_size);
out:
	nfs_free_fattr(entry->fattr);
	nfs_free_fhandle(entry->fh);
	kfree(entry);
	return status;
}

static void nfs_readdir_page_put(struct nfs_readdir_descriptor *desc)
{
	put_page(desc->page);
	desc->page = NULL;
}

static void
nfs_readdir_page_unlock_and_put_cached(struct nfs_readdir_descriptor *desc)
{
	unlock_page(desc->page);
	nfs_readdir_page_put(desc);
}

static struct page *
nfs_readdir_page_get_cached(struct nfs_readdir_descriptor *desc)
{
	struct address_space *mapping = desc->file->f_mapping;
	u64 change_attr = inode_peek_iversion_raw(mapping->host);
	u64 cookie = desc->last_cookie;
	struct page *page;

	page = nfs_readdir_page_get_locked(mapping, cookie, change_attr);
	if (!page)
		return NULL;
	if (desc->clear_cache && !nfs_readdir_page_needs_filling(page))
		nfs_readdir_page_reinit_array(page, cookie, change_attr);
	return page;
}

/*
 * Returns 0 if desc->dir_cookie was found on page desc->page_index
 * and locks the page to prevent removal from the page cache.
 */
static int find_and_lock_cache_page(struct nfs_readdir_descriptor *desc)
{
	struct inode *inode = file_inode(desc->file);
	struct nfs_inode *nfsi = NFS_I(inode);
	__be32 verf[NFS_DIR_VERIFIER_SIZE];
	int res;

	desc->page = nfs_readdir_page_get_cached(desc);
	if (!desc->page)
		return -ENOMEM;
	if (nfs_readdir_page_needs_filling(desc->page)) {
		/* Grow the dtsize if we had to go back for more pages */
		if (desc->page_index == desc->page_index_max)
			nfs_grow_dtsize(desc);
		desc->page_index_max = desc->page_index;
		trace_nfs_readdir_cache_fill(desc->file, nfsi->cookieverf,
					     desc->last_cookie,
					     desc->page->index, desc->dtsize);
		res = nfs_readdir_xdr_to_array(desc, nfsi->cookieverf, verf,
					       &desc->page, 1);
		if (res < 0) {
			nfs_readdir_page_unlock_and_put_cached(desc);
			trace_nfs_readdir_cache_fill_done(inode, res);
			if (res == -EBADCOOKIE || res == -ENOTSYNC) {
				invalidate_inode_pages2(desc->file->f_mapping);
				nfs_readdir_rewind_search(desc);
				trace_nfs_readdir_invalidate_cache_range(
					inode, 0, MAX_LFS_FILESIZE);
				return -EAGAIN;
			}
			return res;
		}
		/*
		 * Set the cookie verifier if the page cache was empty
		 */
		if (desc->last_cookie == 0 &&
		    memcmp(nfsi->cookieverf, verf, sizeof(nfsi->cookieverf))) {
			memcpy(nfsi->cookieverf, verf,
			       sizeof(nfsi->cookieverf));
			invalidate_inode_pages2_range(desc->file->f_mapping, 1,
						      -1);
			trace_nfs_readdir_invalidate_cache_range(
				inode, 1, MAX_LFS_FILESIZE);
		}
		desc->clear_cache = false;
	}
	res = nfs_readdir_search_array(desc);
	if (res == 0)
		return 0;
	nfs_readdir_page_unlock_and_put_cached(desc);
	return res;
}

/* Search for desc->dir_cookie from the beginning of the page cache */
static int readdir_search_pagecache(struct nfs_readdir_descriptor *desc)
{
	int res;

	do {
		res = find_and_lock_cache_page(desc);
	} while (res == -EAGAIN);
	return res;
}

/*
 * Once we've found the start of the dirent within a page: fill 'er up...
 */
static void nfs_do_filldir(struct nfs_readdir_descriptor *desc,
			   const __be32 *verf)
{
	struct file	*file = desc->file;
	struct nfs_cache_array *array;
	unsigned int i;

	array = kmap(desc->page);
	for (i = desc->cache_entry_index; i < array->size; i++) {
		struct nfs_cache_array_entry *ent;

		ent = &array->array[i];
		if (!dir_emit(desc->ctx, ent->name, ent->name_len,
		    nfs_compat_user_ino64(ent->ino), ent->d_type)) {
			desc->eob = true;
			break;
		}
		memcpy(desc->verf, verf, sizeof(desc->verf));
		if (i == array->size - 1) {
			desc->dir_cookie = array->last_cookie;
			nfs_readdir_seek_next_array(array, desc);
		} else {
			desc->dir_cookie = array->array[i + 1].cookie;
			desc->last_cookie = array->array[0].cookie;
		}
		if (nfs_readdir_use_cookie(file))
			desc->ctx->pos = desc->dir_cookie;
		else
			desc->ctx->pos++;
	}
	if (array->page_is_eof)
		desc->eof = !desc->eob;

	kunmap(desc->page);
	dfprintk(DIRCACHE, "NFS: nfs_do_filldir() filling ended @ cookie %llu\n",
			(unsigned long long)desc->dir_cookie);
}

/*
 * If we cannot find a cookie in our cache, we suspect that this is
 * because it points to a deleted file, so we ask the server to return
 * whatever it thinks is the next entry. We then feed this to filldir.
 * If all goes well, we should then be able to find our way round the
 * cache on the next call to readdir_search_pagecache();
 *
 * NOTE: we cannot add the anonymous page to the pagecache because
 *	 the data it contains might not be page aligned. Besides,
 *	 we should already have a complete representation of the
 *	 directory in the page cache by the time we get here.
 */
static int uncached_readdir(struct nfs_readdir_descriptor *desc)
{
	struct page	**arrays;
	size_t		i, sz = 512;
	__be32		verf[NFS_DIR_VERIFIER_SIZE];
	int		status = -ENOMEM;

	dfprintk(DIRCACHE, "NFS: uncached_readdir() searching for cookie %llu\n",
			(unsigned long long)desc->dir_cookie);

	arrays = kcalloc(sz, sizeof(*arrays), GFP_KERNEL);
	if (!arrays)
		goto out;
	arrays[0] = nfs_readdir_page_array_alloc(desc->dir_cookie, GFP_KERNEL);
	if (!arrays[0])
		goto out;

	desc->page_index = 0;
	desc->cache_entry_index = 0;
	desc->last_cookie = desc->dir_cookie;
	desc->page_index_max = 0;

	trace_nfs_readdir_uncached(desc->file, desc->verf, desc->last_cookie,
				   -1, desc->dtsize);

	status = nfs_readdir_xdr_to_array(desc, desc->verf, verf, arrays, sz);
	if (status < 0) {
		trace_nfs_readdir_uncached_done(file_inode(desc->file), status);
		goto out_free;
	}

	for (i = 0; !desc->eob && i < sz && arrays[i]; i++) {
		desc->page = arrays[i];
		nfs_do_filldir(desc, verf);
	}
	desc->page = NULL;

	/*
	 * Grow the dtsize if we have to go back for more pages,
	 * or shrink it if we're reading too many.
	 */
	if (!desc->eof) {
		if (!desc->eob)
			nfs_grow_dtsize(desc);
		else if (desc->buffer_fills == 1 &&
			 i < (desc->page_index_max >> 1))
			nfs_shrink_dtsize(desc);
	}
out_free:
	for (i = 0; i < sz && arrays[i]; i++)
		nfs_readdir_page_array_free(arrays[i]);
out:
	if (!nfs_readdir_use_cookie(desc->file))
		nfs_readdir_rewind_search(desc);
	desc->page_index_max = -1;
	kfree(arrays);
	dfprintk(DIRCACHE, "NFS: %s: returns %d\n", __func__, status);
	return status;
}

#define NFS_READDIR_CACHE_MISS_THRESHOLD (16UL)

static bool nfs_readdir_handle_cache_misses(struct inode *inode,
					    struct nfs_readdir_descriptor *desc,
					    unsigned int cache_misses,
					    bool force_clear)
{
	if (desc->ctx->pos == 0 || !desc->plus)
		return false;
	if (cache_misses <= NFS_READDIR_CACHE_MISS_THRESHOLD && !force_clear)
		return false;
	trace_nfs_readdir_force_readdirplus(inode);
	return true;
}

/* The file offset position represents the dirent entry number.  A
   last cookie cache takes care of the common case of reading the
   whole directory.
 */
static int nfs_readdir(struct file *file, struct dir_context *ctx)
{
	struct dentry	*dentry = file_dentry(file);
	struct inode	*inode = d_inode(dentry);
	struct nfs_inode *nfsi = NFS_I(inode);
	struct nfs_open_dir_context *dir_ctx = file->private_data;
	struct nfs_readdir_descriptor *desc;
	unsigned int cache_hits, cache_misses;
	bool force_clear;
	int res;

	dfprintk(FILE, "NFS: readdir(%pD2) starting at cookie %llu\n",
			file, (long long)ctx->pos);
	nfs_inc_stats(inode, NFSIOS_VFSGETDENTS);

	/*
	 * ctx->pos points to the dirent entry number.
	 * *desc->dir_cookie has the cookie for the next entry. We have
	 * to either find the entry with the appropriate number or
	 * revalidate the cookie.
	 */
	nfs_revalidate_mapping(inode, file->f_mapping);

	res = -ENOMEM;
	desc = kzalloc(sizeof(*desc), GFP_KERNEL);
	if (!desc)
		goto out;
	desc->file = file;
	desc->ctx = ctx;
	desc->page_index_max = -1;

	spin_lock(&file->f_lock);
	desc->dir_cookie = dir_ctx->dir_cookie;
	desc->page_index = dir_ctx->page_index;
	desc->last_cookie = dir_ctx->last_cookie;
	desc->attr_gencount = dir_ctx->attr_gencount;
	desc->eof = dir_ctx->eof;
<<<<<<< HEAD
=======
	nfs_set_dtsize(desc, dir_ctx->dtsize);
>>>>>>> 31231092
	memcpy(desc->verf, dir_ctx->verf, sizeof(desc->verf));
	cache_hits = atomic_xchg(&dir_ctx->cache_hits, 0);
	cache_misses = atomic_xchg(&dir_ctx->cache_misses, 0);
	force_clear = dir_ctx->force_clear;
	spin_unlock(&file->f_lock);

	if (desc->eof) {
		res = 0;
		goto out_free;
	}

<<<<<<< HEAD
	if (test_and_clear_bit(NFS_INO_FORCE_READDIR, &nfsi->flags) &&
	    list_is_singular(&nfsi->open_files))
		invalidate_mapping_pages(inode->i_mapping, page_index + 1, -1);
=======
	desc->plus = nfs_use_readdirplus(inode, ctx, cache_hits, cache_misses);
	force_clear = nfs_readdir_handle_cache_misses(inode, desc, cache_misses,
						      force_clear);
	desc->clear_cache = force_clear;
>>>>>>> 31231092

	do {
		res = readdir_search_pagecache(desc);

		if (res == -EBADCOOKIE) {
			res = 0;
			/* This means either end of directory */
			if (desc->dir_cookie && !desc->eof) {
				/* Or that the server has 'lost' a cookie */
				res = uncached_readdir(desc);
				if (res == 0)
					continue;
				if (res == -EBADCOOKIE || res == -ENOTSYNC)
					res = 0;
			}
			break;
		}
		if (res == -ETOOSMALL && desc->plus) {
			nfs_zap_caches(inode);
			desc->plus = false;
			desc->eof = false;
			continue;
		}
		if (res < 0)
			break;

		nfs_do_filldir(desc, nfsi->cookieverf);
		nfs_readdir_page_unlock_and_put_cached(desc);
<<<<<<< HEAD
=======
		if (desc->page_index == desc->page_index_max)
			desc->clear_cache = force_clear;
>>>>>>> 31231092
	} while (!desc->eob && !desc->eof);

	spin_lock(&file->f_lock);
	dir_ctx->dir_cookie = desc->dir_cookie;
	dir_ctx->last_cookie = desc->last_cookie;
	dir_ctx->attr_gencount = desc->attr_gencount;
	dir_ctx->page_index = desc->page_index;
<<<<<<< HEAD
	dir_ctx->eof = desc->eof;
=======
	dir_ctx->force_clear = force_clear;
	dir_ctx->eof = desc->eof;
	dir_ctx->dtsize = desc->dtsize;
>>>>>>> 31231092
	memcpy(dir_ctx->verf, desc->verf, sizeof(dir_ctx->verf));
	spin_unlock(&file->f_lock);
out_free:
	kfree(desc);

out:
	dfprintk(FILE, "NFS: readdir(%pD2) returns %d\n", file, res);
	return res;
}

static loff_t nfs_llseek_dir(struct file *filp, loff_t offset, int whence)
{
	struct nfs_open_dir_context *dir_ctx = filp->private_data;

	dfprintk(FILE, "NFS: llseek dir(%pD2, %lld, %d)\n",
			filp, offset, whence);

	switch (whence) {
	default:
		return -EINVAL;
	case SEEK_SET:
		if (offset < 0)
			return -EINVAL;
		spin_lock(&filp->f_lock);
		break;
	case SEEK_CUR:
		if (offset == 0)
			return filp->f_pos;
		spin_lock(&filp->f_lock);
		offset += filp->f_pos;
		if (offset < 0) {
			spin_unlock(&filp->f_lock);
			return -EINVAL;
		}
	}
	if (offset != filp->f_pos) {
		filp->f_pos = offset;
		dir_ctx->page_index = 0;
		if (!nfs_readdir_use_cookie(filp)) {
			dir_ctx->dir_cookie = 0;
<<<<<<< HEAD
		if (offset == 0)
			memset(dir_ctx->verf, 0, sizeof(dir_ctx->verf));
		dir_ctx->duped = 0;
=======
			dir_ctx->last_cookie = 0;
		} else {
			dir_ctx->dir_cookie = offset;
			dir_ctx->last_cookie = offset;
		}
>>>>>>> 31231092
		dir_ctx->eof = false;
	}
	spin_unlock(&filp->f_lock);
	return offset;
}

/*
 * All directory operations under NFS are synchronous, so fsync()
 * is a dummy operation.
 */
static int nfs_fsync_dir(struct file *filp, loff_t start, loff_t end,
			 int datasync)
{
	dfprintk(FILE, "NFS: fsync dir(%pD2) datasync %d\n", filp, datasync);

	nfs_inc_stats(file_inode(filp), NFSIOS_VFSFSYNC);
	return 0;
}

/**
 * nfs_force_lookup_revalidate - Mark the directory as having changed
 * @dir: pointer to directory inode
 *
 * This forces the revalidation code in nfs_lookup_revalidate() to do a
 * full lookup on all child dentries of 'dir' whenever a change occurs
 * on the server that might have invalidated our dcache.
 *
 * Note that we reserve bit '0' as a tag to let us know when a dentry
 * was revalidated while holding a delegation on its inode.
 *
 * The caller should be holding dir->i_lock
 */
void nfs_force_lookup_revalidate(struct inode *dir)
{
	NFS_I(dir)->cache_change_attribute += 2;
}
EXPORT_SYMBOL_GPL(nfs_force_lookup_revalidate);

/**
 * nfs_verify_change_attribute - Detects NFS remote directory changes
 * @dir: pointer to parent directory inode
 * @verf: previously saved change attribute
 *
 * Return "false" if the verifiers doesn't match the change attribute.
 * This would usually indicate that the directory contents have changed on
 * the server, and that any dentries need revalidating.
 */
static bool nfs_verify_change_attribute(struct inode *dir, unsigned long verf)
{
	return (verf & ~1UL) == nfs_save_change_attribute(dir);
}

static void nfs_set_verifier_delegated(unsigned long *verf)
{
	*verf |= 1UL;
}

#if IS_ENABLED(CONFIG_NFS_V4)
static void nfs_unset_verifier_delegated(unsigned long *verf)
{
	*verf &= ~1UL;
}
#endif /* IS_ENABLED(CONFIG_NFS_V4) */

static bool nfs_test_verifier_delegated(unsigned long verf)
{
	return verf & 1;
}

static bool nfs_verifier_is_delegated(struct dentry *dentry)
{
	return nfs_test_verifier_delegated(dentry->d_time);
}

static void nfs_set_verifier_locked(struct dentry *dentry, unsigned long verf)
{
	struct inode *inode = d_inode(dentry);
	struct inode *dir = d_inode(dentry->d_parent);

	if (!nfs_verify_change_attribute(dir, verf))
		return;
	if (inode && NFS_PROTO(inode)->have_delegation(inode, FMODE_READ))
		nfs_set_verifier_delegated(&verf);
	dentry->d_time = verf;
}

/**
 * nfs_set_verifier - save a parent directory verifier in the dentry
 * @dentry: pointer to dentry
 * @verf: verifier to save
 *
 * Saves the parent directory verifier in @dentry. If the inode has
 * a delegation, we also tag the dentry as having been revalidated
 * while holding a delegation so that we know we don't have to
 * look it up again after a directory change.
 */
void nfs_set_verifier(struct dentry *dentry, unsigned long verf)
{

	spin_lock(&dentry->d_lock);
	nfs_set_verifier_locked(dentry, verf);
	spin_unlock(&dentry->d_lock);
}
EXPORT_SYMBOL_GPL(nfs_set_verifier);

#if IS_ENABLED(CONFIG_NFS_V4)
/**
 * nfs_clear_verifier_delegated - clear the dir verifier delegation tag
 * @inode: pointer to inode
 *
 * Iterates through the dentries in the inode alias list and clears
 * the tag used to indicate that the dentry has been revalidated
 * while holding a delegation.
 * This function is intended for use when the delegation is being
 * returned or revoked.
 */
void nfs_clear_verifier_delegated(struct inode *inode)
{
	struct dentry *alias;

	if (!inode)
		return;
	spin_lock(&inode->i_lock);
	hlist_for_each_entry(alias, &inode->i_dentry, d_u.d_alias) {
		spin_lock(&alias->d_lock);
		nfs_unset_verifier_delegated(&alias->d_time);
		spin_unlock(&alias->d_lock);
	}
	spin_unlock(&inode->i_lock);
}
EXPORT_SYMBOL_GPL(nfs_clear_verifier_delegated);
#endif /* IS_ENABLED(CONFIG_NFS_V4) */

static int nfs_dentry_verify_change(struct inode *dir, struct dentry *dentry)
{
	if (nfs_server_capable(dir, NFS_CAP_CASE_INSENSITIVE) &&
	    d_really_is_negative(dentry))
		return dentry->d_time == inode_peek_iversion_raw(dir);
	return nfs_verify_change_attribute(dir, dentry->d_time);
}

/*
 * A check for whether or not the parent directory has changed.
 * In the case it has, we assume that the dentries are untrustworthy
 * and may need to be looked up again.
 * If rcu_walk prevents us from performing a full check, return 0.
 */
static int nfs_check_verifier(struct inode *dir, struct dentry *dentry,
			      int rcu_walk)
{
	if (IS_ROOT(dentry))
		return 1;
	if (NFS_SERVER(dir)->flags & NFS_MOUNT_LOOKUP_CACHE_NONE)
		return 0;
	if (!nfs_dentry_verify_change(dir, dentry))
		return 0;
	/* Revalidate nfsi->cache_change_attribute before we declare a match */
	if (nfs_mapping_need_revalidate_inode(dir)) {
		if (rcu_walk)
			return 0;
		if (__nfs_revalidate_inode(NFS_SERVER(dir), dir) < 0)
			return 0;
	}
	if (!nfs_dentry_verify_change(dir, dentry))
		return 0;
	return 1;
}

/*
 * Use intent information to check whether or not we're going to do
 * an O_EXCL create using this path component.
 */
static int nfs_is_exclusive_create(struct inode *dir, unsigned int flags)
{
	if (NFS_PROTO(dir)->version == 2)
		return 0;
	return flags & LOOKUP_EXCL;
}

/*
 * Inode and filehandle revalidation for lookups.
 *
 * We force revalidation in the cases where the VFS sets LOOKUP_REVAL,
 * or if the intent information indicates that we're about to open this
 * particular file and the "nocto" mount flag is not set.
 *
 */
static
int nfs_lookup_verify_inode(struct inode *inode, unsigned int flags)
{
	struct nfs_server *server = NFS_SERVER(inode);
	int ret;

	if (IS_AUTOMOUNT(inode))
		return 0;

	if (flags & LOOKUP_OPEN) {
		switch (inode->i_mode & S_IFMT) {
		case S_IFREG:
			/* A NFSv4 OPEN will revalidate later */
			if (server->caps & NFS_CAP_ATOMIC_OPEN)
				goto out;
			fallthrough;
		case S_IFDIR:
			if (server->flags & NFS_MOUNT_NOCTO)
				break;
			/* NFS close-to-open cache consistency validation */
			goto out_force;
		}
	}

	/* VFS wants an on-the-wire revalidation */
	if (flags & LOOKUP_REVAL)
		goto out_force;
out:
	if (inode->i_nlink > 0 ||
	    (inode->i_nlink == 0 &&
	     test_bit(NFS_INO_PRESERVE_UNLINKED, &NFS_I(inode)->flags)))
		return 0;
	else
		return -ESTALE;
out_force:
	if (flags & LOOKUP_RCU)
		return -ECHILD;
	ret = __nfs_revalidate_inode(server, inode);
	if (ret != 0)
		return ret;
	goto out;
}

static void nfs_mark_dir_for_revalidate(struct inode *inode)
{
	spin_lock(&inode->i_lock);
	nfs_set_cache_invalid(inode, NFS_INO_INVALID_CHANGE);
	spin_unlock(&inode->i_lock);
}

/*
 * We judge how long we want to trust negative
 * dentries by looking at the parent inode mtime.
 *
 * If parent mtime has changed, we revalidate, else we wait for a
 * period corresponding to the parent's attribute cache timeout value.
 *
 * If LOOKUP_RCU prevents us from performing a full check, return 1
 * suggesting a reval is needed.
 *
 * Note that when creating a new file, or looking up a rename target,
 * then it shouldn't be necessary to revalidate a negative dentry.
 */
static inline
int nfs_neg_need_reval(struct inode *dir, struct dentry *dentry,
		       unsigned int flags)
{
	if (flags & (LOOKUP_CREATE | LOOKUP_RENAME_TARGET))
		return 0;
	if (NFS_SERVER(dir)->flags & NFS_MOUNT_LOOKUP_CACHE_NONEG)
		return 1;
	/* Case insensitive server? Revalidate negative dentries */
	if (nfs_server_capable(dir, NFS_CAP_CASE_INSENSITIVE))
		return 1;
	return !nfs_check_verifier(dir, dentry, flags & LOOKUP_RCU);
}

static int
nfs_lookup_revalidate_done(struct inode *dir, struct dentry *dentry,
			   struct inode *inode, int error)
{
	switch (error) {
	case 1:
		break;
	case 0:
		/*
		 * We can't d_drop the root of a disconnected tree:
		 * its d_hash is on the s_anon list and d_drop() would hide
		 * it from shrink_dcache_for_unmount(), leading to busy
		 * inodes on unmount and further oopses.
		 */
		if (inode && IS_ROOT(dentry))
			error = 1;
		break;
	}
	trace_nfs_lookup_revalidate_exit(dir, dentry, 0, error);
	return error;
}

static int
nfs_lookup_revalidate_negative(struct inode *dir, struct dentry *dentry,
			       unsigned int flags)
{
	int ret = 1;
	if (nfs_neg_need_reval(dir, dentry, flags)) {
		if (flags & LOOKUP_RCU)
			return -ECHILD;
		ret = 0;
	}
	return nfs_lookup_revalidate_done(dir, dentry, NULL, ret);
}

static int
nfs_lookup_revalidate_delegated(struct inode *dir, struct dentry *dentry,
				struct inode *inode)
{
	nfs_set_verifier(dentry, nfs_save_change_attribute(dir));
	return nfs_lookup_revalidate_done(dir, dentry, inode, 1);
}

static int nfs_lookup_revalidate_dentry(struct inode *dir,
					struct dentry *dentry,
					struct inode *inode, unsigned int flags)
{
	struct nfs_fh *fhandle;
	struct nfs_fattr *fattr;
	unsigned long dir_verifier;
	int ret;

	trace_nfs_lookup_revalidate_enter(dir, dentry, flags);

	ret = -ENOMEM;
	fhandle = nfs_alloc_fhandle();
	fattr = nfs_alloc_fattr_with_label(NFS_SERVER(inode));
	if (fhandle == NULL || fattr == NULL)
		goto out;

	dir_verifier = nfs_save_change_attribute(dir);
	ret = NFS_PROTO(dir)->lookup(dir, dentry, fhandle, fattr);
	if (ret < 0) {
		switch (ret) {
		case -ESTALE:
		case -ENOENT:
			ret = 0;
			break;
		case -ETIMEDOUT:
			if (NFS_SERVER(inode)->flags & NFS_MOUNT_SOFTREVAL)
				ret = 1;
		}
		goto out;
	}

	/* Request help from readdirplus */
	nfs_lookup_advise_force_readdirplus(dir, flags);

	ret = 0;
	if (nfs_compare_fh(NFS_FH(inode), fhandle))
		goto out;
	if (nfs_refresh_inode(inode, fattr) < 0)
		goto out;

	nfs_setsecurity(inode, fattr);
	nfs_set_verifier(dentry, dir_verifier);

	ret = 1;
out:
	nfs_free_fattr(fattr);
	nfs_free_fhandle(fhandle);

	/*
	 * If the lookup failed despite the dentry change attribute being
	 * a match, then we should revalidate the directory cache.
	 */
	if (!ret && nfs_dentry_verify_change(dir, dentry))
		nfs_mark_dir_for_revalidate(dir);
	return nfs_lookup_revalidate_done(dir, dentry, inode, ret);
}

/*
 * This is called every time the dcache has a lookup hit,
 * and we should check whether we can really trust that
 * lookup.
 *
 * NOTE! The hit can be a negative hit too, don't assume
 * we have an inode!
 *
 * If the parent directory is seen to have changed, we throw out the
 * cached dentry and do a new lookup.
 */
static int
nfs_do_lookup_revalidate(struct inode *dir, struct dentry *dentry,
			 unsigned int flags)
{
	struct inode *inode;
	int error;

	nfs_inc_stats(dir, NFSIOS_DENTRYREVALIDATE);
	inode = d_inode(dentry);

	if (!inode)
		return nfs_lookup_revalidate_negative(dir, dentry, flags);

	if (is_bad_inode(inode)) {
		dfprintk(LOOKUPCACHE, "%s: %pd2 has dud inode\n",
				__func__, dentry);
		goto out_bad;
	}

	if (nfs_verifier_is_delegated(dentry))
		return nfs_lookup_revalidate_delegated(dir, dentry, inode);

	/* Force a full look up iff the parent directory has changed */
	if (!(flags & (LOOKUP_EXCL | LOOKUP_REVAL)) &&
	    nfs_check_verifier(dir, dentry, flags & LOOKUP_RCU)) {
		error = nfs_lookup_verify_inode(inode, flags);
		if (error) {
			if (error == -ESTALE)
				nfs_mark_dir_for_revalidate(dir);
			goto out_bad;
		}
		goto out_valid;
	}

	if (flags & LOOKUP_RCU)
		return -ECHILD;

	if (NFS_STALE(inode))
		goto out_bad;

	return nfs_lookup_revalidate_dentry(dir, dentry, inode, flags);
out_valid:
	return nfs_lookup_revalidate_done(dir, dentry, inode, 1);
out_bad:
	if (flags & LOOKUP_RCU)
		return -ECHILD;
	return nfs_lookup_revalidate_done(dir, dentry, inode, 0);
}

static int
__nfs_lookup_revalidate(struct dentry *dentry, unsigned int flags,
			int (*reval)(struct inode *, struct dentry *, unsigned int))
{
	struct dentry *parent;
	struct inode *dir;
	int ret;

	if (flags & LOOKUP_RCU) {
		parent = READ_ONCE(dentry->d_parent);
		dir = d_inode_rcu(parent);
		if (!dir)
			return -ECHILD;
		ret = reval(dir, dentry, flags);
		if (parent != READ_ONCE(dentry->d_parent))
			return -ECHILD;
	} else {
		parent = dget_parent(dentry);
		ret = reval(d_inode(parent), dentry, flags);
		dput(parent);
	}
	return ret;
}

static int nfs_lookup_revalidate(struct dentry *dentry, unsigned int flags)
{
	return __nfs_lookup_revalidate(dentry, flags, nfs_do_lookup_revalidate);
}

/*
 * A weaker form of d_revalidate for revalidating just the d_inode(dentry)
 * when we don't really care about the dentry name. This is called when a
 * pathwalk ends on a dentry that was not found via a normal lookup in the
 * parent dir (e.g.: ".", "..", procfs symlinks or mountpoint traversals).
 *
 * In this situation, we just want to verify that the inode itself is OK
 * since the dentry might have changed on the server.
 */
static int nfs_weak_revalidate(struct dentry *dentry, unsigned int flags)
{
	struct inode *inode = d_inode(dentry);
	int error = 0;

	/*
	 * I believe we can only get a negative dentry here in the case of a
	 * procfs-style symlink. Just assume it's correct for now, but we may
	 * eventually need to do something more here.
	 */
	if (!inode) {
		dfprintk(LOOKUPCACHE, "%s: %pd2 has negative inode\n",
				__func__, dentry);
		return 1;
	}

	if (is_bad_inode(inode)) {
		dfprintk(LOOKUPCACHE, "%s: %pd2 has dud inode\n",
				__func__, dentry);
		return 0;
	}

	error = nfs_lookup_verify_inode(inode, flags);
	dfprintk(LOOKUPCACHE, "NFS: %s: inode %lu is %s\n",
			__func__, inode->i_ino, error ? "invalid" : "valid");
	return !error;
}

/*
 * This is called from dput() when d_count is going to 0.
 */
static int nfs_dentry_delete(const struct dentry *dentry)
{
	dfprintk(VFS, "NFS: dentry_delete(%pd2, %x)\n",
		dentry, dentry->d_flags);

	/* Unhash any dentry with a stale inode */
	if (d_really_is_positive(dentry) && NFS_STALE(d_inode(dentry)))
		return 1;

	if (dentry->d_flags & DCACHE_NFSFS_RENAMED) {
		/* Unhash it, so that ->d_iput() would be called */
		return 1;
	}
	if (!(dentry->d_sb->s_flags & SB_ACTIVE)) {
		/* Unhash it, so that ancestors of killed async unlink
		 * files will be cleaned up during umount */
		return 1;
	}
	return 0;

}

/* Ensure that we revalidate inode->i_nlink */
static void nfs_drop_nlink(struct inode *inode)
{
	spin_lock(&inode->i_lock);
	/* drop the inode if we're reasonably sure this is the last link */
	if (inode->i_nlink > 0)
		drop_nlink(inode);
	NFS_I(inode)->attr_gencount = nfs_inc_attr_generation_counter();
	nfs_set_cache_invalid(
		inode, NFS_INO_INVALID_CHANGE | NFS_INO_INVALID_CTIME |
			       NFS_INO_INVALID_NLINK);
	spin_unlock(&inode->i_lock);
}

/*
 * Called when the dentry loses inode.
 * We use it to clean up silly-renamed files.
 */
static void nfs_dentry_iput(struct dentry *dentry, struct inode *inode)
{
	if (dentry->d_flags & DCACHE_NFSFS_RENAMED) {
		nfs_complete_unlink(dentry, inode);
		nfs_drop_nlink(inode);
	}
	iput(inode);
}

static void nfs_d_release(struct dentry *dentry)
{
	/* free cached devname value, if it survived that far */
	if (unlikely(dentry->d_fsdata)) {
		if (dentry->d_flags & DCACHE_NFSFS_RENAMED)
			WARN_ON(1);
		else
			kfree(dentry->d_fsdata);
	}
}

const struct dentry_operations nfs_dentry_operations = {
	.d_revalidate	= nfs_lookup_revalidate,
	.d_weak_revalidate	= nfs_weak_revalidate,
	.d_delete	= nfs_dentry_delete,
	.d_iput		= nfs_dentry_iput,
	.d_automount	= nfs_d_automount,
	.d_release	= nfs_d_release,
};
EXPORT_SYMBOL_GPL(nfs_dentry_operations);

struct dentry *nfs_lookup(struct inode *dir, struct dentry * dentry, unsigned int flags)
{
	struct dentry *res;
	struct inode *inode = NULL;
	struct nfs_fh *fhandle = NULL;
	struct nfs_fattr *fattr = NULL;
	unsigned long dir_verifier;
	int error;

	dfprintk(VFS, "NFS: lookup(%pd2)\n", dentry);
	nfs_inc_stats(dir, NFSIOS_VFSLOOKUP);

	if (unlikely(dentry->d_name.len > NFS_SERVER(dir)->namelen))
		return ERR_PTR(-ENAMETOOLONG);

	/*
	 * If we're doing an exclusive create, optimize away the lookup
	 * but don't hash the dentry.
	 */
	if (nfs_is_exclusive_create(dir, flags) || flags & LOOKUP_RENAME_TARGET)
		return NULL;

	res = ERR_PTR(-ENOMEM);
	fhandle = nfs_alloc_fhandle();
	fattr = nfs_alloc_fattr_with_label(NFS_SERVER(dir));
	if (fhandle == NULL || fattr == NULL)
		goto out;

	dir_verifier = nfs_save_change_attribute(dir);
	trace_nfs_lookup_enter(dir, dentry, flags);
	error = NFS_PROTO(dir)->lookup(dir, dentry, fhandle, fattr);
	if (error == -ENOENT) {
		if (nfs_server_capable(dir, NFS_CAP_CASE_INSENSITIVE))
			dir_verifier = inode_peek_iversion_raw(dir);
		goto no_entry;
	}
	if (error < 0) {
		res = ERR_PTR(error);
		goto out;
	}
	inode = nfs_fhget(dentry->d_sb, fhandle, fattr);
	res = ERR_CAST(inode);
	if (IS_ERR(res))
		goto out;

	/* Notify readdir to use READDIRPLUS */
	nfs_lookup_advise_force_readdirplus(dir, flags);

no_entry:
	res = d_splice_alias(inode, dentry);
	if (res != NULL) {
		if (IS_ERR(res))
			goto out;
		dentry = res;
	}
	nfs_set_verifier(dentry, dir_verifier);
out:
	trace_nfs_lookup_exit(dir, dentry, flags, PTR_ERR_OR_ZERO(res));
	nfs_free_fattr(fattr);
	nfs_free_fhandle(fhandle);
	return res;
}
EXPORT_SYMBOL_GPL(nfs_lookup);

void nfs_d_prune_case_insensitive_aliases(struct inode *inode)
{
	/* Case insensitive server? Revalidate dentries */
	if (inode && nfs_server_capable(inode, NFS_CAP_CASE_INSENSITIVE))
		d_prune_aliases(inode);
}
EXPORT_SYMBOL_GPL(nfs_d_prune_case_insensitive_aliases);

#if IS_ENABLED(CONFIG_NFS_V4)
static int nfs4_lookup_revalidate(struct dentry *, unsigned int);

const struct dentry_operations nfs4_dentry_operations = {
	.d_revalidate	= nfs4_lookup_revalidate,
	.d_weak_revalidate	= nfs_weak_revalidate,
	.d_delete	= nfs_dentry_delete,
	.d_iput		= nfs_dentry_iput,
	.d_automount	= nfs_d_automount,
	.d_release	= nfs_d_release,
};
EXPORT_SYMBOL_GPL(nfs4_dentry_operations);

static fmode_t flags_to_mode(int flags)
{
	fmode_t res = (__force fmode_t)flags & FMODE_EXEC;
	if ((flags & O_ACCMODE) != O_WRONLY)
		res |= FMODE_READ;
	if ((flags & O_ACCMODE) != O_RDONLY)
		res |= FMODE_WRITE;
	return res;
}

static struct nfs_open_context *create_nfs_open_context(struct dentry *dentry, int open_flags, struct file *filp)
{
	return alloc_nfs_open_context(dentry, flags_to_mode(open_flags), filp);
}

static int do_open(struct inode *inode, struct file *filp)
{
	nfs_fscache_open_file(inode, filp);
	return 0;
}

static int nfs_finish_open(struct nfs_open_context *ctx,
			   struct dentry *dentry,
			   struct file *file, unsigned open_flags)
{
	int err;

	err = finish_open(file, dentry, do_open);
	if (err)
		goto out;
	if (S_ISREG(file->f_path.dentry->d_inode->i_mode))
		nfs_file_set_open_context(file, ctx);
	else
		err = -EOPENSTALE;
out:
	return err;
}

int nfs_atomic_open(struct inode *dir, struct dentry *dentry,
		    struct file *file, unsigned open_flags,
		    umode_t mode)
{
	DECLARE_WAIT_QUEUE_HEAD_ONSTACK(wq);
	struct nfs_open_context *ctx;
	struct dentry *res;
	struct iattr attr = { .ia_valid = ATTR_OPEN };
	struct inode *inode;
	unsigned int lookup_flags = 0;
	unsigned long dir_verifier;
	bool switched = false;
	int created = 0;
	int err;

	/* Expect a negative dentry */
	BUG_ON(d_inode(dentry));

	dfprintk(VFS, "NFS: atomic_open(%s/%lu), %pd\n",
			dir->i_sb->s_id, dir->i_ino, dentry);

	err = nfs_check_flags(open_flags);
	if (err)
		return err;

	/* NFS only supports OPEN on regular files */
	if ((open_flags & O_DIRECTORY)) {
		if (!d_in_lookup(dentry)) {
			/*
			 * Hashed negative dentry with O_DIRECTORY: dentry was
			 * revalidated and is fine, no need to perform lookup
			 * again
			 */
			return -ENOENT;
		}
		lookup_flags = LOOKUP_OPEN|LOOKUP_DIRECTORY;
		goto no_open;
	}

	if (dentry->d_name.len > NFS_SERVER(dir)->namelen)
		return -ENAMETOOLONG;

	if (open_flags & O_CREAT) {
		struct nfs_server *server = NFS_SERVER(dir);

		if (!(server->attr_bitmask[2] & FATTR4_WORD2_MODE_UMASK))
			mode &= ~current_umask();

		attr.ia_valid |= ATTR_MODE;
		attr.ia_mode = mode;
	}
	if (open_flags & O_TRUNC) {
		attr.ia_valid |= ATTR_SIZE;
		attr.ia_size = 0;
	}

	if (!(open_flags & O_CREAT) && !d_in_lookup(dentry)) {
		d_drop(dentry);
		switched = true;
		dentry = d_alloc_parallel(dentry->d_parent,
					  &dentry->d_name, &wq);
		if (IS_ERR(dentry))
			return PTR_ERR(dentry);
		if (unlikely(!d_in_lookup(dentry)))
			return finish_no_open(file, dentry);
	}

	ctx = create_nfs_open_context(dentry, open_flags, file);
	err = PTR_ERR(ctx);
	if (IS_ERR(ctx))
		goto out;

	trace_nfs_atomic_open_enter(dir, ctx, open_flags);
	inode = NFS_PROTO(dir)->open_context(dir, ctx, open_flags, &attr, &created);
	if (created)
		file->f_mode |= FMODE_CREATED;
	if (IS_ERR(inode)) {
		err = PTR_ERR(inode);
		trace_nfs_atomic_open_exit(dir, ctx, open_flags, err);
		put_nfs_open_context(ctx);
		d_drop(dentry);
		switch (err) {
		case -ENOENT:
			d_splice_alias(NULL, dentry);
			if (nfs_server_capable(dir, NFS_CAP_CASE_INSENSITIVE))
				dir_verifier = inode_peek_iversion_raw(dir);
			else
				dir_verifier = nfs_save_change_attribute(dir);
			nfs_set_verifier(dentry, dir_verifier);
			break;
		case -EISDIR:
		case -ENOTDIR:
			goto no_open;
		case -ELOOP:
			if (!(open_flags & O_NOFOLLOW))
				goto no_open;
			break;
			/* case -EINVAL: */
		default:
			break;
		}
		goto out;
	}

	err = nfs_finish_open(ctx, ctx->dentry, file, open_flags);
	trace_nfs_atomic_open_exit(dir, ctx, open_flags, err);
	put_nfs_open_context(ctx);
out:
	if (unlikely(switched)) {
		d_lookup_done(dentry);
		dput(dentry);
	}
	return err;

no_open:
	res = nfs_lookup(dir, dentry, lookup_flags);
	if (!res) {
		inode = d_inode(dentry);
		if ((lookup_flags & LOOKUP_DIRECTORY) && inode &&
		    !(S_ISDIR(inode->i_mode) || S_ISLNK(inode->i_mode)))
			res = ERR_PTR(-ENOTDIR);
		else if (inode && S_ISREG(inode->i_mode))
			res = ERR_PTR(-EOPENSTALE);
	} else if (!IS_ERR(res)) {
		inode = d_inode(res);
		if ((lookup_flags & LOOKUP_DIRECTORY) && inode &&
		    !(S_ISDIR(inode->i_mode) || S_ISLNK(inode->i_mode))) {
			dput(res);
			res = ERR_PTR(-ENOTDIR);
		} else if (inode && S_ISREG(inode->i_mode)) {
			dput(res);
			res = ERR_PTR(-EOPENSTALE);
		}
	}
	if (switched) {
		d_lookup_done(dentry);
		if (!res)
			res = dentry;
		else
			dput(dentry);
	}
	if (IS_ERR(res))
		return PTR_ERR(res);
	return finish_no_open(file, res);
}
EXPORT_SYMBOL_GPL(nfs_atomic_open);

static int
nfs4_do_lookup_revalidate(struct inode *dir, struct dentry *dentry,
			  unsigned int flags)
{
	struct inode *inode;

	if (!(flags & LOOKUP_OPEN) || (flags & LOOKUP_DIRECTORY))
		goto full_reval;
	if (d_mountpoint(dentry))
		goto full_reval;

	inode = d_inode(dentry);

	/* We can't create new files in nfs_open_revalidate(), so we
	 * optimize away revalidation of negative dentries.
	 */
	if (inode == NULL)
		goto full_reval;

	if (nfs_verifier_is_delegated(dentry))
		return nfs_lookup_revalidate_delegated(dir, dentry, inode);

	/* NFS only supports OPEN on regular files */
	if (!S_ISREG(inode->i_mode))
		goto full_reval;

	/* We cannot do exclusive creation on a positive dentry */
	if (flags & (LOOKUP_EXCL | LOOKUP_REVAL))
		goto reval_dentry;

	/* Check if the directory changed */
	if (!nfs_check_verifier(dir, dentry, flags & LOOKUP_RCU))
		goto reval_dentry;

	/* Let f_op->open() actually open (and revalidate) the file */
	return 1;
reval_dentry:
	if (flags & LOOKUP_RCU)
		return -ECHILD;
	return nfs_lookup_revalidate_dentry(dir, dentry, inode, flags);

full_reval:
	return nfs_do_lookup_revalidate(dir, dentry, flags);
}

static int nfs4_lookup_revalidate(struct dentry *dentry, unsigned int flags)
{
	return __nfs_lookup_revalidate(dentry, flags,
			nfs4_do_lookup_revalidate);
}

#endif /* CONFIG_NFSV4 */

struct dentry *
nfs_add_or_obtain(struct dentry *dentry, struct nfs_fh *fhandle,
				struct nfs_fattr *fattr)
{
	struct dentry *parent = dget_parent(dentry);
	struct inode *dir = d_inode(parent);
	struct inode *inode;
	struct dentry *d;
	int error;

	d_drop(dentry);

	if (fhandle->size == 0) {
		error = NFS_PROTO(dir)->lookup(dir, dentry, fhandle, fattr);
		if (error)
			goto out_error;
	}
	nfs_set_verifier(dentry, nfs_save_change_attribute(dir));
	if (!(fattr->valid & NFS_ATTR_FATTR)) {
		struct nfs_server *server = NFS_SB(dentry->d_sb);
		error = server->nfs_client->rpc_ops->getattr(server, fhandle,
				fattr, NULL);
		if (error < 0)
			goto out_error;
	}
	inode = nfs_fhget(dentry->d_sb, fhandle, fattr);
	d = d_splice_alias(inode, dentry);
out:
	dput(parent);
	return d;
out_error:
	d = ERR_PTR(error);
	goto out;
}
EXPORT_SYMBOL_GPL(nfs_add_or_obtain);

/*
 * Code common to create, mkdir, and mknod.
 */
int nfs_instantiate(struct dentry *dentry, struct nfs_fh *fhandle,
				struct nfs_fattr *fattr)
{
	struct dentry *d;

	d = nfs_add_or_obtain(dentry, fhandle, fattr);
	if (IS_ERR(d))
		return PTR_ERR(d);

	/* Callers don't care */
	dput(d);
	return 0;
}
EXPORT_SYMBOL_GPL(nfs_instantiate);

/*
 * Following a failed create operation, we drop the dentry rather
 * than retain a negative dentry. This avoids a problem in the event
 * that the operation succeeded on the server, but an error in the
 * reply path made it appear to have failed.
 */
int nfs_create(struct user_namespace *mnt_userns, struct inode *dir,
	       struct dentry *dentry, umode_t mode, bool excl)
{
	struct iattr attr;
	int open_flags = excl ? O_CREAT | O_EXCL : O_CREAT;
	int error;

	dfprintk(VFS, "NFS: create(%s/%lu), %pd\n",
			dir->i_sb->s_id, dir->i_ino, dentry);

	attr.ia_mode = mode;
	attr.ia_valid = ATTR_MODE;

	trace_nfs_create_enter(dir, dentry, open_flags);
	error = NFS_PROTO(dir)->create(dir, dentry, &attr, open_flags);
	trace_nfs_create_exit(dir, dentry, open_flags, error);
	if (error != 0)
		goto out_err;
	return 0;
out_err:
	d_drop(dentry);
	return error;
}
EXPORT_SYMBOL_GPL(nfs_create);

/*
 * See comments for nfs_proc_create regarding failed operations.
 */
int
nfs_mknod(struct user_namespace *mnt_userns, struct inode *dir,
	  struct dentry *dentry, umode_t mode, dev_t rdev)
{
	struct iattr attr;
	int status;

	dfprintk(VFS, "NFS: mknod(%s/%lu), %pd\n",
			dir->i_sb->s_id, dir->i_ino, dentry);

	attr.ia_mode = mode;
	attr.ia_valid = ATTR_MODE;

	trace_nfs_mknod_enter(dir, dentry);
	status = NFS_PROTO(dir)->mknod(dir, dentry, &attr, rdev);
	trace_nfs_mknod_exit(dir, dentry, status);
	if (status != 0)
		goto out_err;
	return 0;
out_err:
	d_drop(dentry);
	return status;
}
EXPORT_SYMBOL_GPL(nfs_mknod);

/*
 * See comments for nfs_proc_create regarding failed operations.
 */
int nfs_mkdir(struct user_namespace *mnt_userns, struct inode *dir,
	      struct dentry *dentry, umode_t mode)
{
	struct iattr attr;
	int error;

	dfprintk(VFS, "NFS: mkdir(%s/%lu), %pd\n",
			dir->i_sb->s_id, dir->i_ino, dentry);

	attr.ia_valid = ATTR_MODE;
	attr.ia_mode = mode | S_IFDIR;

	trace_nfs_mkdir_enter(dir, dentry);
	error = NFS_PROTO(dir)->mkdir(dir, dentry, &attr);
	trace_nfs_mkdir_exit(dir, dentry, error);
	if (error != 0)
		goto out_err;
	return 0;
out_err:
	d_drop(dentry);
	return error;
}
EXPORT_SYMBOL_GPL(nfs_mkdir);

static void nfs_dentry_handle_enoent(struct dentry *dentry)
{
	if (simple_positive(dentry))
		d_delete(dentry);
}

static void nfs_dentry_remove_handle_error(struct inode *dir,
					   struct dentry *dentry, int error)
{
	switch (error) {
	case -ENOENT:
		d_delete(dentry);
		nfs_set_verifier(dentry, nfs_save_change_attribute(dir));
		break;
	case 0:
		nfs_d_prune_case_insensitive_aliases(d_inode(dentry));
		nfs_set_verifier(dentry, nfs_save_change_attribute(dir));
	}
}

int nfs_rmdir(struct inode *dir, struct dentry *dentry)
{
	int error;

	dfprintk(VFS, "NFS: rmdir(%s/%lu), %pd\n",
			dir->i_sb->s_id, dir->i_ino, dentry);

	trace_nfs_rmdir_enter(dir, dentry);
	if (d_really_is_positive(dentry)) {
		down_write(&NFS_I(d_inode(dentry))->rmdir_sem);
		error = NFS_PROTO(dir)->rmdir(dir, &dentry->d_name);
		/* Ensure the VFS deletes this inode */
		switch (error) {
		case 0:
			clear_nlink(d_inode(dentry));
			break;
		case -ENOENT:
			nfs_dentry_handle_enoent(dentry);
		}
		up_write(&NFS_I(d_inode(dentry))->rmdir_sem);
	} else
		error = NFS_PROTO(dir)->rmdir(dir, &dentry->d_name);
	nfs_dentry_remove_handle_error(dir, dentry, error);
	trace_nfs_rmdir_exit(dir, dentry, error);

	return error;
}
EXPORT_SYMBOL_GPL(nfs_rmdir);

/*
 * Remove a file after making sure there are no pending writes,
 * and after checking that the file has only one user. 
 *
 * We invalidate the attribute cache and free the inode prior to the operation
 * to avoid possible races if the server reuses the inode.
 */
static int nfs_safe_remove(struct dentry *dentry)
{
	struct inode *dir = d_inode(dentry->d_parent);
	struct inode *inode = d_inode(dentry);
	int error = -EBUSY;
		
	dfprintk(VFS, "NFS: safe_remove(%pd2)\n", dentry);

	/* If the dentry was sillyrenamed, we simply call d_delete() */
	if (dentry->d_flags & DCACHE_NFSFS_RENAMED) {
		error = 0;
		goto out;
	}

	trace_nfs_remove_enter(dir, dentry);
	if (inode != NULL) {
		error = NFS_PROTO(dir)->remove(dir, dentry);
		if (error == 0)
			nfs_drop_nlink(inode);
	} else
		error = NFS_PROTO(dir)->remove(dir, dentry);
	if (error == -ENOENT)
		nfs_dentry_handle_enoent(dentry);
	trace_nfs_remove_exit(dir, dentry, error);
out:
	return error;
}

/*  We do silly rename. In case sillyrename() returns -EBUSY, the inode
 *  belongs to an active ".nfs..." file and we return -EBUSY.
 *
 *  If sillyrename() returns 0, we do nothing, otherwise we unlink.
 */
int nfs_unlink(struct inode *dir, struct dentry *dentry)
{
	int error;
	int need_rehash = 0;

	dfprintk(VFS, "NFS: unlink(%s/%lu, %pd)\n", dir->i_sb->s_id,
		dir->i_ino, dentry);

	trace_nfs_unlink_enter(dir, dentry);
	spin_lock(&dentry->d_lock);
	if (d_count(dentry) > 1 && !test_bit(NFS_INO_PRESERVE_UNLINKED,
					     &NFS_I(d_inode(dentry))->flags)) {
		spin_unlock(&dentry->d_lock);
		/* Start asynchronous writeout of the inode */
		write_inode_now(d_inode(dentry), 0);
		error = nfs_sillyrename(dir, dentry);
		goto out;
	}
	if (!d_unhashed(dentry)) {
		__d_drop(dentry);
		need_rehash = 1;
	}
	spin_unlock(&dentry->d_lock);
	error = nfs_safe_remove(dentry);
	nfs_dentry_remove_handle_error(dir, dentry, error);
	if (need_rehash)
		d_rehash(dentry);
out:
	trace_nfs_unlink_exit(dir, dentry, error);
	return error;
}
EXPORT_SYMBOL_GPL(nfs_unlink);

/*
 * To create a symbolic link, most file systems instantiate a new inode,
 * add a page to it containing the path, then write it out to the disk
 * using prepare_write/commit_write.
 *
 * Unfortunately the NFS client can't create the in-core inode first
 * because it needs a file handle to create an in-core inode (see
 * fs/nfs/inode.c:nfs_fhget).  We only have a file handle *after* the
 * symlink request has completed on the server.
 *
 * So instead we allocate a raw page, copy the symname into it, then do
 * the SYMLINK request with the page as the buffer.  If it succeeds, we
 * now have a new file handle and can instantiate an in-core NFS inode
 * and move the raw page into its mapping.
 */
int nfs_symlink(struct user_namespace *mnt_userns, struct inode *dir,
		struct dentry *dentry, const char *symname)
{
	struct page *page;
	char *kaddr;
	struct iattr attr;
	unsigned int pathlen = strlen(symname);
	int error;

	dfprintk(VFS, "NFS: symlink(%s/%lu, %pd, %s)\n", dir->i_sb->s_id,
		dir->i_ino, dentry, symname);

	if (pathlen > PAGE_SIZE)
		return -ENAMETOOLONG;

	attr.ia_mode = S_IFLNK | S_IRWXUGO;
	attr.ia_valid = ATTR_MODE;

	page = alloc_page(GFP_USER);
	if (!page)
		return -ENOMEM;

	kaddr = page_address(page);
	memcpy(kaddr, symname, pathlen);
	if (pathlen < PAGE_SIZE)
		memset(kaddr + pathlen, 0, PAGE_SIZE - pathlen);

	trace_nfs_symlink_enter(dir, dentry);
	error = NFS_PROTO(dir)->symlink(dir, dentry, page, pathlen, &attr);
	trace_nfs_symlink_exit(dir, dentry, error);
	if (error != 0) {
		dfprintk(VFS, "NFS: symlink(%s/%lu, %pd, %s) error %d\n",
			dir->i_sb->s_id, dir->i_ino,
			dentry, symname, error);
		d_drop(dentry);
		__free_page(page);
		return error;
	}

	nfs_set_verifier(dentry, nfs_save_change_attribute(dir));

	/*
	 * No big deal if we can't add this page to the page cache here.
	 * READLINK will get the missing page from the server if needed.
	 */
	if (!add_to_page_cache_lru(page, d_inode(dentry)->i_mapping, 0,
							GFP_KERNEL)) {
		SetPageUptodate(page);
		unlock_page(page);
		/*
		 * add_to_page_cache_lru() grabs an extra page refcount.
		 * Drop it here to avoid leaking this page later.
		 */
		put_page(page);
	} else
		__free_page(page);

	return 0;
}
EXPORT_SYMBOL_GPL(nfs_symlink);

int
nfs_link(struct dentry *old_dentry, struct inode *dir, struct dentry *dentry)
{
	struct inode *inode = d_inode(old_dentry);
	int error;

	dfprintk(VFS, "NFS: link(%pd2 -> %pd2)\n",
		old_dentry, dentry);

	trace_nfs_link_enter(inode, dir, dentry);
	d_drop(dentry);
	if (S_ISREG(inode->i_mode))
		nfs_sync_inode(inode);
	error = NFS_PROTO(dir)->link(inode, dir, &dentry->d_name);
	if (error == 0) {
		nfs_set_verifier(dentry, nfs_save_change_attribute(dir));
		ihold(inode);
		d_add(dentry, inode);
	}
	trace_nfs_link_exit(inode, dir, dentry, error);
	return error;
}
EXPORT_SYMBOL_GPL(nfs_link);

/*
 * RENAME
 * FIXME: Some nfsds, like the Linux user space nfsd, may generate a
 * different file handle for the same inode after a rename (e.g. when
 * moving to a different directory). A fail-safe method to do so would
 * be to look up old_dir/old_name, create a link to new_dir/new_name and
 * rename the old file using the sillyrename stuff. This way, the original
 * file in old_dir will go away when the last process iput()s the inode.
 *
 * FIXED.
 * 
 * It actually works quite well. One needs to have the possibility for
 * at least one ".nfs..." file in each directory the file ever gets
 * moved or linked to which happens automagically with the new
 * implementation that only depends on the dcache stuff instead of
 * using the inode layer
 *
 * Unfortunately, things are a little more complicated than indicated
 * above. For a cross-directory move, we want to make sure we can get
 * rid of the old inode after the operation.  This means there must be
 * no pending writes (if it's a file), and the use count must be 1.
 * If these conditions are met, we can drop the dentries before doing
 * the rename.
 */
int nfs_rename(struct user_namespace *mnt_userns, struct inode *old_dir,
	       struct dentry *old_dentry, struct inode *new_dir,
	       struct dentry *new_dentry, unsigned int flags)
{
	struct inode *old_inode = d_inode(old_dentry);
	struct inode *new_inode = d_inode(new_dentry);
	struct dentry *dentry = NULL, *rehash = NULL;
	struct rpc_task *task;
	int error = -EBUSY;

	if (flags)
		return -EINVAL;

	dfprintk(VFS, "NFS: rename(%pd2 -> %pd2, ct=%d)\n",
		 old_dentry, new_dentry,
		 d_count(new_dentry));

	trace_nfs_rename_enter(old_dir, old_dentry, new_dir, new_dentry);
	/*
	 * For non-directories, check whether the target is busy and if so,
	 * make a copy of the dentry and then do a silly-rename. If the
	 * silly-rename succeeds, the copied dentry is hashed and becomes
	 * the new target.
	 */
	if (new_inode && !S_ISDIR(new_inode->i_mode)) {
		/*
		 * To prevent any new references to the target during the
		 * rename, we unhash the dentry in advance.
		 */
		if (!d_unhashed(new_dentry)) {
			d_drop(new_dentry);
			rehash = new_dentry;
		}

		if (d_count(new_dentry) > 2) {
			int err;

			/* copy the target dentry's name */
			dentry = d_alloc(new_dentry->d_parent,
					 &new_dentry->d_name);
			if (!dentry)
				goto out;

			/* silly-rename the existing target ... */
			err = nfs_sillyrename(new_dir, new_dentry);
			if (err)
				goto out;

			new_dentry = dentry;
			rehash = NULL;
			new_inode = NULL;
		}
	}

	if (S_ISREG(old_inode->i_mode))
		nfs_sync_inode(old_inode);
	task = nfs_async_rename(old_dir, new_dir, old_dentry, new_dentry, NULL);
	if (IS_ERR(task)) {
		error = PTR_ERR(task);
		goto out;
	}

	error = rpc_wait_for_completion_task(task);
	if (error != 0) {
		((struct nfs_renamedata *)task->tk_calldata)->cancelled = 1;
		/* Paired with the atomic_dec_and_test() barrier in rpc_do_put_task() */
		smp_wmb();
	} else
		error = task->tk_status;
	rpc_put_task(task);
	/* Ensure the inode attributes are revalidated */
	if (error == 0) {
		spin_lock(&old_inode->i_lock);
		NFS_I(old_inode)->attr_gencount = nfs_inc_attr_generation_counter();
		nfs_set_cache_invalid(old_inode, NFS_INO_INVALID_CHANGE |
							 NFS_INO_INVALID_CTIME |
							 NFS_INO_REVAL_FORCED);
		spin_unlock(&old_inode->i_lock);
	}
out:
	if (rehash)
		d_rehash(rehash);
	trace_nfs_rename_exit(old_dir, old_dentry,
			new_dir, new_dentry, error);
	if (!error) {
		if (new_inode != NULL)
			nfs_drop_nlink(new_inode);
		/*
		 * The d_move() should be here instead of in an async RPC completion
		 * handler because we need the proper locks to move the dentry.  If
		 * we're interrupted by a signal, the async RPC completion handler
		 * should mark the directories for revalidation.
		 */
		d_move(old_dentry, new_dentry);
		nfs_set_verifier(old_dentry,
					nfs_save_change_attribute(new_dir));
	} else if (error == -ENOENT)
		nfs_dentry_handle_enoent(old_dentry);

	/* new dentry created? */
	if (dentry)
		dput(dentry);
	return error;
}
EXPORT_SYMBOL_GPL(nfs_rename);

static DEFINE_SPINLOCK(nfs_access_lru_lock);
static LIST_HEAD(nfs_access_lru_list);
static atomic_long_t nfs_access_nr_entries;

static unsigned long nfs_access_max_cachesize = 4*1024*1024;
module_param(nfs_access_max_cachesize, ulong, 0644);
MODULE_PARM_DESC(nfs_access_max_cachesize, "NFS access maximum total cache length");

static void nfs_access_free_entry(struct nfs_access_entry *entry)
{
	put_group_info(entry->group_info);
	kfree_rcu(entry, rcu_head);
	smp_mb__before_atomic();
	atomic_long_dec(&nfs_access_nr_entries);
	smp_mb__after_atomic();
}

static void nfs_access_free_list(struct list_head *head)
{
	struct nfs_access_entry *cache;

	while (!list_empty(head)) {
		cache = list_entry(head->next, struct nfs_access_entry, lru);
		list_del(&cache->lru);
		nfs_access_free_entry(cache);
	}
}

static unsigned long
nfs_do_access_cache_scan(unsigned int nr_to_scan)
{
	LIST_HEAD(head);
	struct nfs_inode *nfsi, *next;
	struct nfs_access_entry *cache;
	long freed = 0;

	spin_lock(&nfs_access_lru_lock);
	list_for_each_entry_safe(nfsi, next, &nfs_access_lru_list, access_cache_inode_lru) {
		struct inode *inode;

		if (nr_to_scan-- == 0)
			break;
		inode = &nfsi->vfs_inode;
		spin_lock(&inode->i_lock);
		if (list_empty(&nfsi->access_cache_entry_lru))
			goto remove_lru_entry;
		cache = list_entry(nfsi->access_cache_entry_lru.next,
				struct nfs_access_entry, lru);
		list_move(&cache->lru, &head);
		rb_erase(&cache->rb_node, &nfsi->access_cache);
		freed++;
		if (!list_empty(&nfsi->access_cache_entry_lru))
			list_move_tail(&nfsi->access_cache_inode_lru,
					&nfs_access_lru_list);
		else {
remove_lru_entry:
			list_del_init(&nfsi->access_cache_inode_lru);
			smp_mb__before_atomic();
			clear_bit(NFS_INO_ACL_LRU_SET, &nfsi->flags);
			smp_mb__after_atomic();
		}
		spin_unlock(&inode->i_lock);
	}
	spin_unlock(&nfs_access_lru_lock);
	nfs_access_free_list(&head);
	return freed;
}

unsigned long
nfs_access_cache_scan(struct shrinker *shrink, struct shrink_control *sc)
{
	int nr_to_scan = sc->nr_to_scan;
	gfp_t gfp_mask = sc->gfp_mask;

	if ((gfp_mask & GFP_KERNEL) != GFP_KERNEL)
		return SHRINK_STOP;
	return nfs_do_access_cache_scan(nr_to_scan);
}


unsigned long
nfs_access_cache_count(struct shrinker *shrink, struct shrink_control *sc)
{
	return vfs_pressure_ratio(atomic_long_read(&nfs_access_nr_entries));
}

static void
nfs_access_cache_enforce_limit(void)
{
	long nr_entries = atomic_long_read(&nfs_access_nr_entries);
	unsigned long diff;
	unsigned int nr_to_scan;

	if (nr_entries < 0 || nr_entries <= nfs_access_max_cachesize)
		return;
	nr_to_scan = 100;
	diff = nr_entries - nfs_access_max_cachesize;
	if (diff < nr_to_scan)
		nr_to_scan = diff;
	nfs_do_access_cache_scan(nr_to_scan);
}

static void __nfs_access_zap_cache(struct nfs_inode *nfsi, struct list_head *head)
{
	struct rb_root *root_node = &nfsi->access_cache;
	struct rb_node *n;
	struct nfs_access_entry *entry;

	/* Unhook entries from the cache */
	while ((n = rb_first(root_node)) != NULL) {
		entry = rb_entry(n, struct nfs_access_entry, rb_node);
		rb_erase(n, root_node);
		list_move(&entry->lru, head);
	}
	nfsi->cache_validity &= ~NFS_INO_INVALID_ACCESS;
}

void nfs_access_zap_cache(struct inode *inode)
{
	LIST_HEAD(head);

	if (test_bit(NFS_INO_ACL_LRU_SET, &NFS_I(inode)->flags) == 0)
		return;
	/* Remove from global LRU init */
	spin_lock(&nfs_access_lru_lock);
	if (test_and_clear_bit(NFS_INO_ACL_LRU_SET, &NFS_I(inode)->flags))
		list_del_init(&NFS_I(inode)->access_cache_inode_lru);

	spin_lock(&inode->i_lock);
	__nfs_access_zap_cache(NFS_I(inode), &head);
	spin_unlock(&inode->i_lock);
	spin_unlock(&nfs_access_lru_lock);
	nfs_access_free_list(&head);
}
EXPORT_SYMBOL_GPL(nfs_access_zap_cache);

static int access_cmp(const struct cred *a, const struct nfs_access_entry *b)
{
	struct group_info *ga, *gb;
	int g;

	if (uid_lt(a->fsuid, b->fsuid))
		return -1;
	if (uid_gt(a->fsuid, b->fsuid))
		return 1;

	if (gid_lt(a->fsgid, b->fsgid))
		return -1;
	if (gid_gt(a->fsgid, b->fsgid))
		return 1;

	ga = a->group_info;
	gb = b->group_info;
	if (ga == gb)
		return 0;
	if (ga == NULL)
		return -1;
	if (gb == NULL)
		return 1;
	if (ga->ngroups < gb->ngroups)
		return -1;
	if (ga->ngroups > gb->ngroups)
		return 1;

	for (g = 0; g < ga->ngroups; g++) {
		if (gid_lt(ga->gid[g], gb->gid[g]))
			return -1;
		if (gid_gt(ga->gid[g], gb->gid[g]))
			return 1;
	}
	return 0;
}

static struct nfs_access_entry *nfs_access_search_rbtree(struct inode *inode, const struct cred *cred)
{
	struct rb_node *n = NFS_I(inode)->access_cache.rb_node;

	while (n != NULL) {
		struct nfs_access_entry *entry =
			rb_entry(n, struct nfs_access_entry, rb_node);
		int cmp = access_cmp(cred, entry);

		if (cmp < 0)
			n = n->rb_left;
		else if (cmp > 0)
			n = n->rb_right;
		else
			return entry;
	}
	return NULL;
}

static int nfs_access_get_cached_locked(struct inode *inode, const struct cred *cred, u32 *mask, bool may_block)
{
	struct nfs_inode *nfsi = NFS_I(inode);
	struct nfs_access_entry *cache;
	bool retry = true;
	int err;

	spin_lock(&inode->i_lock);
	for(;;) {
		if (nfsi->cache_validity & NFS_INO_INVALID_ACCESS)
			goto out_zap;
		cache = nfs_access_search_rbtree(inode, cred);
		err = -ENOENT;
		if (cache == NULL)
			goto out;
		/* Found an entry, is our attribute cache valid? */
		if (!nfs_check_cache_invalid(inode, NFS_INO_INVALID_ACCESS))
			break;
		if (!retry)
			break;
		err = -ECHILD;
		if (!may_block)
			goto out;
		spin_unlock(&inode->i_lock);
		err = __nfs_revalidate_inode(NFS_SERVER(inode), inode);
		if (err)
			return err;
		spin_lock(&inode->i_lock);
		retry = false;
	}
	*mask = cache->mask;
	list_move_tail(&cache->lru, &nfsi->access_cache_entry_lru);
	err = 0;
out:
	spin_unlock(&inode->i_lock);
	return err;
out_zap:
	spin_unlock(&inode->i_lock);
	nfs_access_zap_cache(inode);
	return -ENOENT;
}

static int nfs_access_get_cached_rcu(struct inode *inode, const struct cred *cred, u32 *mask)
{
	/* Only check the most recently returned cache entry,
	 * but do it without locking.
	 */
	struct nfs_inode *nfsi = NFS_I(inode);
	struct nfs_access_entry *cache;
	int err = -ECHILD;
	struct list_head *lh;

	rcu_read_lock();
	if (nfsi->cache_validity & NFS_INO_INVALID_ACCESS)
		goto out;
	lh = rcu_dereference(list_tail_rcu(&nfsi->access_cache_entry_lru));
	cache = list_entry(lh, struct nfs_access_entry, lru);
	if (lh == &nfsi->access_cache_entry_lru ||
	    access_cmp(cred, cache) != 0)
		cache = NULL;
	if (cache == NULL)
		goto out;
	if (nfs_check_cache_invalid(inode, NFS_INO_INVALID_ACCESS))
		goto out;
	*mask = cache->mask;
	err = 0;
out:
	rcu_read_unlock();
	return err;
}

int nfs_access_get_cached(struct inode *inode, const struct cred *cred,
			  u32 *mask, bool may_block)
{
	int status;

	status = nfs_access_get_cached_rcu(inode, cred, mask);
	if (status != 0)
		status = nfs_access_get_cached_locked(inode, cred, mask,
		    may_block);

	return status;
}
EXPORT_SYMBOL_GPL(nfs_access_get_cached);

static void nfs_access_add_rbtree(struct inode *inode,
				  struct nfs_access_entry *set,
				  const struct cred *cred)
{
	struct nfs_inode *nfsi = NFS_I(inode);
	struct rb_root *root_node = &nfsi->access_cache;
	struct rb_node **p = &root_node->rb_node;
	struct rb_node *parent = NULL;
	struct nfs_access_entry *entry;
	int cmp;

	spin_lock(&inode->i_lock);
	while (*p != NULL) {
		parent = *p;
		entry = rb_entry(parent, struct nfs_access_entry, rb_node);
		cmp = access_cmp(cred, entry);

		if (cmp < 0)
			p = &parent->rb_left;
		else if (cmp > 0)
			p = &parent->rb_right;
		else
			goto found;
	}
	rb_link_node(&set->rb_node, parent, p);
	rb_insert_color(&set->rb_node, root_node);
	list_add_tail(&set->lru, &nfsi->access_cache_entry_lru);
	spin_unlock(&inode->i_lock);
	return;
found:
	rb_replace_node(parent, &set->rb_node, root_node);
	list_add_tail(&set->lru, &nfsi->access_cache_entry_lru);
	list_del(&entry->lru);
	spin_unlock(&inode->i_lock);
	nfs_access_free_entry(entry);
}

void nfs_access_add_cache(struct inode *inode, struct nfs_access_entry *set,
			  const struct cred *cred)
{
	struct nfs_access_entry *cache = kmalloc(sizeof(*cache), GFP_KERNEL);
	if (cache == NULL)
		return;
	RB_CLEAR_NODE(&cache->rb_node);
	cache->fsuid = cred->fsuid;
	cache->fsgid = cred->fsgid;
	cache->group_info = get_group_info(cred->group_info);
	cache->mask = set->mask;

	/* The above field assignments must be visible
	 * before this item appears on the lru.  We cannot easily
	 * use rcu_assign_pointer, so just force the memory barrier.
	 */
	smp_wmb();
	nfs_access_add_rbtree(inode, cache, cred);

	/* Update accounting */
	smp_mb__before_atomic();
	atomic_long_inc(&nfs_access_nr_entries);
	smp_mb__after_atomic();

	/* Add inode to global LRU list */
	if (!test_bit(NFS_INO_ACL_LRU_SET, &NFS_I(inode)->flags)) {
		spin_lock(&nfs_access_lru_lock);
		if (!test_and_set_bit(NFS_INO_ACL_LRU_SET, &NFS_I(inode)->flags))
			list_add_tail(&NFS_I(inode)->access_cache_inode_lru,
					&nfs_access_lru_list);
		spin_unlock(&nfs_access_lru_lock);
	}
	nfs_access_cache_enforce_limit();
}
EXPORT_SYMBOL_GPL(nfs_access_add_cache);

#define NFS_MAY_READ (NFS_ACCESS_READ)
#define NFS_MAY_WRITE (NFS_ACCESS_MODIFY | \
		NFS_ACCESS_EXTEND | \
		NFS_ACCESS_DELETE)
#define NFS_FILE_MAY_WRITE (NFS_ACCESS_MODIFY | \
		NFS_ACCESS_EXTEND)
#define NFS_DIR_MAY_WRITE NFS_MAY_WRITE
#define NFS_MAY_LOOKUP (NFS_ACCESS_LOOKUP)
#define NFS_MAY_EXECUTE (NFS_ACCESS_EXECUTE)
static int
nfs_access_calc_mask(u32 access_result, umode_t umode)
{
	int mask = 0;

	if (access_result & NFS_MAY_READ)
		mask |= MAY_READ;
	if (S_ISDIR(umode)) {
		if ((access_result & NFS_DIR_MAY_WRITE) == NFS_DIR_MAY_WRITE)
			mask |= MAY_WRITE;
		if ((access_result & NFS_MAY_LOOKUP) == NFS_MAY_LOOKUP)
			mask |= MAY_EXEC;
	} else if (S_ISREG(umode)) {
		if ((access_result & NFS_FILE_MAY_WRITE) == NFS_FILE_MAY_WRITE)
			mask |= MAY_WRITE;
		if ((access_result & NFS_MAY_EXECUTE) == NFS_MAY_EXECUTE)
			mask |= MAY_EXEC;
	} else if (access_result & NFS_MAY_WRITE)
			mask |= MAY_WRITE;
	return mask;
}

void nfs_access_set_mask(struct nfs_access_entry *entry, u32 access_result)
{
	entry->mask = access_result;
}
EXPORT_SYMBOL_GPL(nfs_access_set_mask);

static int nfs_do_access(struct inode *inode, const struct cred *cred, int mask)
{
	struct nfs_access_entry cache;
	bool may_block = (mask & MAY_NOT_BLOCK) == 0;
	int cache_mask = -1;
	int status;

	trace_nfs_access_enter(inode);

	status = nfs_access_get_cached(inode, cred, &cache.mask, may_block);
	if (status == 0)
		goto out_cached;

	status = -ECHILD;
	if (!may_block)
		goto out;

	/*
	 * Determine which access bits we want to ask for...
	 */
	cache.mask = NFS_ACCESS_READ | NFS_ACCESS_MODIFY | NFS_ACCESS_EXTEND |
		     nfs_access_xattr_mask(NFS_SERVER(inode));
	if (S_ISDIR(inode->i_mode))
		cache.mask |= NFS_ACCESS_DELETE | NFS_ACCESS_LOOKUP;
	else
		cache.mask |= NFS_ACCESS_EXECUTE;
	status = NFS_PROTO(inode)->access(inode, &cache, cred);
	if (status != 0) {
		if (status == -ESTALE) {
			if (!S_ISDIR(inode->i_mode))
				nfs_set_inode_stale(inode);
			else
				nfs_zap_caches(inode);
		}
		goto out;
	}
	nfs_access_add_cache(inode, &cache, cred);
out_cached:
	cache_mask = nfs_access_calc_mask(cache.mask, inode->i_mode);
	if ((mask & ~cache_mask & (MAY_READ | MAY_WRITE | MAY_EXEC)) != 0)
		status = -EACCES;
out:
	trace_nfs_access_exit(inode, mask, cache_mask, status);
	return status;
}

static int nfs_open_permission_mask(int openflags)
{
	int mask = 0;

	if (openflags & __FMODE_EXEC) {
		/* ONLY check exec rights */
		mask = MAY_EXEC;
	} else {
		if ((openflags & O_ACCMODE) != O_WRONLY)
			mask |= MAY_READ;
		if ((openflags & O_ACCMODE) != O_RDONLY)
			mask |= MAY_WRITE;
	}

	return mask;
}

int nfs_may_open(struct inode *inode, const struct cred *cred, int openflags)
{
	return nfs_do_access(inode, cred, nfs_open_permission_mask(openflags));
}
EXPORT_SYMBOL_GPL(nfs_may_open);

static int nfs_execute_ok(struct inode *inode, int mask)
{
	struct nfs_server *server = NFS_SERVER(inode);
	int ret = 0;

	if (S_ISDIR(inode->i_mode))
		return 0;
	if (nfs_check_cache_invalid(inode, NFS_INO_INVALID_MODE)) {
		if (mask & MAY_NOT_BLOCK)
			return -ECHILD;
		ret = __nfs_revalidate_inode(server, inode);
	}
	if (ret == 0 && !execute_ok(inode))
		ret = -EACCES;
	return ret;
}

int nfs_permission(struct user_namespace *mnt_userns,
		   struct inode *inode,
		   int mask)
{
	const struct cred *cred = current_cred();
	int res = 0;

	nfs_inc_stats(inode, NFSIOS_VFSACCESS);

	if ((mask & (MAY_READ | MAY_WRITE | MAY_EXEC)) == 0)
		goto out;
	/* Is this sys_access() ? */
	if (mask & (MAY_ACCESS | MAY_CHDIR))
		goto force_lookup;

	switch (inode->i_mode & S_IFMT) {
		case S_IFLNK:
			goto out;
		case S_IFREG:
			if ((mask & MAY_OPEN) &&
			   nfs_server_capable(inode, NFS_CAP_ATOMIC_OPEN))
				return 0;
			break;
		case S_IFDIR:
			/*
			 * Optimize away all write operations, since the server
			 * will check permissions when we perform the op.
			 */
			if ((mask & MAY_WRITE) && !(mask & MAY_READ))
				goto out;
	}

force_lookup:
	if (!NFS_PROTO(inode)->access)
		goto out_notsup;

	res = nfs_do_access(inode, cred, mask);
out:
	if (!res && (mask & MAY_EXEC))
		res = nfs_execute_ok(inode, mask);

	dfprintk(VFS, "NFS: permission(%s/%lu), mask=0x%x, res=%d\n",
		inode->i_sb->s_id, inode->i_ino, mask, res);
	return res;
out_notsup:
	if (mask & MAY_NOT_BLOCK)
		return -ECHILD;

	res = nfs_revalidate_inode(inode, NFS_INO_INVALID_MODE |
						  NFS_INO_INVALID_OTHER);
	if (res == 0)
		res = generic_permission(&init_user_ns, inode, mask);
	goto out;
}
EXPORT_SYMBOL_GPL(nfs_permission);<|MERGE_RESOLUTION|>--- conflicted
+++ resolved
@@ -81,14 +81,7 @@
 	ctx = kzalloc(sizeof(*ctx), GFP_KERNEL_ACCOUNT);
 	if (ctx != NULL) {
 		ctx->attr_gencount = nfsi->attr_gencount;
-<<<<<<< HEAD
-		ctx->dir_cookie = 0;
-		ctx->dup_cookie = 0;
-		ctx->page_index = 0;
-		ctx->eof = false;
-=======
 		ctx->dtsize = NFS_INIT_DTSIZE;
->>>>>>> 31231092
 		spin_lock(&dir->i_lock);
 		if (list_empty(&nfsi->open_files) &&
 		    (nfsi->cache_validity & NFS_INO_DATA_INVAL_DEFER))
@@ -968,16 +961,10 @@
 	pglen = status;
 	if (pglen != 0)
 		status = nfs_readdir_page_filler(desc, entry, pages, pglen,
-<<<<<<< HEAD
-						 arrays, narrays);
-	} while (!status && nfs_readdir_page_needs_filling(page) &&
-		page_mapping(page));
-=======
 						 arrays, narrays, change_attr);
 	else
 		nfs_readdir_page_set_eof(page);
 	desc->buffer_fills++;
->>>>>>> 31231092
 
 free_pages:
 	nfs_readdir_free_pages(pages, array_size);
@@ -1254,10 +1241,7 @@
 	desc->last_cookie = dir_ctx->last_cookie;
 	desc->attr_gencount = dir_ctx->attr_gencount;
 	desc->eof = dir_ctx->eof;
-<<<<<<< HEAD
-=======
 	nfs_set_dtsize(desc, dir_ctx->dtsize);
->>>>>>> 31231092
 	memcpy(desc->verf, dir_ctx->verf, sizeof(desc->verf));
 	cache_hits = atomic_xchg(&dir_ctx->cache_hits, 0);
 	cache_misses = atomic_xchg(&dir_ctx->cache_misses, 0);
@@ -1269,16 +1253,10 @@
 		goto out_free;
 	}
 
-<<<<<<< HEAD
-	if (test_and_clear_bit(NFS_INO_FORCE_READDIR, &nfsi->flags) &&
-	    list_is_singular(&nfsi->open_files))
-		invalidate_mapping_pages(inode->i_mapping, page_index + 1, -1);
-=======
 	desc->plus = nfs_use_readdirplus(inode, ctx, cache_hits, cache_misses);
 	force_clear = nfs_readdir_handle_cache_misses(inode, desc, cache_misses,
 						      force_clear);
 	desc->clear_cache = force_clear;
->>>>>>> 31231092
 
 	do {
 		res = readdir_search_pagecache(desc);
@@ -1307,11 +1285,8 @@
 
 		nfs_do_filldir(desc, nfsi->cookieverf);
 		nfs_readdir_page_unlock_and_put_cached(desc);
-<<<<<<< HEAD
-=======
 		if (desc->page_index == desc->page_index_max)
 			desc->clear_cache = force_clear;
->>>>>>> 31231092
 	} while (!desc->eob && !desc->eof);
 
 	spin_lock(&file->f_lock);
@@ -1319,13 +1294,9 @@
 	dir_ctx->last_cookie = desc->last_cookie;
 	dir_ctx->attr_gencount = desc->attr_gencount;
 	dir_ctx->page_index = desc->page_index;
-<<<<<<< HEAD
-	dir_ctx->eof = desc->eof;
-=======
 	dir_ctx->force_clear = force_clear;
 	dir_ctx->eof = desc->eof;
 	dir_ctx->dtsize = desc->dtsize;
->>>>>>> 31231092
 	memcpy(dir_ctx->verf, desc->verf, sizeof(dir_ctx->verf));
 	spin_unlock(&file->f_lock);
 out_free:
@@ -1366,17 +1337,11 @@
 		dir_ctx->page_index = 0;
 		if (!nfs_readdir_use_cookie(filp)) {
 			dir_ctx->dir_cookie = 0;
-<<<<<<< HEAD
-		if (offset == 0)
-			memset(dir_ctx->verf, 0, sizeof(dir_ctx->verf));
-		dir_ctx->duped = 0;
-=======
 			dir_ctx->last_cookie = 0;
 		} else {
 			dir_ctx->dir_cookie = offset;
 			dir_ctx->last_cookie = offset;
 		}
->>>>>>> 31231092
 		dir_ctx->eof = false;
 	}
 	spin_unlock(&filp->f_lock);
