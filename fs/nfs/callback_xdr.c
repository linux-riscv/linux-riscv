--- conflicted
+++ resolved
@@ -270,12 +270,6 @@
 	}
 	n = ntohl(*p++);
 	if (n == 0)
-<<<<<<< HEAD
-		goto out;
-	if (n > ULONG_MAX / sizeof(*args->devs)) {
-		status = htonl(NFS4ERR_BADXDR);
-=======
->>>>>>> 31231092
 		goto out;
 
 	args->devs = kmalloc_array(n, sizeof(*args->devs), GFP_KERNEL);
