--- conflicted
+++ resolved
@@ -10564,11 +10564,8 @@
 	.create_server	= nfs4_create_server,
 	.clone_server	= nfs_clone_server,
 	.discover_trunking = nfs4_discover_trunking,
-<<<<<<< HEAD
-=======
 	.enable_swap	= nfs4_enable_swap,
 	.disable_swap	= nfs4_disable_swap,
->>>>>>> 31231092
 };
 
 static const struct xattr_handler nfs4_xattr_nfs4_acl_handler = {
