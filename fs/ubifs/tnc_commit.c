// SPDX-License-Identifier: GPL-2.0-only
/*
 * This file is part of UBIFS.
 *
 * Copyright (C) 2006-2008 Nokia Corporation.
 *
 * Authors: Adrian Hunter
 *          Artem Bityutskiy (Битюцкий Артём)
 */

/* This file implements TNC functions for committing */

#include <linux/random.h>
#include "ubifs.h"

/**
 * make_idx_node - make an index node for fill-the-gaps method of TNC commit.
 * @c: UBIFS file-system description object
 * @idx: buffer in which to place new index node
 * @znode: znode from which to make new index node
 * @lnum: LEB number where new index node will be written
 * @offs: offset where new index node will be written
 * @len: length of new index node
 */
static int make_idx_node(struct ubifs_info *c, struct ubifs_idx_node *idx,
			 struct ubifs_znode *znode, int lnum, int offs, int len)
{
	struct ubifs_znode *zp;
	u8 hash[UBIFS_HASH_ARR_SZ];
	int i, err;

	/* Make index node */
	idx->ch.node_type = UBIFS_IDX_NODE;
	idx->child_cnt = cpu_to_le16(znode->child_cnt);
	idx->level = cpu_to_le16(znode->level);
	for (i = 0; i < znode->child_cnt; i++) {
		struct ubifs_branch *br = ubifs_idx_branch(c, idx, i);
		struct ubifs_zbranch *zbr = &znode->zbranch[i];

		key_write_idx(c, &zbr->key, &br->key);
		br->lnum = cpu_to_le32(zbr->lnum);
		br->offs = cpu_to_le32(zbr->offs);
		br->len = cpu_to_le32(zbr->len);
		ubifs_copy_hash(c, zbr->hash, ubifs_branch_hash(c, br));
		if (!zbr->lnum || !zbr->len) {
			ubifs_err(c, "bad ref in znode");
			ubifs_dump_znode(c, znode);
			if (zbr->znode)
				ubifs_dump_znode(c, zbr->znode);

			return -EINVAL;
		}
	}
	ubifs_prepare_node(c, idx, len, 0);
	ubifs_node_calc_hash(c, idx, hash);

	znode->lnum = lnum;
	znode->offs = offs;
	znode->len = len;

	err = insert_old_idx_znode(c, znode);

	/* Update the parent */
	zp = znode->parent;
	if (zp) {
		struct ubifs_zbranch *zbr;

		zbr = &zp->zbranch[znode->iip];
		zbr->lnum = lnum;
		zbr->offs = offs;
		zbr->len = len;
		ubifs_copy_hash(c, hash, zbr->hash);
	} else {
		c->zroot.lnum = lnum;
		c->zroot.offs = offs;
		c->zroot.len = len;
		ubifs_copy_hash(c, hash, c->zroot.hash);
	}
	c->calc_idx_sz += ALIGN(len, 8);

	atomic_long_dec(&c->dirty_zn_cnt);

	ubifs_assert(c, ubifs_zn_dirty(znode));
	ubifs_assert(c, ubifs_zn_cow(znode));

	/*
	 * Note, unlike 'write_index()' we do not add memory barriers here
	 * because this function is called with @c->tnc_mutex locked.
	 */
	__clear_bit(DIRTY_ZNODE, &znode->flags);
	__clear_bit(COW_ZNODE, &znode->flags);

	return err;
}

/**
 * fill_gap - make index nodes in gaps in dirty index LEBs.
 * @c: UBIFS file-system description object
 * @lnum: LEB number that gap appears in
 * @gap_start: offset of start of gap
 * @gap_end: offset of end of gap
 * @dirt: adds dirty space to this
 *
 * This function returns the number of index nodes written into the gap.
 */
static int fill_gap(struct ubifs_info *c, int lnum, int gap_start, int gap_end,
		    int *dirt)
{
	int len, gap_remains, gap_pos, written, pad_len;

	ubifs_assert(c, (gap_start & 7) == 0);
	ubifs_assert(c, (gap_end & 7) == 0);
	ubifs_assert(c, gap_end >= gap_start);

	gap_remains = gap_end - gap_start;
	if (!gap_remains)
		return 0;
	gap_pos = gap_start;
	written = 0;
	while (c->enext) {
		len = ubifs_idx_node_sz(c, c->enext->child_cnt);
		if (len < gap_remains) {
			struct ubifs_znode *znode = c->enext;
			const int alen = ALIGN(len, 8);
			int err;

			ubifs_assert(c, alen <= gap_remains);
			err = make_idx_node(c, c->ileb_buf + gap_pos, znode,
					    lnum, gap_pos, len);
			if (err)
				return err;
			gap_remains -= alen;
			gap_pos += alen;
			c->enext = znode->cnext;
			if (c->enext == c->cnext)
				c->enext = NULL;
			written += 1;
		} else
			break;
	}
	if (gap_end == c->leb_size) {
		c->ileb_len = ALIGN(gap_pos, c->min_io_size);
		/* Pad to end of min_io_size */
		pad_len = c->ileb_len - gap_pos;
	} else
		/* Pad to end of gap */
		pad_len = gap_remains;
	dbg_gc("LEB %d:%d to %d len %d nodes written %d wasted bytes %d",
	       lnum, gap_start, gap_end, gap_end - gap_start, written, pad_len);
	ubifs_pad(c, c->ileb_buf + gap_pos, pad_len);
	*dirt += pad_len;
	return written;
}

/**
 * find_old_idx - find an index node obsoleted since the last commit start.
 * @c: UBIFS file-system description object
 * @lnum: LEB number of obsoleted index node
 * @offs: offset of obsoleted index node
 *
 * Returns %1 if found and %0 otherwise.
 */
static int find_old_idx(struct ubifs_info *c, int lnum, int offs)
{
	struct ubifs_old_idx *o;
	struct rb_node *p;

	p = c->old_idx.rb_node;
	while (p) {
		o = rb_entry(p, struct ubifs_old_idx, rb);
		if (lnum < o->lnum)
			p = p->rb_left;
		else if (lnum > o->lnum)
			p = p->rb_right;
		else if (offs < o->offs)
			p = p->rb_left;
		else if (offs > o->offs)
			p = p->rb_right;
		else
			return 1;
	}
	return 0;
}

/**
 * is_idx_node_in_use - determine if an index node can be overwritten.
 * @c: UBIFS file-system description object
 * @key: key of index node
 * @level: index node level
 * @lnum: LEB number of index node
 * @offs: offset of index node
 *
 * If @key / @lnum / @offs identify an index node that was not part of the old
 * index, then this function returns %0 (obsolete).  Else if the index node was
 * part of the old index but is now dirty %1 is returned, else if it is clean %2
 * is returned. A negative error code is returned on failure.
 */
static int is_idx_node_in_use(struct ubifs_info *c, union ubifs_key *key,
			      int level, int lnum, int offs)
{
	int ret;

	ret = is_idx_node_in_tnc(c, key, level, lnum, offs);
	if (ret < 0)
		return ret; /* Error code */
	if (ret == 0)
		if (find_old_idx(c, lnum, offs))
			return 1;
	return ret;
}

/**
 * layout_leb_in_gaps - layout index nodes using in-the-gaps method.
 * @c: UBIFS file-system description object
 * @p: return LEB number in @c->gap_lebs[p]
 *
 * This function lays out new index nodes for dirty znodes using in-the-gaps
 * method of TNC commit.
 * This function merely puts the next znode into the next gap, making no attempt
 * to try to maximise the number of znodes that fit.
 * This function returns the number of index nodes written into the gaps, or a
 * negative error code on failure.
 */
static int layout_leb_in_gaps(struct ubifs_info *c, int p)
{
	struct ubifs_scan_leb *sleb;
	struct ubifs_scan_node *snod;
	int lnum, dirt = 0, gap_start, gap_end, err, written, tot_written;

	tot_written = 0;
	/* Get an index LEB with lots of obsolete index nodes */
	lnum = ubifs_find_dirty_idx_leb(c);
	if (lnum < 0)
		/*
		 * There also may be dirt in the index head that could be
		 * filled, however we do not check there at present.
		 */
		return lnum; /* Error code */
	c->gap_lebs[p] = lnum;
	dbg_gc("LEB %d", lnum);
	/*
	 * Scan the index LEB.  We use the generic scan for this even though
	 * it is more comprehensive and less efficient than is needed for this
	 * purpose.
	 */
	sleb = ubifs_scan(c, lnum, 0, c->ileb_buf, 0);
	c->ileb_len = 0;
	if (IS_ERR(sleb))
		return PTR_ERR(sleb);
	gap_start = 0;
	list_for_each_entry(snod, &sleb->nodes, list) {
		struct ubifs_idx_node *idx;
		int in_use, level;

		ubifs_assert(c, snod->type == UBIFS_IDX_NODE);
		idx = snod->node;
		key_read(c, ubifs_idx_key(c, idx), &snod->key);
		level = le16_to_cpu(idx->level);
		/* Determine if the index node is in use (not obsolete) */
		in_use = is_idx_node_in_use(c, &snod->key, level, lnum,
					    snod->offs);
		if (in_use < 0) {
			ubifs_scan_destroy(sleb);
			return in_use; /* Error code */
		}
		if (in_use) {
			if (in_use == 1)
				dirt += ALIGN(snod->len, 8);
			/*
			 * The obsolete index nodes form gaps that can be
			 * overwritten.  This gap has ended because we have
			 * found an index node that is still in use
			 * i.e. not obsolete
			 */
			gap_end = snod->offs;
			/* Try to fill gap */
			written = fill_gap(c, lnum, gap_start, gap_end, &dirt);
			if (written < 0) {
				ubifs_scan_destroy(sleb);
				return written; /* Error code */
			}
			tot_written += written;
			gap_start = ALIGN(snod->offs + snod->len, 8);
		}
	}
	ubifs_scan_destroy(sleb);
	c->ileb_len = c->leb_size;
	gap_end = c->leb_size;
	/* Try to fill gap */
	written = fill_gap(c, lnum, gap_start, gap_end, &dirt);
	if (written < 0)
		return written; /* Error code */
	tot_written += written;
	if (tot_written == 0) {
		struct ubifs_lprops lp;

		dbg_gc("LEB %d wrote %d index nodes", lnum, tot_written);
		err = ubifs_read_one_lp(c, lnum, &lp);
		if (err)
			return err;
		if (lp.free == c->leb_size) {
			/*
			 * We must have snatched this LEB from the idx_gc list
			 * so we need to correct the free and dirty space.
			 */
			err = ubifs_change_one_lp(c, lnum,
						  c->leb_size - c->ileb_len,
						  dirt, 0, 0, 0);
			if (err)
				return err;
		}
		return 0;
	}
	err = ubifs_change_one_lp(c, lnum, c->leb_size - c->ileb_len, dirt,
				  0, 0, 0);
	if (err)
		return err;
	err = ubifs_leb_change(c, lnum, c->ileb_buf, c->ileb_len);
	if (err)
		return err;
	dbg_gc("LEB %d wrote %d index nodes", lnum, tot_written);
	return tot_written;
}

/**
 * get_leb_cnt - calculate the number of empty LEBs needed to commit.
 * @c: UBIFS file-system description object
 * @cnt: number of znodes to commit
 *
 * This function returns the number of empty LEBs needed to commit @cnt znodes
 * to the current index head.  The number is not exact and may be more than
 * needed.
 */
static int get_leb_cnt(struct ubifs_info *c, int cnt)
{
	int d;

	/* Assume maximum index node size (i.e. overestimate space needed) */
	cnt -= (c->leb_size - c->ihead_offs) / c->max_idx_node_sz;
	if (cnt < 0)
		cnt = 0;
	d = c->leb_size / c->max_idx_node_sz;
	return DIV_ROUND_UP(cnt, d);
}

/**
 * layout_in_gaps - in-the-gaps method of committing TNC.
 * @c: UBIFS file-system description object
 * @cnt: number of dirty znodes to commit.
 *
 * This function lays out new index nodes for dirty znodes using in-the-gaps
 * method of TNC commit.
 *
 * This function returns %0 on success and a negative error code on failure.
 */
static int layout_in_gaps(struct ubifs_info *c, int cnt)
{
	int err, leb_needed_cnt, written, p = 0, old_idx_lebs, *gap_lebs;

	dbg_gc("%d znodes to write", cnt);

	c->gap_lebs = kmalloc_array(c->lst.idx_lebs + 1, sizeof(int),
				    GFP_NOFS);
	if (!c->gap_lebs)
		return -ENOMEM;

	old_idx_lebs = c->lst.idx_lebs;
	do {
		ubifs_assert(c, p < c->lst.idx_lebs);
		written = layout_leb_in_gaps(c, p);
		if (written < 0) {
			err = written;
			if (err != -ENOSPC) {
				kfree(c->gap_lebs);
				c->gap_lebs = NULL;
				return err;
			}
			if (!dbg_is_chk_index(c)) {
				/*
				 * Do not print scary warnings if the debugging
				 * option which forces in-the-gaps is enabled.
				 */
				ubifs_warn(c, "out of space");
				ubifs_dump_budg(c, &c->bi);
				ubifs_dump_lprops(c);
			}
			/* Try to commit anyway */
			break;
		}
		p++;
		cnt -= written;
		leb_needed_cnt = get_leb_cnt(c, cnt);
		dbg_gc("%d znodes remaining, need %d LEBs, have %d", cnt,
		       leb_needed_cnt, c->ileb_cnt);
		/*
		 * Dynamically change the size of @c->gap_lebs to prevent
		 * oob, because @c->lst.idx_lebs could be increased by
		 * function @get_idx_gc_leb (called by layout_leb_in_gaps->
		 * ubifs_find_dirty_idx_leb) during loop. Only enlarge
		 * @c->gap_lebs when needed.
		 *
		 */
		if (leb_needed_cnt > c->ileb_cnt && p >= old_idx_lebs &&
		    old_idx_lebs < c->lst.idx_lebs) {
			old_idx_lebs = c->lst.idx_lebs;
			gap_lebs = krealloc(c->gap_lebs, sizeof(int) *
					       (old_idx_lebs + 1), GFP_NOFS);
			if (!gap_lebs) {
				kfree(c->gap_lebs);
				c->gap_lebs = NULL;
				return -ENOMEM;
			}
			c->gap_lebs = gap_lebs;
		}
	} while (leb_needed_cnt > c->ileb_cnt);

	c->gap_lebs[p] = -1;
	return 0;
}

/**
 * layout_in_empty_space - layout index nodes in empty space.
 * @c: UBIFS file-system description object
 *
 * This function lays out new index nodes for dirty znodes using empty LEBs.
 *
 * This function returns %0 on success and a negative error code on failure.
 */
static int layout_in_empty_space(struct ubifs_info *c)
{
	struct ubifs_znode *znode, *cnext, *zp;
	int lnum, offs, len, next_len, buf_len, buf_offs, used, avail;
	int wlen, blen, err;

	cnext = c->enext;
	if (!cnext)
		return 0;

	lnum = c->ihead_lnum;
	buf_offs = c->ihead_offs;

	buf_len = ubifs_idx_node_sz(c, c->fanout);
	buf_len = ALIGN(buf_len, c->min_io_size);
	used = 0;
	avail = buf_len;

	/* Ensure there is enough room for first write */
	next_len = ubifs_idx_node_sz(c, cnext->child_cnt);
	if (buf_offs + next_len > c->leb_size)
		lnum = -1;

	while (1) {
		znode = cnext;

		len = ubifs_idx_node_sz(c, znode->child_cnt);

		/* Determine the index node position */
		if (lnum == -1) {
			if (c->ileb_nxt >= c->ileb_cnt) {
				ubifs_err(c, "out of space");
				return -ENOSPC;
			}
			lnum = c->ilebs[c->ileb_nxt++];
			buf_offs = 0;
			used = 0;
			avail = buf_len;
		}

		offs = buf_offs + used;

		znode->lnum = lnum;
		znode->offs = offs;
		znode->len = len;

		/* Update the parent */
		zp = znode->parent;
		if (zp) {
			struct ubifs_zbranch *zbr;
			int i;

			i = znode->iip;
			zbr = &zp->zbranch[i];
			zbr->lnum = lnum;
			zbr->offs = offs;
			zbr->len = len;
		} else {
			c->zroot.lnum = lnum;
			c->zroot.offs = offs;
			c->zroot.len = len;
		}
		c->calc_idx_sz += ALIGN(len, 8);

		/*
		 * Once lprops is updated, we can decrease the dirty znode count
		 * but it is easier to just do it here.
		 */
		atomic_long_dec(&c->dirty_zn_cnt);

		/*
		 * Calculate the next index node length to see if there is
		 * enough room for it
		 */
		cnext = znode->cnext;
		if (cnext == c->cnext)
			next_len = 0;
		else
			next_len = ubifs_idx_node_sz(c, cnext->child_cnt);

		/* Update buffer positions */
		wlen = used + len;
		used += ALIGN(len, 8);
		avail -= ALIGN(len, 8);

		if (next_len != 0 &&
		    buf_offs + used + next_len <= c->leb_size &&
		    avail > 0)
			continue;

		if (avail <= 0 && next_len &&
		    buf_offs + used + next_len <= c->leb_size)
			blen = buf_len;
		else
			blen = ALIGN(wlen, c->min_io_size);

		/* The buffer is full or there are no more znodes to do */
		buf_offs += blen;
		if (next_len) {
			if (buf_offs + next_len > c->leb_size) {
				err = ubifs_update_one_lp(c, lnum,
					c->leb_size - buf_offs, blen - used,
					0, 0);
				if (err)
					return err;
				lnum = -1;
			}
			used -= blen;
			if (used < 0)
				used = 0;
			avail = buf_len - used;
			continue;
		}
		err = ubifs_update_one_lp(c, lnum, c->leb_size - buf_offs,
					  blen - used, 0, 0);
		if (err)
			return err;
		break;
	}

	c->dbg->new_ihead_lnum = lnum;
	c->dbg->new_ihead_offs = buf_offs;

	return 0;
}

/**
 * layout_commit - determine positions of index nodes to commit.
 * @c: UBIFS file-system description object
 * @no_space: indicates that insufficient empty LEBs were allocated
 * @cnt: number of znodes to commit
 *
 * Calculate and update the positions of index nodes to commit.  If there were
 * an insufficient number of empty LEBs allocated, then index nodes are placed
 * into the gaps created by obsolete index nodes in non-empty index LEBs.  For
 * this purpose, an obsolete index node is one that was not in the index as at
 * the end of the last commit.  To write "in-the-gaps" requires that those index
 * LEBs are updated atomically in-place.
 */
static int layout_commit(struct ubifs_info *c, int no_space, int cnt)
{
	int err;

	if (no_space) {
		err = layout_in_gaps(c, cnt);
		if (err)
			return err;
	}
	err = layout_in_empty_space(c);
	return err;
}

/**
 * find_first_dirty - find first dirty znode.
 * @znode: znode to begin searching from
 */
static struct ubifs_znode *find_first_dirty(struct ubifs_znode *znode)
{
	int i, cont;

	if (!znode)
		return NULL;

	while (1) {
		if (znode->level == 0) {
			if (ubifs_zn_dirty(znode))
				return znode;
			return NULL;
		}
		cont = 0;
		for (i = 0; i < znode->child_cnt; i++) {
			struct ubifs_zbranch *zbr = &znode->zbranch[i];

			if (zbr->znode && ubifs_zn_dirty(zbr->znode)) {
				znode = zbr->znode;
				cont = 1;
				break;
			}
		}
		if (!cont) {
			if (ubifs_zn_dirty(znode))
				return znode;
			return NULL;
		}
	}
}

/**
 * find_next_dirty - find next dirty znode.
 * @znode: znode to begin searching from
 */
static struct ubifs_znode *find_next_dirty(struct ubifs_znode *znode)
{
	int n = znode->iip + 1;

	znode = znode->parent;
	if (!znode)
		return NULL;
	for (; n < znode->child_cnt; n++) {
		struct ubifs_zbranch *zbr = &znode->zbranch[n];

		if (zbr->znode && ubifs_zn_dirty(zbr->znode))
			return find_first_dirty(zbr->znode);
	}
	return znode;
}

/**
 * get_znodes_to_commit - create list of dirty znodes to commit.
 * @c: UBIFS file-system description object
 *
 * This function returns the number of znodes to commit.
 */
static int get_znodes_to_commit(struct ubifs_info *c)
{
	struct ubifs_znode *znode, *cnext;
	int cnt = 0;

	c->cnext = find_first_dirty(c->zroot.znode);
	znode = c->enext = c->cnext;
	if (!znode) {
		dbg_cmt("no znodes to commit");
		return 0;
	}
	cnt += 1;
	while (1) {
		ubifs_assert(c, !ubifs_zn_cow(znode));
		__set_bit(COW_ZNODE, &znode->flags);
		znode->alt = 0;
		cnext = find_next_dirty(znode);
		if (!cnext) {
			znode->cnext = c->cnext;
			break;
		}
		znode->cparent = znode->parent;
		znode->ciip = znode->iip;
		znode->cnext = cnext;
		znode = cnext;
		cnt += 1;
	}
	dbg_cmt("committing %d znodes", cnt);
	ubifs_assert(c, cnt == atomic_long_read(&c->dirty_zn_cnt));
	return cnt;
}

/**
 * alloc_idx_lebs - allocate empty LEBs to be used to commit.
 * @c: UBIFS file-system description object
 * @cnt: number of znodes to commit
 *
 * This function returns %-ENOSPC if it cannot allocate a sufficient number of
 * empty LEBs.  %0 is returned on success, otherwise a negative error code
 * is returned.
 */
static int alloc_idx_lebs(struct ubifs_info *c, int cnt)
{
	int i, leb_cnt, lnum;

	c->ileb_cnt = 0;
	c->ileb_nxt = 0;
	leb_cnt = get_leb_cnt(c, cnt);
	dbg_cmt("need about %d empty LEBS for TNC commit", leb_cnt);
	if (!leb_cnt)
		return 0;
	c->ilebs = kmalloc_array(leb_cnt, sizeof(int), GFP_NOFS);
	if (!c->ilebs)
		return -ENOMEM;
	for (i = 0; i < leb_cnt; i++) {
		lnum = ubifs_find_free_leb_for_idx(c);
		if (lnum < 0)
			return lnum;
		c->ilebs[c->ileb_cnt++] = lnum;
		dbg_cmt("LEB %d", lnum);
	}
<<<<<<< HEAD
	if (dbg_is_chk_index(c) && !prandom_u32_max(8))
=======
	if (dbg_is_chk_index(c) && !get_random_u32_below(8))
>>>>>>> 0ee29814
		return -ENOSPC;
	return 0;
}

/**
 * free_unused_idx_lebs - free unused LEBs that were allocated for the commit.
 * @c: UBIFS file-system description object
 *
 * It is possible that we allocate more empty LEBs for the commit than we need.
 * This functions frees the surplus.
 *
 * This function returns %0 on success and a negative error code on failure.
 */
static int free_unused_idx_lebs(struct ubifs_info *c)
{
	int i, err = 0, lnum, er;

	for (i = c->ileb_nxt; i < c->ileb_cnt; i++) {
		lnum = c->ilebs[i];
		dbg_cmt("LEB %d", lnum);
		er = ubifs_change_one_lp(c, lnum, LPROPS_NC, LPROPS_NC, 0,
					 LPROPS_INDEX | LPROPS_TAKEN, 0);
		if (!err)
			err = er;
	}
	return err;
}

/**
 * free_idx_lebs - free unused LEBs after commit end.
 * @c: UBIFS file-system description object
 *
 * This function returns %0 on success and a negative error code on failure.
 */
static int free_idx_lebs(struct ubifs_info *c)
{
	int err;

	err = free_unused_idx_lebs(c);
	kfree(c->ilebs);
	c->ilebs = NULL;
	return err;
}

/**
 * ubifs_tnc_start_commit - start TNC commit.
 * @c: UBIFS file-system description object
 * @zroot: new index root position is returned here
 *
 * This function prepares the list of indexing nodes to commit and lays out
 * their positions on flash. If there is not enough free space it uses the
 * in-gap commit method. Returns zero in case of success and a negative error
 * code in case of failure.
 */
int ubifs_tnc_start_commit(struct ubifs_info *c, struct ubifs_zbranch *zroot)
{
	int err = 0, cnt;

	mutex_lock(&c->tnc_mutex);
	err = dbg_check_tnc(c, 1);
	if (err)
		goto out;
	cnt = get_znodes_to_commit(c);
	if (cnt != 0) {
		int no_space = 0;

		err = alloc_idx_lebs(c, cnt);
		if (err == -ENOSPC)
			no_space = 1;
		else if (err)
			goto out_free;
		err = layout_commit(c, no_space, cnt);
		if (err)
			goto out_free;
		ubifs_assert(c, atomic_long_read(&c->dirty_zn_cnt) == 0);
		err = free_unused_idx_lebs(c);
		if (err)
			goto out;
	}
	destroy_old_idx(c);
	memcpy(zroot, &c->zroot, sizeof(struct ubifs_zbranch));

	err = ubifs_save_dirty_idx_lnums(c);
	if (err)
		goto out;

	spin_lock(&c->space_lock);
	/*
	 * Although we have not finished committing yet, update size of the
	 * committed index ('c->bi.old_idx_sz') and zero out the index growth
	 * budget. It is OK to do this now, because we've reserved all the
	 * space which is needed to commit the index, and it is save for the
	 * budgeting subsystem to assume the index is already committed,
	 * even though it is not.
	 */
	ubifs_assert(c, c->bi.min_idx_lebs == ubifs_calc_min_idx_lebs(c));
	c->bi.old_idx_sz = c->calc_idx_sz;
	c->bi.uncommitted_idx = 0;
	c->bi.min_idx_lebs = ubifs_calc_min_idx_lebs(c);
	spin_unlock(&c->space_lock);
	mutex_unlock(&c->tnc_mutex);

	dbg_cmt("number of index LEBs %d", c->lst.idx_lebs);
	dbg_cmt("size of index %llu", c->calc_idx_sz);
	return err;

out_free:
	free_idx_lebs(c);
out:
	mutex_unlock(&c->tnc_mutex);
	return err;
}

/**
 * write_index - write index nodes.
 * @c: UBIFS file-system description object
 *
 * This function writes the index nodes whose positions were laid out in the
 * layout_in_empty_space function.
 */
static int write_index(struct ubifs_info *c)
{
	struct ubifs_idx_node *idx;
	struct ubifs_znode *znode, *cnext;
	int i, lnum, offs, len, next_len, buf_len, buf_offs, used;
	int avail, wlen, err, lnum_pos = 0, blen, nxt_offs;

	cnext = c->enext;
	if (!cnext)
		return 0;

	/*
	 * Always write index nodes to the index head so that index nodes and
	 * other types of nodes are never mixed in the same erase block.
	 */
	lnum = c->ihead_lnum;
	buf_offs = c->ihead_offs;

	/* Allocate commit buffer */
	buf_len = ALIGN(c->max_idx_node_sz, c->min_io_size);
	used = 0;
	avail = buf_len;

	/* Ensure there is enough room for first write */
	next_len = ubifs_idx_node_sz(c, cnext->child_cnt);
	if (buf_offs + next_len > c->leb_size) {
		err = ubifs_update_one_lp(c, lnum, LPROPS_NC, 0, 0,
					  LPROPS_TAKEN);
		if (err)
			return err;
		lnum = -1;
	}

	while (1) {
		u8 hash[UBIFS_HASH_ARR_SZ];

		cond_resched();

		znode = cnext;
		idx = c->cbuf + used;

		/* Make index node */
		idx->ch.node_type = UBIFS_IDX_NODE;
		idx->child_cnt = cpu_to_le16(znode->child_cnt);
		idx->level = cpu_to_le16(znode->level);
		for (i = 0; i < znode->child_cnt; i++) {
			struct ubifs_branch *br = ubifs_idx_branch(c, idx, i);
			struct ubifs_zbranch *zbr = &znode->zbranch[i];

			key_write_idx(c, &zbr->key, &br->key);
			br->lnum = cpu_to_le32(zbr->lnum);
			br->offs = cpu_to_le32(zbr->offs);
			br->len = cpu_to_le32(zbr->len);
			ubifs_copy_hash(c, zbr->hash, ubifs_branch_hash(c, br));
			if (!zbr->lnum || !zbr->len) {
				ubifs_err(c, "bad ref in znode");
				ubifs_dump_znode(c, znode);
				if (zbr->znode)
					ubifs_dump_znode(c, zbr->znode);

				return -EINVAL;
			}
		}
		len = ubifs_idx_node_sz(c, znode->child_cnt);
		ubifs_prepare_node(c, idx, len, 0);
		ubifs_node_calc_hash(c, idx, hash);

		mutex_lock(&c->tnc_mutex);

		if (znode->cparent)
			ubifs_copy_hash(c, hash,
					znode->cparent->zbranch[znode->ciip].hash);

		if (znode->parent) {
			if (!ubifs_zn_obsolete(znode))
				ubifs_copy_hash(c, hash,
					znode->parent->zbranch[znode->iip].hash);
		} else {
			ubifs_copy_hash(c, hash, c->zroot.hash);
		}

		mutex_unlock(&c->tnc_mutex);

		/* Determine the index node position */
		if (lnum == -1) {
			lnum = c->ilebs[lnum_pos++];
			buf_offs = 0;
			used = 0;
			avail = buf_len;
		}
		offs = buf_offs + used;

		if (lnum != znode->lnum || offs != znode->offs ||
		    len != znode->len) {
			ubifs_err(c, "inconsistent znode posn");
			return -EINVAL;
		}

		/* Grab some stuff from znode while we still can */
		cnext = znode->cnext;

		ubifs_assert(c, ubifs_zn_dirty(znode));
		ubifs_assert(c, ubifs_zn_cow(znode));

		/*
		 * It is important that other threads should see %DIRTY_ZNODE
		 * flag cleared before %COW_ZNODE. Specifically, it matters in
		 * the 'dirty_cow_znode()' function. This is the reason for the
		 * first barrier. Also, we want the bit changes to be seen to
		 * other threads ASAP, to avoid unnecessary copying, which is
		 * the reason for the second barrier.
		 */
		clear_bit(DIRTY_ZNODE, &znode->flags);
		smp_mb__before_atomic();
		clear_bit(COW_ZNODE, &znode->flags);
		smp_mb__after_atomic();

		/*
		 * We have marked the znode as clean but have not updated the
		 * @c->clean_zn_cnt counter. If this znode becomes dirty again
		 * before 'free_obsolete_znodes()' is called, then
		 * @c->clean_zn_cnt will be decremented before it gets
		 * incremented (resulting in 2 decrements for the same znode).
		 * This means that @c->clean_zn_cnt may become negative for a
		 * while.
		 *
		 * Q: why we cannot increment @c->clean_zn_cnt?
		 * A: because we do not have the @c->tnc_mutex locked, and the
		 *    following code would be racy and buggy:
		 *
		 *    if (!ubifs_zn_obsolete(znode)) {
		 *            atomic_long_inc(&c->clean_zn_cnt);
		 *            atomic_long_inc(&ubifs_clean_zn_cnt);
		 *    }
		 *
		 *    Thus, we just delay the @c->clean_zn_cnt update until we
		 *    have the mutex locked.
		 */

		/* Do not access znode from this point on */

		/* Update buffer positions */
		wlen = used + len;
		used += ALIGN(len, 8);
		avail -= ALIGN(len, 8);

		/*
		 * Calculate the next index node length to see if there is
		 * enough room for it
		 */
		if (cnext == c->cnext)
			next_len = 0;
		else
			next_len = ubifs_idx_node_sz(c, cnext->child_cnt);

		nxt_offs = buf_offs + used + next_len;
		if (next_len && nxt_offs <= c->leb_size) {
			if (avail > 0)
				continue;
			else
				blen = buf_len;
		} else {
			wlen = ALIGN(wlen, 8);
			blen = ALIGN(wlen, c->min_io_size);
			ubifs_pad(c, c->cbuf + wlen, blen - wlen);
		}

		/* The buffer is full or there are no more znodes to do */
		err = ubifs_leb_write(c, lnum, c->cbuf, buf_offs, blen);
		if (err)
			return err;
		buf_offs += blen;
		if (next_len) {
			if (nxt_offs > c->leb_size) {
				err = ubifs_update_one_lp(c, lnum, LPROPS_NC, 0,
							  0, LPROPS_TAKEN);
				if (err)
					return err;
				lnum = -1;
			}
			used -= blen;
			if (used < 0)
				used = 0;
			avail = buf_len - used;
			memmove(c->cbuf, c->cbuf + blen, used);
			continue;
		}
		break;
	}

	if (lnum != c->dbg->new_ihead_lnum ||
	    buf_offs != c->dbg->new_ihead_offs) {
		ubifs_err(c, "inconsistent ihead");
		return -EINVAL;
	}

	c->ihead_lnum = lnum;
	c->ihead_offs = buf_offs;

	return 0;
}

/**
 * free_obsolete_znodes - free obsolete znodes.
 * @c: UBIFS file-system description object
 *
 * At the end of commit end, obsolete znodes are freed.
 */
static void free_obsolete_znodes(struct ubifs_info *c)
{
	struct ubifs_znode *znode, *cnext;

	cnext = c->cnext;
	do {
		znode = cnext;
		cnext = znode->cnext;
		if (ubifs_zn_obsolete(znode))
			kfree(znode);
		else {
			znode->cnext = NULL;
			atomic_long_inc(&c->clean_zn_cnt);
			atomic_long_inc(&ubifs_clean_zn_cnt);
		}
	} while (cnext != c->cnext);
}

/**
 * return_gap_lebs - return LEBs used by the in-gap commit method.
 * @c: UBIFS file-system description object
 *
 * This function clears the "taken" flag for the LEBs which were used by the
 * "commit in-the-gaps" method.
 */
static int return_gap_lebs(struct ubifs_info *c)
{
	int *p, err;

	if (!c->gap_lebs)
		return 0;

	dbg_cmt("");
	for (p = c->gap_lebs; *p != -1; p++) {
		err = ubifs_change_one_lp(c, *p, LPROPS_NC, LPROPS_NC, 0,
					  LPROPS_TAKEN, 0);
		if (err)
			return err;
	}

	kfree(c->gap_lebs);
	c->gap_lebs = NULL;
	return 0;
}

/**
 * ubifs_tnc_end_commit - update the TNC for commit end.
 * @c: UBIFS file-system description object
 *
 * Write the dirty znodes.
 */
int ubifs_tnc_end_commit(struct ubifs_info *c)
{
	int err;

	if (!c->cnext)
		return 0;

	err = return_gap_lebs(c);
	if (err)
		return err;

	err = write_index(c);
	if (err)
		return err;

	mutex_lock(&c->tnc_mutex);

	dbg_cmt("TNC height is %d", c->zroot.znode->level + 1);

	free_obsolete_znodes(c);

	c->cnext = NULL;
	kfree(c->ilebs);
	c->ilebs = NULL;

	mutex_unlock(&c->tnc_mutex);

	return 0;
}<|MERGE_RESOLUTION|>--- conflicted
+++ resolved
@@ -700,11 +700,7 @@
 		c->ilebs[c->ileb_cnt++] = lnum;
 		dbg_cmt("LEB %d", lnum);
 	}
-<<<<<<< HEAD
-	if (dbg_is_chk_index(c) && !prandom_u32_max(8))
-=======
 	if (dbg_is_chk_index(c) && !get_random_u32_below(8))
->>>>>>> 0ee29814
 		return -ENOSPC;
 	return 0;
 }
