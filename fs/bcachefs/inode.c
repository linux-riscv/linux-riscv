// SPDX-License-Identifier: GPL-2.0

#include "bcachefs.h"
#include "btree_key_cache.h"
#include "btree_write_buffer.h"
#include "bkey_methods.h"
#include "btree_update.h"
#include "buckets.h"
#include "compress.h"
#include "dirent.h"
#include "error.h"
#include "extents.h"
#include "extent_update.h"
#include "inode.h"
#include "str_hash.h"
#include "snapshot.h"
#include "subvolume.h"
#include "varint.h"

#include <linux/random.h>

#include <asm/unaligned.h>

#define x(name, ...)	#name,
const char * const bch2_inode_opts[] = {
	BCH_INODE_OPTS()
	NULL,
};

static const char * const bch2_inode_flag_strs[] = {
	BCH_INODE_FLAGS()
	NULL
};
#undef  x

static const u8 byte_table[8] = { 1, 2, 3, 4, 6, 8, 10, 13 };

static int inode_decode_field(const u8 *in, const u8 *end,
			      u64 out[2], unsigned *out_bits)
{
	__be64 be[2] = { 0, 0 };
	unsigned bytes, shift;
	u8 *p;

	if (in >= end)
		return -1;

	if (!*in)
		return -1;

	/*
	 * position of highest set bit indicates number of bytes:
	 * shift = number of bits to remove in high byte:
	 */
	shift	= 8 - __fls(*in); /* 1 <= shift <= 8 */
	bytes	= byte_table[shift - 1];

	if (in + bytes > end)
		return -1;

	p = (u8 *) be + 16 - bytes;
	memcpy(p, in, bytes);
	*p ^= (1 << 8) >> shift;

	out[0] = be64_to_cpu(be[0]);
	out[1] = be64_to_cpu(be[1]);
	*out_bits = out[0] ? 64 + fls64(out[0]) : fls64(out[1]);

	return bytes;
}

static inline void bch2_inode_pack_inlined(struct bkey_inode_buf *packed,
					   const struct bch_inode_unpacked *inode)
{
	struct bkey_i_inode_v3 *k = &packed->inode;
	u8 *out = k->v.fields;
	u8 *end = (void *) &packed[1];
	u8 *last_nonzero_field = out;
	unsigned nr_fields = 0, last_nonzero_fieldnr = 0;
	unsigned bytes;
	int ret;

	bkey_inode_v3_init(&packed->inode.k_i);
	packed->inode.k.p.offset	= inode->bi_inum;
	packed->inode.v.bi_journal_seq	= cpu_to_le64(inode->bi_journal_seq);
	packed->inode.v.bi_hash_seed	= inode->bi_hash_seed;
	packed->inode.v.bi_flags	= cpu_to_le64(inode->bi_flags);
	packed->inode.v.bi_sectors	= cpu_to_le64(inode->bi_sectors);
	packed->inode.v.bi_size		= cpu_to_le64(inode->bi_size);
	packed->inode.v.bi_version	= cpu_to_le64(inode->bi_version);
	SET_INODEv3_MODE(&packed->inode.v, inode->bi_mode);
	SET_INODEv3_FIELDS_START(&packed->inode.v, INODEv3_FIELDS_START_CUR);


#define x(_name, _bits)							\
	nr_fields++;							\
									\
	if (inode->_name) {						\
		ret = bch2_varint_encode_fast(out, inode->_name);	\
		out += ret;						\
									\
		if (_bits > 64)						\
			*out++ = 0;					\
									\
		last_nonzero_field = out;				\
		last_nonzero_fieldnr = nr_fields;			\
	} else {							\
		*out++ = 0;						\
									\
		if (_bits > 64)						\
			*out++ = 0;					\
	}

	BCH_INODE_FIELDS_v3()
#undef  x
	BUG_ON(out > end);

	out = last_nonzero_field;
	nr_fields = last_nonzero_fieldnr;

	bytes = out - (u8 *) &packed->inode.v;
	set_bkey_val_bytes(&packed->inode.k, bytes);
	memset_u64s_tail(&packed->inode.v, 0, bytes);

	SET_INODEv3_NR_FIELDS(&k->v, nr_fields);

	if (IS_ENABLED(CONFIG_BCACHEFS_DEBUG)) {
		struct bch_inode_unpacked unpacked;

		ret = bch2_inode_unpack(bkey_i_to_s_c(&packed->inode.k_i), &unpacked);
		BUG_ON(ret);
		BUG_ON(unpacked.bi_inum		!= inode->bi_inum);
		BUG_ON(unpacked.bi_hash_seed	!= inode->bi_hash_seed);
		BUG_ON(unpacked.bi_sectors	!= inode->bi_sectors);
		BUG_ON(unpacked.bi_size		!= inode->bi_size);
		BUG_ON(unpacked.bi_version	!= inode->bi_version);
		BUG_ON(unpacked.bi_mode		!= inode->bi_mode);

#define x(_name, _bits)	if (unpacked._name != inode->_name)		\
			panic("unpacked %llu should be %llu",		\
			      (u64) unpacked._name, (u64) inode->_name);
		BCH_INODE_FIELDS_v3()
#undef  x
	}
}

void bch2_inode_pack(struct bkey_inode_buf *packed,
		     const struct bch_inode_unpacked *inode)
{
	bch2_inode_pack_inlined(packed, inode);
}

static noinline int bch2_inode_unpack_v1(struct bkey_s_c_inode inode,
				struct bch_inode_unpacked *unpacked)
{
	const u8 *in = inode.v->fields;
	const u8 *end = bkey_val_end(inode);
	u64 field[2];
	unsigned fieldnr = 0, field_bits;
	int ret;

#define x(_name, _bits)					\
	if (fieldnr++ == INODE_NR_FIELDS(inode.v)) {			\
		unsigned offset = offsetof(struct bch_inode_unpacked, _name);\
		memset((void *) unpacked + offset, 0,			\
		       sizeof(*unpacked) - offset);			\
		return 0;						\
	}								\
									\
	ret = inode_decode_field(in, end, field, &field_bits);		\
	if (ret < 0)							\
		return ret;						\
									\
	if (field_bits > sizeof(unpacked->_name) * 8)			\
		return -1;						\
									\
	unpacked->_name = field[1];					\
	in += ret;

	BCH_INODE_FIELDS_v2()
#undef  x

	/* XXX: signal if there were more fields than expected? */
	return 0;
}

static int bch2_inode_unpack_v2(struct bch_inode_unpacked *unpacked,
				const u8 *in, const u8 *end,
				unsigned nr_fields)
{
	unsigned fieldnr = 0;
	int ret;
	u64 v[2];

#define x(_name, _bits)							\
	if (fieldnr < nr_fields) {					\
		ret = bch2_varint_decode_fast(in, end, &v[0]);		\
		if (ret < 0)						\
			return ret;					\
		in += ret;						\
									\
		if (_bits > 64) {					\
			ret = bch2_varint_decode_fast(in, end, &v[1]);	\
			if (ret < 0)					\
				return ret;				\
			in += ret;					\
		} else {						\
			v[1] = 0;					\
		}							\
	} else {							\
		v[0] = v[1] = 0;					\
	}								\
									\
	unpacked->_name = v[0];						\
	if (v[1] || v[0] != unpacked->_name)				\
		return -1;						\
	fieldnr++;

	BCH_INODE_FIELDS_v2()
#undef  x

	/* XXX: signal if there were more fields than expected? */
	return 0;
}

static int bch2_inode_unpack_v3(struct bkey_s_c k,
				struct bch_inode_unpacked *unpacked)
{
	struct bkey_s_c_inode_v3 inode = bkey_s_c_to_inode_v3(k);
	const u8 *in = inode.v->fields;
	const u8 *end = bkey_val_end(inode);
	unsigned nr_fields = INODEv3_NR_FIELDS(inode.v);
	unsigned fieldnr = 0;
	int ret;
	u64 v[2];

	unpacked->bi_inum	= inode.k->p.offset;
	unpacked->bi_journal_seq= le64_to_cpu(inode.v->bi_journal_seq);
	unpacked->bi_hash_seed	= inode.v->bi_hash_seed;
	unpacked->bi_flags	= le64_to_cpu(inode.v->bi_flags);
	unpacked->bi_sectors	= le64_to_cpu(inode.v->bi_sectors);
	unpacked->bi_size	= le64_to_cpu(inode.v->bi_size);
	unpacked->bi_version	= le64_to_cpu(inode.v->bi_version);
	unpacked->bi_mode	= INODEv3_MODE(inode.v);

#define x(_name, _bits)							\
	if (fieldnr < nr_fields) {					\
		ret = bch2_varint_decode_fast(in, end, &v[0]);		\
		if (ret < 0)						\
			return ret;					\
		in += ret;						\
									\
		if (_bits > 64) {					\
			ret = bch2_varint_decode_fast(in, end, &v[1]);	\
			if (ret < 0)					\
				return ret;				\
			in += ret;					\
		} else {						\
			v[1] = 0;					\
		}							\
	} else {							\
		v[0] = v[1] = 0;					\
	}								\
									\
	unpacked->_name = v[0];						\
	if (v[1] || v[0] != unpacked->_name)				\
		return -1;						\
	fieldnr++;

	BCH_INODE_FIELDS_v3()
#undef  x

	/* XXX: signal if there were more fields than expected? */
	return 0;
}

static noinline int bch2_inode_unpack_slowpath(struct bkey_s_c k,
					       struct bch_inode_unpacked *unpacked)
{
	memset(unpacked, 0, sizeof(*unpacked));

	switch (k.k->type) {
	case KEY_TYPE_inode: {
		struct bkey_s_c_inode inode = bkey_s_c_to_inode(k);

		unpacked->bi_inum	= inode.k->p.offset;
		unpacked->bi_journal_seq= 0;
		unpacked->bi_hash_seed	= inode.v->bi_hash_seed;
		unpacked->bi_flags	= le32_to_cpu(inode.v->bi_flags);
		unpacked->bi_mode	= le16_to_cpu(inode.v->bi_mode);

		if (INODE_NEW_VARINT(inode.v)) {
			return bch2_inode_unpack_v2(unpacked, inode.v->fields,
						    bkey_val_end(inode),
						    INODE_NR_FIELDS(inode.v));
		} else {
			return bch2_inode_unpack_v1(inode, unpacked);
		}
		break;
	}
	case KEY_TYPE_inode_v2: {
		struct bkey_s_c_inode_v2 inode = bkey_s_c_to_inode_v2(k);

		unpacked->bi_inum	= inode.k->p.offset;
		unpacked->bi_journal_seq= le64_to_cpu(inode.v->bi_journal_seq);
		unpacked->bi_hash_seed	= inode.v->bi_hash_seed;
		unpacked->bi_flags	= le64_to_cpu(inode.v->bi_flags);
		unpacked->bi_mode	= le16_to_cpu(inode.v->bi_mode);

		return bch2_inode_unpack_v2(unpacked, inode.v->fields,
					    bkey_val_end(inode),
					    INODEv2_NR_FIELDS(inode.v));
	}
	default:
		BUG();
	}
}

int bch2_inode_unpack(struct bkey_s_c k,
		      struct bch_inode_unpacked *unpacked)
{
	if (likely(k.k->type == KEY_TYPE_inode_v3))
		return bch2_inode_unpack_v3(k, unpacked);
	return bch2_inode_unpack_slowpath(k, unpacked);
}

static int bch2_inode_peek_nowarn(struct btree_trans *trans,
		    struct btree_iter *iter,
		    struct bch_inode_unpacked *inode,
		    subvol_inum inum, unsigned flags)
{
	struct bkey_s_c k;
	u32 snapshot;
	int ret;

	ret = bch2_subvolume_get_snapshot(trans, inum.subvol, &snapshot);
	if (ret)
		return ret;

	k = bch2_bkey_get_iter(trans, iter, BTREE_ID_inodes,
			       SPOS(0, inum.inum, snapshot),
			       flags|BTREE_ITER_CACHED);
	ret = bkey_err(k);
	if (ret)
		return ret;

	ret = bkey_is_inode(k.k) ? 0 : -BCH_ERR_ENOENT_inode;
	if (ret)
		goto err;

	ret = bch2_inode_unpack(k, inode);
	if (ret)
		goto err;

	return 0;
err:
	bch2_trans_iter_exit(trans, iter);
	return ret;
}

int bch2_inode_peek(struct btree_trans *trans,
		    struct btree_iter *iter,
		    struct bch_inode_unpacked *inode,
		    subvol_inum inum, unsigned flags)
{
	int ret = bch2_inode_peek_nowarn(trans, iter, inode, inum, flags);
	bch_err_msg(trans->c, ret, "looking up inum %u:%llu:", inum.subvol, inum.inum);
	return ret;
}

int bch2_inode_write_flags(struct btree_trans *trans,
		     struct btree_iter *iter,
		     struct bch_inode_unpacked *inode,
		     enum btree_update_flags flags)
{
	struct bkey_inode_buf *inode_p;

	inode_p = bch2_trans_kmalloc(trans, sizeof(*inode_p));
	if (IS_ERR(inode_p))
		return PTR_ERR(inode_p);

	bch2_inode_pack_inlined(inode_p, inode);
	inode_p->inode.k.p.snapshot = iter->snapshot;
	return bch2_trans_update(trans, iter, &inode_p->inode.k_i, flags);
}

struct bkey_i *bch2_inode_to_v3(struct btree_trans *trans, struct bkey_i *k)
{
	struct bch_inode_unpacked u;
	struct bkey_inode_buf *inode_p;
	int ret;

	if (!bkey_is_inode(&k->k))
		return ERR_PTR(-ENOENT);

	inode_p = bch2_trans_kmalloc(trans, sizeof(*inode_p));
	if (IS_ERR(inode_p))
		return ERR_CAST(inode_p);

	ret = bch2_inode_unpack(bkey_i_to_s_c(k), &u);
	if (ret)
		return ERR_PTR(ret);

	bch2_inode_pack(inode_p, &u);
	return &inode_p->inode.k_i;
}

static int __bch2_inode_invalid(struct bch_fs *c, struct bkey_s_c k, struct printbuf *err)
{
	struct bch_inode_unpacked unpacked;
	int ret = 0;

	bkey_fsck_err_on(k.k->p.inode, c, err,
			 inode_pos_inode_nonzero,
			 "nonzero k.p.inode");

	bkey_fsck_err_on(k.k->p.offset < BLOCKDEV_INODE_MAX, c, err,
			 inode_pos_blockdev_range,
			 "fs inode in blockdev range");

	bkey_fsck_err_on(bch2_inode_unpack(k, &unpacked), c, err,
			 inode_unpack_error,
			 "invalid variable length fields");

	bkey_fsck_err_on(unpacked.bi_data_checksum >= BCH_CSUM_OPT_NR + 1, c, err,
			 inode_checksum_type_invalid,
			 "invalid data checksum type (%u >= %u",
			 unpacked.bi_data_checksum, BCH_CSUM_OPT_NR + 1);

	bkey_fsck_err_on(unpacked.bi_compression &&
			 !bch2_compression_opt_valid(unpacked.bi_compression - 1), c, err,
			 inode_compression_type_invalid,
			 "invalid compression opt %u", unpacked.bi_compression - 1);

	bkey_fsck_err_on((unpacked.bi_flags & BCH_INODE_unlinked) &&
			 unpacked.bi_nlink != 0, c, err,
			 inode_unlinked_but_nlink_nonzero,
			 "flagged as unlinked but bi_nlink != 0");

	bkey_fsck_err_on(unpacked.bi_subvol && !S_ISDIR(unpacked.bi_mode), c, err,
			 inode_subvol_root_but_not_dir,
			 "subvolume root but not a directory");
fsck_err:
	return ret;
}

int bch2_inode_invalid(struct bch_fs *c, struct bkey_s_c k,
		       enum bkey_invalid_flags flags,
		       struct printbuf *err)
{
	struct bkey_s_c_inode inode = bkey_s_c_to_inode(k);
	int ret = 0;

	bkey_fsck_err_on(INODE_STR_HASH(inode.v) >= BCH_STR_HASH_NR, c, err,
			 inode_str_hash_invalid,
			 "invalid str hash type (%llu >= %u)",
			 INODE_STR_HASH(inode.v), BCH_STR_HASH_NR);

	ret = __bch2_inode_invalid(c, k, err);
fsck_err:
	return ret;
}

int bch2_inode_v2_invalid(struct bch_fs *c, struct bkey_s_c k,
			  enum bkey_invalid_flags flags,
			  struct printbuf *err)
{
	struct bkey_s_c_inode_v2 inode = bkey_s_c_to_inode_v2(k);
	int ret = 0;

	bkey_fsck_err_on(INODEv2_STR_HASH(inode.v) >= BCH_STR_HASH_NR, c, err,
			 inode_str_hash_invalid,
			 "invalid str hash type (%llu >= %u)",
			 INODEv2_STR_HASH(inode.v), BCH_STR_HASH_NR);

	ret = __bch2_inode_invalid(c, k, err);
fsck_err:
	return ret;
}

int bch2_inode_v3_invalid(struct bch_fs *c, struct bkey_s_c k,
			  enum bkey_invalid_flags flags,
			  struct printbuf *err)
{
	struct bkey_s_c_inode_v3 inode = bkey_s_c_to_inode_v3(k);
	int ret = 0;

	bkey_fsck_err_on(INODEv3_FIELDS_START(inode.v) < INODEv3_FIELDS_START_INITIAL ||
			 INODEv3_FIELDS_START(inode.v) > bkey_val_u64s(inode.k), c, err,
			 inode_v3_fields_start_bad,
			 "invalid fields_start (got %llu, min %u max %zu)",
			 INODEv3_FIELDS_START(inode.v),
			 INODEv3_FIELDS_START_INITIAL,
			 bkey_val_u64s(inode.k));

	bkey_fsck_err_on(INODEv3_STR_HASH(inode.v) >= BCH_STR_HASH_NR, c, err,
			 inode_str_hash_invalid,
			 "invalid str hash type (%llu >= %u)",
			 INODEv3_STR_HASH(inode.v), BCH_STR_HASH_NR);

	ret = __bch2_inode_invalid(c, k, err);
fsck_err:
	return ret;
}

static void __bch2_inode_unpacked_to_text(struct printbuf *out,
					  struct bch_inode_unpacked *inode)
{
	prt_printf(out, "mode=%o ", inode->bi_mode);

	prt_str(out, "flags=");
	prt_bitflags(out, bch2_inode_flag_strs, inode->bi_flags & ((1U << 20) - 1));
	prt_printf(out, " (%x)", inode->bi_flags);

	prt_printf(out, " journal_seq=%llu bi_size=%llu bi_sectors=%llu bi_version=%llu",
	       inode->bi_journal_seq,
	       inode->bi_size,
	       inode->bi_sectors,
	       inode->bi_version);

#define x(_name, _bits)						\
	prt_printf(out, " "#_name "=%llu", (u64) inode->_name);
	BCH_INODE_FIELDS_v3()
#undef  x
}

void bch2_inode_unpacked_to_text(struct printbuf *out, struct bch_inode_unpacked *inode)
{
	prt_printf(out, "inum: %llu ", inode->bi_inum);
	__bch2_inode_unpacked_to_text(out, inode);
}

void bch2_inode_to_text(struct printbuf *out, struct bch_fs *c, struct bkey_s_c k)
{
	struct bch_inode_unpacked inode;

	if (bch2_inode_unpack(k, &inode)) {
		prt_printf(out, "(unpack error)");
		return;
	}

	__bch2_inode_unpacked_to_text(out, &inode);
}

static inline u64 bkey_inode_flags(struct bkey_s_c k)
{
	switch (k.k->type) {
	case KEY_TYPE_inode:
		return le32_to_cpu(bkey_s_c_to_inode(k).v->bi_flags);
	case KEY_TYPE_inode_v2:
		return le64_to_cpu(bkey_s_c_to_inode_v2(k).v->bi_flags);
	case KEY_TYPE_inode_v3:
		return le64_to_cpu(bkey_s_c_to_inode_v3(k).v->bi_flags);
	default:
		return 0;
	}
}

static inline bool bkey_is_deleted_inode(struct bkey_s_c k)
{
	return bkey_inode_flags(k) & BCH_INODE_unlinked;
}

int bch2_trigger_inode(struct btree_trans *trans,
		       enum btree_id btree_id, unsigned level,
		       struct bkey_s_c old,
		       struct bkey_s new,
		       unsigned flags)
{
	s64 nr = bkey_is_inode(new.k) - bkey_is_inode(old.k);

	if (flags & BTREE_TRIGGER_TRANSACTIONAL) {
		if (nr) {
			int ret = bch2_replicas_deltas_realloc(trans, 0);
			if (ret)
				return ret;

			trans->fs_usage_deltas->nr_inodes += nr;
		}

		bool old_deleted = bkey_is_deleted_inode(old);
		bool new_deleted = bkey_is_deleted_inode(new.s_c);
		if (old_deleted != new_deleted) {
			int ret = bch2_btree_bit_mod(trans, BTREE_ID_deleted_inodes, new.k->p, new_deleted);
			if (ret)
				return ret;
		}
	}

	if (!(flags & BTREE_TRIGGER_TRANSACTIONAL) && (flags & BTREE_TRIGGER_INSERT)) {
		BUG_ON(!trans->journal_res.seq);

		bkey_s_to_inode_v3(new).v->bi_journal_seq = cpu_to_le64(trans->journal_res.seq);
	}

	if (flags & BTREE_TRIGGER_GC) {
		struct bch_fs *c = trans->c;

		percpu_down_read(&c->mark_lock);
		this_cpu_add(c->usage_gc->nr_inodes, nr);
		percpu_up_read(&c->mark_lock);
	}

	return 0;
}

int bch2_inode_generation_invalid(struct bch_fs *c, struct bkey_s_c k,
				  enum bkey_invalid_flags flags,
				  struct printbuf *err)
{
	int ret = 0;

	bkey_fsck_err_on(k.k->p.inode, c, err,
			 inode_pos_inode_nonzero,
			 "nonzero k.p.inode");
fsck_err:
	return ret;
}

void bch2_inode_generation_to_text(struct printbuf *out, struct bch_fs *c,
				   struct bkey_s_c k)
{
	struct bkey_s_c_inode_generation gen = bkey_s_c_to_inode_generation(k);

	prt_printf(out, "generation: %u", le32_to_cpu(gen.v->bi_generation));
}

void bch2_inode_init_early(struct bch_fs *c,
			   struct bch_inode_unpacked *inode_u)
{
	enum bch_str_hash_type str_hash =
		bch2_str_hash_opt_to_type(c, c->opts.str_hash);

	memset(inode_u, 0, sizeof(*inode_u));

	/* ick */
	inode_u->bi_flags |= str_hash << INODE_STR_HASH_OFFSET;
	get_random_bytes(&inode_u->bi_hash_seed,
			 sizeof(inode_u->bi_hash_seed));
}

void bch2_inode_init_late(struct bch_inode_unpacked *inode_u, u64 now,
			  uid_t uid, gid_t gid, umode_t mode, dev_t rdev,
			  struct bch_inode_unpacked *parent)
{
	inode_u->bi_mode	= mode;
	inode_u->bi_uid		= uid;
	inode_u->bi_gid		= gid;
	inode_u->bi_dev		= rdev;
	inode_u->bi_atime	= now;
	inode_u->bi_mtime	= now;
	inode_u->bi_ctime	= now;
	inode_u->bi_otime	= now;

	if (parent && parent->bi_mode & S_ISGID) {
		inode_u->bi_gid = parent->bi_gid;
		if (S_ISDIR(mode))
			inode_u->bi_mode |= S_ISGID;
	}

	if (parent) {
#define x(_name, ...)	inode_u->bi_##_name = parent->bi_##_name;
		BCH_INODE_OPTS()
#undef x
	}
}

void bch2_inode_init(struct bch_fs *c, struct bch_inode_unpacked *inode_u,
		     uid_t uid, gid_t gid, umode_t mode, dev_t rdev,
		     struct bch_inode_unpacked *parent)
{
	bch2_inode_init_early(c, inode_u);
	bch2_inode_init_late(inode_u, bch2_current_time(c),
			     uid, gid, mode, rdev, parent);
}

static inline u32 bkey_generation(struct bkey_s_c k)
{
	switch (k.k->type) {
	case KEY_TYPE_inode:
	case KEY_TYPE_inode_v2:
		BUG();
	case KEY_TYPE_inode_generation:
		return le32_to_cpu(bkey_s_c_to_inode_generation(k).v->bi_generation);
	default:
		return 0;
	}
}

/*
 * This just finds an empty slot:
 */
int bch2_inode_create(struct btree_trans *trans,
		      struct btree_iter *iter,
		      struct bch_inode_unpacked *inode_u,
		      u32 snapshot, u64 cpu)
{
	struct bch_fs *c = trans->c;
	struct bkey_s_c k;
	u64 min, max, start, pos, *hint;
	int ret = 0;
	unsigned bits = (c->opts.inodes_32bit ? 31 : 63);

	if (c->opts.shard_inode_numbers) {
		bits -= c->inode_shard_bits;

		min = (cpu << bits);
		max = (cpu << bits) | ~(ULLONG_MAX << bits);

		min = max_t(u64, min, BLOCKDEV_INODE_MAX);
		hint = c->unused_inode_hints + cpu;
	} else {
		min = BLOCKDEV_INODE_MAX;
		max = ~(ULLONG_MAX << bits);
		hint = c->unused_inode_hints;
	}

	start = READ_ONCE(*hint);

	if (start >= max || start < min)
		start = min;

	pos = start;
	bch2_trans_iter_init(trans, iter, BTREE_ID_inodes, POS(0, pos),
			     BTREE_ITER_ALL_SNAPSHOTS|
			     BTREE_ITER_INTENT);
again:
	while ((k = bch2_btree_iter_peek(iter)).k &&
	       !(ret = bkey_err(k)) &&
	       bkey_lt(k.k->p, POS(0, max))) {
		if (pos < iter->pos.offset)
			goto found_slot;

		/*
		 * We don't need to iterate over keys in every snapshot once
		 * we've found just one:
		 */
		pos = iter->pos.offset + 1;
		bch2_btree_iter_set_pos(iter, POS(0, pos));
	}

	if (!ret && pos < max)
		goto found_slot;

	if (!ret && start == min)
		ret = -BCH_ERR_ENOSPC_inode_create;

	if (ret) {
		bch2_trans_iter_exit(trans, iter);
		return ret;
	}

	/* Retry from start */
	pos = start = min;
	bch2_btree_iter_set_pos(iter, POS(0, pos));
	goto again;
found_slot:
	bch2_btree_iter_set_pos(iter, SPOS(0, pos, snapshot));
	k = bch2_btree_iter_peek_slot(iter);
	ret = bkey_err(k);
	if (ret) {
		bch2_trans_iter_exit(trans, iter);
		return ret;
	}

	*hint			= k.k->p.offset;
	inode_u->bi_inum	= k.k->p.offset;
	inode_u->bi_generation	= bkey_generation(k);
	return 0;
}

static int bch2_inode_delete_keys(struct btree_trans *trans,
				  subvol_inum inum, enum btree_id id)
{
	struct btree_iter iter;
	struct bkey_s_c k;
	struct bkey_i delete;
	struct bpos end = POS(inum.inum, U64_MAX);
	u32 snapshot;
	int ret = 0;

	/*
	 * We're never going to be deleting partial extents, no need to use an
	 * extent iterator:
	 */
	bch2_trans_iter_init(trans, &iter, id, POS(inum.inum, 0),
			     BTREE_ITER_INTENT);

	while (1) {
		bch2_trans_begin(trans);

		ret = bch2_subvolume_get_snapshot(trans, inum.subvol, &snapshot);
		if (ret)
			goto err;

		bch2_btree_iter_set_snapshot(&iter, snapshot);

		k = bch2_btree_iter_peek_upto(&iter, end);
		ret = bkey_err(k);
		if (ret)
			goto err;

		if (!k.k)
			break;

		bkey_init(&delete.k);
		delete.k.p = iter.pos;

		if (iter.flags & BTREE_ITER_IS_EXTENTS)
			bch2_key_resize(&delete.k,
					bpos_min(end, k.k->p).offset -
					iter.pos.offset);

		ret = bch2_trans_update(trans, &iter, &delete, 0) ?:
		      bch2_trans_commit(trans, NULL, NULL,
					BCH_TRANS_COMMIT_no_enospc);
err:
		if (ret && !bch2_err_matches(ret, BCH_ERR_transaction_restart))
			break;
	}

	bch2_trans_iter_exit(trans, &iter);
	return ret;
}

int bch2_inode_rm(struct bch_fs *c, subvol_inum inum)
{
	struct btree_trans *trans = bch2_trans_get(c);
	struct btree_iter iter = { NULL };
	struct bkey_i_inode_generation delete;
	struct bch_inode_unpacked inode_u;
	struct bkey_s_c k;
	u32 snapshot;
	int ret;

	/*
	 * If this was a directory, there shouldn't be any real dirents left -
	 * but there could be whiteouts (from hash collisions) that we should
	 * delete:
	 *
	 * XXX: the dirent could ideally would delete whiteouts when they're no
	 * longer needed
	 */
	ret   = bch2_inode_delete_keys(trans, inum, BTREE_ID_extents) ?:
		bch2_inode_delete_keys(trans, inum, BTREE_ID_xattrs) ?:
		bch2_inode_delete_keys(trans, inum, BTREE_ID_dirents);
	if (ret)
		goto err;
retry:
	bch2_trans_begin(trans);

	ret = bch2_subvolume_get_snapshot(trans, inum.subvol, &snapshot);
	if (ret)
		goto err;

	k = bch2_bkey_get_iter(trans, &iter, BTREE_ID_inodes,
			       SPOS(0, inum.inum, snapshot),
			       BTREE_ITER_INTENT|BTREE_ITER_CACHED);
	ret = bkey_err(k);
	if (ret)
		goto err;

	if (!bkey_is_inode(k.k)) {
		bch2_fs_inconsistent(c,
				     "inode %llu:%u not found when deleting",
				     inum.inum, snapshot);
		ret = -EIO;
		goto err;
	}

	bch2_inode_unpack(k, &inode_u);

	bkey_inode_generation_init(&delete.k_i);
	delete.k.p = iter.pos;
	delete.v.bi_generation = cpu_to_le32(inode_u.bi_generation + 1);

	ret   = bch2_trans_update(trans, &iter, &delete.k_i, 0) ?:
		bch2_trans_commit(trans, NULL, NULL,
				BCH_TRANS_COMMIT_no_enospc);
err:
	bch2_trans_iter_exit(trans, &iter);
	if (bch2_err_matches(ret, BCH_ERR_transaction_restart))
		goto retry;

	bch2_trans_put(trans);
	return ret;
}

int bch2_inode_find_by_inum_nowarn_trans(struct btree_trans *trans,
				  subvol_inum inum,
				  struct bch_inode_unpacked *inode)
{
	struct btree_iter iter;
	int ret;

	ret = bch2_inode_peek_nowarn(trans, &iter, inode, inum, 0);
	if (!ret)
		bch2_trans_iter_exit(trans, &iter);
	return ret;
}

int bch2_inode_find_by_inum_trans(struct btree_trans *trans,
				  subvol_inum inum,
				  struct bch_inode_unpacked *inode)
{
	struct btree_iter iter;
	int ret;

	ret = bch2_inode_peek(trans, &iter, inode, inum, 0);
	if (!ret)
		bch2_trans_iter_exit(trans, &iter);
	return ret;
}

int bch2_inode_find_by_inum(struct bch_fs *c, subvol_inum inum,
			    struct bch_inode_unpacked *inode)
{
	return bch2_trans_do(c, NULL, NULL, 0,
		bch2_inode_find_by_inum_trans(trans, inum, inode));
}

int bch2_inode_nlink_inc(struct bch_inode_unpacked *bi)
{
	if (bi->bi_flags & BCH_INODE_unlinked)
		bi->bi_flags &= ~BCH_INODE_unlinked;
	else {
		if (bi->bi_nlink == U32_MAX)
			return -EINVAL;

		bi->bi_nlink++;
	}

	return 0;
}

void bch2_inode_nlink_dec(struct btree_trans *trans, struct bch_inode_unpacked *bi)
{
	if (bi->bi_nlink && (bi->bi_flags & BCH_INODE_unlinked)) {
		bch2_trans_inconsistent(trans, "inode %llu unlinked but link count nonzero",
					bi->bi_inum);
		return;
	}

	if (bi->bi_flags & BCH_INODE_unlinked) {
		bch2_trans_inconsistent(trans, "inode %llu link count underflow", bi->bi_inum);
		return;
	}

	if (bi->bi_nlink)
		bi->bi_nlink--;
	else
		bi->bi_flags |= BCH_INODE_unlinked;
}

struct bch_opts bch2_inode_opts_to_opts(struct bch_inode_unpacked *inode)
{
	struct bch_opts ret = { 0 };
#define x(_name, _bits)							\
	if (inode->bi_##_name)						\
		opt_set(ret, _name, inode->bi_##_name - 1);
	BCH_INODE_OPTS()
#undef x
	return ret;
}

void bch2_inode_opts_get(struct bch_io_opts *opts, struct bch_fs *c,
			 struct bch_inode_unpacked *inode)
{
#define x(_name, _bits)		opts->_name = inode_opt_get(c, inode, _name);
	BCH_INODE_OPTS()
#undef x

	if (opts->nocow)
		opts->compression = opts->background_compression = opts->data_checksum = opts->erasure_code = 0;
}

int bch2_inum_opts_get(struct btree_trans *trans, subvol_inum inum, struct bch_io_opts *opts)
{
	struct bch_inode_unpacked inode;
	int ret = lockrestart_do(trans, bch2_inode_find_by_inum_trans(trans, inum, &inode));

	if (ret)
		return ret;

	bch2_inode_opts_get(opts, trans->c, &inode);
	return 0;
}

int bch2_inode_rm_snapshot(struct btree_trans *trans, u64 inum, u32 snapshot)
{
	struct bch_fs *c = trans->c;
	struct btree_iter iter = { NULL };
	struct bkey_i_inode_generation delete;
	struct bch_inode_unpacked inode_u;
	struct bkey_s_c k;
	int ret;

	do {
		ret   = bch2_btree_delete_range_trans(trans, BTREE_ID_extents,
						      SPOS(inum, 0, snapshot),
						      SPOS(inum, U64_MAX, snapshot),
						      0, NULL) ?:
			bch2_btree_delete_range_trans(trans, BTREE_ID_dirents,
						      SPOS(inum, 0, snapshot),
						      SPOS(inum, U64_MAX, snapshot),
						      0, NULL) ?:
			bch2_btree_delete_range_trans(trans, BTREE_ID_xattrs,
						      SPOS(inum, 0, snapshot),
						      SPOS(inum, U64_MAX, snapshot),
						      0, NULL);
	} while (ret == -BCH_ERR_transaction_restart_nested);
	if (ret)
		goto err;
retry:
	bch2_trans_begin(trans);

	k = bch2_bkey_get_iter(trans, &iter, BTREE_ID_inodes,
			       SPOS(0, inum, snapshot), BTREE_ITER_INTENT);
	ret = bkey_err(k);
	if (ret)
		goto err;

	if (!bkey_is_inode(k.k)) {
		bch2_fs_inconsistent(c,
				     "inode %llu:%u not found when deleting",
				     inum, snapshot);
		ret = -EIO;
		goto err;
	}

	bch2_inode_unpack(k, &inode_u);

	/* Subvolume root? */
	if (inode_u.bi_subvol)
		bch_warn(c, "deleting inode %llu marked as unlinked, but also a subvolume root!?", inode_u.bi_inum);

	bkey_inode_generation_init(&delete.k_i);
	delete.k.p = iter.pos;
	delete.v.bi_generation = cpu_to_le32(inode_u.bi_generation + 1);

	ret   = bch2_trans_update(trans, &iter, &delete.k_i, 0) ?:
		bch2_trans_commit(trans, NULL, NULL,
				BCH_TRANS_COMMIT_no_enospc);
err:
	bch2_trans_iter_exit(trans, &iter);
	if (bch2_err_matches(ret, BCH_ERR_transaction_restart))
		goto retry;

	return ret ?: -BCH_ERR_transaction_restart_nested;
}

static int may_delete_deleted_inode(struct btree_trans *trans,
				    struct btree_iter *iter,
				    struct bpos pos,
				    bool *need_another_pass)
{
	struct bch_fs *c = trans->c;
	struct btree_iter inode_iter;
	struct bkey_s_c k;
	struct bch_inode_unpacked inode;
	int ret;

	k = bch2_bkey_get_iter(trans, &inode_iter, BTREE_ID_inodes, pos, BTREE_ITER_CACHED);
	ret = bkey_err(k);
	if (ret)
		return ret;

	ret = bkey_is_inode(k.k) ? 0 : -BCH_ERR_ENOENT_inode;
	if (fsck_err_on(!bkey_is_inode(k.k), c,
			deleted_inode_missing,
			"nonexistent inode %llu:%u in deleted_inodes btree",
			pos.offset, pos.snapshot))
		goto delete;

	ret = bch2_inode_unpack(k, &inode);
	if (ret)
		goto out;

	if (S_ISDIR(inode.bi_mode)) {
		ret = bch2_empty_dir_snapshot(trans, pos.offset, pos.snapshot);
		if (fsck_err_on(ret == -ENOTEMPTY, c, deleted_inode_is_dir,
				"non empty directory %llu:%u in deleted_inodes btree",
				pos.offset, pos.snapshot))
			goto delete;
		if (ret)
			goto out;
	}

	if (fsck_err_on(!(inode.bi_flags & BCH_INODE_unlinked), c,
			deleted_inode_not_unlinked,
			"non-deleted inode %llu:%u in deleted_inodes btree",
			pos.offset, pos.snapshot))
		goto delete;

	if (c->sb.clean &&
	    !fsck_err(c,
		      deleted_inode_but_clean,
		      "filesystem marked as clean but have deleted inode %llu:%u",
		      pos.offset, pos.snapshot)) {
		ret = 0;
		goto out;
	}

	if (bch2_snapshot_is_internal_node(c, pos.snapshot)) {
		struct bpos new_min_pos;

		ret = bch2_propagate_key_to_snapshot_leaves(trans, inode_iter.btree_id, k, &new_min_pos);
		if (ret)
			goto out;

		inode.bi_flags &= ~BCH_INODE_unlinked;

		ret = bch2_inode_write_flags(trans, &inode_iter, &inode,
					     BTREE_UPDATE_INTERNAL_SNAPSHOT_NODE);
		bch_err_msg(c, ret, "clearing inode unlinked flag");
		if (ret)
			goto out;

		/*
		 * We'll need another write buffer flush to pick up the new
		 * unlinked inodes in the snapshot leaves:
		 */
		*need_another_pass = true;
		goto out;
	}

	ret = 1;
out:
fsck_err:
	bch2_trans_iter_exit(trans, &inode_iter);
	return ret;
delete:
	ret = bch2_btree_bit_mod(trans, BTREE_ID_deleted_inodes, pos, false);
	goto out;
}

int bch2_delete_dead_inodes(struct bch_fs *c)
{
	struct btree_trans *trans = bch2_trans_get(c);
	bool need_another_pass;
	int ret;
again:
	need_another_pass = false;

	/*
	 * Weird transaction restart handling here because on successful delete,
	 * bch2_inode_rm_snapshot() will return a nested transaction restart,
	 * but we can't retry because the btree write buffer won't have been
	 * flushed and we'd spin:
	 */
<<<<<<< HEAD
	for_each_btree_key(trans, iter, BTREE_ID_deleted_inodes, POS_MIN,
			   BTREE_ITER_PREFETCH|BTREE_ITER_ALL_SNAPSHOTS, k, ret) {
		ret = commit_do(trans, NULL, NULL,
				BTREE_INSERT_NOFAIL|
				BTREE_INSERT_LAZY_RW,
			may_delete_deleted_inode(trans, &iter, k.k->p, &need_another_pass));
		if (ret < 0)
			break;

		if (ret) {
			if (!test_bit(BCH_FS_RW, &c->flags)) {
				bch2_trans_unlock(trans);
				bch2_fs_lazy_rw(c);
			}

=======
	ret = for_each_btree_key_commit(trans, iter, BTREE_ID_deleted_inodes, POS_MIN,
					BTREE_ITER_PREFETCH|BTREE_ITER_ALL_SNAPSHOTS, k,
					NULL, NULL, BCH_TRANS_COMMIT_no_enospc, ({
		ret = may_delete_deleted_inode(trans, &iter, k.k->p, &need_another_pass);
		if (ret > 0) {
>>>>>>> de927f6c
			bch_verbose(c, "deleting unlinked inode %llu:%u", k.k->p.offset, k.k->p.snapshot);

			ret = bch2_inode_rm_snapshot(trans, k.k->p.offset, k.k->p.snapshot);
			/*
			 * We don't want to loop here: a transaction restart
			 * error here means we handled a transaction restart and
			 * we're actually done, but if we loop we'll retry the
			 * same key because the write buffer hasn't been flushed
			 * yet
			 */
			if (bch2_err_matches(ret, BCH_ERR_transaction_restart)) {
				ret = 0;
				continue;
			}
		}

		ret;
	}));

	if (!ret && need_another_pass) {
		ret = bch2_btree_write_buffer_flush_sync(trans);
		if (ret)
			goto err;
		goto again;
	}
err:
	bch2_trans_put(trans);
	return ret;
}<|MERGE_RESOLUTION|>--- conflicted
+++ resolved
@@ -1148,29 +1148,11 @@
 	 * but we can't retry because the btree write buffer won't have been
 	 * flushed and we'd spin:
 	 */
-<<<<<<< HEAD
-	for_each_btree_key(trans, iter, BTREE_ID_deleted_inodes, POS_MIN,
-			   BTREE_ITER_PREFETCH|BTREE_ITER_ALL_SNAPSHOTS, k, ret) {
-		ret = commit_do(trans, NULL, NULL,
-				BTREE_INSERT_NOFAIL|
-				BTREE_INSERT_LAZY_RW,
-			may_delete_deleted_inode(trans, &iter, k.k->p, &need_another_pass));
-		if (ret < 0)
-			break;
-
-		if (ret) {
-			if (!test_bit(BCH_FS_RW, &c->flags)) {
-				bch2_trans_unlock(trans);
-				bch2_fs_lazy_rw(c);
-			}
-
-=======
 	ret = for_each_btree_key_commit(trans, iter, BTREE_ID_deleted_inodes, POS_MIN,
 					BTREE_ITER_PREFETCH|BTREE_ITER_ALL_SNAPSHOTS, k,
 					NULL, NULL, BCH_TRANS_COMMIT_no_enospc, ({
 		ret = may_delete_deleted_inode(trans, &iter, k.k->p, &need_another_pass);
 		if (ret > 0) {
->>>>>>> de927f6c
 			bch_verbose(c, "deleting unlinked inode %llu:%u", k.k->p.offset, k.k->p.snapshot);
 
 			ret = bch2_inode_rm_snapshot(trans, k.k->p.offset, k.k->p.snapshot);
