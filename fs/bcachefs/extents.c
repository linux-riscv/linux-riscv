// SPDX-License-Identifier: GPL-2.0
/*
 * Copyright (C) 2010 Kent Overstreet <kent.overstreet@gmail.com>
 *
 * Code for managing the extent btree and dynamically updating the writeback
 * dirty sector count.
 */

#include "bcachefs.h"
#include "bkey_methods.h"
#include "btree_gc.h"
#include "btree_io.h"
#include "btree_iter.h"
#include "buckets.h"
#include "checksum.h"
#include "compress.h"
#include "debug.h"
#include "disk_groups.h"
#include "error.h"
#include "extents.h"
#include "inode.h"
#include "journal.h"
#include "replicas.h"
#include "super.h"
#include "super-io.h"
#include "trace.h"
#include "util.h"

static unsigned bch2_crc_field_size_max[] = {
	[BCH_EXTENT_ENTRY_crc32] = CRC32_SIZE_MAX,
	[BCH_EXTENT_ENTRY_crc64] = CRC64_SIZE_MAX,
	[BCH_EXTENT_ENTRY_crc128] = CRC128_SIZE_MAX,
};

static void bch2_extent_crc_pack(union bch_extent_crc *,
				 struct bch_extent_crc_unpacked,
				 enum bch_extent_entry_type);

static struct bch_dev_io_failures *dev_io_failures(struct bch_io_failures *f,
						   unsigned dev)
{
	struct bch_dev_io_failures *i;

	for (i = f->devs; i < f->devs + f->nr; i++)
		if (i->dev == dev)
			return i;

	return NULL;
}

void bch2_mark_io_failure(struct bch_io_failures *failed,
			  struct extent_ptr_decoded *p)
{
	struct bch_dev_io_failures *f = dev_io_failures(failed, p->ptr.dev);

	if (!f) {
		BUG_ON(failed->nr >= ARRAY_SIZE(failed->devs));

		f = &failed->devs[failed->nr++];
		f->dev		= p->ptr.dev;
		f->idx		= p->idx;
		f->nr_failed	= 1;
		f->nr_retries	= 0;
	} else if (p->idx != f->idx) {
		f->idx		= p->idx;
		f->nr_failed	= 1;
		f->nr_retries	= 0;
	} else {
		f->nr_failed++;
	}
}

/*
 * returns true if p1 is better than p2:
 */
static inline bool ptr_better(struct bch_fs *c,
			      const struct extent_ptr_decoded p1,
			      const struct extent_ptr_decoded p2)
{
	if (likely(!p1.idx && !p2.idx)) {
		struct bch_dev *dev1 = bch_dev_bkey_exists(c, p1.ptr.dev);
		struct bch_dev *dev2 = bch_dev_bkey_exists(c, p2.ptr.dev);

		u64 l1 = atomic64_read(&dev1->cur_latency[READ]);
		u64 l2 = atomic64_read(&dev2->cur_latency[READ]);

		/* Pick at random, biased in favor of the faster device: */

		return bch2_rand_range(l1 + l2) > l1;
	}

	if (bch2_force_reconstruct_read)
		return p1.idx > p2.idx;

	return p1.idx < p2.idx;
}

/*
 * This picks a non-stale pointer, preferably from a device other than @avoid.
 * Avoid can be NULL, meaning pick any. If there are no non-stale pointers to
 * other devices, it will still pick a pointer from avoid.
 */
int bch2_bkey_pick_read_device(struct bch_fs *c, struct bkey_s_c k,
			       struct bch_io_failures *failed,
			       struct extent_ptr_decoded *pick)
{
	struct bkey_ptrs_c ptrs = bch2_bkey_ptrs_c(k);
	const union bch_extent_entry *entry;
	struct extent_ptr_decoded p;
	struct bch_dev_io_failures *f;
	struct bch_dev *ca;
	int ret = 0;

	if (k.k->type == KEY_TYPE_error)
		return -EIO;

	bkey_for_each_ptr_decode(k.k, ptrs, p, entry) {
		/*
		 * Unwritten extent: no need to actually read, treat it as a
		 * hole and return 0s:
		 */
		if (p.ptr.unwritten)
			return 0;

		ca = bch_dev_bkey_exists(c, p.ptr.dev);

		/*
		 * If there are any dirty pointers it's an error if we can't
		 * read:
		 */
		if (!ret && !p.ptr.cached)
			ret = -EIO;

		if (p.ptr.cached && ptr_stale(ca, &p.ptr))
			continue;

		f = failed ? dev_io_failures(failed, p.ptr.dev) : NULL;
		if (f)
			p.idx = f->nr_failed < f->nr_retries
				? f->idx
				: f->idx + 1;

		if (!p.idx &&
		    !bch2_dev_is_readable(ca))
			p.idx++;

		if (bch2_force_reconstruct_read &&
		    !p.idx && p.has_ec)
			p.idx++;

		if (p.idx >= (unsigned) p.has_ec + 1)
			continue;

		if (ret > 0 && !ptr_better(c, p, *pick))
			continue;

		*pick = p;
		ret = 1;
	}

	return ret;
}

/* KEY_TYPE_btree_ptr: */

int bch2_btree_ptr_invalid(struct bch_fs *c, struct bkey_s_c k,
			   enum bkey_invalid_flags flags,
			   struct printbuf *err)
{
	int ret = 0;

	bkey_fsck_err_on(bkey_val_u64s(k.k) > BCH_REPLICAS_MAX, c, err,
			 btree_ptr_val_too_big,
			 "value too big (%zu > %u)", bkey_val_u64s(k.k), BCH_REPLICAS_MAX);

	ret = bch2_bkey_ptrs_invalid(c, k, flags, err);
fsck_err:
	return ret;
}

void bch2_btree_ptr_to_text(struct printbuf *out, struct bch_fs *c,
			    struct bkey_s_c k)
{
	bch2_bkey_ptrs_to_text(out, c, k);
}

int bch2_btree_ptr_v2_invalid(struct bch_fs *c, struct bkey_s_c k,
			      enum bkey_invalid_flags flags,
			      struct printbuf *err)
{
	int ret = 0;

	bkey_fsck_err_on(bkey_val_u64s(k.k) > BKEY_BTREE_PTR_VAL_U64s_MAX, c, err,
			 btree_ptr_v2_val_too_big,
			 "value too big (%zu > %zu)",
			 bkey_val_u64s(k.k), BKEY_BTREE_PTR_VAL_U64s_MAX);

	ret = bch2_bkey_ptrs_invalid(c, k, flags, err);
fsck_err:
	return ret;
}

void bch2_btree_ptr_v2_to_text(struct printbuf *out, struct bch_fs *c,
			       struct bkey_s_c k)
{
	struct bkey_s_c_btree_ptr_v2 bp = bkey_s_c_to_btree_ptr_v2(k);

	prt_printf(out, "seq %llx written %u min_key %s",
	       le64_to_cpu(bp.v->seq),
	       le16_to_cpu(bp.v->sectors_written),
	       BTREE_PTR_RANGE_UPDATED(bp.v) ? "R " : "");

	bch2_bpos_to_text(out, bp.v->min_key);
	prt_printf(out, " ");
	bch2_bkey_ptrs_to_text(out, c, k);
}

void bch2_btree_ptr_v2_compat(enum btree_id btree_id, unsigned version,
			      unsigned big_endian, int write,
			      struct bkey_s k)
{
	struct bkey_s_btree_ptr_v2 bp = bkey_s_to_btree_ptr_v2(k);

	compat_bpos(0, btree_id, version, big_endian, write, &bp.v->min_key);

	if (version < bcachefs_metadata_version_inode_btree_change &&
	    btree_id_is_extents(btree_id) &&
	    !bkey_eq(bp.v->min_key, POS_MIN))
		bp.v->min_key = write
			? bpos_nosnap_predecessor(bp.v->min_key)
			: bpos_nosnap_successor(bp.v->min_key);
}

/* KEY_TYPE_extent: */

bool bch2_extent_merge(struct bch_fs *c, struct bkey_s l, struct bkey_s_c r)
{
	struct bkey_ptrs   l_ptrs = bch2_bkey_ptrs(l);
	struct bkey_ptrs_c r_ptrs = bch2_bkey_ptrs_c(r);
	union bch_extent_entry *en_l;
	const union bch_extent_entry *en_r;
	struct extent_ptr_decoded lp, rp;
	bool use_right_ptr;
	struct bch_dev *ca;

	en_l = l_ptrs.start;
	en_r = r_ptrs.start;
	while (en_l < l_ptrs.end && en_r < r_ptrs.end) {
		if (extent_entry_type(en_l) != extent_entry_type(en_r))
			return false;

		en_l = extent_entry_next(en_l);
		en_r = extent_entry_next(en_r);
	}

	if (en_l < l_ptrs.end || en_r < r_ptrs.end)
		return false;

	en_l = l_ptrs.start;
	en_r = r_ptrs.start;
	lp.crc = bch2_extent_crc_unpack(l.k, NULL);
	rp.crc = bch2_extent_crc_unpack(r.k, NULL);

	while (__bkey_ptr_next_decode(l.k, l_ptrs.end, lp, en_l) &&
	       __bkey_ptr_next_decode(r.k, r_ptrs.end, rp, en_r)) {
		if (lp.ptr.offset + lp.crc.offset + lp.crc.live_size !=
		    rp.ptr.offset + rp.crc.offset ||
		    lp.ptr.dev			!= rp.ptr.dev ||
		    lp.ptr.gen			!= rp.ptr.gen ||
		    lp.ptr.unwritten		!= rp.ptr.unwritten ||
		    lp.has_ec			!= rp.has_ec)
			return false;

		/* Extents may not straddle buckets: */
		ca = bch_dev_bkey_exists(c, lp.ptr.dev);
		if (PTR_BUCKET_NR(ca, &lp.ptr) != PTR_BUCKET_NR(ca, &rp.ptr))
			return false;

		if (lp.has_ec			!= rp.has_ec ||
		    (lp.has_ec &&
		     (lp.ec.block		!= rp.ec.block ||
		      lp.ec.redundancy		!= rp.ec.redundancy ||
		      lp.ec.idx			!= rp.ec.idx)))
			return false;

		if (lp.crc.compression_type	!= rp.crc.compression_type ||
		    lp.crc.nonce		!= rp.crc.nonce)
			return false;

		if (lp.crc.offset + lp.crc.live_size + rp.crc.live_size <=
		    lp.crc.uncompressed_size) {
			/* can use left extent's crc entry */
		} else if (lp.crc.live_size <= rp.crc.offset) {
			/* can use right extent's crc entry */
		} else {
			/* check if checksums can be merged: */
			if (lp.crc.csum_type		!= rp.crc.csum_type ||
			    lp.crc.nonce		!= rp.crc.nonce ||
			    crc_is_compressed(lp.crc) ||
			    !bch2_checksum_mergeable(lp.crc.csum_type))
				return false;

			if (lp.crc.offset + lp.crc.live_size != lp.crc.compressed_size ||
			    rp.crc.offset)
				return false;

			if (lp.crc.csum_type &&
			    lp.crc.uncompressed_size +
			    rp.crc.uncompressed_size > (c->opts.encoded_extent_max >> 9))
				return false;
		}

		en_l = extent_entry_next(en_l);
		en_r = extent_entry_next(en_r);
	}

	en_l = l_ptrs.start;
	en_r = r_ptrs.start;
	while (en_l < l_ptrs.end && en_r < r_ptrs.end) {
		if (extent_entry_is_crc(en_l)) {
			struct bch_extent_crc_unpacked crc_l = bch2_extent_crc_unpack(l.k, entry_to_crc(en_l));
			struct bch_extent_crc_unpacked crc_r = bch2_extent_crc_unpack(r.k, entry_to_crc(en_r));

			if (crc_l.uncompressed_size + crc_r.uncompressed_size >
			    bch2_crc_field_size_max[extent_entry_type(en_l)])
				return false;
		}

		en_l = extent_entry_next(en_l);
		en_r = extent_entry_next(en_r);
	}

	use_right_ptr = false;
	en_l = l_ptrs.start;
	en_r = r_ptrs.start;
	while (en_l < l_ptrs.end) {
		if (extent_entry_type(en_l) == BCH_EXTENT_ENTRY_ptr &&
		    use_right_ptr)
			en_l->ptr = en_r->ptr;

		if (extent_entry_is_crc(en_l)) {
			struct bch_extent_crc_unpacked crc_l =
				bch2_extent_crc_unpack(l.k, entry_to_crc(en_l));
			struct bch_extent_crc_unpacked crc_r =
				bch2_extent_crc_unpack(r.k, entry_to_crc(en_r));

			use_right_ptr = false;

			if (crc_l.offset + crc_l.live_size + crc_r.live_size <=
			    crc_l.uncompressed_size) {
				/* can use left extent's crc entry */
			} else if (crc_l.live_size <= crc_r.offset) {
				/* can use right extent's crc entry */
				crc_r.offset -= crc_l.live_size;
				bch2_extent_crc_pack(entry_to_crc(en_l), crc_r,
						     extent_entry_type(en_l));
				use_right_ptr = true;
			} else {
				crc_l.csum = bch2_checksum_merge(crc_l.csum_type,
								 crc_l.csum,
								 crc_r.csum,
								 crc_r.uncompressed_size << 9);

				crc_l.uncompressed_size	+= crc_r.uncompressed_size;
				crc_l.compressed_size	+= crc_r.compressed_size;
				bch2_extent_crc_pack(entry_to_crc(en_l), crc_l,
						     extent_entry_type(en_l));
			}
		}

		en_l = extent_entry_next(en_l);
		en_r = extent_entry_next(en_r);
	}

	bch2_key_resize(l.k, l.k->size + r.k->size);
	return true;
}

/* KEY_TYPE_reservation: */

int bch2_reservation_invalid(struct bch_fs *c, struct bkey_s_c k,
			     enum bkey_invalid_flags flags,
			     struct printbuf *err)
{
	struct bkey_s_c_reservation r = bkey_s_c_to_reservation(k);
	int ret = 0;

	bkey_fsck_err_on(!r.v->nr_replicas || r.v->nr_replicas > BCH_REPLICAS_MAX, c, err,
			 reservation_key_nr_replicas_invalid,
			 "invalid nr_replicas (%u)", r.v->nr_replicas);
fsck_err:
	return ret;
}

void bch2_reservation_to_text(struct printbuf *out, struct bch_fs *c,
			      struct bkey_s_c k)
{
	struct bkey_s_c_reservation r = bkey_s_c_to_reservation(k);

	prt_printf(out, "generation %u replicas %u",
	       le32_to_cpu(r.v->generation),
	       r.v->nr_replicas);
}

bool bch2_reservation_merge(struct bch_fs *c, struct bkey_s _l, struct bkey_s_c _r)
{
	struct bkey_s_reservation l = bkey_s_to_reservation(_l);
	struct bkey_s_c_reservation r = bkey_s_c_to_reservation(_r);

	if (l.v->generation != r.v->generation ||
	    l.v->nr_replicas != r.v->nr_replicas)
		return false;

	bch2_key_resize(l.k, l.k->size + r.k->size);
	return true;
}

/* Extent checksum entries: */

/* returns true if not equal */
static inline bool bch2_crc_unpacked_cmp(struct bch_extent_crc_unpacked l,
					 struct bch_extent_crc_unpacked r)
{
	return (l.csum_type		!= r.csum_type ||
		l.compression_type	!= r.compression_type ||
		l.compressed_size	!= r.compressed_size ||
		l.uncompressed_size	!= r.uncompressed_size ||
		l.offset		!= r.offset ||
		l.live_size		!= r.live_size ||
		l.nonce			!= r.nonce ||
		bch2_crc_cmp(l.csum, r.csum));
}

static inline bool can_narrow_crc(struct bch_extent_crc_unpacked u,
				  struct bch_extent_crc_unpacked n)
{
	return !crc_is_compressed(u) &&
		u.csum_type &&
		u.uncompressed_size > u.live_size &&
		bch2_csum_type_is_encryption(u.csum_type) ==
		bch2_csum_type_is_encryption(n.csum_type);
}

bool bch2_can_narrow_extent_crcs(struct bkey_s_c k,
				 struct bch_extent_crc_unpacked n)
{
	struct bkey_ptrs_c ptrs = bch2_bkey_ptrs_c(k);
	struct bch_extent_crc_unpacked crc;
	const union bch_extent_entry *i;

	if (!n.csum_type)
		return false;

	bkey_for_each_crc(k.k, ptrs, crc, i)
		if (can_narrow_crc(crc, n))
			return true;

	return false;
}

/*
 * We're writing another replica for this extent, so while we've got the data in
 * memory we'll be computing a new checksum for the currently live data.
 *
 * If there are other replicas we aren't moving, and they are checksummed but
 * not compressed, we can modify them to point to only the data that is
 * currently live (so that readers won't have to bounce) while we've got the
 * checksum we need:
 */
bool bch2_bkey_narrow_crcs(struct bkey_i *k, struct bch_extent_crc_unpacked n)
{
	struct bkey_ptrs ptrs = bch2_bkey_ptrs(bkey_i_to_s(k));
	struct bch_extent_crc_unpacked u;
	struct extent_ptr_decoded p;
	union bch_extent_entry *i;
	bool ret = false;

	/* Find a checksum entry that covers only live data: */
	if (!n.csum_type) {
		bkey_for_each_crc(&k->k, ptrs, u, i)
			if (!crc_is_compressed(u) &&
			    u.csum_type &&
			    u.live_size == u.uncompressed_size) {
				n = u;
				goto found;
			}
		return false;
	}
found:
	BUG_ON(crc_is_compressed(n));
	BUG_ON(n.offset);
	BUG_ON(n.live_size != k->k.size);

restart_narrow_pointers:
	ptrs = bch2_bkey_ptrs(bkey_i_to_s(k));

	bkey_for_each_ptr_decode(&k->k, ptrs, p, i)
		if (can_narrow_crc(p.crc, n)) {
			bch2_bkey_drop_ptr_noerror(bkey_i_to_s(k), &i->ptr);
			p.ptr.offset += p.crc.offset;
			p.crc = n;
			bch2_extent_ptr_decoded_append(k, &p);
			ret = true;
			goto restart_narrow_pointers;
		}

	return ret;
}

static void bch2_extent_crc_pack(union bch_extent_crc *dst,
				 struct bch_extent_crc_unpacked src,
				 enum bch_extent_entry_type type)
{
#define set_common_fields(_dst, _src)					\
		_dst.type		= 1 << type;			\
		_dst.csum_type		= _src.csum_type,		\
		_dst.compression_type	= _src.compression_type,	\
		_dst._compressed_size	= _src.compressed_size - 1,	\
		_dst._uncompressed_size	= _src.uncompressed_size - 1,	\
		_dst.offset		= _src.offset

	switch (type) {
	case BCH_EXTENT_ENTRY_crc32:
		set_common_fields(dst->crc32, src);
		dst->crc32.csum		= (u32 __force) *((__le32 *) &src.csum.lo);
		break;
	case BCH_EXTENT_ENTRY_crc64:
		set_common_fields(dst->crc64, src);
		dst->crc64.nonce	= src.nonce;
		dst->crc64.csum_lo	= (u64 __force) src.csum.lo;
		dst->crc64.csum_hi	= (u64 __force) *((__le16 *) &src.csum.hi);
		break;
	case BCH_EXTENT_ENTRY_crc128:
		set_common_fields(dst->crc128, src);
		dst->crc128.nonce	= src.nonce;
		dst->crc128.csum	= src.csum;
		break;
	default:
		BUG();
	}
#undef set_common_fields
}

void bch2_extent_crc_append(struct bkey_i *k,
			    struct bch_extent_crc_unpacked new)
{
	struct bkey_ptrs ptrs = bch2_bkey_ptrs(bkey_i_to_s(k));
	union bch_extent_crc *crc = (void *) ptrs.end;
	enum bch_extent_entry_type type;

	if (bch_crc_bytes[new.csum_type]	<= 4 &&
	    new.uncompressed_size		<= CRC32_SIZE_MAX &&
	    new.nonce				<= CRC32_NONCE_MAX)
		type = BCH_EXTENT_ENTRY_crc32;
	else if (bch_crc_bytes[new.csum_type]	<= 10 &&
		   new.uncompressed_size	<= CRC64_SIZE_MAX &&
		   new.nonce			<= CRC64_NONCE_MAX)
		type = BCH_EXTENT_ENTRY_crc64;
	else if (bch_crc_bytes[new.csum_type]	<= 16 &&
		   new.uncompressed_size	<= CRC128_SIZE_MAX &&
		   new.nonce			<= CRC128_NONCE_MAX)
		type = BCH_EXTENT_ENTRY_crc128;
	else
		BUG();

	bch2_extent_crc_pack(crc, new, type);

	k->k.u64s += extent_entry_u64s(ptrs.end);

	EBUG_ON(bkey_val_u64s(&k->k) > BKEY_EXTENT_VAL_U64s_MAX);
}

/* Generic code for keys with pointers: */

unsigned bch2_bkey_nr_ptrs(struct bkey_s_c k)
{
	return bch2_bkey_devs(k).nr;
}

unsigned bch2_bkey_nr_ptrs_allocated(struct bkey_s_c k)
{
	return k.k->type == KEY_TYPE_reservation
		? bkey_s_c_to_reservation(k).v->nr_replicas
		: bch2_bkey_dirty_devs(k).nr;
}

unsigned bch2_bkey_nr_ptrs_fully_allocated(struct bkey_s_c k)
{
	unsigned ret = 0;

	if (k.k->type == KEY_TYPE_reservation) {
		ret = bkey_s_c_to_reservation(k).v->nr_replicas;
	} else {
		struct bkey_ptrs_c ptrs = bch2_bkey_ptrs_c(k);
		const union bch_extent_entry *entry;
		struct extent_ptr_decoded p;

		bkey_for_each_ptr_decode(k.k, ptrs, p, entry)
			ret += !p.ptr.cached && !crc_is_compressed(p.crc);
	}

	return ret;
}

unsigned bch2_bkey_sectors_compressed(struct bkey_s_c k)
{
	struct bkey_ptrs_c ptrs = bch2_bkey_ptrs_c(k);
	const union bch_extent_entry *entry;
	struct extent_ptr_decoded p;
	unsigned ret = 0;

	bkey_for_each_ptr_decode(k.k, ptrs, p, entry)
		if (!p.ptr.cached && crc_is_compressed(p.crc))
			ret += p.crc.compressed_size;

	return ret;
}

bool bch2_bkey_is_incompressible(struct bkey_s_c k)
{
	struct bkey_ptrs_c ptrs = bch2_bkey_ptrs_c(k);
	const union bch_extent_entry *entry;
	struct bch_extent_crc_unpacked crc;

	bkey_for_each_crc(k.k, ptrs, crc, entry)
		if (crc.compression_type == BCH_COMPRESSION_TYPE_incompressible)
			return true;
	return false;
}

unsigned bch2_bkey_replicas(struct bch_fs *c, struct bkey_s_c k)
{
	struct bkey_ptrs_c ptrs = bch2_bkey_ptrs_c(k);
	const union bch_extent_entry *entry;
	struct extent_ptr_decoded p = { 0 };
	unsigned replicas = 0;

	bkey_for_each_ptr_decode(k.k, ptrs, p, entry) {
		if (p.ptr.cached)
			continue;

		if (p.has_ec)
			replicas += p.ec.redundancy;

		replicas++;

	}

	return replicas;
}

static inline unsigned __extent_ptr_durability(struct bch_dev *ca, struct extent_ptr_decoded *p)
{
	if (p->ptr.cached)
		return 0;

	return p->has_ec
		? p->ec.redundancy + 1
		: ca->mi.durability;
}

unsigned bch2_extent_ptr_desired_durability(struct bch_fs *c, struct extent_ptr_decoded *p)
{
	struct bch_dev *ca = bch_dev_bkey_exists(c, p->ptr.dev);

	return __extent_ptr_durability(ca, p);
}

unsigned bch2_extent_ptr_durability(struct bch_fs *c, struct extent_ptr_decoded *p)
{
	struct bch_dev *ca = bch_dev_bkey_exists(c, p->ptr.dev);

	if (ca->mi.state == BCH_MEMBER_STATE_failed)
		return 0;

	return __extent_ptr_durability(ca, p);
}

unsigned bch2_bkey_durability(struct bch_fs *c, struct bkey_s_c k)
{
	struct bkey_ptrs_c ptrs = bch2_bkey_ptrs_c(k);
	const union bch_extent_entry *entry;
	struct extent_ptr_decoded p;
	unsigned durability = 0;

	bkey_for_each_ptr_decode(k.k, ptrs, p, entry)
		durability += bch2_extent_ptr_durability(c, &p);

	return durability;
}

static unsigned bch2_bkey_durability_safe(struct bch_fs *c, struct bkey_s_c k)
{
	struct bkey_ptrs_c ptrs = bch2_bkey_ptrs_c(k);
	const union bch_extent_entry *entry;
	struct extent_ptr_decoded p;
	unsigned durability = 0;

	bkey_for_each_ptr_decode(k.k, ptrs, p, entry)
		if (p.ptr.dev < c->sb.nr_devices && c->devs[p.ptr.dev])
			durability += bch2_extent_ptr_durability(c, &p);

	return durability;
}

void bch2_bkey_extent_entry_drop(struct bkey_i *k, union bch_extent_entry *entry)
{
	union bch_extent_entry *end = bkey_val_end(bkey_i_to_s(k));
	union bch_extent_entry *next = extent_entry_next(entry);

	memmove_u64s(entry, next, (u64 *) end - (u64 *) next);
	k->k.u64s -= extent_entry_u64s(entry);
}

void bch2_extent_ptr_decoded_append(struct bkey_i *k,
				    struct extent_ptr_decoded *p)
{
	struct bkey_ptrs ptrs = bch2_bkey_ptrs(bkey_i_to_s(k));
	struct bch_extent_crc_unpacked crc =
		bch2_extent_crc_unpack(&k->k, NULL);
	union bch_extent_entry *pos;

	if (!bch2_crc_unpacked_cmp(crc, p->crc)) {
		pos = ptrs.start;
		goto found;
	}

	bkey_for_each_crc(&k->k, ptrs, crc, pos)
		if (!bch2_crc_unpacked_cmp(crc, p->crc)) {
			pos = extent_entry_next(pos);
			goto found;
		}

	bch2_extent_crc_append(k, p->crc);
	pos = bkey_val_end(bkey_i_to_s(k));
found:
	p->ptr.type = 1 << BCH_EXTENT_ENTRY_ptr;
	__extent_entry_insert(k, pos, to_entry(&p->ptr));

	if (p->has_ec) {
		p->ec.type = 1 << BCH_EXTENT_ENTRY_stripe_ptr;
		__extent_entry_insert(k, pos, to_entry(&p->ec));
	}
}

static union bch_extent_entry *extent_entry_prev(struct bkey_ptrs ptrs,
					  union bch_extent_entry *entry)
{
	union bch_extent_entry *i = ptrs.start;

	if (i == entry)
		return NULL;

	while (extent_entry_next(i) != entry)
		i = extent_entry_next(i);
	return i;
}

/*
 * Returns pointer to the next entry after the one being dropped:
 */
union bch_extent_entry *bch2_bkey_drop_ptr_noerror(struct bkey_s k,
						   struct bch_extent_ptr *ptr)
{
	struct bkey_ptrs ptrs = bch2_bkey_ptrs(k);
	union bch_extent_entry *entry = to_entry(ptr), *next;
	union bch_extent_entry *ret = entry;
	bool drop_crc = true;

	EBUG_ON(ptr < &ptrs.start->ptr ||
		ptr >= &ptrs.end->ptr);
	EBUG_ON(ptr->type != 1 << BCH_EXTENT_ENTRY_ptr);

	for (next = extent_entry_next(entry);
	     next != ptrs.end;
	     next = extent_entry_next(next)) {
		if (extent_entry_is_crc(next)) {
			break;
		} else if (extent_entry_is_ptr(next)) {
			drop_crc = false;
			break;
		}
	}

	extent_entry_drop(k, entry);

	while ((entry = extent_entry_prev(ptrs, entry))) {
		if (extent_entry_is_ptr(entry))
			break;

		if ((extent_entry_is_crc(entry) && drop_crc) ||
		    extent_entry_is_stripe_ptr(entry)) {
			ret = (void *) ret - extent_entry_bytes(entry);
			extent_entry_drop(k, entry);
		}
	}

	return ret;
}

union bch_extent_entry *bch2_bkey_drop_ptr(struct bkey_s k,
					   struct bch_extent_ptr *ptr)
{
	bool have_dirty = bch2_bkey_dirty_devs(k.s_c).nr;
	union bch_extent_entry *ret =
		bch2_bkey_drop_ptr_noerror(k, ptr);

	/*
	 * If we deleted all the dirty pointers and there's still cached
	 * pointers, we could set the cached pointers to dirty if they're not
	 * stale - but to do that correctly we'd need to grab an open_bucket
	 * reference so that we don't race with bucket reuse:
	 */
	if (have_dirty &&
	    !bch2_bkey_dirty_devs(k.s_c).nr) {
		k.k->type = KEY_TYPE_error;
		set_bkey_val_u64s(k.k, 0);
		ret = NULL;
	} else if (!bch2_bkey_nr_ptrs(k.s_c)) {
		k.k->type = KEY_TYPE_deleted;
		set_bkey_val_u64s(k.k, 0);
		ret = NULL;
	}

	return ret;
}

void bch2_bkey_drop_device(struct bkey_s k, unsigned dev)
{
	struct bch_extent_ptr *ptr;

	bch2_bkey_drop_ptrs(k, ptr, ptr->dev == dev);
}

void bch2_bkey_drop_device_noerror(struct bkey_s k, unsigned dev)
{
	struct bch_extent_ptr *ptr = bch2_bkey_has_device(k, dev);

	if (ptr)
		bch2_bkey_drop_ptr_noerror(k, ptr);
}

const struct bch_extent_ptr *bch2_bkey_has_device_c(struct bkey_s_c k, unsigned dev)
{
	struct bkey_ptrs_c ptrs = bch2_bkey_ptrs_c(k);
	const struct bch_extent_ptr *ptr;

	bkey_for_each_ptr(ptrs, ptr)
		if (ptr->dev == dev)
			return ptr;

	return NULL;
}

bool bch2_bkey_has_target(struct bch_fs *c, struct bkey_s_c k, unsigned target)
{
	struct bkey_ptrs_c ptrs = bch2_bkey_ptrs_c(k);
	const struct bch_extent_ptr *ptr;

	bkey_for_each_ptr(ptrs, ptr)
		if (bch2_dev_in_target(c, ptr->dev, target) &&
		    (!ptr->cached ||
		     !ptr_stale(bch_dev_bkey_exists(c, ptr->dev), ptr)))
			return true;

	return false;
}

bool bch2_bkey_matches_ptr(struct bch_fs *c, struct bkey_s_c k,
			   struct bch_extent_ptr m, u64 offset)
{
	struct bkey_ptrs_c ptrs = bch2_bkey_ptrs_c(k);
	const union bch_extent_entry *entry;
	struct extent_ptr_decoded p;

	bkey_for_each_ptr_decode(k.k, ptrs, p, entry)
		if (p.ptr.dev	== m.dev &&
		    p.ptr.gen	== m.gen &&
		    (s64) p.ptr.offset + p.crc.offset - bkey_start_offset(k.k) ==
		    (s64) m.offset  - offset)
			return true;

	return false;
}

/*
 * Returns true if two extents refer to the same data:
 */
bool bch2_extents_match(struct bkey_s_c k1, struct bkey_s_c k2)
{
	if (k1.k->type != k2.k->type)
		return false;

	if (bkey_extent_is_direct_data(k1.k)) {
		struct bkey_ptrs_c ptrs1 = bch2_bkey_ptrs_c(k1);
		struct bkey_ptrs_c ptrs2 = bch2_bkey_ptrs_c(k2);
		const union bch_extent_entry *entry1, *entry2;
		struct extent_ptr_decoded p1, p2;

		if (bkey_extent_is_unwritten(k1) != bkey_extent_is_unwritten(k2))
			return false;

		bkey_for_each_ptr_decode(k1.k, ptrs1, p1, entry1)
			bkey_for_each_ptr_decode(k2.k, ptrs2, p2, entry2)
				if (p1.ptr.dev		== p2.ptr.dev &&
				    p1.ptr.gen		== p2.ptr.gen &&
				    (s64) p1.ptr.offset + p1.crc.offset - bkey_start_offset(k1.k) ==
				    (s64) p2.ptr.offset + p2.crc.offset - bkey_start_offset(k2.k))
					return true;

		return false;
	} else {
		/* KEY_TYPE_deleted, etc. */
		return true;
	}
}

struct bch_extent_ptr *
bch2_extent_has_ptr(struct bkey_s_c k1, struct extent_ptr_decoded p1, struct bkey_s k2)
{
	struct bkey_ptrs ptrs2 = bch2_bkey_ptrs(k2);
	union bch_extent_entry *entry2;
	struct extent_ptr_decoded p2;

	bkey_for_each_ptr_decode(k2.k, ptrs2, p2, entry2)
		if (p1.ptr.dev		== p2.ptr.dev &&
		    p1.ptr.gen		== p2.ptr.gen &&
		    (s64) p1.ptr.offset + p1.crc.offset - bkey_start_offset(k1.k) ==
		    (s64) p2.ptr.offset + p2.crc.offset - bkey_start_offset(k2.k))
			return &entry2->ptr;

	return NULL;
}

void bch2_extent_ptr_set_cached(struct bkey_s k, struct bch_extent_ptr *ptr)
{
	struct bkey_ptrs ptrs = bch2_bkey_ptrs(k);
	union bch_extent_entry *entry;
	union bch_extent_entry *ec = NULL;

	bkey_extent_entry_for_each(ptrs, entry) {
		if (&entry->ptr == ptr) {
			ptr->cached = true;
			if (ec)
				extent_entry_drop(k, ec);
			return;
		}

		if (extent_entry_is_stripe_ptr(entry))
			ec = entry;
		else if (extent_entry_is_ptr(entry))
			ec = NULL;
	}

	BUG();
}

/*
 * bch_extent_normalize - clean up an extent, dropping stale pointers etc.
 *
 * Returns true if @k should be dropped entirely
 *
 * For existing keys, only called when btree nodes are being rewritten, not when
 * they're merely being compacted/resorted in memory.
 */
bool bch2_extent_normalize(struct bch_fs *c, struct bkey_s k)
{
	struct bch_extent_ptr *ptr;

	bch2_bkey_drop_ptrs(k, ptr,
		ptr->cached &&
		ptr_stale(bch_dev_bkey_exists(c, ptr->dev), ptr));

	return bkey_deleted(k.k);
}

void bch2_bkey_ptrs_to_text(struct printbuf *out, struct bch_fs *c,
			    struct bkey_s_c k)
{
	struct bkey_ptrs_c ptrs = bch2_bkey_ptrs_c(k);
	const union bch_extent_entry *entry;
	bool first = true;

	if (c)
		prt_printf(out, "durability: %u ", bch2_bkey_durability_safe(c, k));

	bkey_extent_entry_for_each(ptrs, entry) {
		if (!first)
			prt_printf(out, " ");

		switch (__extent_entry_type(entry)) {
		case BCH_EXTENT_ENTRY_ptr: {
			const struct bch_extent_ptr *ptr = entry_to_ptr(entry);
			struct bch_dev *ca = c && ptr->dev < c->sb.nr_devices && c->devs[ptr->dev]
				? bch_dev_bkey_exists(c, ptr->dev)
				: NULL;

			if (!ca) {
				prt_printf(out, "ptr: %u:%llu gen %u%s", ptr->dev,
				       (u64) ptr->offset, ptr->gen,
				       ptr->cached ? " cached" : "");
			} else {
				u32 offset;
				u64 b = sector_to_bucket_and_offset(ca, ptr->offset, &offset);

				prt_printf(out, "ptr: %u:%llu:%u gen %u",
					   ptr->dev, b, offset, ptr->gen);
				if (ptr->cached)
					prt_str(out, " cached");
				if (ptr->unwritten)
					prt_str(out, " unwritten");
				if (ca && ptr_stale(ca, ptr))
					prt_printf(out, " stale");
			}
			break;
		}
		case BCH_EXTENT_ENTRY_crc32:
		case BCH_EXTENT_ENTRY_crc64:
		case BCH_EXTENT_ENTRY_crc128: {
			struct bch_extent_crc_unpacked crc =
				bch2_extent_crc_unpack(k.k, entry_to_crc(entry));

			prt_printf(out, "crc: c_size %u size %u offset %u nonce %u csum %s compress %s",
			       crc.compressed_size,
			       crc.uncompressed_size,
			       crc.offset, crc.nonce,
			       bch2_csum_types[crc.csum_type],
			       bch2_compression_types[crc.compression_type]);
			break;
		}
		case BCH_EXTENT_ENTRY_stripe_ptr: {
			const struct bch_extent_stripe_ptr *ec = &entry->stripe_ptr;

			prt_printf(out, "ec: idx %llu block %u",
			       (u64) ec->idx, ec->block);
			break;
		}
		case BCH_EXTENT_ENTRY_rebalance: {
			const struct bch_extent_rebalance *r = &entry->rebalance;

			prt_str(out, "rebalance: target ");
			if (c)
				bch2_target_to_text(out, c, r->target);
			else
				prt_printf(out, "%u", r->target);
			prt_str(out, " compression ");
			bch2_compression_opt_to_text(out, r->compression);
			break;
		}
		default:
			prt_printf(out, "(invalid extent entry %.16llx)", *((u64 *) entry));
			return;
		}

		first = false;
	}
}

static int extent_ptr_invalid(struct bch_fs *c,
			      struct bkey_s_c k,
			      enum bkey_invalid_flags flags,
			      const struct bch_extent_ptr *ptr,
			      unsigned size_ondisk,
			      bool metadata,
			      struct printbuf *err)
{
	struct bkey_ptrs_c ptrs = bch2_bkey_ptrs_c(k);
	const struct bch_extent_ptr *ptr2;
	u64 bucket;
	u32 bucket_offset;
	struct bch_dev *ca;
	int ret = 0;

	if (!bch2_dev_exists2(c, ptr->dev)) {
		/*
		 * If we're in the write path this key might have already been
		 * overwritten, and we could be seeing a device that doesn't
		 * exist anymore due to racing with device removal:
		 */
		if (flags & BKEY_INVALID_WRITE)
			return 0;

		bkey_fsck_err(c, err, ptr_to_invalid_device,
			   "pointer to invalid device (%u)", ptr->dev);
	}

	ca = bch_dev_bkey_exists(c, ptr->dev);
	bkey_for_each_ptr(ptrs, ptr2)
		bkey_fsck_err_on(ptr != ptr2 && ptr->dev == ptr2->dev, c, err,
				 ptr_to_duplicate_device,
				 "multiple pointers to same device (%u)", ptr->dev);

	bucket = sector_to_bucket_and_offset(ca, ptr->offset, &bucket_offset);

	bkey_fsck_err_on(bucket >= ca->mi.nbuckets, c, err,
			 ptr_after_last_bucket,
			 "pointer past last bucket (%llu > %llu)", bucket, ca->mi.nbuckets);
	bkey_fsck_err_on(ptr->offset < bucket_to_sector(ca, ca->mi.first_bucket), c, err,
			 ptr_before_first_bucket,
			 "pointer before first bucket (%llu < %u)", bucket, ca->mi.first_bucket);
	bkey_fsck_err_on(bucket_offset + size_ondisk > ca->mi.bucket_size, c, err,
			 ptr_spans_multiple_buckets,
			 "pointer spans multiple buckets (%u + %u > %u)",
		       bucket_offset, size_ondisk, ca->mi.bucket_size);
fsck_err:
	return ret;
}

int bch2_bkey_ptrs_invalid(struct bch_fs *c, struct bkey_s_c k,
			   enum bkey_invalid_flags flags,
			   struct printbuf *err)
{
	struct bkey_ptrs_c ptrs = bch2_bkey_ptrs_c(k);
	const union bch_extent_entry *entry;
	struct bch_extent_crc_unpacked crc;
	unsigned size_ondisk = k.k->size;
	unsigned nonce = UINT_MAX;
	unsigned nr_ptrs = 0;
	bool have_written = false, have_unwritten = false, have_ec = false, crc_since_last_ptr = false;
	int ret = 0;

	if (bkey_is_btree_ptr(k.k))
		size_ondisk = btree_sectors(c);

	bkey_extent_entry_for_each(ptrs, entry) {
		bkey_fsck_err_on(__extent_entry_type(entry) >= BCH_EXTENT_ENTRY_MAX, c, err,
			extent_ptrs_invalid_entry,
			"invalid extent entry type (got %u, max %u)",
			__extent_entry_type(entry), BCH_EXTENT_ENTRY_MAX);

		bkey_fsck_err_on(bkey_is_btree_ptr(k.k) &&
				 !extent_entry_is_ptr(entry), c, err,
				 btree_ptr_has_non_ptr,
				 "has non ptr field");

		switch (extent_entry_type(entry)) {
		case BCH_EXTENT_ENTRY_ptr:
			ret = extent_ptr_invalid(c, k, flags, &entry->ptr,
						 size_ondisk, false, err);
			if (ret)
				return ret;

			bkey_fsck_err_on(entry->ptr.cached && have_ec, c, err,
					 ptr_cached_and_erasure_coded,
					 "cached, erasure coded ptr");

			if (!entry->ptr.unwritten)
				have_written = true;
			else
				have_unwritten = true;

			have_ec = false;
			crc_since_last_ptr = false;
			nr_ptrs++;
			break;
		case BCH_EXTENT_ENTRY_crc32:
		case BCH_EXTENT_ENTRY_crc64:
		case BCH_EXTENT_ENTRY_crc128:
			crc = bch2_extent_crc_unpack(k.k, entry_to_crc(entry));

			bkey_fsck_err_on(crc.offset + crc.live_size > crc.uncompressed_size, c, err,
					 ptr_crc_uncompressed_size_too_small,
					 "checksum offset + key size > uncompressed size");
			bkey_fsck_err_on(!bch2_checksum_type_valid(c, crc.csum_type), c, err,
					 ptr_crc_csum_type_unknown,
					 "invalid checksum type");
			bkey_fsck_err_on(crc.compression_type >= BCH_COMPRESSION_TYPE_NR, c, err,
					 ptr_crc_compression_type_unknown,
					 "invalid compression type");

			if (bch2_csum_type_is_encryption(crc.csum_type)) {
				if (nonce == UINT_MAX)
					nonce = crc.offset + crc.nonce;
				else if (nonce != crc.offset + crc.nonce)
					bkey_fsck_err(c, err, ptr_crc_nonce_mismatch,
						      "incorrect nonce");
			}

			bkey_fsck_err_on(crc_since_last_ptr, c, err,
					 ptr_crc_redundant,
					 "redundant crc entry");
			crc_since_last_ptr = true;

			bkey_fsck_err_on(crc_is_encoded(crc) &&
					 (crc.uncompressed_size > c->opts.encoded_extent_max >> 9) &&
					 (flags & (BKEY_INVALID_WRITE|BKEY_INVALID_COMMIT)), c, err,
					 ptr_crc_uncompressed_size_too_big,
					 "too large encoded extent");

			size_ondisk = crc.compressed_size;
			break;
		case BCH_EXTENT_ENTRY_stripe_ptr:
			bkey_fsck_err_on(have_ec, c, err,
					 ptr_stripe_redundant,
					 "redundant stripe entry");
			have_ec = true;
			break;
		case BCH_EXTENT_ENTRY_rebalance: {
			const struct bch_extent_rebalance *r = &entry->rebalance;

			if (!bch2_compression_opt_valid(r->compression)) {
				struct bch_compression_opt opt = __bch2_compression_decode(r->compression);
				prt_printf(err, "invalid compression opt %u:%u",
					   opt.type, opt.level);
				return -BCH_ERR_invalid_bkey;
			}
			break;
		}
		}
	}

	bkey_fsck_err_on(!nr_ptrs, c, err,
			 extent_ptrs_no_ptrs,
			 "no ptrs");
	bkey_fsck_err_on(nr_ptrs > BCH_BKEY_PTRS_MAX, c, err,
			 extent_ptrs_too_many_ptrs,
			 "too many ptrs: %u > %u", nr_ptrs, BCH_BKEY_PTRS_MAX);
	bkey_fsck_err_on(have_written && have_unwritten, c, err,
			 extent_ptrs_written_and_unwritten,
			 "extent with unwritten and written ptrs");
	bkey_fsck_err_on(k.k->type != KEY_TYPE_extent && have_unwritten, c, err,
			 extent_ptrs_unwritten,
			 "has unwritten ptrs");
	bkey_fsck_err_on(crc_since_last_ptr, c, err,
			 extent_ptrs_redundant_crc,
			 "redundant crc entry");
	bkey_fsck_err_on(have_ec, c, err,
			 extent_ptrs_redundant_stripe,
			 "redundant stripe entry");
fsck_err:
	return ret;
}

void bch2_ptr_swab(struct bkey_s k)
{
	struct bkey_ptrs ptrs = bch2_bkey_ptrs(k);
	union bch_extent_entry *entry;
	u64 *d;

	for (d =  (u64 *) ptrs.start;
	     d != (u64 *) ptrs.end;
	     d++)
		*d = swab64(*d);

	for (entry = ptrs.start;
	     entry < ptrs.end;
	     entry = extent_entry_next(entry)) {
		switch (extent_entry_type(entry)) {
		case BCH_EXTENT_ENTRY_ptr:
			break;
		case BCH_EXTENT_ENTRY_crc32:
			entry->crc32.csum = swab32(entry->crc32.csum);
			break;
		case BCH_EXTENT_ENTRY_crc64:
			entry->crc64.csum_hi = swab16(entry->crc64.csum_hi);
			entry->crc64.csum_lo = swab64(entry->crc64.csum_lo);
			break;
		case BCH_EXTENT_ENTRY_crc128:
			entry->crc128.csum.hi = (__force __le64)
				swab64((__force u64) entry->crc128.csum.hi);
			entry->crc128.csum.lo = (__force __le64)
				swab64((__force u64) entry->crc128.csum.lo);
			break;
		case BCH_EXTENT_ENTRY_stripe_ptr:
			break;
		case BCH_EXTENT_ENTRY_rebalance:
			break;
		}
	}
}

const struct bch_extent_rebalance *bch2_bkey_rebalance_opts(struct bkey_s_c k)
{
	struct bkey_ptrs_c ptrs = bch2_bkey_ptrs_c(k);
	const union bch_extent_entry *entry;

	bkey_extent_entry_for_each(ptrs, entry)
		if (__extent_entry_type(entry) == BCH_EXTENT_ENTRY_rebalance)
			return &entry->rebalance;

	return NULL;
}

unsigned bch2_bkey_ptrs_need_rebalance(struct bch_fs *c, struct bkey_s_c k,
				       unsigned target, unsigned compression)
{
	struct bkey_ptrs_c ptrs = bch2_bkey_ptrs_c(k);
	unsigned rewrite_ptrs = 0;

	if (compression) {
		unsigned compression_type = bch2_compression_opt_to_type(compression);
		const union bch_extent_entry *entry;
		struct extent_ptr_decoded p;
		unsigned i = 0;

		bkey_for_each_ptr_decode(k.k, ptrs, p, entry) {
<<<<<<< HEAD
			if (p.crc.compression_type == BCH_COMPRESSION_TYPE_incompressible) {
=======
			if (p.crc.compression_type == BCH_COMPRESSION_TYPE_incompressible ||
			    p.ptr.unwritten) {
>>>>>>> 8e2f79f4
				rewrite_ptrs = 0;
				goto incompressible;
			}

			if (!p.ptr.cached && p.crc.compression_type != compression_type)
				rewrite_ptrs |= 1U << i;
			i++;
		}
	}
incompressible:
	if (target && bch2_target_accepts_data(c, BCH_DATA_user, target)) {
		const struct bch_extent_ptr *ptr;
		unsigned i = 0;

		bkey_for_each_ptr(ptrs, ptr) {
			if (!ptr->cached && !bch2_dev_in_target(c, ptr->dev, target))
				rewrite_ptrs |= 1U << i;
			i++;
		}
	}

	return rewrite_ptrs;
}

bool bch2_bkey_needs_rebalance(struct bch_fs *c, struct bkey_s_c k)
{
	const struct bch_extent_rebalance *r = bch2_bkey_rebalance_opts(k);

	/*
	 * If it's an indirect extent, we don't delete the rebalance entry when
	 * done so that we know what options were applied - check if it still
	 * needs work done:
	 */
	if (r &&
	    k.k->type == KEY_TYPE_reflink_v &&
	    !bch2_bkey_ptrs_need_rebalance(c, k, r->target, r->compression))
		r = NULL;

	return r != NULL;
}

int bch2_bkey_set_needs_rebalance(struct bch_fs *c, struct bkey_i *_k,
				  unsigned target, unsigned compression)
{
	struct bkey_s k = bkey_i_to_s(_k);
	struct bch_extent_rebalance *r;
	bool needs_rebalance;

	if (!bkey_extent_is_direct_data(k.k))
		return 0;

	/* get existing rebalance entry: */
	r = (struct bch_extent_rebalance *) bch2_bkey_rebalance_opts(k.s_c);
	if (r) {
		if (k.k->type == KEY_TYPE_reflink_v) {
			/*
			 * indirect extents: existing options take precedence,
			 * so that we don't move extents back and forth if
			 * they're referenced by different inodes with different
			 * options:
			 */
			if (r->target)
				target = r->target;
			if (r->compression)
				compression = r->compression;
		}

		r->target	= target;
		r->compression	= compression;
	}

	needs_rebalance = bch2_bkey_ptrs_need_rebalance(c, k.s_c, target, compression);

	if (needs_rebalance && !r) {
		union bch_extent_entry *new = bkey_val_end(k);

		new->rebalance.type		= 1U << BCH_EXTENT_ENTRY_rebalance;
		new->rebalance.compression	= compression;
		new->rebalance.target		= target;
		new->rebalance.unused		= 0;
		k.k->u64s += extent_entry_u64s(new);
	} else if (!needs_rebalance && r && k.k->type != KEY_TYPE_reflink_v) {
		/*
		 * For indirect extents, don't delete the rebalance entry when
		 * we're finished so that we know we specifically moved it or
		 * compressed it to its current location/compression type
		 */
		extent_entry_drop(k, (union bch_extent_entry *) r);
	}

	return 0;
}

/* Generic extent code: */

int bch2_cut_front_s(struct bpos where, struct bkey_s k)
{
	unsigned new_val_u64s = bkey_val_u64s(k.k);
	int val_u64s_delta;
	u64 sub;

	if (bkey_le(where, bkey_start_pos(k.k)))
		return 0;

	EBUG_ON(bkey_gt(where, k.k->p));

	sub = where.offset - bkey_start_offset(k.k);

	k.k->size -= sub;

	if (!k.k->size) {
		k.k->type = KEY_TYPE_deleted;
		new_val_u64s = 0;
	}

	switch (k.k->type) {
	case KEY_TYPE_extent:
	case KEY_TYPE_reflink_v: {
		struct bkey_ptrs ptrs = bch2_bkey_ptrs(k);
		union bch_extent_entry *entry;
		bool seen_crc = false;

		bkey_extent_entry_for_each(ptrs, entry) {
			switch (extent_entry_type(entry)) {
			case BCH_EXTENT_ENTRY_ptr:
				if (!seen_crc)
					entry->ptr.offset += sub;
				break;
			case BCH_EXTENT_ENTRY_crc32:
				entry->crc32.offset += sub;
				break;
			case BCH_EXTENT_ENTRY_crc64:
				entry->crc64.offset += sub;
				break;
			case BCH_EXTENT_ENTRY_crc128:
				entry->crc128.offset += sub;
				break;
			case BCH_EXTENT_ENTRY_stripe_ptr:
				break;
			case BCH_EXTENT_ENTRY_rebalance:
				break;
			}

			if (extent_entry_is_crc(entry))
				seen_crc = true;
		}

		break;
	}
	case KEY_TYPE_reflink_p: {
		struct bkey_s_reflink_p p = bkey_s_to_reflink_p(k);

		le64_add_cpu(&p.v->idx, sub);
		break;
	}
	case KEY_TYPE_inline_data:
	case KEY_TYPE_indirect_inline_data: {
		void *p = bkey_inline_data_p(k);
		unsigned bytes = bkey_inline_data_bytes(k.k);

		sub = min_t(u64, sub << 9, bytes);

		memmove(p, p + sub, bytes - sub);

		new_val_u64s -= sub >> 3;
		break;
	}
	}

	val_u64s_delta = bkey_val_u64s(k.k) - new_val_u64s;
	BUG_ON(val_u64s_delta < 0);

	set_bkey_val_u64s(k.k, new_val_u64s);
	memset(bkey_val_end(k), 0, val_u64s_delta * sizeof(u64));
	return -val_u64s_delta;
}

int bch2_cut_back_s(struct bpos where, struct bkey_s k)
{
	unsigned new_val_u64s = bkey_val_u64s(k.k);
	int val_u64s_delta;
	u64 len = 0;

	if (bkey_ge(where, k.k->p))
		return 0;

	EBUG_ON(bkey_lt(where, bkey_start_pos(k.k)));

	len = where.offset - bkey_start_offset(k.k);

	k.k->p.offset = where.offset;
	k.k->size = len;

	if (!len) {
		k.k->type = KEY_TYPE_deleted;
		new_val_u64s = 0;
	}

	switch (k.k->type) {
	case KEY_TYPE_inline_data:
	case KEY_TYPE_indirect_inline_data:
		new_val_u64s = (bkey_inline_data_offset(k.k) +
				min(bkey_inline_data_bytes(k.k), k.k->size << 9)) >> 3;
		break;
	}

	val_u64s_delta = bkey_val_u64s(k.k) - new_val_u64s;
	BUG_ON(val_u64s_delta < 0);

	set_bkey_val_u64s(k.k, new_val_u64s);
	memset(bkey_val_end(k), 0, val_u64s_delta * sizeof(u64));
	return -val_u64s_delta;
}<|MERGE_RESOLUTION|>--- conflicted
+++ resolved
@@ -1294,12 +1294,8 @@
 		unsigned i = 0;
 
 		bkey_for_each_ptr_decode(k.k, ptrs, p, entry) {
-<<<<<<< HEAD
-			if (p.crc.compression_type == BCH_COMPRESSION_TYPE_incompressible) {
-=======
 			if (p.crc.compression_type == BCH_COMPRESSION_TYPE_incompressible ||
 			    p.ptr.unwritten) {
->>>>>>> 8e2f79f4
 				rewrite_ptrs = 0;
 				goto incompressible;
 			}
