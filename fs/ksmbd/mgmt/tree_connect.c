--- conflicted
+++ resolved
@@ -17,11 +17,7 @@
 
 struct ksmbd_tree_conn_status
 ksmbd_tree_conn_connect(struct ksmbd_conn *conn, struct ksmbd_session *sess,
-<<<<<<< HEAD
-			char *share_name)
-=======
 			const char *share_name)
->>>>>>> 9fecab24
 {
 	struct ksmbd_tree_conn_status status = {-ENOENT, NULL};
 	struct ksmbd_tree_connect_response *resp = NULL;
@@ -65,11 +61,7 @@
 		struct ksmbd_share_config *new_sc;
 
 		ksmbd_share_config_del(sc);
-<<<<<<< HEAD
-		new_sc = ksmbd_share_config_get(share_name);
-=======
 		new_sc = ksmbd_share_config_get(conn->um, share_name);
->>>>>>> 9fecab24
 		if (!new_sc) {
 			pr_err("Failed to update stale share config\n");
 			status.ret = -ESTALE;
