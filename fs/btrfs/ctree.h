--- conflicted
+++ resolved
@@ -149,11 +149,8 @@
 
 	/* Indicates there was an error cleaning up a log tree. */
 	BTRFS_FS_STATE_LOG_CLEANUP_ERROR,
-<<<<<<< HEAD
-=======
 
 	BTRFS_FS_STATE_COUNT
->>>>>>> 31231092
 };
 
 #define BTRFS_BACKREF_REV_MAX		256
