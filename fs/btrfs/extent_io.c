#include <linux/bitops.h>
#include <linux/slab.h>
#include <linux/bio.h>
#include <linux/mm.h>
#include <linux/pagemap.h>
#include <linux/page-flags.h>
#include <linux/module.h>
#include <linux/spinlock.h>
#include <linux/blkdev.h>
#include <linux/swap.h>
#include <linux/writeback.h>
#include <linux/pagevec.h>
#include <linux/prefetch.h>
#include <linux/cleancache.h>
#include "extent_io.h"
#include "extent_map.h"
#include "compat.h"
#include "ctree.h"
#include "btrfs_inode.h"
#include "volumes.h"

static struct kmem_cache *extent_state_cache;
static struct kmem_cache *extent_buffer_cache;

static LIST_HEAD(buffers);
static LIST_HEAD(states);

#define LEAK_DEBUG 0
#if LEAK_DEBUG
static DEFINE_SPINLOCK(leak_lock);
#endif

#define BUFFER_LRU_MAX 64

struct tree_entry {
	u64 start;
	u64 end;
	struct rb_node rb_node;
};

struct extent_page_data {
	struct bio *bio;
	struct extent_io_tree *tree;
	get_extent_t *get_extent;

	/* tells writepage not to lock the state bits for this range
	 * it still does the unlocking
	 */
	unsigned int extent_locked:1;

	/* tells the submit_bio code to use a WRITE_SYNC */
	unsigned int sync_io:1;
};

int __init extent_io_init(void)
{
	extent_state_cache = kmem_cache_create("extent_state",
			sizeof(struct extent_state), 0,
			SLAB_RECLAIM_ACCOUNT | SLAB_MEM_SPREAD, NULL);
	if (!extent_state_cache)
		return -ENOMEM;

	extent_buffer_cache = kmem_cache_create("extent_buffers",
			sizeof(struct extent_buffer), 0,
			SLAB_RECLAIM_ACCOUNT | SLAB_MEM_SPREAD, NULL);
	if (!extent_buffer_cache)
		goto free_state_cache;
	return 0;

free_state_cache:
	kmem_cache_destroy(extent_state_cache);
	return -ENOMEM;
}

void extent_io_exit(void)
{
	struct extent_state *state;
	struct extent_buffer *eb;

	while (!list_empty(&states)) {
		state = list_entry(states.next, struct extent_state, leak_list);
		printk(KERN_ERR "btrfs state leak: start %llu end %llu "
		       "state %lu in tree %p refs %d\n",
		       (unsigned long long)state->start,
		       (unsigned long long)state->end,
		       state->state, state->tree, atomic_read(&state->refs));
		list_del(&state->leak_list);
		kmem_cache_free(extent_state_cache, state);

	}

	while (!list_empty(&buffers)) {
		eb = list_entry(buffers.next, struct extent_buffer, leak_list);
		printk(KERN_ERR "btrfs buffer leak start %llu len %lu "
		       "refs %d\n", (unsigned long long)eb->start,
		       eb->len, atomic_read(&eb->refs));
		list_del(&eb->leak_list);
		kmem_cache_free(extent_buffer_cache, eb);
	}
	if (extent_state_cache)
		kmem_cache_destroy(extent_state_cache);
	if (extent_buffer_cache)
		kmem_cache_destroy(extent_buffer_cache);
}

void extent_io_tree_init(struct extent_io_tree *tree,
			 struct address_space *mapping)
{
	tree->state = RB_ROOT;
	INIT_RADIX_TREE(&tree->buffer, GFP_ATOMIC);
	tree->ops = NULL;
	tree->dirty_bytes = 0;
	spin_lock_init(&tree->lock);
	spin_lock_init(&tree->buffer_lock);
	tree->mapping = mapping;
}

static struct extent_state *alloc_extent_state(gfp_t mask)
{
	struct extent_state *state;
#if LEAK_DEBUG
	unsigned long flags;
#endif

	state = kmem_cache_alloc(extent_state_cache, mask);
	if (!state)
		return state;
	state->state = 0;
	state->private = 0;
	state->tree = NULL;
#if LEAK_DEBUG
	spin_lock_irqsave(&leak_lock, flags);
	list_add(&state->leak_list, &states);
	spin_unlock_irqrestore(&leak_lock, flags);
#endif
	atomic_set(&state->refs, 1);
	init_waitqueue_head(&state->wq);
	return state;
}

void free_extent_state(struct extent_state *state)
{
	if (!state)
		return;
	if (atomic_dec_and_test(&state->refs)) {
#if LEAK_DEBUG
		unsigned long flags;
#endif
		WARN_ON(state->tree);
#if LEAK_DEBUG
		spin_lock_irqsave(&leak_lock, flags);
		list_del(&state->leak_list);
		spin_unlock_irqrestore(&leak_lock, flags);
#endif
		kmem_cache_free(extent_state_cache, state);
	}
}

static struct rb_node *tree_insert(struct rb_root *root, u64 offset,
				   struct rb_node *node)
{
	struct rb_node **p = &root->rb_node;
	struct rb_node *parent = NULL;
	struct tree_entry *entry;

	while (*p) {
		parent = *p;
		entry = rb_entry(parent, struct tree_entry, rb_node);

		if (offset < entry->start)
			p = &(*p)->rb_left;
		else if (offset > entry->end)
			p = &(*p)->rb_right;
		else
			return parent;
	}

	entry = rb_entry(node, struct tree_entry, rb_node);
	rb_link_node(node, parent, p);
	rb_insert_color(node, root);
	return NULL;
}

static struct rb_node *__etree_search(struct extent_io_tree *tree, u64 offset,
				     struct rb_node **prev_ret,
				     struct rb_node **next_ret)
{
	struct rb_root *root = &tree->state;
	struct rb_node *n = root->rb_node;
	struct rb_node *prev = NULL;
	struct rb_node *orig_prev = NULL;
	struct tree_entry *entry;
	struct tree_entry *prev_entry = NULL;

	while (n) {
		entry = rb_entry(n, struct tree_entry, rb_node);
		prev = n;
		prev_entry = entry;

		if (offset < entry->start)
			n = n->rb_left;
		else if (offset > entry->end)
			n = n->rb_right;
		else
			return n;
	}

	if (prev_ret) {
		orig_prev = prev;
		while (prev && offset > prev_entry->end) {
			prev = rb_next(prev);
			prev_entry = rb_entry(prev, struct tree_entry, rb_node);
		}
		*prev_ret = prev;
		prev = orig_prev;
	}

	if (next_ret) {
		prev_entry = rb_entry(prev, struct tree_entry, rb_node);
		while (prev && offset < prev_entry->start) {
			prev = rb_prev(prev);
			prev_entry = rb_entry(prev, struct tree_entry, rb_node);
		}
		*next_ret = prev;
	}
	return NULL;
}

static inline struct rb_node *tree_search(struct extent_io_tree *tree,
					  u64 offset)
{
	struct rb_node *prev = NULL;
	struct rb_node *ret;

	ret = __etree_search(tree, offset, &prev, NULL);
	if (!ret)
		return prev;
	return ret;
}

static void merge_cb(struct extent_io_tree *tree, struct extent_state *new,
		     struct extent_state *other)
{
	if (tree->ops && tree->ops->merge_extent_hook)
		tree->ops->merge_extent_hook(tree->mapping->host, new,
					     other);
}

/*
 * utility function to look for merge candidates inside a given range.
 * Any extents with matching state are merged together into a single
 * extent in the tree.  Extents with EXTENT_IO in their state field
 * are not merged because the end_io handlers need to be able to do
 * operations on them without sleeping (or doing allocations/splits).
 *
 * This should be called with the tree lock held.
 */
static void merge_state(struct extent_io_tree *tree,
		        struct extent_state *state)
{
	struct extent_state *other;
	struct rb_node *other_node;

	if (state->state & (EXTENT_IOBITS | EXTENT_BOUNDARY))
		return;

	other_node = rb_prev(&state->rb_node);
	if (other_node) {
		other = rb_entry(other_node, struct extent_state, rb_node);
		if (other->end == state->start - 1 &&
		    other->state == state->state) {
			merge_cb(tree, state, other);
			state->start = other->start;
			other->tree = NULL;
			rb_erase(&other->rb_node, &tree->state);
			free_extent_state(other);
		}
	}
	other_node = rb_next(&state->rb_node);
	if (other_node) {
		other = rb_entry(other_node, struct extent_state, rb_node);
		if (other->start == state->end + 1 &&
		    other->state == state->state) {
			merge_cb(tree, state, other);
			state->end = other->end;
			other->tree = NULL;
			rb_erase(&other->rb_node, &tree->state);
			free_extent_state(other);
		}
	}
}

static void set_state_cb(struct extent_io_tree *tree,
			 struct extent_state *state, int *bits)
{
	if (tree->ops && tree->ops->set_bit_hook)
		tree->ops->set_bit_hook(tree->mapping->host, state, bits);
}

static void clear_state_cb(struct extent_io_tree *tree,
			   struct extent_state *state, int *bits)
{
	if (tree->ops && tree->ops->clear_bit_hook)
		tree->ops->clear_bit_hook(tree->mapping->host, state, bits);
}

static void set_state_bits(struct extent_io_tree *tree,
			   struct extent_state *state, int *bits);

/*
 * insert an extent_state struct into the tree.  'bits' are set on the
 * struct before it is inserted.
 *
 * This may return -EEXIST if the extent is already there, in which case the
 * state struct is freed.
 *
 * The tree lock is not taken internally.  This is a utility function and
 * probably isn't what you want to call (see set/clear_extent_bit).
 */
static int insert_state(struct extent_io_tree *tree,
			struct extent_state *state, u64 start, u64 end,
			int *bits)
{
	struct rb_node *node;

	if (end < start) {
		printk(KERN_ERR "btrfs end < start %llu %llu\n",
		       (unsigned long long)end,
		       (unsigned long long)start);
		WARN_ON(1);
	}
	state->start = start;
	state->end = end;

	set_state_bits(tree, state, bits);

	node = tree_insert(&tree->state, end, &state->rb_node);
	if (node) {
		struct extent_state *found;
		found = rb_entry(node, struct extent_state, rb_node);
		printk(KERN_ERR "btrfs found node %llu %llu on insert of "
		       "%llu %llu\n", (unsigned long long)found->start,
		       (unsigned long long)found->end,
		       (unsigned long long)start, (unsigned long long)end);
		return -EEXIST;
	}
	state->tree = tree;
	merge_state(tree, state);
	return 0;
}

static void split_cb(struct extent_io_tree *tree, struct extent_state *orig,
		     u64 split)
{
	if (tree->ops && tree->ops->split_extent_hook)
		tree->ops->split_extent_hook(tree->mapping->host, orig, split);
}

/*
 * split a given extent state struct in two, inserting the preallocated
 * struct 'prealloc' as the newly created second half.  'split' indicates an
 * offset inside 'orig' where it should be split.
 *
 * Before calling,
 * the tree has 'orig' at [orig->start, orig->end].  After calling, there
 * are two extent state structs in the tree:
 * prealloc: [orig->start, split - 1]
 * orig: [ split, orig->end ]
 *
 * The tree locks are not taken by this function. They need to be held
 * by the caller.
 */
static int split_state(struct extent_io_tree *tree, struct extent_state *orig,
		       struct extent_state *prealloc, u64 split)
{
	struct rb_node *node;

	split_cb(tree, orig, split);

	prealloc->start = orig->start;
	prealloc->end = split - 1;
	prealloc->state = orig->state;
	orig->start = split;

	node = tree_insert(&tree->state, prealloc->end, &prealloc->rb_node);
	if (node) {
		free_extent_state(prealloc);
		return -EEXIST;
	}
	prealloc->tree = tree;
	return 0;
}

/*
 * utility function to clear some bits in an extent state struct.
 * it will optionally wake up any one waiting on this state (wake == 1), or
 * forcibly remove the state from the tree (delete == 1).
 *
 * If no bits are set on the state struct after clearing things, the
 * struct is freed and removed from the tree
 */
static int clear_state_bit(struct extent_io_tree *tree,
			    struct extent_state *state,
			    int *bits, int wake)
{
	int bits_to_clear = *bits & ~EXTENT_CTLBITS;
	int ret = state->state & bits_to_clear;

	if ((bits_to_clear & EXTENT_DIRTY) && (state->state & EXTENT_DIRTY)) {
		u64 range = state->end - state->start + 1;
		WARN_ON(range > tree->dirty_bytes);
		tree->dirty_bytes -= range;
	}
	clear_state_cb(tree, state, bits);
	state->state &= ~bits_to_clear;
	if (wake)
		wake_up(&state->wq);
	if (state->state == 0) {
		if (state->tree) {
			rb_erase(&state->rb_node, &tree->state);
			state->tree = NULL;
			free_extent_state(state);
		} else {
			WARN_ON(1);
		}
	} else {
		merge_state(tree, state);
	}
	return ret;
}

static struct extent_state *
alloc_extent_state_atomic(struct extent_state *prealloc)
{
	if (!prealloc)
		prealloc = alloc_extent_state(GFP_ATOMIC);

	return prealloc;
}

/*
 * clear some bits on a range in the tree.  This may require splitting
 * or inserting elements in the tree, so the gfp mask is used to
 * indicate which allocations or sleeping are allowed.
 *
 * pass 'wake' == 1 to kick any sleepers, and 'delete' == 1 to remove
 * the given range from the tree regardless of state (ie for truncate).
 *
 * the range [start, end] is inclusive.
 *
 * This takes the tree lock, and returns < 0 on error, > 0 if any of the
 * bits were already set, or zero if none of the bits were already set.
 */
int clear_extent_bit(struct extent_io_tree *tree, u64 start, u64 end,
		     int bits, int wake, int delete,
		     struct extent_state **cached_state,
		     gfp_t mask)
{
	struct extent_state *state;
	struct extent_state *cached;
	struct extent_state *prealloc = NULL;
	struct rb_node *next_node;
	struct rb_node *node;
	u64 last_end;
	int err;
	int set = 0;
	int clear = 0;

	if (delete)
		bits |= ~EXTENT_CTLBITS;
	bits |= EXTENT_FIRST_DELALLOC;

	if (bits & (EXTENT_IOBITS | EXTENT_BOUNDARY))
		clear = 1;
again:
	if (!prealloc && (mask & __GFP_WAIT)) {
		prealloc = alloc_extent_state(mask);
		if (!prealloc)
			return -ENOMEM;
	}

	spin_lock(&tree->lock);
	if (cached_state) {
		cached = *cached_state;

		if (clear) {
			*cached_state = NULL;
			cached_state = NULL;
		}

		if (cached && cached->tree && cached->start <= start &&
		    cached->end > start) {
			if (clear)
				atomic_dec(&cached->refs);
			state = cached;
			goto hit_next;
		}
		if (clear)
			free_extent_state(cached);
	}
	/*
	 * this search will find the extents that end after
	 * our range starts
	 */
	node = tree_search(tree, start);
	if (!node)
		goto out;
	state = rb_entry(node, struct extent_state, rb_node);
hit_next:
	if (state->start > end)
		goto out;
	WARN_ON(state->end < start);
	last_end = state->end;

	/*
	 *     | ---- desired range ---- |
	 *  | state | or
	 *  | ------------- state -------------- |
	 *
	 * We need to split the extent we found, and may flip
	 * bits on second half.
	 *
	 * If the extent we found extends past our range, we
	 * just split and search again.  It'll get split again
	 * the next time though.
	 *
	 * If the extent we found is inside our range, we clear
	 * the desired bit on it.
	 */

	if (state->start < start) {
		prealloc = alloc_extent_state_atomic(prealloc);
		BUG_ON(!prealloc);
		err = split_state(tree, state, prealloc, start);
		BUG_ON(err == -EEXIST);
		prealloc = NULL;
		if (err)
			goto out;
		if (state->end <= end) {
			set |= clear_state_bit(tree, state, &bits, wake);
			if (last_end == (u64)-1)
				goto out;
			start = last_end + 1;
		}
		goto search_again;
	}
	/*
	 * | ---- desired range ---- |
	 *                        | state |
	 * We need to split the extent, and clear the bit
	 * on the first half
	 */
	if (state->start <= end && state->end > end) {
		prealloc = alloc_extent_state_atomic(prealloc);
		BUG_ON(!prealloc);
		err = split_state(tree, state, prealloc, end + 1);
		BUG_ON(err == -EEXIST);
		if (wake)
			wake_up(&state->wq);

		set |= clear_state_bit(tree, prealloc, &bits, wake);

		prealloc = NULL;
		goto out;
	}

	if (state->end < end && prealloc && !need_resched())
		next_node = rb_next(&state->rb_node);
	else
		next_node = NULL;

	set |= clear_state_bit(tree, state, &bits, wake);
	if (last_end == (u64)-1)
		goto out;
	start = last_end + 1;
	if (start <= end && next_node) {
		state = rb_entry(next_node, struct extent_state,
				 rb_node);
		if (state->start == start)
			goto hit_next;
	}
	goto search_again;

out:
	spin_unlock(&tree->lock);
	if (prealloc)
		free_extent_state(prealloc);

	return set;

search_again:
	if (start > end)
		goto out;
	spin_unlock(&tree->lock);
	if (mask & __GFP_WAIT)
		cond_resched();
	goto again;
}

static int wait_on_state(struct extent_io_tree *tree,
			 struct extent_state *state)
		__releases(tree->lock)
		__acquires(tree->lock)
{
	DEFINE_WAIT(wait);
	prepare_to_wait(&state->wq, &wait, TASK_UNINTERRUPTIBLE);
	spin_unlock(&tree->lock);
	schedule();
	spin_lock(&tree->lock);
	finish_wait(&state->wq, &wait);
	return 0;
}

/*
 * waits for one or more bits to clear on a range in the state tree.
 * The range [start, end] is inclusive.
 * The tree lock is taken by this function
 */
int wait_extent_bit(struct extent_io_tree *tree, u64 start, u64 end, int bits)
{
	struct extent_state *state;
	struct rb_node *node;

	spin_lock(&tree->lock);
again:
	while (1) {
		/*
		 * this search will find all the extents that end after
		 * our range starts
		 */
		node = tree_search(tree, start);
		if (!node)
			break;

		state = rb_entry(node, struct extent_state, rb_node);

		if (state->start > end)
			goto out;

		if (state->state & bits) {
			start = state->start;
			atomic_inc(&state->refs);
			wait_on_state(tree, state);
			free_extent_state(state);
			goto again;
		}
		start = state->end + 1;

		if (start > end)
			break;

		cond_resched_lock(&tree->lock);
	}
out:
	spin_unlock(&tree->lock);
	return 0;
}

static void set_state_bits(struct extent_io_tree *tree,
			   struct extent_state *state,
			   int *bits)
{
	int bits_to_set = *bits & ~EXTENT_CTLBITS;

	set_state_cb(tree, state, bits);
	if ((bits_to_set & EXTENT_DIRTY) && !(state->state & EXTENT_DIRTY)) {
		u64 range = state->end - state->start + 1;
		tree->dirty_bytes += range;
	}
	state->state |= bits_to_set;
}

static void cache_state(struct extent_state *state,
			struct extent_state **cached_ptr)
{
	if (cached_ptr && !(*cached_ptr)) {
		if (state->state & (EXTENT_IOBITS | EXTENT_BOUNDARY)) {
			*cached_ptr = state;
			atomic_inc(&state->refs);
		}
	}
}

static void uncache_state(struct extent_state **cached_ptr)
{
	if (cached_ptr && (*cached_ptr)) {
		struct extent_state *state = *cached_ptr;
		*cached_ptr = NULL;
		free_extent_state(state);
	}
}

/*
 * set some bits on a range in the tree.  This may require allocations or
 * sleeping, so the gfp mask is used to indicate what is allowed.
 *
 * If any of the exclusive bits are set, this will fail with -EEXIST if some
 * part of the range already has the desired bits set.  The start of the
 * existing range is returned in failed_start in this case.
 *
 * [start, end] is inclusive This takes the tree lock.
 */

int set_extent_bit(struct extent_io_tree *tree, u64 start, u64 end,
		   int bits, int exclusive_bits, u64 *failed_start,
		   struct extent_state **cached_state, gfp_t mask)
{
	struct extent_state *state;
	struct extent_state *prealloc = NULL;
	struct rb_node *node;
	int err = 0;
	u64 last_start;
	u64 last_end;

	bits |= EXTENT_FIRST_DELALLOC;
again:
	if (!prealloc && (mask & __GFP_WAIT)) {
		prealloc = alloc_extent_state(mask);
		BUG_ON(!prealloc);
	}

	spin_lock(&tree->lock);
	if (cached_state && *cached_state) {
		state = *cached_state;
		if (state->start <= start && state->end > start &&
		    state->tree) {
			node = &state->rb_node;
			goto hit_next;
		}
	}
	/*
	 * this search will find all the extents that end after
	 * our range starts.
	 */
	node = tree_search(tree, start);
	if (!node) {
		prealloc = alloc_extent_state_atomic(prealloc);
		BUG_ON(!prealloc);
		err = insert_state(tree, prealloc, start, end, &bits);
		prealloc = NULL;
		BUG_ON(err == -EEXIST);
		goto out;
	}
	state = rb_entry(node, struct extent_state, rb_node);
hit_next:
	last_start = state->start;
	last_end = state->end;

	/*
	 * | ---- desired range ---- |
	 * | state |
	 *
	 * Just lock what we found and keep going
	 */
	if (state->start == start && state->end <= end) {
		struct rb_node *next_node;
		if (state->state & exclusive_bits) {
			*failed_start = state->start;
			err = -EEXIST;
			goto out;
		}

		set_state_bits(tree, state, &bits);

		cache_state(state, cached_state);
		merge_state(tree, state);
		if (last_end == (u64)-1)
			goto out;

		start = last_end + 1;
		next_node = rb_next(&state->rb_node);
		if (next_node && start < end && prealloc && !need_resched()) {
			state = rb_entry(next_node, struct extent_state,
					 rb_node);
			if (state->start == start)
				goto hit_next;
		}
		goto search_again;
	}

	/*
	 *     | ---- desired range ---- |
	 * | state |
	 *   or
	 * | ------------- state -------------- |
	 *
	 * We need to split the extent we found, and may flip bits on
	 * second half.
	 *
	 * If the extent we found extends past our
	 * range, we just split and search again.  It'll get split
	 * again the next time though.
	 *
	 * If the extent we found is inside our range, we set the
	 * desired bit on it.
	 */
	if (state->start < start) {
		if (state->state & exclusive_bits) {
			*failed_start = start;
			err = -EEXIST;
			goto out;
		}

		prealloc = alloc_extent_state_atomic(prealloc);
		BUG_ON(!prealloc);
		err = split_state(tree, state, prealloc, start);
		BUG_ON(err == -EEXIST);
		prealloc = NULL;
		if (err)
			goto out;
		if (state->end <= end) {
			set_state_bits(tree, state, &bits);
			cache_state(state, cached_state);
			merge_state(tree, state);
			if (last_end == (u64)-1)
				goto out;
			start = last_end + 1;
		}
		goto search_again;
	}
	/*
	 * | ---- desired range ---- |
	 *     | state | or               | state |
	 *
	 * There's a hole, we need to insert something in it and
	 * ignore the extent we found.
	 */
	if (state->start > start) {
		u64 this_end;
		if (end < last_start)
			this_end = end;
		else
			this_end = last_start - 1;

		prealloc = alloc_extent_state_atomic(prealloc);
		BUG_ON(!prealloc);

		/*
		 * Avoid to free 'prealloc' if it can be merged with
		 * the later extent.
		 */
		err = insert_state(tree, prealloc, start, this_end,
				   &bits);
		BUG_ON(err == -EEXIST);
		if (err) {
			free_extent_state(prealloc);
			prealloc = NULL;
			goto out;
		}
		cache_state(prealloc, cached_state);
		prealloc = NULL;
		start = this_end + 1;
		goto search_again;
	}
	/*
	 * | ---- desired range ---- |
	 *                        | state |
	 * We need to split the extent, and set the bit
	 * on the first half
	 */
	if (state->start <= end && state->end > end) {
		if (state->state & exclusive_bits) {
			*failed_start = start;
			err = -EEXIST;
			goto out;
		}

		prealloc = alloc_extent_state_atomic(prealloc);
		BUG_ON(!prealloc);
		err = split_state(tree, state, prealloc, end + 1);
		BUG_ON(err == -EEXIST);

		set_state_bits(tree, prealloc, &bits);
		cache_state(prealloc, cached_state);
		merge_state(tree, prealloc);
		prealloc = NULL;
		goto out;
	}

	goto search_again;

out:
	spin_unlock(&tree->lock);
	if (prealloc)
		free_extent_state(prealloc);

	return err;

search_again:
	if (start > end)
		goto out;
	spin_unlock(&tree->lock);
	if (mask & __GFP_WAIT)
		cond_resched();
	goto again;
}

/**
 * convert_extent - convert all bits in a given range from one bit to another
 * @tree:	the io tree to search
 * @start:	the start offset in bytes
 * @end:	the end offset in bytes (inclusive)
 * @bits:	the bits to set in this range
 * @clear_bits:	the bits to clear in this range
 * @mask:	the allocation mask
 *
 * This will go through and set bits for the given range.  If any states exist
 * already in this range they are set with the given bit and cleared of the
 * clear_bits.  This is only meant to be used by things that are mergeable, ie
 * converting from say DELALLOC to DIRTY.  This is not meant to be used with
 * boundary bits like LOCK.
 */
int convert_extent_bit(struct extent_io_tree *tree, u64 start, u64 end,
		       int bits, int clear_bits, gfp_t mask)
{
	struct extent_state *state;
	struct extent_state *prealloc = NULL;
	struct rb_node *node;
	int err = 0;
	u64 last_start;
	u64 last_end;

again:
	if (!prealloc && (mask & __GFP_WAIT)) {
		prealloc = alloc_extent_state(mask);
		if (!prealloc)
			return -ENOMEM;
	}

	spin_lock(&tree->lock);
	/*
	 * this search will find all the extents that end after
	 * our range starts.
	 */
	node = tree_search(tree, start);
	if (!node) {
		prealloc = alloc_extent_state_atomic(prealloc);
		if (!prealloc)
			return -ENOMEM;
		err = insert_state(tree, prealloc, start, end, &bits);
		prealloc = NULL;
		BUG_ON(err == -EEXIST);
		goto out;
	}
	state = rb_entry(node, struct extent_state, rb_node);
hit_next:
	last_start = state->start;
	last_end = state->end;

	/*
	 * | ---- desired range ---- |
	 * | state |
	 *
	 * Just lock what we found and keep going
	 */
	if (state->start == start && state->end <= end) {
		struct rb_node *next_node;

		set_state_bits(tree, state, &bits);
		clear_state_bit(tree, state, &clear_bits, 0);

		merge_state(tree, state);
		if (last_end == (u64)-1)
			goto out;

		start = last_end + 1;
		next_node = rb_next(&state->rb_node);
		if (next_node && start < end && prealloc && !need_resched()) {
			state = rb_entry(next_node, struct extent_state,
					 rb_node);
			if (state->start == start)
				goto hit_next;
		}
		goto search_again;
	}

	/*
	 *     | ---- desired range ---- |
	 * | state |
	 *   or
	 * | ------------- state -------------- |
	 *
	 * We need to split the extent we found, and may flip bits on
	 * second half.
	 *
	 * If the extent we found extends past our
	 * range, we just split and search again.  It'll get split
	 * again the next time though.
	 *
	 * If the extent we found is inside our range, we set the
	 * desired bit on it.
	 */
	if (state->start < start) {
		prealloc = alloc_extent_state_atomic(prealloc);
		if (!prealloc)
			return -ENOMEM;
		err = split_state(tree, state, prealloc, start);
		BUG_ON(err == -EEXIST);
		prealloc = NULL;
		if (err)
			goto out;
		if (state->end <= end) {
			set_state_bits(tree, state, &bits);
			clear_state_bit(tree, state, &clear_bits, 0);
			merge_state(tree, state);
			if (last_end == (u64)-1)
				goto out;
			start = last_end + 1;
		}
		goto search_again;
	}
	/*
	 * | ---- desired range ---- |
	 *     | state | or               | state |
	 *
	 * There's a hole, we need to insert something in it and
	 * ignore the extent we found.
	 */
	if (state->start > start) {
		u64 this_end;
		if (end < last_start)
			this_end = end;
		else
			this_end = last_start - 1;

		prealloc = alloc_extent_state_atomic(prealloc);
		if (!prealloc)
			return -ENOMEM;

		/*
		 * Avoid to free 'prealloc' if it can be merged with
		 * the later extent.
		 */
		err = insert_state(tree, prealloc, start, this_end,
				   &bits);
		BUG_ON(err == -EEXIST);
		if (err) {
			free_extent_state(prealloc);
			prealloc = NULL;
			goto out;
		}
		prealloc = NULL;
		start = this_end + 1;
		goto search_again;
	}
	/*
	 * | ---- desired range ---- |
	 *                        | state |
	 * We need to split the extent, and set the bit
	 * on the first half
	 */
	if (state->start <= end && state->end > end) {
		prealloc = alloc_extent_state_atomic(prealloc);
		if (!prealloc)
			return -ENOMEM;

		err = split_state(tree, state, prealloc, end + 1);
		BUG_ON(err == -EEXIST);

		set_state_bits(tree, prealloc, &bits);
		clear_state_bit(tree, prealloc, &clear_bits, 0);

		merge_state(tree, prealloc);
		prealloc = NULL;
		goto out;
	}

	goto search_again;

out:
	spin_unlock(&tree->lock);
	if (prealloc)
		free_extent_state(prealloc);

	return err;

search_again:
	if (start > end)
		goto out;
	spin_unlock(&tree->lock);
	if (mask & __GFP_WAIT)
		cond_resched();
	goto again;
}

/* wrappers around set/clear extent bit */
int set_extent_dirty(struct extent_io_tree *tree, u64 start, u64 end,
		     gfp_t mask)
{
	return set_extent_bit(tree, start, end, EXTENT_DIRTY, 0, NULL,
			      NULL, mask);
}

int set_extent_bits(struct extent_io_tree *tree, u64 start, u64 end,
		    int bits, gfp_t mask)
{
	return set_extent_bit(tree, start, end, bits, 0, NULL,
			      NULL, mask);
}

int clear_extent_bits(struct extent_io_tree *tree, u64 start, u64 end,
		      int bits, gfp_t mask)
{
	return clear_extent_bit(tree, start, end, bits, 0, 0, NULL, mask);
}

int set_extent_delalloc(struct extent_io_tree *tree, u64 start, u64 end,
			struct extent_state **cached_state, gfp_t mask)
{
	return set_extent_bit(tree, start, end,
			      EXTENT_DELALLOC | EXTENT_UPTODATE,
			      0, NULL, cached_state, mask);
}

int clear_extent_dirty(struct extent_io_tree *tree, u64 start, u64 end,
		       gfp_t mask)
{
	return clear_extent_bit(tree, start, end,
				EXTENT_DIRTY | EXTENT_DELALLOC |
				EXTENT_DO_ACCOUNTING, 0, 0, NULL, mask);
}

int set_extent_new(struct extent_io_tree *tree, u64 start, u64 end,
		     gfp_t mask)
{
	return set_extent_bit(tree, start, end, EXTENT_NEW, 0, NULL,
			      NULL, mask);
}

int set_extent_uptodate(struct extent_io_tree *tree, u64 start, u64 end,
			struct extent_state **cached_state, gfp_t mask)
{
	return set_extent_bit(tree, start, end, EXTENT_UPTODATE, 0,
			      NULL, cached_state, mask);
}

static int clear_extent_uptodate(struct extent_io_tree *tree, u64 start,
				 u64 end, struct extent_state **cached_state,
				 gfp_t mask)
{
	return clear_extent_bit(tree, start, end, EXTENT_UPTODATE, 0, 0,
				cached_state, mask);
}

/*
 * either insert or lock state struct between start and end use mask to tell
 * us if waiting is desired.
 */
int lock_extent_bits(struct extent_io_tree *tree, u64 start, u64 end,
		     int bits, struct extent_state **cached_state, gfp_t mask)
{
	int err;
	u64 failed_start;
	while (1) {
		err = set_extent_bit(tree, start, end, EXTENT_LOCKED | bits,
				     EXTENT_LOCKED, &failed_start,
				     cached_state, mask);
		if (err == -EEXIST && (mask & __GFP_WAIT)) {
			wait_extent_bit(tree, failed_start, end, EXTENT_LOCKED);
			start = failed_start;
		} else {
			break;
		}
		WARN_ON(start > end);
	}
	return err;
}

int lock_extent(struct extent_io_tree *tree, u64 start, u64 end, gfp_t mask)
{
	return lock_extent_bits(tree, start, end, 0, NULL, mask);
}

int try_lock_extent(struct extent_io_tree *tree, u64 start, u64 end,
		    gfp_t mask)
{
	int err;
	u64 failed_start;

	err = set_extent_bit(tree, start, end, EXTENT_LOCKED, EXTENT_LOCKED,
			     &failed_start, NULL, mask);
	if (err == -EEXIST) {
		if (failed_start > start)
			clear_extent_bit(tree, start, failed_start - 1,
					 EXTENT_LOCKED, 1, 0, NULL, mask);
		return 0;
	}
	return 1;
}

int unlock_extent_cached(struct extent_io_tree *tree, u64 start, u64 end,
			 struct extent_state **cached, gfp_t mask)
{
	return clear_extent_bit(tree, start, end, EXTENT_LOCKED, 1, 0, cached,
				mask);
}

int unlock_extent(struct extent_io_tree *tree, u64 start, u64 end, gfp_t mask)
{
	return clear_extent_bit(tree, start, end, EXTENT_LOCKED, 1, 0, NULL,
				mask);
}

/*
 * helper function to set both pages and extents in the tree writeback
 */
static int set_range_writeback(struct extent_io_tree *tree, u64 start, u64 end)
{
	unsigned long index = start >> PAGE_CACHE_SHIFT;
	unsigned long end_index = end >> PAGE_CACHE_SHIFT;
	struct page *page;

	while (index <= end_index) {
		page = find_get_page(tree->mapping, index);
		BUG_ON(!page);
		set_page_writeback(page);
		page_cache_release(page);
		index++;
	}
	return 0;
}

/* find the first state struct with 'bits' set after 'start', and
 * return it.  tree->lock must be held.  NULL will returned if
 * nothing was found after 'start'
 */
struct extent_state *find_first_extent_bit_state(struct extent_io_tree *tree,
						 u64 start, int bits)
{
	struct rb_node *node;
	struct extent_state *state;

	/*
	 * this search will find all the extents that end after
	 * our range starts.
	 */
	node = tree_search(tree, start);
	if (!node)
		goto out;

	while (1) {
		state = rb_entry(node, struct extent_state, rb_node);
		if (state->end >= start && (state->state & bits))
			return state;

		node = rb_next(node);
		if (!node)
			break;
	}
out:
	return NULL;
}

/*
 * find the first offset in the io tree with 'bits' set. zero is
 * returned if we find something, and *start_ret and *end_ret are
 * set to reflect the state struct that was found.
 *
 * If nothing was found, 1 is returned, < 0 on error
 */
int find_first_extent_bit(struct extent_io_tree *tree, u64 start,
			  u64 *start_ret, u64 *end_ret, int bits)
{
	struct extent_state *state;
	int ret = 1;

	spin_lock(&tree->lock);
	state = find_first_extent_bit_state(tree, start, bits);
	if (state) {
		*start_ret = state->start;
		*end_ret = state->end;
		ret = 0;
	}
	spin_unlock(&tree->lock);
	return ret;
}

/*
 * find a contiguous range of bytes in the file marked as delalloc, not
 * more than 'max_bytes'.  start and end are used to return the range,
 *
 * 1 is returned if we find something, 0 if nothing was in the tree
 */
static noinline u64 find_delalloc_range(struct extent_io_tree *tree,
					u64 *start, u64 *end, u64 max_bytes,
					struct extent_state **cached_state)
{
	struct rb_node *node;
	struct extent_state *state;
	u64 cur_start = *start;
	u64 found = 0;
	u64 total_bytes = 0;

	spin_lock(&tree->lock);

	/*
	 * this search will find all the extents that end after
	 * our range starts.
	 */
	node = tree_search(tree, cur_start);
	if (!node) {
		if (!found)
			*end = (u64)-1;
		goto out;
	}

	while (1) {
		state = rb_entry(node, struct extent_state, rb_node);
		if (found && (state->start != cur_start ||
			      (state->state & EXTENT_BOUNDARY))) {
			goto out;
		}
		if (!(state->state & EXTENT_DELALLOC)) {
			if (!found)
				*end = state->end;
			goto out;
		}
		if (!found) {
			*start = state->start;
			*cached_state = state;
			atomic_inc(&state->refs);
		}
		found++;
		*end = state->end;
		cur_start = state->end + 1;
		node = rb_next(node);
		if (!node)
			break;
		total_bytes += state->end - state->start + 1;
		if (total_bytes >= max_bytes)
			break;
	}
out:
	spin_unlock(&tree->lock);
	return found;
}

static noinline int __unlock_for_delalloc(struct inode *inode,
					  struct page *locked_page,
					  u64 start, u64 end)
{
	int ret;
	struct page *pages[16];
	unsigned long index = start >> PAGE_CACHE_SHIFT;
	unsigned long end_index = end >> PAGE_CACHE_SHIFT;
	unsigned long nr_pages = end_index - index + 1;
	int i;

	if (index == locked_page->index && end_index == index)
		return 0;

	while (nr_pages > 0) {
		ret = find_get_pages_contig(inode->i_mapping, index,
				     min_t(unsigned long, nr_pages,
				     ARRAY_SIZE(pages)), pages);
		for (i = 0; i < ret; i++) {
			if (pages[i] != locked_page)
				unlock_page(pages[i]);
			page_cache_release(pages[i]);
		}
		nr_pages -= ret;
		index += ret;
		cond_resched();
	}
	return 0;
}

static noinline int lock_delalloc_pages(struct inode *inode,
					struct page *locked_page,
					u64 delalloc_start,
					u64 delalloc_end)
{
	unsigned long index = delalloc_start >> PAGE_CACHE_SHIFT;
	unsigned long start_index = index;
	unsigned long end_index = delalloc_end >> PAGE_CACHE_SHIFT;
	unsigned long pages_locked = 0;
	struct page *pages[16];
	unsigned long nrpages;
	int ret;
	int i;

	/* the caller is responsible for locking the start index */
	if (index == locked_page->index && index == end_index)
		return 0;

	/* skip the page at the start index */
	nrpages = end_index - index + 1;
	while (nrpages > 0) {
		ret = find_get_pages_contig(inode->i_mapping, index,
				     min_t(unsigned long,
				     nrpages, ARRAY_SIZE(pages)), pages);
		if (ret == 0) {
			ret = -EAGAIN;
			goto done;
		}
		/* now we have an array of pages, lock them all */
		for (i = 0; i < ret; i++) {
			/*
			 * the caller is taking responsibility for
			 * locked_page
			 */
			if (pages[i] != locked_page) {
				lock_page(pages[i]);
				if (!PageDirty(pages[i]) ||
				    pages[i]->mapping != inode->i_mapping) {
					ret = -EAGAIN;
					unlock_page(pages[i]);
					page_cache_release(pages[i]);
					goto done;
				}
			}
			page_cache_release(pages[i]);
			pages_locked++;
		}
		nrpages -= ret;
		index += ret;
		cond_resched();
	}
	ret = 0;
done:
	if (ret && pages_locked) {
		__unlock_for_delalloc(inode, locked_page,
			      delalloc_start,
			      ((u64)(start_index + pages_locked - 1)) <<
			      PAGE_CACHE_SHIFT);
	}
	return ret;
}

/*
 * find a contiguous range of bytes in the file marked as delalloc, not
 * more than 'max_bytes'.  start and end are used to return the range,
 *
 * 1 is returned if we find something, 0 if nothing was in the tree
 */
static noinline u64 find_lock_delalloc_range(struct inode *inode,
					     struct extent_io_tree *tree,
					     struct page *locked_page,
					     u64 *start, u64 *end,
					     u64 max_bytes)
{
	u64 delalloc_start;
	u64 delalloc_end;
	u64 found;
	struct extent_state *cached_state = NULL;
	int ret;
	int loops = 0;

again:
	/* step one, find a bunch of delalloc bytes starting at start */
	delalloc_start = *start;
	delalloc_end = 0;
	found = find_delalloc_range(tree, &delalloc_start, &delalloc_end,
				    max_bytes, &cached_state);
	if (!found || delalloc_end <= *start) {
		*start = delalloc_start;
		*end = delalloc_end;
		free_extent_state(cached_state);
		return found;
	}

	/*
	 * start comes from the offset of locked_page.  We have to lock
	 * pages in order, so we can't process delalloc bytes before
	 * locked_page
	 */
	if (delalloc_start < *start)
		delalloc_start = *start;

	/*
	 * make sure to limit the number of pages we try to lock down
	 * if we're looping.
	 */
	if (delalloc_end + 1 - delalloc_start > max_bytes && loops)
		delalloc_end = delalloc_start + PAGE_CACHE_SIZE - 1;

	/* step two, lock all the pages after the page that has start */
	ret = lock_delalloc_pages(inode, locked_page,
				  delalloc_start, delalloc_end);
	if (ret == -EAGAIN) {
		/* some of the pages are gone, lets avoid looping by
		 * shortening the size of the delalloc range we're searching
		 */
		free_extent_state(cached_state);
		if (!loops) {
			unsigned long offset = (*start) & (PAGE_CACHE_SIZE - 1);
			max_bytes = PAGE_CACHE_SIZE - offset;
			loops = 1;
			goto again;
		} else {
			found = 0;
			goto out_failed;
		}
	}
	BUG_ON(ret);

	/* step three, lock the state bits for the whole range */
	lock_extent_bits(tree, delalloc_start, delalloc_end,
			 0, &cached_state, GFP_NOFS);

	/* then test to make sure it is all still delalloc */
	ret = test_range_bit(tree, delalloc_start, delalloc_end,
			     EXTENT_DELALLOC, 1, cached_state);
	if (!ret) {
		unlock_extent_cached(tree, delalloc_start, delalloc_end,
				     &cached_state, GFP_NOFS);
		__unlock_for_delalloc(inode, locked_page,
			      delalloc_start, delalloc_end);
		cond_resched();
		goto again;
	}
	free_extent_state(cached_state);
	*start = delalloc_start;
	*end = delalloc_end;
out_failed:
	return found;
}

int extent_clear_unlock_delalloc(struct inode *inode,
				struct extent_io_tree *tree,
				u64 start, u64 end, struct page *locked_page,
				unsigned long op)
{
	int ret;
	struct page *pages[16];
	unsigned long index = start >> PAGE_CACHE_SHIFT;
	unsigned long end_index = end >> PAGE_CACHE_SHIFT;
	unsigned long nr_pages = end_index - index + 1;
	int i;
	int clear_bits = 0;

	if (op & EXTENT_CLEAR_UNLOCK)
		clear_bits |= EXTENT_LOCKED;
	if (op & EXTENT_CLEAR_DIRTY)
		clear_bits |= EXTENT_DIRTY;

	if (op & EXTENT_CLEAR_DELALLOC)
		clear_bits |= EXTENT_DELALLOC;

	clear_extent_bit(tree, start, end, clear_bits, 1, 0, NULL, GFP_NOFS);
	if (!(op & (EXTENT_CLEAR_UNLOCK_PAGE | EXTENT_CLEAR_DIRTY |
		    EXTENT_SET_WRITEBACK | EXTENT_END_WRITEBACK |
		    EXTENT_SET_PRIVATE2)))
		return 0;

	while (nr_pages > 0) {
		ret = find_get_pages_contig(inode->i_mapping, index,
				     min_t(unsigned long,
				     nr_pages, ARRAY_SIZE(pages)), pages);
		for (i = 0; i < ret; i++) {

			if (op & EXTENT_SET_PRIVATE2)
				SetPagePrivate2(pages[i]);

			if (pages[i] == locked_page) {
				page_cache_release(pages[i]);
				continue;
			}
			if (op & EXTENT_CLEAR_DIRTY)
				clear_page_dirty_for_io(pages[i]);
			if (op & EXTENT_SET_WRITEBACK)
				set_page_writeback(pages[i]);
			if (op & EXTENT_END_WRITEBACK)
				end_page_writeback(pages[i]);
			if (op & EXTENT_CLEAR_UNLOCK_PAGE)
				unlock_page(pages[i]);
			page_cache_release(pages[i]);
		}
		nr_pages -= ret;
		index += ret;
		cond_resched();
	}
	return 0;
}

/*
 * count the number of bytes in the tree that have a given bit(s)
 * set.  This can be fairly slow, except for EXTENT_DIRTY which is
 * cached.  The total number found is returned.
 */
u64 count_range_bits(struct extent_io_tree *tree,
		     u64 *start, u64 search_end, u64 max_bytes,
		     unsigned long bits, int contig)
{
	struct rb_node *node;
	struct extent_state *state;
	u64 cur_start = *start;
	u64 total_bytes = 0;
	u64 last = 0;
	int found = 0;

	if (search_end <= cur_start) {
		WARN_ON(1);
		return 0;
	}

	spin_lock(&tree->lock);
	if (cur_start == 0 && bits == EXTENT_DIRTY) {
		total_bytes = tree->dirty_bytes;
		goto out;
	}
	/*
	 * this search will find all the extents that end after
	 * our range starts.
	 */
	node = tree_search(tree, cur_start);
	if (!node)
		goto out;

	while (1) {
		state = rb_entry(node, struct extent_state, rb_node);
		if (state->start > search_end)
			break;
		if (contig && found && state->start > last + 1)
			break;
		if (state->end >= cur_start && (state->state & bits) == bits) {
			total_bytes += min(search_end, state->end) + 1 -
				       max(cur_start, state->start);
			if (total_bytes >= max_bytes)
				break;
			if (!found) {
				*start = max(cur_start, state->start);
				found = 1;
			}
			last = state->end;
		} else if (contig && found) {
			break;
		}
		node = rb_next(node);
		if (!node)
			break;
	}
out:
	spin_unlock(&tree->lock);
	return total_bytes;
}

/*
 * set the private field for a given byte offset in the tree.  If there isn't
 * an extent_state there already, this does nothing.
 */
int set_state_private(struct extent_io_tree *tree, u64 start, u64 private)
{
	struct rb_node *node;
	struct extent_state *state;
	int ret = 0;

	spin_lock(&tree->lock);
	/*
	 * this search will find all the extents that end after
	 * our range starts.
	 */
	node = tree_search(tree, start);
	if (!node) {
		ret = -ENOENT;
		goto out;
	}
	state = rb_entry(node, struct extent_state, rb_node);
	if (state->start != start) {
		ret = -ENOENT;
		goto out;
	}
	state->private = private;
out:
	spin_unlock(&tree->lock);
	return ret;
}

int get_state_private(struct extent_io_tree *tree, u64 start, u64 *private)
{
	struct rb_node *node;
	struct extent_state *state;
	int ret = 0;

	spin_lock(&tree->lock);
	/*
	 * this search will find all the extents that end after
	 * our range starts.
	 */
	node = tree_search(tree, start);
	if (!node) {
		ret = -ENOENT;
		goto out;
	}
	state = rb_entry(node, struct extent_state, rb_node);
	if (state->start != start) {
		ret = -ENOENT;
		goto out;
	}
	*private = state->private;
out:
	spin_unlock(&tree->lock);
	return ret;
}

/*
 * searches a range in the state tree for a given mask.
 * If 'filled' == 1, this returns 1 only if every extent in the tree
 * has the bits set.  Otherwise, 1 is returned if any bit in the
 * range is found set.
 */
int test_range_bit(struct extent_io_tree *tree, u64 start, u64 end,
		   int bits, int filled, struct extent_state *cached)
{
	struct extent_state *state = NULL;
	struct rb_node *node;
	int bitset = 0;

	spin_lock(&tree->lock);
	if (cached && cached->tree && cached->start <= start &&
	    cached->end > start)
		node = &cached->rb_node;
	else
		node = tree_search(tree, start);
	while (node && start <= end) {
		state = rb_entry(node, struct extent_state, rb_node);

		if (filled && state->start > start) {
			bitset = 0;
			break;
		}

		if (state->start > end)
			break;

		if (state->state & bits) {
			bitset = 1;
			if (!filled)
				break;
		} else if (filled) {
			bitset = 0;
			break;
		}

		if (state->end == (u64)-1)
			break;

		start = state->end + 1;
		if (start > end)
			break;
		node = rb_next(node);
		if (!node) {
			if (filled)
				bitset = 0;
			break;
		}
	}
	spin_unlock(&tree->lock);
	return bitset;
}

/*
 * helper function to set a given page up to date if all the
 * extents in the tree for that page are up to date
 */
static int check_page_uptodate(struct extent_io_tree *tree,
			       struct page *page)
{
	u64 start = (u64)page->index << PAGE_CACHE_SHIFT;
	u64 end = start + PAGE_CACHE_SIZE - 1;
	if (test_range_bit(tree, start, end, EXTENT_UPTODATE, 1, NULL))
		SetPageUptodate(page);
	return 0;
}

/*
 * helper function to unlock a page if all the extents in the tree
 * for that page are unlocked
 */
static int check_page_locked(struct extent_io_tree *tree,
			     struct page *page)
{
	u64 start = (u64)page->index << PAGE_CACHE_SHIFT;
	u64 end = start + PAGE_CACHE_SIZE - 1;
	if (!test_range_bit(tree, start, end, EXTENT_LOCKED, 0, NULL))
		unlock_page(page);
	return 0;
}

/*
 * helper function to end page writeback if all the extents
 * in the tree for that page are done with writeback
 */
static int check_page_writeback(struct extent_io_tree *tree,
			     struct page *page)
{
	end_page_writeback(page);
	return 0;
}

/*
 * When IO fails, either with EIO or csum verification fails, we
 * try other mirrors that might have a good copy of the data.  This
 * io_failure_record is used to record state as we go through all the
 * mirrors.  If another mirror has good data, the page is set up to date
 * and things continue.  If a good mirror can't be found, the original
 * bio end_io callback is called to indicate things have failed.
 */
struct io_failure_record {
	struct page *page;
	u64 start;
	u64 len;
	u64 logical;
	unsigned long bio_flags;
	int this_mirror;
	int failed_mirror;
	int in_validation;
};

static int free_io_failure(struct inode *inode, struct io_failure_record *rec,
				int did_repair)
{
	int ret;
	int err = 0;
	struct extent_io_tree *failure_tree = &BTRFS_I(inode)->io_failure_tree;

	set_state_private(failure_tree, rec->start, 0);
	ret = clear_extent_bits(failure_tree, rec->start,
				rec->start + rec->len - 1,
				EXTENT_LOCKED | EXTENT_DIRTY, GFP_NOFS);
	if (ret)
		err = ret;

	if (did_repair) {
		ret = clear_extent_bits(&BTRFS_I(inode)->io_tree, rec->start,
					rec->start + rec->len - 1,
					EXTENT_DAMAGED, GFP_NOFS);
		if (ret && !err)
			err = ret;
	}

	kfree(rec);
	return err;
}

static void repair_io_failure_callback(struct bio *bio, int err)
{
	complete(bio->bi_private);
}

/*
 * this bypasses the standard btrfs submit functions deliberately, as
 * the standard behavior is to write all copies in a raid setup. here we only
 * want to write the one bad copy. so we do the mapping for ourselves and issue
 * submit_bio directly.
 * to avoid any synchonization issues, wait for the data after writing, which
 * actually prevents the read that triggered the error from finishing.
 * currently, there can be no more than two copies of every data bit. thus,
 * exactly one rewrite is required.
 */
int repair_io_failure(struct btrfs_mapping_tree *map_tree, u64 start,
			u64 length, u64 logical, struct page *page,
			int mirror_num)
{
	struct bio *bio;
	struct btrfs_device *dev;
	DECLARE_COMPLETION_ONSTACK(compl);
	u64 map_length = 0;
	u64 sector;
	struct btrfs_bio *bbio = NULL;
	int ret;

	BUG_ON(!mirror_num);

	bio = bio_alloc(GFP_NOFS, 1);
	if (!bio)
		return -EIO;
	bio->bi_private = &compl;
	bio->bi_end_io = repair_io_failure_callback;
	bio->bi_size = 0;
	map_length = length;

	ret = btrfs_map_block(map_tree, WRITE, logical,
			      &map_length, &bbio, mirror_num);
	if (ret) {
		bio_put(bio);
		return -EIO;
	}
	BUG_ON(mirror_num != bbio->mirror_num);
	sector = bbio->stripes[mirror_num-1].physical >> 9;
	bio->bi_sector = sector;
	dev = bbio->stripes[mirror_num-1].dev;
	kfree(bbio);
	if (!dev || !dev->bdev || !dev->writeable) {
		bio_put(bio);
		return -EIO;
	}
	bio->bi_bdev = dev->bdev;
	bio_add_page(bio, page, length, start-page_offset(page));
	submit_bio(WRITE_SYNC, bio);
	wait_for_completion(&compl);

	if (!test_bit(BIO_UPTODATE, &bio->bi_flags)) {
		/* try to remap that extent elsewhere? */
		bio_put(bio);
		return -EIO;
	}

	printk(KERN_INFO "btrfs read error corrected: ino %lu off %llu (dev %s "
			"sector %llu)\n", page->mapping->host->i_ino, start,
			dev->name, sector);

	bio_put(bio);
	return 0;
}

/*
 * each time an IO finishes, we do a fast check in the IO failure tree
 * to see if we need to process or clean up an io_failure_record
 */
static int clean_io_failure(u64 start, struct page *page)
{
	u64 private;
	u64 private_failure;
	struct io_failure_record *failrec;
	struct btrfs_mapping_tree *map_tree;
	struct extent_state *state;
	int num_copies;
	int did_repair = 0;
	int ret;
	struct inode *inode = page->mapping->host;

	private = 0;
	ret = count_range_bits(&BTRFS_I(inode)->io_failure_tree, &private,
				(u64)-1, 1, EXTENT_DIRTY, 0);
	if (!ret)
		return 0;

	ret = get_state_private(&BTRFS_I(inode)->io_failure_tree, start,
				&private_failure);
	if (ret)
		return 0;

	failrec = (struct io_failure_record *)(unsigned long) private_failure;
	BUG_ON(!failrec->this_mirror);

	if (failrec->in_validation) {
		/* there was no real error, just free the record */
		pr_debug("clean_io_failure: freeing dummy error at %llu\n",
			 failrec->start);
		did_repair = 1;
		goto out;
	}

	spin_lock(&BTRFS_I(inode)->io_tree.lock);
	state = find_first_extent_bit_state(&BTRFS_I(inode)->io_tree,
					    failrec->start,
					    EXTENT_LOCKED);
	spin_unlock(&BTRFS_I(inode)->io_tree.lock);

	if (state && state->start == failrec->start) {
		map_tree = &BTRFS_I(inode)->root->fs_info->mapping_tree;
		num_copies = btrfs_num_copies(map_tree, failrec->logical,
						failrec->len);
		if (num_copies > 1)  {
			ret = repair_io_failure(map_tree, start, failrec->len,
						failrec->logical, page,
						failrec->failed_mirror);
			did_repair = !ret;
		}
	}

out:
	if (!ret)
		ret = free_io_failure(inode, failrec, did_repair);

	return ret;
}

/*
 * this is a generic handler for readpage errors (default
 * readpage_io_failed_hook). if other copies exist, read those and write back
 * good data to the failed position. does not investigate in remapping the
 * failed extent elsewhere, hoping the device will be smart enough to do this as
 * needed
 */

static int bio_readpage_error(struct bio *failed_bio, struct page *page,
				u64 start, u64 end, int failed_mirror,
				struct extent_state *state)
{
	struct io_failure_record *failrec = NULL;
	u64 private;
	struct extent_map *em;
	struct inode *inode = page->mapping->host;
	struct extent_io_tree *failure_tree = &BTRFS_I(inode)->io_failure_tree;
	struct extent_io_tree *tree = &BTRFS_I(inode)->io_tree;
	struct extent_map_tree *em_tree = &BTRFS_I(inode)->extent_tree;
	struct bio *bio;
	int num_copies;
	int ret;
	int read_mode;
	u64 logical;

	BUG_ON(failed_bio->bi_rw & REQ_WRITE);

	ret = get_state_private(failure_tree, start, &private);
	if (ret) {
		failrec = kzalloc(sizeof(*failrec), GFP_NOFS);
		if (!failrec)
			return -ENOMEM;
		failrec->start = start;
		failrec->len = end - start + 1;
		failrec->this_mirror = 0;
		failrec->bio_flags = 0;
		failrec->in_validation = 0;

		read_lock(&em_tree->lock);
		em = lookup_extent_mapping(em_tree, start, failrec->len);
		if (!em) {
			read_unlock(&em_tree->lock);
			kfree(failrec);
			return -EIO;
		}

		if (em->start > start || em->start + em->len < start) {
			free_extent_map(em);
			em = NULL;
		}
		read_unlock(&em_tree->lock);

		if (!em || IS_ERR(em)) {
			kfree(failrec);
			return -EIO;
		}
		logical = start - em->start;
		logical = em->block_start + logical;
		if (test_bit(EXTENT_FLAG_COMPRESSED, &em->flags)) {
			logical = em->block_start;
			failrec->bio_flags = EXTENT_BIO_COMPRESSED;
			extent_set_compress_type(&failrec->bio_flags,
						 em->compress_type);
		}
		pr_debug("bio_readpage_error: (new) logical=%llu, start=%llu, "
			 "len=%llu\n", logical, start, failrec->len);
		failrec->logical = logical;
		free_extent_map(em);

		/* set the bits in the private failure tree */
		ret = set_extent_bits(failure_tree, start, end,
					EXTENT_LOCKED | EXTENT_DIRTY, GFP_NOFS);
		if (ret >= 0)
			ret = set_state_private(failure_tree, start,
						(u64)(unsigned long)failrec);
		/* set the bits in the inode's tree */
		if (ret >= 0)
			ret = set_extent_bits(tree, start, end, EXTENT_DAMAGED,
						GFP_NOFS);
		if (ret < 0) {
			kfree(failrec);
			return ret;
		}
	} else {
		failrec = (struct io_failure_record *)(unsigned long)private;
		pr_debug("bio_readpage_error: (found) logical=%llu, "
			 "start=%llu, len=%llu, validation=%d\n",
			 failrec->logical, failrec->start, failrec->len,
			 failrec->in_validation);
		/*
		 * when data can be on disk more than twice, add to failrec here
		 * (e.g. with a list for failed_mirror) to make
		 * clean_io_failure() clean all those errors at once.
		 */
	}
	num_copies = btrfs_num_copies(
			      &BTRFS_I(inode)->root->fs_info->mapping_tree,
			      failrec->logical, failrec->len);
	if (num_copies == 1) {
		/*
		 * we only have a single copy of the data, so don't bother with
		 * all the retry and error correction code that follows. no
		 * matter what the error is, it is very likely to persist.
		 */
		pr_debug("bio_readpage_error: cannot repair, num_copies == 1. "
			 "state=%p, num_copies=%d, next_mirror %d, "
			 "failed_mirror %d\n", state, num_copies,
			 failrec->this_mirror, failed_mirror);
		free_io_failure(inode, failrec, 0);
		return -EIO;
	}

	if (!state) {
		spin_lock(&tree->lock);
		state = find_first_extent_bit_state(tree, failrec->start,
						    EXTENT_LOCKED);
		if (state && state->start != failrec->start)
			state = NULL;
		spin_unlock(&tree->lock);
	}

	/*
	 * there are two premises:
	 *	a) deliver good data to the caller
	 *	b) correct the bad sectors on disk
	 */
	if (failed_bio->bi_vcnt > 1) {
		/*
		 * to fulfill b), we need to know the exact failing sectors, as
		 * we don't want to rewrite any more than the failed ones. thus,
		 * we need separate read requests for the failed bio
		 *
		 * if the following BUG_ON triggers, our validation request got
		 * merged. we need separate requests for our algorithm to work.
		 */
		BUG_ON(failrec->in_validation);
		failrec->in_validation = 1;
		failrec->this_mirror = failed_mirror;
		read_mode = READ_SYNC | REQ_FAILFAST_DEV;
	} else {
		/*
		 * we're ready to fulfill a) and b) alongside. get a good copy
		 * of the failed sector and if we succeed, we have setup
		 * everything for repair_io_failure to do the rest for us.
		 */
		if (failrec->in_validation) {
			BUG_ON(failrec->this_mirror != failed_mirror);
			failrec->in_validation = 0;
			failrec->this_mirror = 0;
		}
		failrec->failed_mirror = failed_mirror;
		failrec->this_mirror++;
		if (failrec->this_mirror == failed_mirror)
			failrec->this_mirror++;
		read_mode = READ_SYNC;
	}

	if (!state || failrec->this_mirror > num_copies) {
		pr_debug("bio_readpage_error: (fail) state=%p, num_copies=%d, "
			 "next_mirror %d, failed_mirror %d\n", state,
			 num_copies, failrec->this_mirror, failed_mirror);
		free_io_failure(inode, failrec, 0);
		return -EIO;
	}

	bio = bio_alloc(GFP_NOFS, 1);
	bio->bi_private = state;
	bio->bi_end_io = failed_bio->bi_end_io;
	bio->bi_sector = failrec->logical >> 9;
	bio->bi_bdev = BTRFS_I(inode)->root->fs_info->fs_devices->latest_bdev;
	bio->bi_size = 0;

	bio_add_page(bio, page, failrec->len, start - page_offset(page));

	pr_debug("bio_readpage_error: submitting new read[%#x] to "
		 "this_mirror=%d, num_copies=%d, in_validation=%d\n", read_mode,
		 failrec->this_mirror, num_copies, failrec->in_validation);

	tree->ops->submit_bio_hook(inode, read_mode, bio, failrec->this_mirror,
					failrec->bio_flags, 0);
	return 0;
}

/* lots and lots of room for performance fixes in the end_bio funcs */

/*
 * after a writepage IO is done, we need to:
 * clear the uptodate bits on error
 * clear the writeback bits in the extent tree for this IO
 * end_page_writeback if the page has no more pending IO
 *
 * Scheduling is not allowed, so the extent state tree is expected
 * to have one and only one object corresponding to this IO.
 */
static void end_bio_extent_writepage(struct bio *bio, int err)
{
	int uptodate = err == 0;
	struct bio_vec *bvec = bio->bi_io_vec + bio->bi_vcnt - 1;
	struct extent_io_tree *tree;
	u64 start;
	u64 end;
	int whole_page;
	int ret;

	do {
		struct page *page = bvec->bv_page;
		tree = &BTRFS_I(page->mapping->host)->io_tree;

		start = ((u64)page->index << PAGE_CACHE_SHIFT) +
			 bvec->bv_offset;
		end = start + bvec->bv_len - 1;

		if (bvec->bv_offset == 0 && bvec->bv_len == PAGE_CACHE_SIZE)
			whole_page = 1;
		else
			whole_page = 0;

		if (--bvec >= bio->bi_io_vec)
			prefetchw(&bvec->bv_page->flags);
		if (tree->ops && tree->ops->writepage_end_io_hook) {
			ret = tree->ops->writepage_end_io_hook(page, start,
						       end, NULL, uptodate);
			if (ret)
				uptodate = 0;
		}

		if (!uptodate && tree->ops &&
		    tree->ops->writepage_io_failed_hook) {
			ret = tree->ops->writepage_io_failed_hook(bio, page,
							 start, end, NULL);
			if (ret == 0) {
				uptodate = (err == 0);
				continue;
			}
		}

		if (!uptodate) {
			clear_extent_uptodate(tree, start, end, NULL, GFP_NOFS);
			ClearPageUptodate(page);
			SetPageError(page);
		}

		if (whole_page)
			end_page_writeback(page);
		else
			check_page_writeback(tree, page);
	} while (bvec >= bio->bi_io_vec);

	bio_put(bio);
}

/*
 * after a readpage IO is done, we need to:
 * clear the uptodate bits on error
 * set the uptodate bits if things worked
 * set the page up to date if all extents in the tree are uptodate
 * clear the lock bit in the extent tree
 * unlock the page if there are no other extents locked for it
 *
 * Scheduling is not allowed, so the extent state tree is expected
 * to have one and only one object corresponding to this IO.
 */
static void end_bio_extent_readpage(struct bio *bio, int err)
{
	int uptodate = test_bit(BIO_UPTODATE, &bio->bi_flags);
	struct bio_vec *bvec_end = bio->bi_io_vec + bio->bi_vcnt - 1;
	struct bio_vec *bvec = bio->bi_io_vec;
	struct extent_io_tree *tree;
	u64 start;
	u64 end;
	int whole_page;
	int ret;

	if (err)
		uptodate = 0;

	do {
		struct page *page = bvec->bv_page;
		struct extent_state *cached = NULL;
		struct extent_state *state;

		pr_debug("end_bio_extent_readpage: bi_vcnt=%d, idx=%d, err=%d, "
			 "mirror=%ld\n", bio->bi_vcnt, bio->bi_idx, err,
			 (long int)bio->bi_bdev);
		tree = &BTRFS_I(page->mapping->host)->io_tree;

		start = ((u64)page->index << PAGE_CACHE_SHIFT) +
			bvec->bv_offset;
		end = start + bvec->bv_len - 1;

		if (bvec->bv_offset == 0 && bvec->bv_len == PAGE_CACHE_SIZE)
			whole_page = 1;
		else
			whole_page = 0;

		if (++bvec <= bvec_end)
			prefetchw(&bvec->bv_page->flags);

		spin_lock(&tree->lock);
		state = find_first_extent_bit_state(tree, start, EXTENT_LOCKED);
		if (state && state->start == start) {
			/*
			 * take a reference on the state, unlock will drop
			 * the ref
			 */
			cache_state(state, &cached);
		}
		spin_unlock(&tree->lock);

		if (uptodate && tree->ops && tree->ops->readpage_end_io_hook) {
			ret = tree->ops->readpage_end_io_hook(page, start, end,
							      state);
			if (ret)
				uptodate = 0;
			else
				clean_io_failure(start, page);
		}
<<<<<<< HEAD
		if (!uptodate && tree->ops &&
		    tree->ops->readpage_io_failed_hook) {
			ret = tree->ops->readpage_io_failed_hook(bio, page,
							 start, end, state);
=======
		if (!uptodate) {
			u64 failed_mirror;
			failed_mirror = (u64)bio->bi_bdev;
			if (tree->ops && tree->ops->readpage_io_failed_hook)
				ret = tree->ops->readpage_io_failed_hook(
						bio, page, start, end,
						failed_mirror, NULL);
			else
				ret = bio_readpage_error(bio, page, start, end,
							 failed_mirror, NULL);
>>>>>>> 5da6fcbc
			if (ret == 0) {
				uptodate =
					test_bit(BIO_UPTODATE, &bio->bi_flags);
				if (err)
					uptodate = 0;
				uncache_state(&cached);
				continue;
			}
		}

		if (uptodate) {
			set_extent_uptodate(tree, start, end, &cached,
					    GFP_ATOMIC);
		}
		unlock_extent_cached(tree, start, end, &cached, GFP_ATOMIC);

		if (whole_page) {
			if (uptodate) {
				SetPageUptodate(page);
			} else {
				ClearPageUptodate(page);
				SetPageError(page);
			}
			unlock_page(page);
		} else {
			if (uptodate) {
				check_page_uptodate(tree, page);
			} else {
				ClearPageUptodate(page);
				SetPageError(page);
			}
			check_page_locked(tree, page);
		}
	} while (bvec <= bvec_end);

	bio_put(bio);
}

struct bio *
btrfs_bio_alloc(struct block_device *bdev, u64 first_sector, int nr_vecs,
		gfp_t gfp_flags)
{
	struct bio *bio;

	bio = bio_alloc(gfp_flags, nr_vecs);

	if (bio == NULL && (current->flags & PF_MEMALLOC)) {
		while (!bio && (nr_vecs /= 2))
			bio = bio_alloc(gfp_flags, nr_vecs);
	}

	if (bio) {
		bio->bi_size = 0;
		bio->bi_bdev = bdev;
		bio->bi_sector = first_sector;
	}
	return bio;
}

static int submit_one_bio(int rw, struct bio *bio, int mirror_num,
			  unsigned long bio_flags)
{
	int ret = 0;
	struct bio_vec *bvec = bio->bi_io_vec + bio->bi_vcnt - 1;
	struct page *page = bvec->bv_page;
	struct extent_io_tree *tree = bio->bi_private;
	u64 start;

	start = ((u64)page->index << PAGE_CACHE_SHIFT) + bvec->bv_offset;

	bio->bi_private = NULL;

	bio_get(bio);

	if (tree->ops && tree->ops->submit_bio_hook)
		ret = tree->ops->submit_bio_hook(page->mapping->host, rw, bio,
					   mirror_num, bio_flags, start);
	else
		submit_bio(rw, bio);

	if (bio_flagged(bio, BIO_EOPNOTSUPP))
		ret = -EOPNOTSUPP;
	bio_put(bio);
	return ret;
}

static int submit_extent_page(int rw, struct extent_io_tree *tree,
			      struct page *page, sector_t sector,
			      size_t size, unsigned long offset,
			      struct block_device *bdev,
			      struct bio **bio_ret,
			      unsigned long max_pages,
			      bio_end_io_t end_io_func,
			      int mirror_num,
			      unsigned long prev_bio_flags,
			      unsigned long bio_flags)
{
	int ret = 0;
	struct bio *bio;
	int nr;
	int contig = 0;
	int this_compressed = bio_flags & EXTENT_BIO_COMPRESSED;
	int old_compressed = prev_bio_flags & EXTENT_BIO_COMPRESSED;
	size_t page_size = min_t(size_t, size, PAGE_CACHE_SIZE);

	if (bio_ret && *bio_ret) {
		bio = *bio_ret;
		if (old_compressed)
			contig = bio->bi_sector == sector;
		else
			contig = bio->bi_sector + (bio->bi_size >> 9) ==
				sector;

		if (prev_bio_flags != bio_flags || !contig ||
		    (tree->ops && tree->ops->merge_bio_hook &&
		     tree->ops->merge_bio_hook(page, offset, page_size, bio,
					       bio_flags)) ||
		    bio_add_page(bio, page, page_size, offset) < page_size) {
			ret = submit_one_bio(rw, bio, mirror_num,
					     prev_bio_flags);
			bio = NULL;
		} else {
			return 0;
		}
	}
	if (this_compressed)
		nr = BIO_MAX_PAGES;
	else
		nr = bio_get_nr_vecs(bdev);

	bio = btrfs_bio_alloc(bdev, sector, nr, GFP_NOFS | __GFP_HIGH);
	if (!bio)
		return -ENOMEM;

	bio_add_page(bio, page, page_size, offset);
	bio->bi_end_io = end_io_func;
	bio->bi_private = tree;

	if (bio_ret)
		*bio_ret = bio;
	else
		ret = submit_one_bio(rw, bio, mirror_num, bio_flags);

	return ret;
}

void set_page_extent_mapped(struct page *page)
{
	if (!PagePrivate(page)) {
		SetPagePrivate(page);
		page_cache_get(page);
		set_page_private(page, EXTENT_PAGE_PRIVATE);
	}
}

static void set_page_extent_head(struct page *page, unsigned long len)
{
	WARN_ON(!PagePrivate(page));
	set_page_private(page, EXTENT_PAGE_PRIVATE_FIRST_PAGE | len << 2);
}

/*
 * basic readpage implementation.  Locked extent state structs are inserted
 * into the tree that are removed when the IO is done (by the end_io
 * handlers)
 */
static int __extent_read_full_page(struct extent_io_tree *tree,
				   struct page *page,
				   get_extent_t *get_extent,
				   struct bio **bio, int mirror_num,
				   unsigned long *bio_flags)
{
	struct inode *inode = page->mapping->host;
	u64 start = (u64)page->index << PAGE_CACHE_SHIFT;
	u64 page_end = start + PAGE_CACHE_SIZE - 1;
	u64 end;
	u64 cur = start;
	u64 extent_offset;
	u64 last_byte = i_size_read(inode);
	u64 block_start;
	u64 cur_end;
	sector_t sector;
	struct extent_map *em;
	struct block_device *bdev;
	struct btrfs_ordered_extent *ordered;
	int ret;
	int nr = 0;
	size_t pg_offset = 0;
	size_t iosize;
	size_t disk_io_size;
	size_t blocksize = inode->i_sb->s_blocksize;
	unsigned long this_bio_flag = 0;

	set_page_extent_mapped(page);

	if (!PageUptodate(page)) {
		if (cleancache_get_page(page) == 0) {
			BUG_ON(blocksize != PAGE_SIZE);
			goto out;
		}
	}

	end = page_end;
	while (1) {
		lock_extent(tree, start, end, GFP_NOFS);
		ordered = btrfs_lookup_ordered_extent(inode, start);
		if (!ordered)
			break;
		unlock_extent(tree, start, end, GFP_NOFS);
		btrfs_start_ordered_extent(inode, ordered, 1);
		btrfs_put_ordered_extent(ordered);
	}

	if (page->index == last_byte >> PAGE_CACHE_SHIFT) {
		char *userpage;
		size_t zero_offset = last_byte & (PAGE_CACHE_SIZE - 1);

		if (zero_offset) {
			iosize = PAGE_CACHE_SIZE - zero_offset;
			userpage = kmap_atomic(page, KM_USER0);
			memset(userpage + zero_offset, 0, iosize);
			flush_dcache_page(page);
			kunmap_atomic(userpage, KM_USER0);
		}
	}
	while (cur <= end) {
		if (cur >= last_byte) {
			char *userpage;
			struct extent_state *cached = NULL;

			iosize = PAGE_CACHE_SIZE - pg_offset;
			userpage = kmap_atomic(page, KM_USER0);
			memset(userpage + pg_offset, 0, iosize);
			flush_dcache_page(page);
			kunmap_atomic(userpage, KM_USER0);
			set_extent_uptodate(tree, cur, cur + iosize - 1,
					    &cached, GFP_NOFS);
			unlock_extent_cached(tree, cur, cur + iosize - 1,
					     &cached, GFP_NOFS);
			break;
		}
		em = get_extent(inode, page, pg_offset, cur,
				end - cur + 1, 0);
		if (IS_ERR_OR_NULL(em)) {
			SetPageError(page);
			unlock_extent(tree, cur, end, GFP_NOFS);
			break;
		}
		extent_offset = cur - em->start;
		BUG_ON(extent_map_end(em) <= cur);
		BUG_ON(end < cur);

		if (test_bit(EXTENT_FLAG_COMPRESSED, &em->flags)) {
			this_bio_flag = EXTENT_BIO_COMPRESSED;
			extent_set_compress_type(&this_bio_flag,
						 em->compress_type);
		}

		iosize = min(extent_map_end(em) - cur, end - cur + 1);
		cur_end = min(extent_map_end(em) - 1, end);
		iosize = (iosize + blocksize - 1) & ~((u64)blocksize - 1);
		if (this_bio_flag & EXTENT_BIO_COMPRESSED) {
			disk_io_size = em->block_len;
			sector = em->block_start >> 9;
		} else {
			sector = (em->block_start + extent_offset) >> 9;
			disk_io_size = iosize;
		}
		bdev = em->bdev;
		block_start = em->block_start;
		if (test_bit(EXTENT_FLAG_PREALLOC, &em->flags))
			block_start = EXTENT_MAP_HOLE;
		free_extent_map(em);
		em = NULL;

		/* we've found a hole, just zero and go on */
		if (block_start == EXTENT_MAP_HOLE) {
			char *userpage;
			struct extent_state *cached = NULL;

			userpage = kmap_atomic(page, KM_USER0);
			memset(userpage + pg_offset, 0, iosize);
			flush_dcache_page(page);
			kunmap_atomic(userpage, KM_USER0);

			set_extent_uptodate(tree, cur, cur + iosize - 1,
					    &cached, GFP_NOFS);
			unlock_extent_cached(tree, cur, cur + iosize - 1,
			                     &cached, GFP_NOFS);
			cur = cur + iosize;
			pg_offset += iosize;
			continue;
		}
		/* the get_extent function already copied into the page */
		if (test_range_bit(tree, cur, cur_end,
				   EXTENT_UPTODATE, 1, NULL)) {
			check_page_uptodate(tree, page);
			unlock_extent(tree, cur, cur + iosize - 1, GFP_NOFS);
			cur = cur + iosize;
			pg_offset += iosize;
			continue;
		}
		/* we have an inline extent but it didn't get marked up
		 * to date.  Error out
		 */
		if (block_start == EXTENT_MAP_INLINE) {
			SetPageError(page);
			unlock_extent(tree, cur, cur + iosize - 1, GFP_NOFS);
			cur = cur + iosize;
			pg_offset += iosize;
			continue;
		}

		ret = 0;
		if (tree->ops && tree->ops->readpage_io_hook) {
			ret = tree->ops->readpage_io_hook(page, cur,
							  cur + iosize - 1);
		}
		if (!ret) {
			unsigned long pnr = (last_byte >> PAGE_CACHE_SHIFT) + 1;
			pnr -= page->index;
			ret = submit_extent_page(READ, tree, page,
					 sector, disk_io_size, pg_offset,
					 bdev, bio, pnr,
					 end_bio_extent_readpage, mirror_num,
					 *bio_flags,
					 this_bio_flag);
			nr++;
			*bio_flags = this_bio_flag;
		}
		if (ret)
			SetPageError(page);
		cur = cur + iosize;
		pg_offset += iosize;
	}
out:
	if (!nr) {
		if (!PageError(page))
			SetPageUptodate(page);
		unlock_page(page);
	}
	return 0;
}

int extent_read_full_page(struct extent_io_tree *tree, struct page *page,
			    get_extent_t *get_extent, int mirror_num)
{
	struct bio *bio = NULL;
	unsigned long bio_flags = 0;
	int ret;

	ret = __extent_read_full_page(tree, page, get_extent, &bio, mirror_num,
				      &bio_flags);
	if (bio)
		ret = submit_one_bio(READ, bio, mirror_num, bio_flags);
	return ret;
}

static noinline void update_nr_written(struct page *page,
				      struct writeback_control *wbc,
				      unsigned long nr_written)
{
	wbc->nr_to_write -= nr_written;
	if (wbc->range_cyclic || (wbc->nr_to_write > 0 &&
	    wbc->range_start == 0 && wbc->range_end == LLONG_MAX))
		page->mapping->writeback_index = page->index + nr_written;
}

/*
 * the writepage semantics are similar to regular writepage.  extent
 * records are inserted to lock ranges in the tree, and as dirty areas
 * are found, they are marked writeback.  Then the lock bits are removed
 * and the end_io handler clears the writeback ranges
 */
static int __extent_writepage(struct page *page, struct writeback_control *wbc,
			      void *data)
{
	struct inode *inode = page->mapping->host;
	struct extent_page_data *epd = data;
	struct extent_io_tree *tree = epd->tree;
	u64 start = (u64)page->index << PAGE_CACHE_SHIFT;
	u64 delalloc_start;
	u64 page_end = start + PAGE_CACHE_SIZE - 1;
	u64 end;
	u64 cur = start;
	u64 extent_offset;
	u64 last_byte = i_size_read(inode);
	u64 block_start;
	u64 iosize;
	sector_t sector;
	struct extent_state *cached_state = NULL;
	struct extent_map *em;
	struct block_device *bdev;
	int ret;
	int nr = 0;
	size_t pg_offset = 0;
	size_t blocksize;
	loff_t i_size = i_size_read(inode);
	unsigned long end_index = i_size >> PAGE_CACHE_SHIFT;
	u64 nr_delalloc;
	u64 delalloc_end;
	int page_started;
	int compressed;
	int write_flags;
	unsigned long nr_written = 0;
	bool fill_delalloc = true;

	if (wbc->sync_mode == WB_SYNC_ALL)
		write_flags = WRITE_SYNC;
	else
		write_flags = WRITE;

	trace___extent_writepage(page, inode, wbc);

	WARN_ON(!PageLocked(page));

	ClearPageError(page);

	pg_offset = i_size & (PAGE_CACHE_SIZE - 1);
	if (page->index > end_index ||
	   (page->index == end_index && !pg_offset)) {
		page->mapping->a_ops->invalidatepage(page, 0);
		unlock_page(page);
		return 0;
	}

	if (page->index == end_index) {
		char *userpage;

		userpage = kmap_atomic(page, KM_USER0);
		memset(userpage + pg_offset, 0,
		       PAGE_CACHE_SIZE - pg_offset);
		kunmap_atomic(userpage, KM_USER0);
		flush_dcache_page(page);
	}
	pg_offset = 0;

	set_page_extent_mapped(page);

	if (!tree->ops || !tree->ops->fill_delalloc)
		fill_delalloc = false;

	delalloc_start = start;
	delalloc_end = 0;
	page_started = 0;
	if (!epd->extent_locked && fill_delalloc) {
		u64 delalloc_to_write = 0;
		/*
		 * make sure the wbc mapping index is at least updated
		 * to this page.
		 */
		update_nr_written(page, wbc, 0);

		while (delalloc_end < page_end) {
			nr_delalloc = find_lock_delalloc_range(inode, tree,
						       page,
						       &delalloc_start,
						       &delalloc_end,
						       128 * 1024 * 1024);
			if (nr_delalloc == 0) {
				delalloc_start = delalloc_end + 1;
				continue;
			}
			tree->ops->fill_delalloc(inode, page, delalloc_start,
						 delalloc_end, &page_started,
						 &nr_written);
			/*
			 * delalloc_end is already one less than the total
			 * length, so we don't subtract one from
			 * PAGE_CACHE_SIZE
			 */
			delalloc_to_write += (delalloc_end - delalloc_start +
					      PAGE_CACHE_SIZE) >>
					      PAGE_CACHE_SHIFT;
			delalloc_start = delalloc_end + 1;
		}
		if (wbc->nr_to_write < delalloc_to_write) {
			int thresh = 8192;

			if (delalloc_to_write < thresh * 2)
				thresh = delalloc_to_write;
			wbc->nr_to_write = min_t(u64, delalloc_to_write,
						 thresh);
		}

		/* did the fill delalloc function already unlock and start
		 * the IO?
		 */
		if (page_started) {
			ret = 0;
			/*
			 * we've unlocked the page, so we can't update
			 * the mapping's writeback index, just update
			 * nr_to_write.
			 */
			wbc->nr_to_write -= nr_written;
			goto done_unlocked;
		}
	}
	if (tree->ops && tree->ops->writepage_start_hook) {
		ret = tree->ops->writepage_start_hook(page, start,
						      page_end);
		if (ret == -EAGAIN) {
			redirty_page_for_writepage(wbc, page);
			update_nr_written(page, wbc, nr_written);
			unlock_page(page);
			ret = 0;
			goto done_unlocked;
		}
	}

	/*
	 * we don't want to touch the inode after unlocking the page,
	 * so we update the mapping writeback index now
	 */
	update_nr_written(page, wbc, nr_written + 1);

	end = page_end;
	if (last_byte <= start) {
		if (tree->ops && tree->ops->writepage_end_io_hook)
			tree->ops->writepage_end_io_hook(page, start,
							 page_end, NULL, 1);
		goto done;
	}

	blocksize = inode->i_sb->s_blocksize;

	while (cur <= end) {
		if (cur >= last_byte) {
			if (tree->ops && tree->ops->writepage_end_io_hook)
				tree->ops->writepage_end_io_hook(page, cur,
							 page_end, NULL, 1);
			break;
		}
		em = epd->get_extent(inode, page, pg_offset, cur,
				     end - cur + 1, 1);
		if (IS_ERR_OR_NULL(em)) {
			SetPageError(page);
			break;
		}

		extent_offset = cur - em->start;
		BUG_ON(extent_map_end(em) <= cur);
		BUG_ON(end < cur);
		iosize = min(extent_map_end(em) - cur, end - cur + 1);
		iosize = (iosize + blocksize - 1) & ~((u64)blocksize - 1);
		sector = (em->block_start + extent_offset) >> 9;
		bdev = em->bdev;
		block_start = em->block_start;
		compressed = test_bit(EXTENT_FLAG_COMPRESSED, &em->flags);
		free_extent_map(em);
		em = NULL;

		/*
		 * compressed and inline extents are written through other
		 * paths in the FS
		 */
		if (compressed || block_start == EXTENT_MAP_HOLE ||
		    block_start == EXTENT_MAP_INLINE) {
			/*
			 * end_io notification does not happen here for
			 * compressed extents
			 */
			if (!compressed && tree->ops &&
			    tree->ops->writepage_end_io_hook)
				tree->ops->writepage_end_io_hook(page, cur,
							 cur + iosize - 1,
							 NULL, 1);
			else if (compressed) {
				/* we don't want to end_page_writeback on
				 * a compressed extent.  this happens
				 * elsewhere
				 */
				nr++;
			}

			cur += iosize;
			pg_offset += iosize;
			continue;
		}
		/* leave this out until we have a page_mkwrite call */
		if (0 && !test_range_bit(tree, cur, cur + iosize - 1,
				   EXTENT_DIRTY, 0, NULL)) {
			cur = cur + iosize;
			pg_offset += iosize;
			continue;
		}

		if (tree->ops && tree->ops->writepage_io_hook) {
			ret = tree->ops->writepage_io_hook(page, cur,
						cur + iosize - 1);
		} else {
			ret = 0;
		}
		if (ret) {
			SetPageError(page);
		} else {
			unsigned long max_nr = end_index + 1;

			set_range_writeback(tree, cur, cur + iosize - 1);
			if (!PageWriteback(page)) {
				printk(KERN_ERR "btrfs warning page %lu not "
				       "writeback, cur %llu end %llu\n",
				       page->index, (unsigned long long)cur,
				       (unsigned long long)end);
			}

			ret = submit_extent_page(write_flags, tree, page,
						 sector, iosize, pg_offset,
						 bdev, &epd->bio, max_nr,
						 end_bio_extent_writepage,
						 0, 0, 0);
			if (ret)
				SetPageError(page);
		}
		cur = cur + iosize;
		pg_offset += iosize;
		nr++;
	}
done:
	if (nr == 0) {
		/* make sure the mapping tag for page dirty gets cleared */
		set_page_writeback(page);
		end_page_writeback(page);
	}
	unlock_page(page);

done_unlocked:

	/* drop our reference on any cached states */
	free_extent_state(cached_state);
	return 0;
}

/**
 * write_cache_pages - walk the list of dirty pages of the given address space and write all of them.
 * @mapping: address space structure to write
 * @wbc: subtract the number of written pages from *@wbc->nr_to_write
 * @writepage: function called for each page
 * @data: data passed to writepage function
 *
 * If a page is already under I/O, write_cache_pages() skips it, even
 * if it's dirty.  This is desirable behaviour for memory-cleaning writeback,
 * but it is INCORRECT for data-integrity system calls such as fsync().  fsync()
 * and msync() need to guarantee that all the data which was dirty at the time
 * the call was made get new I/O started against them.  If wbc->sync_mode is
 * WB_SYNC_ALL then we were called for data integrity and we must wait for
 * existing IO to complete.
 */
static int extent_write_cache_pages(struct extent_io_tree *tree,
			     struct address_space *mapping,
			     struct writeback_control *wbc,
			     writepage_t writepage, void *data,
			     void (*flush_fn)(void *))
{
	int ret = 0;
	int done = 0;
	int nr_to_write_done = 0;
	struct pagevec pvec;
	int nr_pages;
	pgoff_t index;
	pgoff_t end;		/* Inclusive */
	int scanned = 0;
	int tag;

	pagevec_init(&pvec, 0);
	if (wbc->range_cyclic) {
		index = mapping->writeback_index; /* Start from prev offset */
		end = -1;
	} else {
		index = wbc->range_start >> PAGE_CACHE_SHIFT;
		end = wbc->range_end >> PAGE_CACHE_SHIFT;
		scanned = 1;
	}
	if (wbc->sync_mode == WB_SYNC_ALL)
		tag = PAGECACHE_TAG_TOWRITE;
	else
		tag = PAGECACHE_TAG_DIRTY;
retry:
	if (wbc->sync_mode == WB_SYNC_ALL)
		tag_pages_for_writeback(mapping, index, end);
	while (!done && !nr_to_write_done && (index <= end) &&
	       (nr_pages = pagevec_lookup_tag(&pvec, mapping, &index, tag,
			min(end - index, (pgoff_t)PAGEVEC_SIZE-1) + 1))) {
		unsigned i;

		scanned = 1;
		for (i = 0; i < nr_pages; i++) {
			struct page *page = pvec.pages[i];

			/*
			 * At this point we hold neither mapping->tree_lock nor
			 * lock on the page itself: the page may be truncated or
			 * invalidated (changing page->mapping to NULL), or even
			 * swizzled back from swapper_space to tmpfs file
			 * mapping
			 */
			if (tree->ops &&
			    tree->ops->write_cache_pages_lock_hook) {
				tree->ops->write_cache_pages_lock_hook(page,
							       data, flush_fn);
			} else {
				if (!trylock_page(page)) {
					flush_fn(data);
					lock_page(page);
				}
			}

			if (unlikely(page->mapping != mapping)) {
				unlock_page(page);
				continue;
			}

			if (!wbc->range_cyclic && page->index > end) {
				done = 1;
				unlock_page(page);
				continue;
			}

			if (wbc->sync_mode != WB_SYNC_NONE) {
				if (PageWriteback(page))
					flush_fn(data);
				wait_on_page_writeback(page);
			}

			if (PageWriteback(page) ||
			    !clear_page_dirty_for_io(page)) {
				unlock_page(page);
				continue;
			}

			ret = (*writepage)(page, wbc, data);

			if (unlikely(ret == AOP_WRITEPAGE_ACTIVATE)) {
				unlock_page(page);
				ret = 0;
			}
			if (ret)
				done = 1;

			/*
			 * the filesystem may choose to bump up nr_to_write.
			 * We have to make sure to honor the new nr_to_write
			 * at any time
			 */
			nr_to_write_done = wbc->nr_to_write <= 0;
		}
		pagevec_release(&pvec);
		cond_resched();
	}
	if (!scanned && !done) {
		/*
		 * We hit the last page and there is more work to be done: wrap
		 * back to the start of the file
		 */
		scanned = 1;
		index = 0;
		goto retry;
	}
	return ret;
}

static void flush_epd_write_bio(struct extent_page_data *epd)
{
	if (epd->bio) {
		if (epd->sync_io)
			submit_one_bio(WRITE_SYNC, epd->bio, 0, 0);
		else
			submit_one_bio(WRITE, epd->bio, 0, 0);
		epd->bio = NULL;
	}
}

static noinline void flush_write_bio(void *data)
{
	struct extent_page_data *epd = data;
	flush_epd_write_bio(epd);
}

int extent_write_full_page(struct extent_io_tree *tree, struct page *page,
			  get_extent_t *get_extent,
			  struct writeback_control *wbc)
{
	int ret;
	struct extent_page_data epd = {
		.bio = NULL,
		.tree = tree,
		.get_extent = get_extent,
		.extent_locked = 0,
		.sync_io = wbc->sync_mode == WB_SYNC_ALL,
	};

	ret = __extent_writepage(page, wbc, &epd);

	flush_epd_write_bio(&epd);
	return ret;
}

int extent_write_locked_range(struct extent_io_tree *tree, struct inode *inode,
			      u64 start, u64 end, get_extent_t *get_extent,
			      int mode)
{
	int ret = 0;
	struct address_space *mapping = inode->i_mapping;
	struct page *page;
	unsigned long nr_pages = (end - start + PAGE_CACHE_SIZE) >>
		PAGE_CACHE_SHIFT;

	struct extent_page_data epd = {
		.bio = NULL,
		.tree = tree,
		.get_extent = get_extent,
		.extent_locked = 1,
		.sync_io = mode == WB_SYNC_ALL,
	};
	struct writeback_control wbc_writepages = {
		.sync_mode	= mode,
		.nr_to_write	= nr_pages * 2,
		.range_start	= start,
		.range_end	= end + 1,
	};

	while (start <= end) {
		page = find_get_page(mapping, start >> PAGE_CACHE_SHIFT);
		if (clear_page_dirty_for_io(page))
			ret = __extent_writepage(page, &wbc_writepages, &epd);
		else {
			if (tree->ops && tree->ops->writepage_end_io_hook)
				tree->ops->writepage_end_io_hook(page, start,
						 start + PAGE_CACHE_SIZE - 1,
						 NULL, 1);
			unlock_page(page);
		}
		page_cache_release(page);
		start += PAGE_CACHE_SIZE;
	}

	flush_epd_write_bio(&epd);
	return ret;
}

int extent_writepages(struct extent_io_tree *tree,
		      struct address_space *mapping,
		      get_extent_t *get_extent,
		      struct writeback_control *wbc)
{
	int ret = 0;
	struct extent_page_data epd = {
		.bio = NULL,
		.tree = tree,
		.get_extent = get_extent,
		.extent_locked = 0,
		.sync_io = wbc->sync_mode == WB_SYNC_ALL,
	};

	ret = extent_write_cache_pages(tree, mapping, wbc,
				       __extent_writepage, &epd,
				       flush_write_bio);
	flush_epd_write_bio(&epd);
	return ret;
}

int extent_readpages(struct extent_io_tree *tree,
		     struct address_space *mapping,
		     struct list_head *pages, unsigned nr_pages,
		     get_extent_t get_extent)
{
	struct bio *bio = NULL;
	unsigned page_idx;
	unsigned long bio_flags = 0;

	for (page_idx = 0; page_idx < nr_pages; page_idx++) {
		struct page *page = list_entry(pages->prev, struct page, lru);

		prefetchw(&page->flags);
		list_del(&page->lru);
		if (!add_to_page_cache_lru(page, mapping,
					page->index, GFP_NOFS)) {
			__extent_read_full_page(tree, page, get_extent,
						&bio, 0, &bio_flags);
		}
		page_cache_release(page);
	}
	BUG_ON(!list_empty(pages));
	if (bio)
		submit_one_bio(READ, bio, 0, bio_flags);
	return 0;
}

/*
 * basic invalidatepage code, this waits on any locked or writeback
 * ranges corresponding to the page, and then deletes any extent state
 * records from the tree
 */
int extent_invalidatepage(struct extent_io_tree *tree,
			  struct page *page, unsigned long offset)
{
	struct extent_state *cached_state = NULL;
	u64 start = ((u64)page->index << PAGE_CACHE_SHIFT);
	u64 end = start + PAGE_CACHE_SIZE - 1;
	size_t blocksize = page->mapping->host->i_sb->s_blocksize;

	start += (offset + blocksize - 1) & ~(blocksize - 1);
	if (start > end)
		return 0;

	lock_extent_bits(tree, start, end, 0, &cached_state, GFP_NOFS);
	wait_on_page_writeback(page);
	clear_extent_bit(tree, start, end,
			 EXTENT_LOCKED | EXTENT_DIRTY | EXTENT_DELALLOC |
			 EXTENT_DO_ACCOUNTING,
			 1, 1, &cached_state, GFP_NOFS);
	return 0;
}

/*
 * a helper for releasepage, this tests for areas of the page that
 * are locked or under IO and drops the related state bits if it is safe
 * to drop the page.
 */
int try_release_extent_state(struct extent_map_tree *map,
			     struct extent_io_tree *tree, struct page *page,
			     gfp_t mask)
{
	u64 start = (u64)page->index << PAGE_CACHE_SHIFT;
	u64 end = start + PAGE_CACHE_SIZE - 1;
	int ret = 1;

	if (test_range_bit(tree, start, end,
			   EXTENT_IOBITS, 0, NULL))
		ret = 0;
	else {
		if ((mask & GFP_NOFS) == GFP_NOFS)
			mask = GFP_NOFS;
		/*
		 * at this point we can safely clear everything except the
		 * locked bit and the nodatasum bit
		 */
		ret = clear_extent_bit(tree, start, end,
				 ~(EXTENT_LOCKED | EXTENT_NODATASUM),
				 0, 0, NULL, mask);

		/* if clear_extent_bit failed for enomem reasons,
		 * we can't allow the release to continue.
		 */
		if (ret < 0)
			ret = 0;
		else
			ret = 1;
	}
	return ret;
}

/*
 * a helper for releasepage.  As long as there are no locked extents
 * in the range corresponding to the page, both state records and extent
 * map records are removed
 */
int try_release_extent_mapping(struct extent_map_tree *map,
			       struct extent_io_tree *tree, struct page *page,
			       gfp_t mask)
{
	struct extent_map *em;
	u64 start = (u64)page->index << PAGE_CACHE_SHIFT;
	u64 end = start + PAGE_CACHE_SIZE - 1;

	if ((mask & __GFP_WAIT) &&
	    page->mapping->host->i_size > 16 * 1024 * 1024) {
		u64 len;
		while (start <= end) {
			len = end - start + 1;
			write_lock(&map->lock);
			em = lookup_extent_mapping(map, start, len);
			if (IS_ERR_OR_NULL(em)) {
				write_unlock(&map->lock);
				break;
			}
			if (test_bit(EXTENT_FLAG_PINNED, &em->flags) ||
			    em->start != start) {
				write_unlock(&map->lock);
				free_extent_map(em);
				break;
			}
			if (!test_range_bit(tree, em->start,
					    extent_map_end(em) - 1,
					    EXTENT_LOCKED | EXTENT_WRITEBACK,
					    0, NULL)) {
				remove_extent_mapping(map, em);
				/* once for the rb tree */
				free_extent_map(em);
			}
			start = extent_map_end(em);
			write_unlock(&map->lock);

			/* once for us */
			free_extent_map(em);
		}
	}
	return try_release_extent_state(map, tree, page, mask);
}

/*
 * helper function for fiemap, which doesn't want to see any holes.
 * This maps until we find something past 'last'
 */
static struct extent_map *get_extent_skip_holes(struct inode *inode,
						u64 offset,
						u64 last,
						get_extent_t *get_extent)
{
	u64 sectorsize = BTRFS_I(inode)->root->sectorsize;
	struct extent_map *em;
	u64 len;

	if (offset >= last)
		return NULL;

	while(1) {
		len = last - offset;
		if (len == 0)
			break;
		len = (len + sectorsize - 1) & ~(sectorsize - 1);
		em = get_extent(inode, NULL, 0, offset, len, 0);
		if (IS_ERR_OR_NULL(em))
			return em;

		/* if this isn't a hole return it */
		if (!test_bit(EXTENT_FLAG_VACANCY, &em->flags) &&
		    em->block_start != EXTENT_MAP_HOLE) {
			return em;
		}

		/* this is a hole, advance to the next extent */
		offset = extent_map_end(em);
		free_extent_map(em);
		if (offset >= last)
			break;
	}
	return NULL;
}

int extent_fiemap(struct inode *inode, struct fiemap_extent_info *fieinfo,
		__u64 start, __u64 len, get_extent_t *get_extent)
{
	int ret = 0;
	u64 off = start;
	u64 max = start + len;
	u32 flags = 0;
	u32 found_type;
	u64 last;
	u64 last_for_get_extent = 0;
	u64 disko = 0;
	u64 isize = i_size_read(inode);
	struct btrfs_key found_key;
	struct extent_map *em = NULL;
	struct extent_state *cached_state = NULL;
	struct btrfs_path *path;
	struct btrfs_file_extent_item *item;
	int end = 0;
	u64 em_start = 0;
	u64 em_len = 0;
	u64 em_end = 0;
	unsigned long emflags;

	if (len == 0)
		return -EINVAL;

	path = btrfs_alloc_path();
	if (!path)
		return -ENOMEM;
	path->leave_spinning = 1;

	/*
	 * lookup the last file extent.  We're not using i_size here
	 * because there might be preallocation past i_size
	 */
	ret = btrfs_lookup_file_extent(NULL, BTRFS_I(inode)->root,
				       path, btrfs_ino(inode), -1, 0);
	if (ret < 0) {
		btrfs_free_path(path);
		return ret;
	}
	WARN_ON(!ret);
	path->slots[0]--;
	item = btrfs_item_ptr(path->nodes[0], path->slots[0],
			      struct btrfs_file_extent_item);
	btrfs_item_key_to_cpu(path->nodes[0], &found_key, path->slots[0]);
	found_type = btrfs_key_type(&found_key);

	/* No extents, but there might be delalloc bits */
	if (found_key.objectid != btrfs_ino(inode) ||
	    found_type != BTRFS_EXTENT_DATA_KEY) {
		/* have to trust i_size as the end */
		last = (u64)-1;
		last_for_get_extent = isize;
	} else {
		/*
		 * remember the start of the last extent.  There are a
		 * bunch of different factors that go into the length of the
		 * extent, so its much less complex to remember where it started
		 */
		last = found_key.offset;
		last_for_get_extent = last + 1;
	}
	btrfs_free_path(path);

	/*
	 * we might have some extents allocated but more delalloc past those
	 * extents.  so, we trust isize unless the start of the last extent is
	 * beyond isize
	 */
	if (last < isize) {
		last = (u64)-1;
		last_for_get_extent = isize;
	}

	lock_extent_bits(&BTRFS_I(inode)->io_tree, start, start + len, 0,
			 &cached_state, GFP_NOFS);

	em = get_extent_skip_holes(inode, off, last_for_get_extent,
				   get_extent);
	if (!em)
		goto out;
	if (IS_ERR(em)) {
		ret = PTR_ERR(em);
		goto out;
	}

	while (!end) {
		u64 offset_in_extent;

		/* break if the extent we found is outside the range */
		if (em->start >= max || extent_map_end(em) < off)
			break;

		/*
		 * get_extent may return an extent that starts before our
		 * requested range.  We have to make sure the ranges
		 * we return to fiemap always move forward and don't
		 * overlap, so adjust the offsets here
		 */
		em_start = max(em->start, off);

		/*
		 * record the offset from the start of the extent
		 * for adjusting the disk offset below
		 */
		offset_in_extent = em_start - em->start;
		em_end = extent_map_end(em);
		em_len = em_end - em_start;
		emflags = em->flags;
		disko = 0;
		flags = 0;

		/*
		 * bump off for our next call to get_extent
		 */
		off = extent_map_end(em);
		if (off >= max)
			end = 1;

		if (em->block_start == EXTENT_MAP_LAST_BYTE) {
			end = 1;
			flags |= FIEMAP_EXTENT_LAST;
		} else if (em->block_start == EXTENT_MAP_INLINE) {
			flags |= (FIEMAP_EXTENT_DATA_INLINE |
				  FIEMAP_EXTENT_NOT_ALIGNED);
		} else if (em->block_start == EXTENT_MAP_DELALLOC) {
			flags |= (FIEMAP_EXTENT_DELALLOC |
				  FIEMAP_EXTENT_UNKNOWN);
		} else {
			disko = em->block_start + offset_in_extent;
		}
		if (test_bit(EXTENT_FLAG_COMPRESSED, &em->flags))
			flags |= FIEMAP_EXTENT_ENCODED;

		free_extent_map(em);
		em = NULL;
		if ((em_start >= last) || em_len == (u64)-1 ||
		   (last == (u64)-1 && isize <= em_end)) {
			flags |= FIEMAP_EXTENT_LAST;
			end = 1;
		}

		/* now scan forward to see if this is really the last extent. */
		em = get_extent_skip_holes(inode, off, last_for_get_extent,
					   get_extent);
		if (IS_ERR(em)) {
			ret = PTR_ERR(em);
			goto out;
		}
		if (!em) {
			flags |= FIEMAP_EXTENT_LAST;
			end = 1;
		}
		ret = fiemap_fill_next_extent(fieinfo, em_start, disko,
					      em_len, flags);
		if (ret)
			goto out_free;
	}
out_free:
	free_extent_map(em);
out:
	unlock_extent_cached(&BTRFS_I(inode)->io_tree, start, start + len,
			     &cached_state, GFP_NOFS);
	return ret;
}

inline struct page *extent_buffer_page(struct extent_buffer *eb,
					      unsigned long i)
{
	struct page *p;
	struct address_space *mapping;

	if (i == 0)
		return eb->first_page;
	i += eb->start >> PAGE_CACHE_SHIFT;
	mapping = eb->first_page->mapping;
	if (!mapping)
		return NULL;

	/*
	 * extent_buffer_page is only called after pinning the page
	 * by increasing the reference count.  So we know the page must
	 * be in the radix tree.
	 */
	rcu_read_lock();
	p = radix_tree_lookup(&mapping->page_tree, i);
	rcu_read_unlock();

	return p;
}

inline unsigned long num_extent_pages(u64 start, u64 len)
{
	return ((start + len + PAGE_CACHE_SIZE - 1) >> PAGE_CACHE_SHIFT) -
		(start >> PAGE_CACHE_SHIFT);
}

static struct extent_buffer *__alloc_extent_buffer(struct extent_io_tree *tree,
						   u64 start,
						   unsigned long len,
						   gfp_t mask)
{
	struct extent_buffer *eb = NULL;
#if LEAK_DEBUG
	unsigned long flags;
#endif

	eb = kmem_cache_zalloc(extent_buffer_cache, mask);
	if (eb == NULL)
		return NULL;
	eb->start = start;
	eb->len = len;
	rwlock_init(&eb->lock);
	atomic_set(&eb->write_locks, 0);
	atomic_set(&eb->read_locks, 0);
	atomic_set(&eb->blocking_readers, 0);
	atomic_set(&eb->blocking_writers, 0);
	atomic_set(&eb->spinning_readers, 0);
	atomic_set(&eb->spinning_writers, 0);
	init_waitqueue_head(&eb->write_lock_wq);
	init_waitqueue_head(&eb->read_lock_wq);

#if LEAK_DEBUG
	spin_lock_irqsave(&leak_lock, flags);
	list_add(&eb->leak_list, &buffers);
	spin_unlock_irqrestore(&leak_lock, flags);
#endif
	atomic_set(&eb->refs, 1);

	return eb;
}

static void __free_extent_buffer(struct extent_buffer *eb)
{
#if LEAK_DEBUG
	unsigned long flags;
	spin_lock_irqsave(&leak_lock, flags);
	list_del(&eb->leak_list);
	spin_unlock_irqrestore(&leak_lock, flags);
#endif
	kmem_cache_free(extent_buffer_cache, eb);
}

/*
 * Helper for releasing extent buffer page.
 */
static void btrfs_release_extent_buffer_page(struct extent_buffer *eb,
						unsigned long start_idx)
{
	unsigned long index;
	struct page *page;

	if (!eb->first_page)
		return;

	index = num_extent_pages(eb->start, eb->len);
	if (start_idx >= index)
		return;

	do {
		index--;
		page = extent_buffer_page(eb, index);
		if (page)
			page_cache_release(page);
	} while (index != start_idx);
}

/*
 * Helper for releasing the extent buffer.
 */
static inline void btrfs_release_extent_buffer(struct extent_buffer *eb)
{
	btrfs_release_extent_buffer_page(eb, 0);
	__free_extent_buffer(eb);
}

struct extent_buffer *alloc_extent_buffer(struct extent_io_tree *tree,
					  u64 start, unsigned long len,
					  struct page *page0)
{
	unsigned long num_pages = num_extent_pages(start, len);
	unsigned long i;
	unsigned long index = start >> PAGE_CACHE_SHIFT;
	struct extent_buffer *eb;
	struct extent_buffer *exists = NULL;
	struct page *p;
	struct address_space *mapping = tree->mapping;
	int uptodate = 1;
	int ret;

	rcu_read_lock();
	eb = radix_tree_lookup(&tree->buffer, start >> PAGE_CACHE_SHIFT);
	if (eb && atomic_inc_not_zero(&eb->refs)) {
		rcu_read_unlock();
		mark_page_accessed(eb->first_page);
		return eb;
	}
	rcu_read_unlock();

	eb = __alloc_extent_buffer(tree, start, len, GFP_NOFS);
	if (!eb)
		return NULL;

	if (page0) {
		eb->first_page = page0;
		i = 1;
		index++;
		page_cache_get(page0);
		mark_page_accessed(page0);
		set_page_extent_mapped(page0);
		set_page_extent_head(page0, len);
		uptodate = PageUptodate(page0);
	} else {
		i = 0;
	}
	for (; i < num_pages; i++, index++) {
		p = find_or_create_page(mapping, index, GFP_NOFS);
		if (!p) {
			WARN_ON(1);
			goto free_eb;
		}
		set_page_extent_mapped(p);
		mark_page_accessed(p);
		if (i == 0) {
			eb->first_page = p;
			set_page_extent_head(p, len);
		} else {
			set_page_private(p, EXTENT_PAGE_PRIVATE);
		}
		if (!PageUptodate(p))
			uptodate = 0;

		/*
		 * see below about how we avoid a nasty race with release page
		 * and why we unlock later
		 */
		if (i != 0)
			unlock_page(p);
	}
	if (uptodate)
		set_bit(EXTENT_BUFFER_UPTODATE, &eb->bflags);

	ret = radix_tree_preload(GFP_NOFS & ~__GFP_HIGHMEM);
	if (ret)
		goto free_eb;

	spin_lock(&tree->buffer_lock);
	ret = radix_tree_insert(&tree->buffer, start >> PAGE_CACHE_SHIFT, eb);
	if (ret == -EEXIST) {
		exists = radix_tree_lookup(&tree->buffer,
						start >> PAGE_CACHE_SHIFT);
		/* add one reference for the caller */
		atomic_inc(&exists->refs);
		spin_unlock(&tree->buffer_lock);
		radix_tree_preload_end();
		goto free_eb;
	}
	/* add one reference for the tree */
	atomic_inc(&eb->refs);
	spin_unlock(&tree->buffer_lock);
	radix_tree_preload_end();

	/*
	 * there is a race where release page may have
	 * tried to find this extent buffer in the radix
	 * but failed.  It will tell the VM it is safe to
	 * reclaim the, and it will clear the page private bit.
	 * We must make sure to set the page private bit properly
	 * after the extent buffer is in the radix tree so
	 * it doesn't get lost
	 */
	set_page_extent_mapped(eb->first_page);
	set_page_extent_head(eb->first_page, eb->len);
	if (!page0)
		unlock_page(eb->first_page);
	return eb;

free_eb:
	if (eb->first_page && !page0)
		unlock_page(eb->first_page);

	if (!atomic_dec_and_test(&eb->refs))
		return exists;
	btrfs_release_extent_buffer(eb);
	return exists;
}

struct extent_buffer *find_extent_buffer(struct extent_io_tree *tree,
					 u64 start, unsigned long len)
{
	struct extent_buffer *eb;

	rcu_read_lock();
	eb = radix_tree_lookup(&tree->buffer, start >> PAGE_CACHE_SHIFT);
	if (eb && atomic_inc_not_zero(&eb->refs)) {
		rcu_read_unlock();
		mark_page_accessed(eb->first_page);
		return eb;
	}
	rcu_read_unlock();

	return NULL;
}

void free_extent_buffer(struct extent_buffer *eb)
{
	if (!eb)
		return;

	if (!atomic_dec_and_test(&eb->refs))
		return;

	WARN_ON(1);
}

int clear_extent_buffer_dirty(struct extent_io_tree *tree,
			      struct extent_buffer *eb)
{
	unsigned long i;
	unsigned long num_pages;
	struct page *page;

	num_pages = num_extent_pages(eb->start, eb->len);

	for (i = 0; i < num_pages; i++) {
		page = extent_buffer_page(eb, i);
		if (!PageDirty(page))
			continue;

		lock_page(page);
		WARN_ON(!PagePrivate(page));

		set_page_extent_mapped(page);
		if (i == 0)
			set_page_extent_head(page, eb->len);

		clear_page_dirty_for_io(page);
		spin_lock_irq(&page->mapping->tree_lock);
		if (!PageDirty(page)) {
			radix_tree_tag_clear(&page->mapping->page_tree,
						page_index(page),
						PAGECACHE_TAG_DIRTY);
		}
		spin_unlock_irq(&page->mapping->tree_lock);
		ClearPageError(page);
		unlock_page(page);
	}
	return 0;
}

int set_extent_buffer_dirty(struct extent_io_tree *tree,
			     struct extent_buffer *eb)
{
	unsigned long i;
	unsigned long num_pages;
	int was_dirty = 0;

	was_dirty = test_and_set_bit(EXTENT_BUFFER_DIRTY, &eb->bflags);
	num_pages = num_extent_pages(eb->start, eb->len);
	for (i = 0; i < num_pages; i++)
		__set_page_dirty_nobuffers(extent_buffer_page(eb, i));
	return was_dirty;
}

static int __eb_straddles_pages(u64 start, u64 len)
{
	if (len < PAGE_CACHE_SIZE)
		return 1;
	if (start & (PAGE_CACHE_SIZE - 1))
		return 1;
	if ((start + len) & (PAGE_CACHE_SIZE - 1))
		return 1;
	return 0;
}

static int eb_straddles_pages(struct extent_buffer *eb)
{
	return __eb_straddles_pages(eb->start, eb->len);
}

int clear_extent_buffer_uptodate(struct extent_io_tree *tree,
				struct extent_buffer *eb,
				struct extent_state **cached_state)
{
	unsigned long i;
	struct page *page;
	unsigned long num_pages;

	num_pages = num_extent_pages(eb->start, eb->len);
	clear_bit(EXTENT_BUFFER_UPTODATE, &eb->bflags);

	if (eb_straddles_pages(eb)) {
		clear_extent_uptodate(tree, eb->start, eb->start + eb->len - 1,
				      cached_state, GFP_NOFS);
	}
	for (i = 0; i < num_pages; i++) {
		page = extent_buffer_page(eb, i);
		if (page)
			ClearPageUptodate(page);
	}
	return 0;
}

int set_extent_buffer_uptodate(struct extent_io_tree *tree,
				struct extent_buffer *eb)
{
	unsigned long i;
	struct page *page;
	unsigned long num_pages;

	num_pages = num_extent_pages(eb->start, eb->len);

	if (eb_straddles_pages(eb)) {
		set_extent_uptodate(tree, eb->start, eb->start + eb->len - 1,
				    NULL, GFP_NOFS);
	}
	for (i = 0; i < num_pages; i++) {
		page = extent_buffer_page(eb, i);
		if ((i == 0 && (eb->start & (PAGE_CACHE_SIZE - 1))) ||
		    ((i == num_pages - 1) &&
		     ((eb->start + eb->len) & (PAGE_CACHE_SIZE - 1)))) {
			check_page_uptodate(tree, page);
			continue;
		}
		SetPageUptodate(page);
	}
	return 0;
}

int extent_range_uptodate(struct extent_io_tree *tree,
			  u64 start, u64 end)
{
	struct page *page;
	int ret;
	int pg_uptodate = 1;
	int uptodate;
	unsigned long index;

	if (__eb_straddles_pages(start, end - start + 1)) {
		ret = test_range_bit(tree, start, end,
				     EXTENT_UPTODATE, 1, NULL);
		if (ret)
			return 1;
	}
	while (start <= end) {
		index = start >> PAGE_CACHE_SHIFT;
		page = find_get_page(tree->mapping, index);
		uptodate = PageUptodate(page);
		page_cache_release(page);
		if (!uptodate) {
			pg_uptodate = 0;
			break;
		}
		start += PAGE_CACHE_SIZE;
	}
	return pg_uptodate;
}

int extent_buffer_uptodate(struct extent_io_tree *tree,
			   struct extent_buffer *eb,
			   struct extent_state *cached_state)
{
	int ret = 0;
	unsigned long num_pages;
	unsigned long i;
	struct page *page;
	int pg_uptodate = 1;

	if (test_bit(EXTENT_BUFFER_UPTODATE, &eb->bflags))
		return 1;

	if (eb_straddles_pages(eb)) {
		ret = test_range_bit(tree, eb->start, eb->start + eb->len - 1,
				   EXTENT_UPTODATE, 1, cached_state);
		if (ret)
			return ret;
	}

	num_pages = num_extent_pages(eb->start, eb->len);
	for (i = 0; i < num_pages; i++) {
		page = extent_buffer_page(eb, i);
		if (!PageUptodate(page)) {
			pg_uptodate = 0;
			break;
		}
	}
	return pg_uptodate;
}

int read_extent_buffer_pages(struct extent_io_tree *tree,
			     struct extent_buffer *eb, u64 start, int wait,
			     get_extent_t *get_extent, int mirror_num)
{
	unsigned long i;
	unsigned long start_i;
	struct page *page;
	int err;
	int ret = 0;
	int locked_pages = 0;
	int all_uptodate = 1;
	int inc_all_pages = 0;
	unsigned long num_pages;
	struct bio *bio = NULL;
	unsigned long bio_flags = 0;

	if (test_bit(EXTENT_BUFFER_UPTODATE, &eb->bflags))
		return 0;

	if (eb_straddles_pages(eb)) {
		if (test_range_bit(tree, eb->start, eb->start + eb->len - 1,
				   EXTENT_UPTODATE, 1, NULL)) {
			return 0;
		}
	}

	if (start) {
		WARN_ON(start < eb->start);
		start_i = (start >> PAGE_CACHE_SHIFT) -
			(eb->start >> PAGE_CACHE_SHIFT);
	} else {
		start_i = 0;
	}

	num_pages = num_extent_pages(eb->start, eb->len);
	for (i = start_i; i < num_pages; i++) {
		page = extent_buffer_page(eb, i);
		if (wait == WAIT_NONE) {
			if (!trylock_page(page))
				goto unlock_exit;
		} else {
			lock_page(page);
		}
		locked_pages++;
		if (!PageUptodate(page))
			all_uptodate = 0;
	}
	if (all_uptodate) {
		if (start_i == 0)
			set_bit(EXTENT_BUFFER_UPTODATE, &eb->bflags);
		goto unlock_exit;
	}

	for (i = start_i; i < num_pages; i++) {
		page = extent_buffer_page(eb, i);

		WARN_ON(!PagePrivate(page));

		set_page_extent_mapped(page);
		if (i == 0)
			set_page_extent_head(page, eb->len);

		if (inc_all_pages)
			page_cache_get(page);
		if (!PageUptodate(page)) {
			if (start_i == 0)
				inc_all_pages = 1;
			ClearPageError(page);
			err = __extent_read_full_page(tree, page,
						      get_extent, &bio,
						      mirror_num, &bio_flags);
			if (err)
				ret = err;
		} else {
			unlock_page(page);
		}
	}

	if (bio)
		submit_one_bio(READ, bio, mirror_num, bio_flags);

	if (ret || wait != WAIT_COMPLETE)
		return ret;

	for (i = start_i; i < num_pages; i++) {
		page = extent_buffer_page(eb, i);
		wait_on_page_locked(page);
		if (!PageUptodate(page))
			ret = -EIO;
	}

	if (!ret)
		set_bit(EXTENT_BUFFER_UPTODATE, &eb->bflags);
	return ret;

unlock_exit:
	i = start_i;
	while (locked_pages > 0) {
		page = extent_buffer_page(eb, i);
		i++;
		unlock_page(page);
		locked_pages--;
	}
	return ret;
}

void read_extent_buffer(struct extent_buffer *eb, void *dstv,
			unsigned long start,
			unsigned long len)
{
	size_t cur;
	size_t offset;
	struct page *page;
	char *kaddr;
	char *dst = (char *)dstv;
	size_t start_offset = eb->start & ((u64)PAGE_CACHE_SIZE - 1);
	unsigned long i = (start_offset + start) >> PAGE_CACHE_SHIFT;

	WARN_ON(start > eb->len);
	WARN_ON(start + len > eb->start + eb->len);

	offset = (start_offset + start) & ((unsigned long)PAGE_CACHE_SIZE - 1);

	while (len > 0) {
		page = extent_buffer_page(eb, i);

		cur = min(len, (PAGE_CACHE_SIZE - offset));
		kaddr = page_address(page);
		memcpy(dst, kaddr + offset, cur);

		dst += cur;
		len -= cur;
		offset = 0;
		i++;
	}
}

int map_private_extent_buffer(struct extent_buffer *eb, unsigned long start,
			       unsigned long min_len, char **map,
			       unsigned long *map_start,
			       unsigned long *map_len)
{
	size_t offset = start & (PAGE_CACHE_SIZE - 1);
	char *kaddr;
	struct page *p;
	size_t start_offset = eb->start & ((u64)PAGE_CACHE_SIZE - 1);
	unsigned long i = (start_offset + start) >> PAGE_CACHE_SHIFT;
	unsigned long end_i = (start_offset + start + min_len - 1) >>
		PAGE_CACHE_SHIFT;

	if (i != end_i)
		return -EINVAL;

	if (i == 0) {
		offset = start_offset;
		*map_start = 0;
	} else {
		offset = 0;
		*map_start = ((u64)i << PAGE_CACHE_SHIFT) - start_offset;
	}

	if (start + min_len > eb->len) {
		printk(KERN_ERR "btrfs bad mapping eb start %llu len %lu, "
		       "wanted %lu %lu\n", (unsigned long long)eb->start,
		       eb->len, start, min_len);
		WARN_ON(1);
		return -EINVAL;
	}

	p = extent_buffer_page(eb, i);
	kaddr = page_address(p);
	*map = kaddr + offset;
	*map_len = PAGE_CACHE_SIZE - offset;
	return 0;
}

int memcmp_extent_buffer(struct extent_buffer *eb, const void *ptrv,
			  unsigned long start,
			  unsigned long len)
{
	size_t cur;
	size_t offset;
	struct page *page;
	char *kaddr;
	char *ptr = (char *)ptrv;
	size_t start_offset = eb->start & ((u64)PAGE_CACHE_SIZE - 1);
	unsigned long i = (start_offset + start) >> PAGE_CACHE_SHIFT;
	int ret = 0;

	WARN_ON(start > eb->len);
	WARN_ON(start + len > eb->start + eb->len);

	offset = (start_offset + start) & ((unsigned long)PAGE_CACHE_SIZE - 1);

	while (len > 0) {
		page = extent_buffer_page(eb, i);

		cur = min(len, (PAGE_CACHE_SIZE - offset));

		kaddr = page_address(page);
		ret = memcmp(ptr, kaddr + offset, cur);
		if (ret)
			break;

		ptr += cur;
		len -= cur;
		offset = 0;
		i++;
	}
	return ret;
}

void write_extent_buffer(struct extent_buffer *eb, const void *srcv,
			 unsigned long start, unsigned long len)
{
	size_t cur;
	size_t offset;
	struct page *page;
	char *kaddr;
	char *src = (char *)srcv;
	size_t start_offset = eb->start & ((u64)PAGE_CACHE_SIZE - 1);
	unsigned long i = (start_offset + start) >> PAGE_CACHE_SHIFT;

	WARN_ON(start > eb->len);
	WARN_ON(start + len > eb->start + eb->len);

	offset = (start_offset + start) & ((unsigned long)PAGE_CACHE_SIZE - 1);

	while (len > 0) {
		page = extent_buffer_page(eb, i);
		WARN_ON(!PageUptodate(page));

		cur = min(len, PAGE_CACHE_SIZE - offset);
		kaddr = page_address(page);
		memcpy(kaddr + offset, src, cur);

		src += cur;
		len -= cur;
		offset = 0;
		i++;
	}
}

void memset_extent_buffer(struct extent_buffer *eb, char c,
			  unsigned long start, unsigned long len)
{
	size_t cur;
	size_t offset;
	struct page *page;
	char *kaddr;
	size_t start_offset = eb->start & ((u64)PAGE_CACHE_SIZE - 1);
	unsigned long i = (start_offset + start) >> PAGE_CACHE_SHIFT;

	WARN_ON(start > eb->len);
	WARN_ON(start + len > eb->start + eb->len);

	offset = (start_offset + start) & ((unsigned long)PAGE_CACHE_SIZE - 1);

	while (len > 0) {
		page = extent_buffer_page(eb, i);
		WARN_ON(!PageUptodate(page));

		cur = min(len, PAGE_CACHE_SIZE - offset);
		kaddr = page_address(page);
		memset(kaddr + offset, c, cur);

		len -= cur;
		offset = 0;
		i++;
	}
}

void copy_extent_buffer(struct extent_buffer *dst, struct extent_buffer *src,
			unsigned long dst_offset, unsigned long src_offset,
			unsigned long len)
{
	u64 dst_len = dst->len;
	size_t cur;
	size_t offset;
	struct page *page;
	char *kaddr;
	size_t start_offset = dst->start & ((u64)PAGE_CACHE_SIZE - 1);
	unsigned long i = (start_offset + dst_offset) >> PAGE_CACHE_SHIFT;

	WARN_ON(src->len != dst_len);

	offset = (start_offset + dst_offset) &
		((unsigned long)PAGE_CACHE_SIZE - 1);

	while (len > 0) {
		page = extent_buffer_page(dst, i);
		WARN_ON(!PageUptodate(page));

		cur = min(len, (unsigned long)(PAGE_CACHE_SIZE - offset));

		kaddr = page_address(page);
		read_extent_buffer(src, kaddr + offset, src_offset, cur);

		src_offset += cur;
		len -= cur;
		offset = 0;
		i++;
	}
}

static void move_pages(struct page *dst_page, struct page *src_page,
		       unsigned long dst_off, unsigned long src_off,
		       unsigned long len)
{
	char *dst_kaddr = page_address(dst_page);
	if (dst_page == src_page) {
		memmove(dst_kaddr + dst_off, dst_kaddr + src_off, len);
	} else {
		char *src_kaddr = page_address(src_page);
		char *p = dst_kaddr + dst_off + len;
		char *s = src_kaddr + src_off + len;

		while (len--)
			*--p = *--s;
	}
}

static inline bool areas_overlap(unsigned long src, unsigned long dst, unsigned long len)
{
	unsigned long distance = (src > dst) ? src - dst : dst - src;
	return distance < len;
}

static void copy_pages(struct page *dst_page, struct page *src_page,
		       unsigned long dst_off, unsigned long src_off,
		       unsigned long len)
{
	char *dst_kaddr = page_address(dst_page);
	char *src_kaddr;

	if (dst_page != src_page) {
		src_kaddr = page_address(src_page);
	} else {
		src_kaddr = dst_kaddr;
		BUG_ON(areas_overlap(src_off, dst_off, len));
	}

	memcpy(dst_kaddr + dst_off, src_kaddr + src_off, len);
}

void memcpy_extent_buffer(struct extent_buffer *dst, unsigned long dst_offset,
			   unsigned long src_offset, unsigned long len)
{
	size_t cur;
	size_t dst_off_in_page;
	size_t src_off_in_page;
	size_t start_offset = dst->start & ((u64)PAGE_CACHE_SIZE - 1);
	unsigned long dst_i;
	unsigned long src_i;

	if (src_offset + len > dst->len) {
		printk(KERN_ERR "btrfs memmove bogus src_offset %lu move "
		       "len %lu dst len %lu\n", src_offset, len, dst->len);
		BUG_ON(1);
	}
	if (dst_offset + len > dst->len) {
		printk(KERN_ERR "btrfs memmove bogus dst_offset %lu move "
		       "len %lu dst len %lu\n", dst_offset, len, dst->len);
		BUG_ON(1);
	}

	while (len > 0) {
		dst_off_in_page = (start_offset + dst_offset) &
			((unsigned long)PAGE_CACHE_SIZE - 1);
		src_off_in_page = (start_offset + src_offset) &
			((unsigned long)PAGE_CACHE_SIZE - 1);

		dst_i = (start_offset + dst_offset) >> PAGE_CACHE_SHIFT;
		src_i = (start_offset + src_offset) >> PAGE_CACHE_SHIFT;

		cur = min(len, (unsigned long)(PAGE_CACHE_SIZE -
					       src_off_in_page));
		cur = min_t(unsigned long, cur,
			(unsigned long)(PAGE_CACHE_SIZE - dst_off_in_page));

		copy_pages(extent_buffer_page(dst, dst_i),
			   extent_buffer_page(dst, src_i),
			   dst_off_in_page, src_off_in_page, cur);

		src_offset += cur;
		dst_offset += cur;
		len -= cur;
	}
}

void memmove_extent_buffer(struct extent_buffer *dst, unsigned long dst_offset,
			   unsigned long src_offset, unsigned long len)
{
	size_t cur;
	size_t dst_off_in_page;
	size_t src_off_in_page;
	unsigned long dst_end = dst_offset + len - 1;
	unsigned long src_end = src_offset + len - 1;
	size_t start_offset = dst->start & ((u64)PAGE_CACHE_SIZE - 1);
	unsigned long dst_i;
	unsigned long src_i;

	if (src_offset + len > dst->len) {
		printk(KERN_ERR "btrfs memmove bogus src_offset %lu move "
		       "len %lu len %lu\n", src_offset, len, dst->len);
		BUG_ON(1);
	}
	if (dst_offset + len > dst->len) {
		printk(KERN_ERR "btrfs memmove bogus dst_offset %lu move "
		       "len %lu len %lu\n", dst_offset, len, dst->len);
		BUG_ON(1);
	}
	if (!areas_overlap(src_offset, dst_offset, len)) {
		memcpy_extent_buffer(dst, dst_offset, src_offset, len);
		return;
	}
	while (len > 0) {
		dst_i = (start_offset + dst_end) >> PAGE_CACHE_SHIFT;
		src_i = (start_offset + src_end) >> PAGE_CACHE_SHIFT;

		dst_off_in_page = (start_offset + dst_end) &
			((unsigned long)PAGE_CACHE_SIZE - 1);
		src_off_in_page = (start_offset + src_end) &
			((unsigned long)PAGE_CACHE_SIZE - 1);

		cur = min_t(unsigned long, len, src_off_in_page + 1);
		cur = min(cur, dst_off_in_page + 1);
		move_pages(extent_buffer_page(dst, dst_i),
			   extent_buffer_page(dst, src_i),
			   dst_off_in_page - cur + 1,
			   src_off_in_page - cur + 1, cur);

		dst_end -= cur;
		src_end -= cur;
		len -= cur;
	}
}

static inline void btrfs_release_extent_buffer_rcu(struct rcu_head *head)
{
	struct extent_buffer *eb =
			container_of(head, struct extent_buffer, rcu_head);

	btrfs_release_extent_buffer(eb);
}

int try_release_extent_buffer(struct extent_io_tree *tree, struct page *page)
{
	u64 start = page_offset(page);
	struct extent_buffer *eb;
	int ret = 1;

	spin_lock(&tree->buffer_lock);
	eb = radix_tree_lookup(&tree->buffer, start >> PAGE_CACHE_SHIFT);
	if (!eb) {
		spin_unlock(&tree->buffer_lock);
		return ret;
	}

	if (test_bit(EXTENT_BUFFER_DIRTY, &eb->bflags)) {
		ret = 0;
		goto out;
	}

	/*
	 * set @eb->refs to 0 if it is already 1, and then release the @eb.
	 * Or go back.
	 */
	if (atomic_cmpxchg(&eb->refs, 1, 0) != 1) {
		ret = 0;
		goto out;
	}

	radix_tree_delete(&tree->buffer, start >> PAGE_CACHE_SHIFT);
out:
	spin_unlock(&tree->buffer_lock);

	/* at this point we can safely release the extent buffer */
	if (atomic_read(&eb->refs) == 0)
		call_rcu(&eb->rcu_head, btrfs_release_extent_buffer_rcu);
	return ret;
}<|MERGE_RESOLUTION|>--- conflicted
+++ resolved
@@ -2284,23 +2284,16 @@
 			else
 				clean_io_failure(start, page);
 		}
-<<<<<<< HEAD
-		if (!uptodate && tree->ops &&
-		    tree->ops->readpage_io_failed_hook) {
-			ret = tree->ops->readpage_io_failed_hook(bio, page,
-							 start, end, state);
-=======
 		if (!uptodate) {
 			u64 failed_mirror;
 			failed_mirror = (u64)bio->bi_bdev;
 			if (tree->ops && tree->ops->readpage_io_failed_hook)
 				ret = tree->ops->readpage_io_failed_hook(
 						bio, page, start, end,
-						failed_mirror, NULL);
+						failed_mirror, state);
 			else
 				ret = bio_readpage_error(bio, page, start, end,
 							 failed_mirror, NULL);
->>>>>>> 5da6fcbc
 			if (ret == 0) {
 				uptodate =
 					test_bit(BIO_UPTODATE, &bio->bi_flags);
