--- conflicted
+++ resolved
@@ -383,11 +383,7 @@
 		kunmap(cur_page);
 		cur_in += LZO_LEN;
 
-<<<<<<< HEAD
-		if (seg_len > lzo1x_worst_compress(PAGE_SIZE)) {
-=======
 		if (seg_len > WORKSPACE_CBUF_LENGTH) {
->>>>>>> 31231092
 			/*
 			 * seg_len shouldn't be larger than we have allocated
 			 * for workspace->cbuf
