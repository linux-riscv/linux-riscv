// SPDX-License-Identifier: LGPL-2.1
/*
 *   CIFS filesystem cache interface
 *
 *   Copyright (c) 2010 Novell, Inc.
 *   Author(s): Suresh Jayaraman <sjayaraman@suse.de>
 *
 */
#include "fscache.h"
#include "cifsglob.h"
#include "cifs_debug.h"
#include "cifs_fs_sb.h"
#include "cifsproto.h"

static void cifs_fscache_fill_volume_coherency(
	struct cifs_tcon *tcon,
	struct cifs_fscache_volume_coherency_data *cd)
{
	memset(cd, 0, sizeof(*cd));
	cd->resource_id		= cpu_to_le64(tcon->resource_id);
	cd->vol_create_time	= tcon->vol_create_time;
	cd->vol_serial_number	= cpu_to_le32(tcon->vol_serial_number);
}

int cifs_fscache_get_super_cookie(struct cifs_tcon *tcon)
{
	struct cifs_fscache_volume_coherency_data cd;
	struct TCP_Server_Info *server = tcon->ses->server;
	struct fscache_volume *vcookie;
	const struct sockaddr *sa = (struct sockaddr *)&server->dstaddr;
	size_t slen, i;
	char *sharename;
	char *key;
	int ret = -ENOMEM;

	tcon->fscache = NULL;
	switch (sa->sa_family) {
	case AF_INET:
	case AF_INET6:
		break;
	default:
		cifs_dbg(VFS, "Unknown network family '%d'\n", sa->sa_family);
		return -EINVAL;
	}

	memset(&key, 0, sizeof(key));

	sharename = extract_sharename(tcon->treeName);
	if (IS_ERR(sharename)) {
		cifs_dbg(FYI, "%s: couldn't extract sharename\n", __func__);
		return -EINVAL;
	}

	slen = strlen(sharename);
	for (i = 0; i < slen; i++)
		if (sharename[i] == '/')
			sharename[i] = ';';

	key = kasprintf(GFP_KERNEL, "cifs,%pISpc,%s", sa, sharename);
	if (!key)
		goto out;

	cifs_fscache_fill_volume_coherency(tcon, &cd);
	vcookie = fscache_acquire_volume(key,
					 NULL, /* preferred_cache */
					 &cd, sizeof(cd));
	cifs_dbg(FYI, "%s: (%s/0x%p)\n", __func__, key, vcookie);
	if (IS_ERR(vcookie)) {
		if (vcookie != ERR_PTR(-EBUSY)) {
			ret = PTR_ERR(vcookie);
			goto out_2;
		}
		pr_err("Cache volume key already in use (%s)\n", key);
		vcookie = NULL;
	}

	tcon->fscache = vcookie;
	ret = 0;
out_2:
	kfree(key);
out:
	kfree(sharename);
	return ret;
}

void cifs_fscache_release_super_cookie(struct cifs_tcon *tcon)
{
	struct cifs_fscache_volume_coherency_data cd;

	cifs_dbg(FYI, "%s: (0x%p)\n", __func__, tcon->fscache);

	cifs_fscache_fill_volume_coherency(tcon, &cd);
	fscache_relinquish_volume(tcon->fscache, &cd, false);
	tcon->fscache = NULL;
}

void cifs_fscache_get_inode_cookie(struct inode *inode)
{
	struct cifs_fscache_inode_coherency_data cd;
	struct cifsInodeInfo *cifsi = CIFS_I(inode);
	struct cifs_sb_info *cifs_sb = CIFS_SB(inode->i_sb);
	struct cifs_tcon *tcon = cifs_sb_master_tcon(cifs_sb);

	cifs_fscache_fill_coherency(&cifsi->vfs_inode, &cd);

	cifsi->netfs_ctx.cache =
		fscache_acquire_cookie(tcon->fscache, 0,
				       &cifsi->uniqueid, sizeof(cifsi->uniqueid),
				       &cd, sizeof(cd),
				       i_size_read(&cifsi->vfs_inode));
}

void cifs_fscache_unuse_inode_cookie(struct inode *inode, bool update)
{
	if (update) {
		struct cifs_fscache_inode_coherency_data cd;
		loff_t i_size = i_size_read(inode);

		cifs_fscache_fill_coherency(inode, &cd);
		fscache_unuse_cookie(cifs_inode_cookie(inode), &cd, &i_size);
	} else {
		fscache_unuse_cookie(cifs_inode_cookie(inode), NULL, NULL);
	}
}

void cifs_fscache_release_inode_cookie(struct inode *inode)
{
	struct cifsInodeInfo *cifsi = CIFS_I(inode);
	struct fscache_cookie *cookie = cifs_inode_cookie(inode);

	if (cookie) {
		cifs_dbg(FYI, "%s: (0x%p)\n", __func__, cookie);
		fscache_relinquish_cookie(cookie, false);
		cifsi->netfs_ctx.cache = NULL;
	}
}

static inline void fscache_end_operation(struct netfs_cache_resources *cres)
{
	const struct netfs_cache_ops *ops = fscache_operation_valid(cres);

	if (ops)
		ops->end_operation(cres);
}

/*
 * Fallback page reading interface.
 */
static int fscache_fallback_read_page(struct inode *inode, struct page *page)
{
	struct netfs_cache_resources cres;
	struct fscache_cookie *cookie = cifs_inode_cookie(inode);
	struct iov_iter iter;
	struct bio_vec bvec[1];
	int ret;

	memset(&cres, 0, sizeof(cres));
	bvec[0].bv_page		= page;
	bvec[0].bv_offset	= 0;
	bvec[0].bv_len		= PAGE_SIZE;
	iov_iter_bvec(&iter, READ, bvec, ARRAY_SIZE(bvec), PAGE_SIZE);

	ret = fscache_begin_read_operation(&cres, cookie);
	if (ret < 0)
		return ret;

	ret = fscache_read(&cres, page_offset(page), &iter, NETFS_READ_HOLE_FAIL,
			   NULL, NULL);
	fscache_end_operation(&cres);
	return ret;
}

/*
 * Fallback page writing interface.
 */
static int fscache_fallback_write_page(struct inode *inode, struct page *page,
				       bool no_space_allocated_yet)
{
	struct netfs_cache_resources cres;
	struct fscache_cookie *cookie = cifs_inode_cookie(inode);
	struct iov_iter iter;
	struct bio_vec bvec[1];
	loff_t start = page_offset(page);
	size_t len = PAGE_SIZE;
	int ret;

	memset(&cres, 0, sizeof(cres));
	bvec[0].bv_page		= page;
	bvec[0].bv_offset	= 0;
	bvec[0].bv_len		= PAGE_SIZE;
	iov_iter_bvec(&iter, WRITE, bvec, ARRAY_SIZE(bvec), PAGE_SIZE);

	ret = fscache_begin_write_operation(&cres, cookie);
	if (ret < 0)
		return ret;

	ret = cres.ops->prepare_write(&cres, &start, &len, i_size_read(inode),
				      no_space_allocated_yet);
	if (ret == 0)
		ret = fscache_write(&cres, page_offset(page), &iter, NULL, NULL);
	fscache_end_operation(&cres);
	return ret;
}

/*
 * Retrieve a page from FS-Cache
 */
int __cifs_readpage_from_fscache(struct inode *inode, struct page *page)
{
	int ret;
<<<<<<< HEAD

	cifs_dbg(FYI, "%s: (fsc:%p, p:%p, i:0x%p\n",
		 __func__, cifs_inode_cookie(inode), page, inode);

	ret = fscache_fallback_read_page(inode, page);
	if (ret < 0)
		return ret;

=======

	cifs_dbg(FYI, "%s: (fsc:%p, p:%p, i:0x%p\n",
		 __func__, cifs_inode_cookie(inode), page, inode);

	ret = fscache_fallback_read_page(inode, page);
	if (ret < 0)
		return ret;

>>>>>>> 31231092
	/* Read completed synchronously */
	SetPageUptodate(page);
	return 0;
}

void __cifs_readpage_to_fscache(struct inode *inode, struct page *page)
{
	cifs_dbg(FYI, "%s: (fsc: %p, p: %p, i: %p)\n",
		 __func__, cifs_inode_cookie(inode), page, inode);

	fscache_fallback_write_page(inode, page, true);
}
<<<<<<< HEAD

/*
 * Query the cache occupancy.
 */
int __cifs_fscache_query_occupancy(struct inode *inode,
				   pgoff_t first, unsigned int nr_pages,
				   pgoff_t *_data_first,
				   unsigned int *_data_nr_pages)
{
	struct netfs_cache_resources cres;
	struct fscache_cookie *cookie = cifs_inode_cookie(inode);
	loff_t start, data_start;
	size_t len, data_len;
	int ret;

=======

/*
 * Query the cache occupancy.
 */
int __cifs_fscache_query_occupancy(struct inode *inode,
				   pgoff_t first, unsigned int nr_pages,
				   pgoff_t *_data_first,
				   unsigned int *_data_nr_pages)
{
	struct netfs_cache_resources cres;
	struct fscache_cookie *cookie = cifs_inode_cookie(inode);
	loff_t start, data_start;
	size_t len, data_len;
	int ret;

>>>>>>> 31231092
	ret = fscache_begin_read_operation(&cres, cookie);
	if (ret < 0)
		return ret;

	start = first * PAGE_SIZE;
	len = nr_pages * PAGE_SIZE;
	ret = cres.ops->query_occupancy(&cres, start, len, PAGE_SIZE,
					&data_start, &data_len);
	if (ret == 0) {
		*_data_first = data_start / PAGE_SIZE;
		*_data_nr_pages = len / PAGE_SIZE;
	}

	fscache_end_operation(&cres);
	return ret;
}<|MERGE_RESOLUTION|>--- conflicted
+++ resolved
@@ -135,14 +135,6 @@
 	}
 }
 
-static inline void fscache_end_operation(struct netfs_cache_resources *cres)
-{
-	const struct netfs_cache_ops *ops = fscache_operation_valid(cres);
-
-	if (ops)
-		ops->end_operation(cres);
-}
-
 /*
  * Fallback page reading interface.
  */
@@ -208,7 +200,6 @@
 int __cifs_readpage_from_fscache(struct inode *inode, struct page *page)
 {
 	int ret;
-<<<<<<< HEAD
 
 	cifs_dbg(FYI, "%s: (fsc:%p, p:%p, i:0x%p\n",
 		 __func__, cifs_inode_cookie(inode), page, inode);
@@ -217,16 +208,6 @@
 	if (ret < 0)
 		return ret;
 
-=======
-
-	cifs_dbg(FYI, "%s: (fsc:%p, p:%p, i:0x%p\n",
-		 __func__, cifs_inode_cookie(inode), page, inode);
-
-	ret = fscache_fallback_read_page(inode, page);
-	if (ret < 0)
-		return ret;
-
->>>>>>> 31231092
 	/* Read completed synchronously */
 	SetPageUptodate(page);
 	return 0;
@@ -239,7 +220,6 @@
 
 	fscache_fallback_write_page(inode, page, true);
 }
-<<<<<<< HEAD
 
 /*
  * Query the cache occupancy.
@@ -255,23 +235,6 @@
 	size_t len, data_len;
 	int ret;
 
-=======
-
-/*
- * Query the cache occupancy.
- */
-int __cifs_fscache_query_occupancy(struct inode *inode,
-				   pgoff_t first, unsigned int nr_pages,
-				   pgoff_t *_data_first,
-				   unsigned int *_data_nr_pages)
-{
-	struct netfs_cache_resources cres;
-	struct fscache_cookie *cookie = cifs_inode_cookie(inode);
-	loff_t start, data_start;
-	size_t len, data_len;
-	int ret;
-
->>>>>>> 31231092
 	ret = fscache_begin_read_operation(&cres, cookie);
 	if (ret < 0)
 		return ret;
