--- conflicted
+++ resolved
@@ -163,8 +163,6 @@
 }
 
 /*
-<<<<<<< HEAD
-=======
  * Update the tcpStatus for the server.
  * This is used to signal the cifsd thread to call cifs_reconnect
  * ONLY cifsd thread should call cifs_reconnect. For any other
@@ -201,7 +199,6 @@
 }
 
 /*
->>>>>>> 31231092
  * Mark all sessions and tcons for reconnect.
  * IMPORTANT: make sure that this gets called only from
  * cifsd thread. For any other thread, use
