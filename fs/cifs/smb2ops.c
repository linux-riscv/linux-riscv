--- conflicted
+++ resolved
@@ -4280,15 +4280,12 @@
 	sg_init_table(*sgl, num_sgs);
 	sg = *sgl;
 
-<<<<<<< HEAD
 	/*
 	 * The first rqst has a transform header where the
 	 * first 20 bytes are not part of the encrypted blob.
 	 */
 	skip = 20;
 
-=======
->>>>>>> 2e56848b
 	/* Assumes the first rqst has a transform header as the first iov.
 	 * I.e.
 	 * rqst[0].rq_iov[0]  is transform header
@@ -4296,26 +4293,15 @@
 	 * rqst[1+].rq_iov[0+] data to be encrypted/decrypted
 	 */
 	for (i = 0; i < num_rqst; i++) {
-		/*
-		 * The first rqst has a transform header where the
-		 * first 20 bytes are not part of the encrypted blob.
-		 */
 		for (j = 0; j < rqst[i].rq_nvec; j++) {
 			struct kvec *iov = &rqst[i].rq_iov[j];
 
-<<<<<<< HEAD
 			addr = (unsigned long)iov->iov_base + skip;
 			len = iov->iov_len - skip;
 			sg = cifs_sg_set_buf(sg, (void *)addr, len);
 
 			/* See the above comment on the 'skip' assignment */
 			skip = 0;
-=======
-			skip = (i == 0) && (j == 0) ? 20 : 0;
-			addr = (unsigned long)iov->iov_base + skip;
-			len = iov->iov_len - skip;
-			sg = cifs_sg_set_buf(sg, (void *)addr, len);
->>>>>>> 2e56848b
 		}
 		for (j = 0; j < rqst[i].rq_npages; j++) {
 			rqst_page_get_length(&rqst[i], j, &len, &off);
