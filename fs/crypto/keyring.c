--- conflicted
+++ resolved
@@ -206,21 +206,12 @@
 /*
  * Release all encryption keys that have been added to the filesystem, along
  * with the keyring that contains them.
-<<<<<<< HEAD
  *
  * This is called at unmount time.  The filesystem's underlying block device(s)
  * are still available at this time; this is important because after user file
  * accesses have been allowed, this function may need to evict keys from the
  * keyslots of an inline crypto engine, which requires the block device(s).
  *
-=======
- *
- * This is called at unmount time.  The filesystem's underlying block device(s)
- * are still available at this time; this is important because after user file
- * accesses have been allowed, this function may need to evict keys from the
- * keyslots of an inline crypto engine, which requires the block device(s).
- *
->>>>>>> 0ee29814
  * This is also called when the super_block is being freed.  This is needed to
  * avoid a memory leak if mounting fails after the "test_dummy_encryption"
  * option was processed, as in that case the unmount-time call isn't made.
