// SPDX-License-Identifier: GPL-2.0
/*
 * Copyright (c) 2000-2001,2005 Silicon Graphics, Inc.
 * All Rights Reserved.
 */
#include "xfs.h"
#include "xfs_shared.h"
#include "xfs_format.h"
#include "xfs_fs.h"
#include "xfs_log_format.h"
#include "xfs_trans_resv.h"
#include "xfs_mount.h"
#include "xfs_errortag.h"
#include "xfs_error.h"
#include "xfs_sysfs.h"
#include "xfs_inode.h"

#ifdef DEBUG

static unsigned int xfs_errortag_random_default[] = {
	XFS_RANDOM_DEFAULT,
	XFS_RANDOM_IFLUSH_1,
	XFS_RANDOM_IFLUSH_2,
	XFS_RANDOM_IFLUSH_3,
	XFS_RANDOM_IFLUSH_4,
	XFS_RANDOM_IFLUSH_5,
	XFS_RANDOM_IFLUSH_6,
	XFS_RANDOM_DA_READ_BUF,
	XFS_RANDOM_BTREE_CHECK_LBLOCK,
	XFS_RANDOM_BTREE_CHECK_SBLOCK,
	XFS_RANDOM_ALLOC_READ_AGF,
	XFS_RANDOM_IALLOC_READ_AGI,
	XFS_RANDOM_ITOBP_INOTOBP,
	XFS_RANDOM_IUNLINK,
	XFS_RANDOM_IUNLINK_REMOVE,
	XFS_RANDOM_DIR_INO_VALIDATE,
	XFS_RANDOM_BULKSTAT_READ_CHUNK,
	XFS_RANDOM_IODONE_IOERR,
	XFS_RANDOM_STRATREAD_IOERR,
	XFS_RANDOM_STRATCMPL_IOERR,
	XFS_RANDOM_DIOWRITE_IOERR,
	XFS_RANDOM_BMAPIFORMAT,
	XFS_RANDOM_FREE_EXTENT,
	XFS_RANDOM_RMAP_FINISH_ONE,
	XFS_RANDOM_REFCOUNT_CONTINUE_UPDATE,
	XFS_RANDOM_REFCOUNT_FINISH_ONE,
	XFS_RANDOM_BMAP_FINISH_ONE,
	XFS_RANDOM_AG_RESV_CRITICAL,
	XFS_RANDOM_DROP_WRITES,
	XFS_RANDOM_LOG_BAD_CRC,
	XFS_RANDOM_LOG_ITEM_PIN,
	XFS_RANDOM_BUF_LRU_REF,
	XFS_RANDOM_FORCE_SCRUB_REPAIR,
	XFS_RANDOM_FORCE_SUMMARY_RECALC,
	XFS_RANDOM_IUNLINK_FALLBACK,
	XFS_RANDOM_BUF_IOERROR,
	XFS_RANDOM_REDUCE_MAX_IEXTENTS,
	XFS_RANDOM_BMAP_ALLOC_MINLEN_EXTENT,
	XFS_RANDOM_AG_RESV_FAIL,
	XFS_RANDOM_LARP,
	XFS_RANDOM_DA_LEAF_SPLIT,
	XFS_RANDOM_ATTR_LEAF_TO_NODE,
};

struct xfs_errortag_attr {
	struct attribute	attr;
	unsigned int		tag;
};

static inline struct xfs_errortag_attr *
to_attr(struct attribute *attr)
{
	return container_of(attr, struct xfs_errortag_attr, attr);
}

static inline struct xfs_mount *
to_mp(struct kobject *kobject)
{
	struct xfs_kobj *kobj = to_kobj(kobject);

	return container_of(kobj, struct xfs_mount, m_errortag_kobj);
}

STATIC ssize_t
xfs_errortag_attr_store(
	struct kobject		*kobject,
	struct attribute	*attr,
	const char		*buf,
	size_t			count)
{
	struct xfs_mount	*mp = to_mp(kobject);
	struct xfs_errortag_attr *xfs_attr = to_attr(attr);
	int			ret;
	unsigned int		val;

	if (strcmp(buf, "default") == 0) {
		val = xfs_errortag_random_default[xfs_attr->tag];
	} else {
		ret = kstrtouint(buf, 0, &val);
		if (ret)
			return ret;
	}

	ret = xfs_errortag_set(mp, xfs_attr->tag, val);
	if (ret)
		return ret;
	return count;
}

STATIC ssize_t
xfs_errortag_attr_show(
	struct kobject		*kobject,
	struct attribute	*attr,
	char			*buf)
{
	struct xfs_mount	*mp = to_mp(kobject);
	struct xfs_errortag_attr *xfs_attr = to_attr(attr);

	return snprintf(buf, PAGE_SIZE, "%u\n",
			xfs_errortag_get(mp, xfs_attr->tag));
}

static const struct sysfs_ops xfs_errortag_sysfs_ops = {
	.show = xfs_errortag_attr_show,
	.store = xfs_errortag_attr_store,
};

#define XFS_ERRORTAG_ATTR_RW(_name, _tag) \
static struct xfs_errortag_attr xfs_errortag_attr_##_name = {		\
	.attr = {.name = __stringify(_name),				\
		 .mode = VERIFY_OCTAL_PERMISSIONS(S_IWUSR | S_IRUGO) },	\
	.tag	= (_tag),						\
}

#define XFS_ERRORTAG_ATTR_LIST(_name) &xfs_errortag_attr_##_name.attr

XFS_ERRORTAG_ATTR_RW(noerror,		XFS_ERRTAG_NOERROR);
XFS_ERRORTAG_ATTR_RW(iflush1,		XFS_ERRTAG_IFLUSH_1);
XFS_ERRORTAG_ATTR_RW(iflush2,		XFS_ERRTAG_IFLUSH_2);
XFS_ERRORTAG_ATTR_RW(iflush3,		XFS_ERRTAG_IFLUSH_3);
XFS_ERRORTAG_ATTR_RW(iflush4,		XFS_ERRTAG_IFLUSH_4);
XFS_ERRORTAG_ATTR_RW(iflush5,		XFS_ERRTAG_IFLUSH_5);
XFS_ERRORTAG_ATTR_RW(iflush6,		XFS_ERRTAG_IFLUSH_6);
XFS_ERRORTAG_ATTR_RW(dareadbuf,		XFS_ERRTAG_DA_READ_BUF);
XFS_ERRORTAG_ATTR_RW(btree_chk_lblk,	XFS_ERRTAG_BTREE_CHECK_LBLOCK);
XFS_ERRORTAG_ATTR_RW(btree_chk_sblk,	XFS_ERRTAG_BTREE_CHECK_SBLOCK);
XFS_ERRORTAG_ATTR_RW(readagf,		XFS_ERRTAG_ALLOC_READ_AGF);
XFS_ERRORTAG_ATTR_RW(readagi,		XFS_ERRTAG_IALLOC_READ_AGI);
XFS_ERRORTAG_ATTR_RW(itobp,		XFS_ERRTAG_ITOBP_INOTOBP);
XFS_ERRORTAG_ATTR_RW(iunlink,		XFS_ERRTAG_IUNLINK);
XFS_ERRORTAG_ATTR_RW(iunlinkrm,		XFS_ERRTAG_IUNLINK_REMOVE);
XFS_ERRORTAG_ATTR_RW(dirinovalid,	XFS_ERRTAG_DIR_INO_VALIDATE);
XFS_ERRORTAG_ATTR_RW(bulkstat,		XFS_ERRTAG_BULKSTAT_READ_CHUNK);
XFS_ERRORTAG_ATTR_RW(logiodone,		XFS_ERRTAG_IODONE_IOERR);
XFS_ERRORTAG_ATTR_RW(stratread,		XFS_ERRTAG_STRATREAD_IOERR);
XFS_ERRORTAG_ATTR_RW(stratcmpl,		XFS_ERRTAG_STRATCMPL_IOERR);
XFS_ERRORTAG_ATTR_RW(diowrite,		XFS_ERRTAG_DIOWRITE_IOERR);
XFS_ERRORTAG_ATTR_RW(bmapifmt,		XFS_ERRTAG_BMAPIFORMAT);
XFS_ERRORTAG_ATTR_RW(free_extent,	XFS_ERRTAG_FREE_EXTENT);
XFS_ERRORTAG_ATTR_RW(rmap_finish_one,	XFS_ERRTAG_RMAP_FINISH_ONE);
XFS_ERRORTAG_ATTR_RW(refcount_continue_update,	XFS_ERRTAG_REFCOUNT_CONTINUE_UPDATE);
XFS_ERRORTAG_ATTR_RW(refcount_finish_one,	XFS_ERRTAG_REFCOUNT_FINISH_ONE);
XFS_ERRORTAG_ATTR_RW(bmap_finish_one,	XFS_ERRTAG_BMAP_FINISH_ONE);
XFS_ERRORTAG_ATTR_RW(ag_resv_critical,	XFS_ERRTAG_AG_RESV_CRITICAL);
XFS_ERRORTAG_ATTR_RW(drop_writes,	XFS_ERRTAG_DROP_WRITES);
XFS_ERRORTAG_ATTR_RW(log_bad_crc,	XFS_ERRTAG_LOG_BAD_CRC);
XFS_ERRORTAG_ATTR_RW(log_item_pin,	XFS_ERRTAG_LOG_ITEM_PIN);
XFS_ERRORTAG_ATTR_RW(buf_lru_ref,	XFS_ERRTAG_BUF_LRU_REF);
XFS_ERRORTAG_ATTR_RW(force_repair,	XFS_ERRTAG_FORCE_SCRUB_REPAIR);
XFS_ERRORTAG_ATTR_RW(bad_summary,	XFS_ERRTAG_FORCE_SUMMARY_RECALC);
XFS_ERRORTAG_ATTR_RW(iunlink_fallback,	XFS_ERRTAG_IUNLINK_FALLBACK);
XFS_ERRORTAG_ATTR_RW(buf_ioerror,	XFS_ERRTAG_BUF_IOERROR);
XFS_ERRORTAG_ATTR_RW(reduce_max_iextents,	XFS_ERRTAG_REDUCE_MAX_IEXTENTS);
XFS_ERRORTAG_ATTR_RW(bmap_alloc_minlen_extent,	XFS_ERRTAG_BMAP_ALLOC_MINLEN_EXTENT);
XFS_ERRORTAG_ATTR_RW(ag_resv_fail, XFS_ERRTAG_AG_RESV_FAIL);
XFS_ERRORTAG_ATTR_RW(larp,		XFS_ERRTAG_LARP);
XFS_ERRORTAG_ATTR_RW(da_leaf_split,	XFS_ERRTAG_DA_LEAF_SPLIT);
XFS_ERRORTAG_ATTR_RW(attr_leaf_to_node,	XFS_ERRTAG_ATTR_LEAF_TO_NODE);

static struct attribute *xfs_errortag_attrs[] = {
	XFS_ERRORTAG_ATTR_LIST(noerror),
	XFS_ERRORTAG_ATTR_LIST(iflush1),
	XFS_ERRORTAG_ATTR_LIST(iflush2),
	XFS_ERRORTAG_ATTR_LIST(iflush3),
	XFS_ERRORTAG_ATTR_LIST(iflush4),
	XFS_ERRORTAG_ATTR_LIST(iflush5),
	XFS_ERRORTAG_ATTR_LIST(iflush6),
	XFS_ERRORTAG_ATTR_LIST(dareadbuf),
	XFS_ERRORTAG_ATTR_LIST(btree_chk_lblk),
	XFS_ERRORTAG_ATTR_LIST(btree_chk_sblk),
	XFS_ERRORTAG_ATTR_LIST(readagf),
	XFS_ERRORTAG_ATTR_LIST(readagi),
	XFS_ERRORTAG_ATTR_LIST(itobp),
	XFS_ERRORTAG_ATTR_LIST(iunlink),
	XFS_ERRORTAG_ATTR_LIST(iunlinkrm),
	XFS_ERRORTAG_ATTR_LIST(dirinovalid),
	XFS_ERRORTAG_ATTR_LIST(bulkstat),
	XFS_ERRORTAG_ATTR_LIST(logiodone),
	XFS_ERRORTAG_ATTR_LIST(stratread),
	XFS_ERRORTAG_ATTR_LIST(stratcmpl),
	XFS_ERRORTAG_ATTR_LIST(diowrite),
	XFS_ERRORTAG_ATTR_LIST(bmapifmt),
	XFS_ERRORTAG_ATTR_LIST(free_extent),
	XFS_ERRORTAG_ATTR_LIST(rmap_finish_one),
	XFS_ERRORTAG_ATTR_LIST(refcount_continue_update),
	XFS_ERRORTAG_ATTR_LIST(refcount_finish_one),
	XFS_ERRORTAG_ATTR_LIST(bmap_finish_one),
	XFS_ERRORTAG_ATTR_LIST(ag_resv_critical),
	XFS_ERRORTAG_ATTR_LIST(drop_writes),
	XFS_ERRORTAG_ATTR_LIST(log_bad_crc),
	XFS_ERRORTAG_ATTR_LIST(log_item_pin),
	XFS_ERRORTAG_ATTR_LIST(buf_lru_ref),
	XFS_ERRORTAG_ATTR_LIST(force_repair),
	XFS_ERRORTAG_ATTR_LIST(bad_summary),
	XFS_ERRORTAG_ATTR_LIST(iunlink_fallback),
	XFS_ERRORTAG_ATTR_LIST(buf_ioerror),
	XFS_ERRORTAG_ATTR_LIST(reduce_max_iextents),
	XFS_ERRORTAG_ATTR_LIST(bmap_alloc_minlen_extent),
	XFS_ERRORTAG_ATTR_LIST(ag_resv_fail),
	XFS_ERRORTAG_ATTR_LIST(larp),
	XFS_ERRORTAG_ATTR_LIST(da_leaf_split),
	XFS_ERRORTAG_ATTR_LIST(attr_leaf_to_node),
	NULL,
};
ATTRIBUTE_GROUPS(xfs_errortag);

static struct kobj_type xfs_errortag_ktype = {
	.release = xfs_sysfs_release,
	.sysfs_ops = &xfs_errortag_sysfs_ops,
	.default_groups = xfs_errortag_groups,
};

int
xfs_errortag_init(
	struct xfs_mount	*mp)
{
	int ret;

	mp->m_errortag = kmem_zalloc(sizeof(unsigned int) * XFS_ERRTAG_MAX,
			KM_MAYFAIL);
	if (!mp->m_errortag)
		return -ENOMEM;

	ret = xfs_sysfs_init(&mp->m_errortag_kobj, &xfs_errortag_ktype,
				&mp->m_kobj, "errortag");
	if (ret)
		kmem_free(mp->m_errortag);
	return ret;
}

void
xfs_errortag_del(
	struct xfs_mount	*mp)
{
	xfs_sysfs_del(&mp->m_errortag_kobj);
	kmem_free(mp->m_errortag);
}

bool
xfs_errortag_test(
	struct xfs_mount	*mp,
	const char		*expression,
	const char		*file,
	int			line,
	unsigned int		error_tag)
{
	unsigned int		randfactor;

	/*
	 * To be able to use error injection anywhere, we need to ensure error
	 * injection mechanism is already initialized.
	 *
	 * Code paths like I/O completion can be called before the
	 * initialization is complete, but be able to inject errors in such
	 * places is still useful.
	 */
	if (!mp->m_errortag)
		return false;

	ASSERT(error_tag < XFS_ERRTAG_MAX);
	randfactor = mp->m_errortag[error_tag];
<<<<<<< HEAD
	if (!randfactor || prandom_u32_max(randfactor))
=======
	if (!randfactor || get_random_u32_below(randfactor))
>>>>>>> 0ee29814
		return false;

	xfs_warn_ratelimited(mp,
"Injecting error (%s) at file %s, line %d, on filesystem \"%s\"",
			expression, file, line, mp->m_super->s_id);
	return true;
}

int
xfs_errortag_get(
	struct xfs_mount	*mp,
	unsigned int		error_tag)
{
	if (error_tag >= XFS_ERRTAG_MAX)
		return -EINVAL;

	return mp->m_errortag[error_tag];
}

int
xfs_errortag_set(
	struct xfs_mount	*mp,
	unsigned int		error_tag,
	unsigned int		tag_value)
{
	if (error_tag >= XFS_ERRTAG_MAX)
		return -EINVAL;

	mp->m_errortag[error_tag] = tag_value;
	return 0;
}

int
xfs_errortag_add(
	struct xfs_mount	*mp,
	unsigned int		error_tag)
{
	BUILD_BUG_ON(ARRAY_SIZE(xfs_errortag_random_default) != XFS_ERRTAG_MAX);

	if (error_tag >= XFS_ERRTAG_MAX)
		return -EINVAL;

	return xfs_errortag_set(mp, error_tag,
			xfs_errortag_random_default[error_tag]);
}

int
xfs_errortag_clearall(
	struct xfs_mount	*mp)
{
	memset(mp->m_errortag, 0, sizeof(unsigned int) * XFS_ERRTAG_MAX);
	return 0;
}
#endif /* DEBUG */

void
xfs_error_report(
	const char		*tag,
	int			level,
	struct xfs_mount	*mp,
	const char		*filename,
	int			linenum,
	xfs_failaddr_t		failaddr)
{
	if (level <= xfs_error_level) {
		xfs_alert_tag(mp, XFS_PTAG_ERROR_REPORT,
		"Internal error %s at line %d of file %s.  Caller %pS",
			    tag, linenum, filename, failaddr);

		xfs_stack_trace();
	}
}

void
xfs_corruption_error(
	const char		*tag,
	int			level,
	struct xfs_mount	*mp,
	const void		*buf,
	size_t			bufsize,
	const char		*filename,
	int			linenum,
	xfs_failaddr_t		failaddr)
{
	if (buf && level <= xfs_error_level)
		xfs_hex_dump(buf, bufsize);
	xfs_error_report(tag, level, mp, filename, linenum, failaddr);
	xfs_alert(mp, "Corruption detected. Unmount and run xfs_repair");
}

/*
 * Complain about the kinds of metadata corruption that we can't detect from a
 * verifier, such as incorrect inter-block relationship data.  Does not set
 * bp->b_error.
 *
 * Call xfs_buf_mark_corrupt, not this function.
 */
void
xfs_buf_corruption_error(
	struct xfs_buf		*bp,
	xfs_failaddr_t		fa)
{
	struct xfs_mount	*mp = bp->b_mount;

	xfs_alert_tag(mp, XFS_PTAG_VERIFIER_ERROR,
		  "Metadata corruption detected at %pS, %s block 0x%llx",
		  fa, bp->b_ops->name, xfs_buf_daddr(bp));

	xfs_alert(mp, "Unmount and run xfs_repair");

	if (xfs_error_level >= XFS_ERRLEVEL_HIGH)
		xfs_stack_trace();
}

/*
 * Warnings specifically for verifier errors.  Differentiate CRC vs. invalid
 * values, and omit the stack trace unless the error level is tuned high.
 */
void
xfs_buf_verifier_error(
	struct xfs_buf		*bp,
	int			error,
	const char		*name,
	const void		*buf,
	size_t			bufsz,
	xfs_failaddr_t		failaddr)
{
	struct xfs_mount	*mp = bp->b_mount;
	xfs_failaddr_t		fa;
	int			sz;

	fa = failaddr ? failaddr : __return_address;
	__xfs_buf_ioerror(bp, error, fa);

	xfs_alert_tag(mp, XFS_PTAG_VERIFIER_ERROR,
		  "Metadata %s detected at %pS, %s block 0x%llx %s",
		  bp->b_error == -EFSBADCRC ? "CRC error" : "corruption",
		  fa, bp->b_ops->name, xfs_buf_daddr(bp), name);

	xfs_alert(mp, "Unmount and run xfs_repair");

	if (xfs_error_level >= XFS_ERRLEVEL_LOW) {
		sz = min_t(size_t, XFS_CORRUPTION_DUMP_LEN, bufsz);
		xfs_alert(mp, "First %d bytes of corrupted metadata buffer:",
				sz);
		xfs_hex_dump(buf, sz);
	}

	if (xfs_error_level >= XFS_ERRLEVEL_HIGH)
		xfs_stack_trace();
}

/*
 * Warnings specifically for verifier errors.  Differentiate CRC vs. invalid
 * values, and omit the stack trace unless the error level is tuned high.
 */
void
xfs_verifier_error(
	struct xfs_buf		*bp,
	int			error,
	xfs_failaddr_t		failaddr)
{
	return xfs_buf_verifier_error(bp, error, "", xfs_buf_offset(bp, 0),
			XFS_CORRUPTION_DUMP_LEN, failaddr);
}

/*
 * Warnings for inode corruption problems.  Don't bother with the stack
 * trace unless the error level is turned up high.
 */
void
xfs_inode_verifier_error(
	struct xfs_inode	*ip,
	int			error,
	const char		*name,
	const void		*buf,
	size_t			bufsz,
	xfs_failaddr_t		failaddr)
{
	struct xfs_mount	*mp = ip->i_mount;
	xfs_failaddr_t		fa;
	int			sz;

	fa = failaddr ? failaddr : __return_address;

	xfs_alert(mp, "Metadata %s detected at %pS, inode 0x%llx %s",
		  error == -EFSBADCRC ? "CRC error" : "corruption",
		  fa, ip->i_ino, name);

	xfs_alert(mp, "Unmount and run xfs_repair");

	if (buf && xfs_error_level >= XFS_ERRLEVEL_LOW) {
		sz = min_t(size_t, XFS_CORRUPTION_DUMP_LEN, bufsz);
		xfs_alert(mp, "First %d bytes of corrupted metadata buffer:",
				sz);
		xfs_hex_dump(buf, sz);
	}

	if (xfs_error_level >= XFS_ERRLEVEL_HIGH)
		xfs_stack_trace();
}<|MERGE_RESOLUTION|>--- conflicted
+++ resolved
@@ -279,11 +279,7 @@
 
 	ASSERT(error_tag < XFS_ERRTAG_MAX);
 	randfactor = mp->m_errortag[error_tag];
-<<<<<<< HEAD
-	if (!randfactor || prandom_u32_max(randfactor))
-=======
 	if (!randfactor || get_random_u32_below(randfactor))
->>>>>>> 0ee29814
 		return false;
 
 	xfs_warn_ratelimited(mp,
